--- conflicted
+++ resolved
@@ -23,8 +23,7 @@
           ./tests.sh
       - name: Run tests
         run: |
-<<<<<<< HEAD
-          ./tests.sh
+          python -m pytest ./tests/test_basic.py 
   
   teleconnections_test:
     defaults:
@@ -40,9 +39,9 @@
         with:
           environment-file: diagnostics/teleconnections/env-teleconnections.yml
 
+      - name: Download and setup tests
+        run: |
+          ./tests/teleconnections/tests.sh
       - name: Run teleconnections test
         run: |
-          ./tests/teleconnections/tests.sh
-=======
-          python -m pytest ./tests/test_basic.py        
->>>>>>> f6f017dd
+          python -m pytest ./tests/teleconnections/test_teleconnections.py        