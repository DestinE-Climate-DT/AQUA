--- conflicted
+++ resolved
@@ -34,9 +34,6 @@
           ./download_data_for_tests.sh
       - name: Run tests
         run: |
-<<<<<<< HEAD
-          python -m pytest ./tests/test_basic.py 
-=======
 
           python -m pytest ./tests/test_basic.py
           python -m pytest ./tests/test_catalog.py 
@@ -44,4 +41,3 @@
           python -m pytest ./tests/test_timmean.py                
           python -m pytest ./tests/test_streaming.py
           python -m pytest ./tests/test_regrid.py
->>>>>>> c8e1eddd
