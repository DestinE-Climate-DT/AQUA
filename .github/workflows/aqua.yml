--- conflicted
+++ resolved
@@ -148,59 +148,8 @@
         run: |
           # Produce the XML report
           cd AQUA
-<<<<<<< HEAD
-          pytest --cov=aqua --cov-report=html --cov-report=xml --cov-branch -m "aqua or slow or gsv or graphics or catgen or timeseries or ecmean or seaice or teleconnections"
-      - name: Processing coverage
-        run: |
-          if [[ ${COVERAGE_ENABLED} ]]; then
-            cd AQUA
-            # Extract the top header of the pytest HTML report.
-            # Passes the HTML through htmlq, extracting the first H1 displayed.
-            # Uses tr to delete breaklines and squeeze-repeats blank spaces,
-            # saving space - this is used for an HTTP REST request to GitHub API.
-            COV_HEADER=$(cat htmlcov/index.html | htmlq --pretty 'header > div > h1:first-of-type' | tr -d '\n' | tr -s ' ')
-            
-            # Extract the table of the pytest HTML report.
-            # Passes the HTML through htmlq, extracting the table element.
-            # Uses tr to delete breaklines and squeeze-repeats blank spaces.
-            # Then calls sed with an expression that replaces the HTML a
-            # elements by only its text.
-            COV_TABLE=$(cat htmlcov/index.html | htmlq --pretty 'table' | tr -d '\n' | tr -s ' ' | sed 's|<a[^>]*>\([^<]*\)</a>|\1|g')
-
-            # Produce an simplified HTML report.
-            echo "${COV_HEADER}${COV_TABLE}" > coverage.html
-
-            # Now simply use pandoc to convert HTML to Markdown.
-            pandoc --from html --to 'markdown_strict+pipe_tables' coverage.html -o coverage.md
-
-            # Append the missing lines, using pycobertura (which was used previously,
-            # but replaced by pandoc/htmlq due to missing branch coverage info
-            # https://github.com/aconrad/pycobertura/issues/167
-            pycobertura show coverage.xml --format markdown --source aqua | awk -F"|" '{print "|" $2 "|" $6 "|"}' > missing.md
-          
-            echo -en '\n\n## Missing Lines\n\n' >> coverage.md
-
-            cat missing.md >> coverage.md
-          fi
-      - name: Publish coverage reports (stdout)
-        # Publish the coverage reports in only one matrix job run.
-        # Only run if **NOT** running in a pull request (see step below).
-        if: ${{ github.event_name != 'pull_request' && env.COVERAGE_ENABLED }}
-        run: |
-          cat AQUA/coverage.md
-      - name: Publish coverage reports (bot)
-        # Publish the coverage reports in only one matrix job run.
-        # Only run if running in a pull request.
-        # See for more: https://docs.github.com/en/actions/using-workflows/workflow-syntax-for-github-actions#example-using-contexts
-        if: ${{ github.event_name == 'pull_request' && env.COVERAGE_ENABLED }}
-        # Comment on an issue or pull request using GH Actions tooling:
-        # https://github.com/actions/github-script#comment-on-an-issue
-        uses: actions/github-script@v7
-        id: coverage-report
-=======
-          pytest --cov=aqua --cov-report=xml --cov-branch -m "aqua or slow or gsv or graphics or catgen or timeseries or ecmean or teleconnections"
+          pytest --cov=aqua --cov-report=xml --cov-branch -m "aqua or slow or gsv or graphics or catgen or timeseries or ecmean or seaice or teleconnections"
       - name: Upload coverage reports to Codecov
         uses: codecov/codecov-action@v5
->>>>>>> f5d709af
         with:
           token: ${{ secrets.CODECOV_TOKEN }}