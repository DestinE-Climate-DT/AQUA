name: AQUA tests

on:
  push:
    branches: [ main, dev ]
  pull_request:
    branches: [ main, dev ]
  workflow_dispatch:
  schedule:
    - cron: "0 3 * * 1" #run every Monday night at 3AM UTC

permissions:
  contents: read

jobs:
  aqua_test:
    if: contains(github.event.pull_request.labels.*.name, 'Ready to merge')
    env:
      # You can disable coverage by changing this to false. You can
      # also add other Python versions to the matrix, pinning the
      # coverage job to be executed only on certain versions.
      COVERAGE_ENABLED: ${{ matrix.python-version == '3.10' }}
      DEBIAN_FRONTEND: noninteractive
      GRID_DEFINITION_PATH: /tmp
    runs-on: ubuntu-latest
    container:
      # https://hub.docker.com/r/kinow/fdb
      image: kinow/fdb:5.11.17-jammy
      options: --user root
    permissions:
      contents: read
      issues: write
      pull-requests: write
    strategy:
      fail-fast: false
      matrix:
<<<<<<< HEAD
        python-version: ["3.10"]
=======
        python-version: ["3.11"]
    defaults:
      run:
        # NOTE: We must take care with the shell value here. We have steps
        #       with mutiline YAML strings. These get converted into shell
        #       scripts. If execute as ``bash -l fail_first_command.sh``
        #       then it would fail the first command but run the second
        #       command. The default value in GitHub is ``--noprofile --norc -eo pipefail``.
        #       https://docs.github.com/en/actions/using-workflows/workflow-syntax-for-github-actions#jobsjob_idstepsshell
        #       We added the ``--login`` here for environment variables, and removed
        #       the noprofile and norc so we have pytest set by Conda in our PATH.
        shell: bash --login -eo pipefail {0}
>>>>>>> b3537594
    steps:
      - name: Checkout code
        uses: actions/checkout@v3
      # The FDB docker image does not have git and other dependencies
      - name: Install GH Actions dependencies
        run: |
          # Ubuntu dependencies (Git, curl, ...)
          apt-get update && \
            apt-get install -y \
              cargo \
              curl \
              git \
              rustc
      # Using GH Action https://github.com/marketplace/actions/cargo-install
      # as it caches the binary installation (the official cargo is tailored for
      # building Rust applications, this one is for installing tools with Cargo).
      - name: Install htmlq
        if: ${{ env.COVERAGE_ENABLED }}
        uses: baptiste0928/cargo-install@v2
        with:
          crate: htmlq
          cache-key: cargo-coverage
      - name: Set up Micromamba
        uses: mamba-org/setup-micromamba@v1
        with:
          environment-file: environment-common.yml 
          environment-name: aqua
          cache-downloads: true
          cache-environment: true
          condarc: |
            channels:
              - conda-forge
          create-args: >-
              python=${{ matrix.python-version }}
          init-shell: >-
            bash
          post-cleanup: 'all'
      - name: Download and set up tests
        run: |
          ./download_data_for_tests.sh
          
          # FDB for GSV
          rm -rf /app/
          cp -r ./AQUA_tests/fdb/ /app/
          mkdir -pv /app/localroot/
          cd /app/
          fdb-write sample_test_data.grib
          # The fdb-list command is a good smoke test.
          fdb-list class=ea,expver=0001
          # But the fdb-read using a request is more like what pyfdb does.
          # When it fails, the test.grib file will have 0 (zero) messages.
          fdb-read sample_test_data_fdb_request test.grib
          grib_dump test.grib
      - name: Run tests
        # https://github.com/mamba-org/setup-micromamba#about-login-shells
        shell: micromamba-shell {0}
        # NOTE: We could gain a few seconds in the build, if needed,
        #       by running with coverage in only one matrix job run.
        run: |
          # Produce the HTML report. Defaults to writing in htmlcov/index.html.
          pytest --cov=aqua --cov-report=html --cov-report=xml --cov-branch -m "aqua or slow or gsv"
          
          if [[ ${COVERAGE_ENABLED} ]]; then
            # Extract the top header of the pytest HTML report.
            # Passes the HTML through htmlq, extracting the first H1 displayed.
            # Uses tr to delete breaklines and squeeze-repeats blank spaces,
            # saving space - this is used for an HTTP REST request to GitHub API.
            COV_HEADER=$(cat htmlcov/index.html | htmlq --pretty 'header > div > h1:first-of-type' | tr -d '\n' | tr -s ' ')
            
            # Extract the table of the pytest HTML report.
            # Passes the HTML through htmlq, extracting the table element.
            # Uses tr to delete breaklines and squeeze-repeats blank spaces.
            # Then calls sed with an expression that replaces the HTML a
            # elements by only its text.
            COV_TABLE=$(cat htmlcov/index.html | htmlq --pretty 'table' | tr -d '\n' | tr -s ' ' | sed 's|<a[^>]*>\([^<]*\)</a>|\1|g')

            # Produce an simplified HTML report.
            echo "${COV_HEADER}${COV_TABLE}" > coverage.html

            # Now simply use pandoc to convert HTML to Markdown.
            pandoc --from html --to 'markdown_strict+pipe_tables' coverage.html -o coverage.md

            # Append the missing lines, using pycobertura (which was used previously,
            # but replaced by pandoc/htmlq due to missing branch coverage info
            # https://github.com/aconrad/pycobertura/issues/167
            pycobertura show coverage.xml --format markdown --source aqua | awk -F"|" '{print "|" $2 "|" $6 "|"}' > missing.md
          
            echo -en '\n\n## Missing Lines\n\n' >> coverage.md

            cat missing.md >> coverage.md
          fi
      - name: Publish coverage reports (stdout)
        # Publish the coverage reports in only one matrix job run.
        # Only run if **NOT** running in a pull request (see step below).
        if: ${{ github.event_name != 'pull_request' && env.COVERAGE_ENABLED }}
        run: |
          cat coverage.md
      - name: Publish coverage reports (bot)
        # Publish the coverage reports in only one matrix job run.
        # Only run if running in a pull request.
        # See for more: https://docs.github.com/en/actions/using-workflows/workflow-syntax-for-github-actions#example-using-contexts
        if: ${{ github.event_name == 'pull_request' && env.COVERAGE_ENABLED }}
        # Comment on an issue or pull request using GH Actions tooling:
        # https://github.com/actions/github-script#comment-on-an-issue
        uses: actions/github-script@v6
        id: coverage-report
        with:
          github-token: ${{secrets.GITHUB_TOKEN}}
          # Based on: https://github.com/actions/github-script/blob/060d68304cc19ea84d828af10e34b9c6ca7bdb31/.github/workflows/pull-request-test.yml
          script: |
            // Get the existing comments.
            const {data: comments} = await github.rest.issues.listComments({
              owner: context.repo.owner,
              repo: context.repo.repo,
              issue_number: context.payload.number,
            })

            // Find any comment already made by the bot.
            const botComment = comments.find(comment => comment.user.id === 41898282)
            const fs = require("fs").promises
            let commentBody = await fs.readFile("coverage.md", "utf8")
            // Replace _ by \_ since it is Markdown. Pandoc already adds it,
            // but pycobertura does not adds it. Thus the negative lookahead
            // ignoring already escaped underscores.
            commentBody = `${commentBody}`.replace(/_(?<!\\_)/g, '\\_')

            if (botComment) {
              console.log(`Updating comment in ${context.repo.owner}/${context.repo.repo}, comment ID: ${botComment.id}`)
              await github.rest.issues.updateComment({
                owner: context.repo.owner,
                repo: context.repo.repo,
                comment_id: botComment.id,
                body: commentBody
              })
            } else {
              console.log(`Creating comment in ${context.repo.owner}/${context.repo.repo}`)
              await github.rest.issues.createComment({
                owner: context.repo.owner,
                repo: context.repo.repo,
                issue_number: context.issue.number,
                body: commentBody
              })
            }<|MERGE_RESOLUTION|>--- conflicted
+++ resolved
@@ -34,9 +34,6 @@
     strategy:
       fail-fast: false
       matrix:
-<<<<<<< HEAD
-        python-version: ["3.10"]
-=======
         python-version: ["3.11"]
     defaults:
       run:
@@ -46,10 +43,8 @@
         #       then it would fail the first command but run the second
         #       command. The default value in GitHub is ``--noprofile --norc -eo pipefail``.
         #       https://docs.github.com/en/actions/using-workflows/workflow-syntax-for-github-actions#jobsjob_idstepsshell
-        #       We added the ``--login`` here for environment variables, and removed
-        #       the noprofile and norc so we have pytest set by Conda in our PATH.
-        shell: bash --login -eo pipefail {0}
->>>>>>> b3537594
+        #       We removed the noprofile and norc so we have pytest set by Conda in our PATH.
+        shell: bash -eo pipefail {0}
     steps:
       - name: Checkout code
         uses: actions/checkout@v3
