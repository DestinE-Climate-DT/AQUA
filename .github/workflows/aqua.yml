--- conflicted
+++ resolved
@@ -7,11 +7,7 @@
     branches: [ main ]
   workflow_dispatch:
   schedule:
-<<<<<<< HEAD
     - cron: "0 3 * * 1" # Run every Monday night at 3AM UTC
-=======
-    - cron: "0 3 * * 1" #run every Monday night at 3AM UTC
->>>>>>> 8046e126
 
 jobs:
   aqua_test:
@@ -31,26 +27,8 @@
         with:
           environment-file: environment.yml
           cache-downloads: true
-<<<<<<< HEAD
-      
-      - name: Install Flake8
-        run: |
-          # install package
-          python -m pip install flake8
-      - name: Lint with flake8
-        run: |
-          # stop the build if there are Python syntax errors or undefined names
-          flake8 . --count --select=E9,F63,F7,F82 --show-source --statistics
-          # exit-zero treats all errors as warnings. The GitHub editor is 127 chars wide
-          flake8 . --count --exit-zero --max-complexity=10 --max-line-length=127 --statistics --exclude=__init__.py
-
-      # - name: Install Project
-      #   run: |
-      #     pip install .
-=======
           extra-specs: |
               python=${{ matrix.python-version }}
->>>>>>> 8046e126
       - name: Download and setup tests
         run: |
           ./download_data_for_tests.sh
