--- conflicted
+++ resolved
@@ -198,14 +198,7 @@
           # Produce the XML report
           cd AQUA
           # produce a xml report and a junit report to be used by codecov. Please notice other options are set in pyproject.toml
-<<<<<<< HEAD
-          pytest --cov-report=xml --junitxml=junit.xml -o junit_family=legacy -m "aqua or slow or gsv or graphics or catgen or diagnostics or ensemble"
-      - name: Display coverage.xml contents
-        if: ${{ github.actor != 'dependabot[bot]' }}
-        run: cat AQUA/coverage.xml
-=======
           pytest --cov-report=xml --junitxml=junit.xml -o junit_family=legacy -m "aqua or slow or gsv or graphics or catgen or diagnostics or ensemble" 2>&1 | tee aqua_pytest.log
->>>>>>> 96675601
       - name: Upload coverage reports to Codecov
         if: ${{ github.actor != 'dependabot[bot]' && !cancelled() }}
         uses: codecov/codecov-action@v5
