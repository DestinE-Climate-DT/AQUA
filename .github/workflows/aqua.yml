--- conflicted
+++ resolved
@@ -148,12 +148,8 @@
         run: |
           # Produce the XML report
           cd AQUA
-<<<<<<< HEAD
-          pytest --cov=aqua --cov-report=xml --cov-branch -m "aqua or slow or gsv or graphics or catgen or timeseries or ecmean or teleconnections or global_biases"
-=======
           # produce a xml report and a junit report to be used by codecov. Please notice other options are set in pyproject.toml
           pytest --cov-report=xml --junitxml=junit.xml -o junit_family=legacy -m "aqua or slow or gsv or graphics or catgen or diagnostics"
->>>>>>> 14858d9c
       - name: Upload coverage reports to Codecov
         uses: codecov/codecov-action@v5
         with:
