<<<<<<< HEAD
# notebook temp files
*.pyc
.ipynb_checkpoints/
# cli branch temp files
cli/*.txt
# CI folders
AQUA_tests_short.tar.gz
AQUA_tests_short/*
# CI local test
tests_local.sh
=======
*.pyc
cli/*.err
cli/*.out
>>>>>>> 38714e73
<|MERGE_RESOLUTION|>--- conflicted
+++ resolved
@@ -1,4 +1,3 @@
-<<<<<<< HEAD
 # notebook temp files
 *.pyc
 .ipynb_checkpoints/
@@ -9,8 +8,5 @@
 AQUA_tests_short/*
 # CI local test
 tests_local.sh
-=======
-*.pyc
 cli/*.err
-cli/*.out
->>>>>>> 38714e73
+cli/*.out