# Changelog

All notable changes to this project will be documented in this file.
The format is based on [Keep a Changelog](https://keepachangelog.com/en/1.1.0/)

- Complete workflow for pypi version to be run once per week (#2527)

## [Unreleased]

Unreleased in the current development version (target v0.22.0):

<<<<<<< HEAD
- Documentation aligned to the new repository structure (#2525)
=======
AQUA core complete list:
- Add a `cleanup` class with a fixture to clean files from tests (#2526)
>>>>>>> 732e894b

## [v0.21.0]

Main changes:
1. From this version on, AQUA-core and AQUA-diagnostics are two separated repositories
2. Console installation is refactored to account for the unpacking of the two repositories

AQUA core complete list:
- Extend the actions to support pypi testing and publishing (#2500)
- Console installation is more flexible with `--core` and `--diagnostics` options (#2512)
- Re-usable workflow to be shared across multiple github actions (#2519)
- Lumi install for core only (#2502)
- AQUA-core and AQUA-diagnostic coupling (#2504, #2511)
- Introducing preliminary support for aqua-diagnostics installation with console (#2503, #2507)
- Unpacking of console class in multiple smaller mixin classes (#2507)
- Restructuring the folder structure of core removing the src (#2499) 
- The big repository split (in aqua-core and aqua-diagnostics) (#2487)

## [v0.20.0]

AQUA core complete list:
- Parallelise tests execution using `pytest-xdist` module, centralise common fixtures to speed up tests execution time (#2402)
- Expose `ConfigPath`and separate the resolver `ConfigLocator`. Add catalog utility `show_catalog_content` (#2469)
- Simplify grid files by removing `vert_coord` which is detected from the path dictionary (#2276)
- Remove some warnings and adapt the code to the incoming standards (#2436)
- Fix DROP CLI support for enddate, startdate and catalog (#2472)
- Autodefine DROP chunking in a more uniform way to speed up aqua-analysis computation (#2450)
- eORCA025 nested grid for o25.1 and o26.1 support (#2459)
- Safe dumping yaml with a temporary file and SoftFileLock (#2445)
- Add filelock when modifying catalog sources (#2432)
- Updated SSH diagnotic (#1842)

AQUA diagnostics complete list:
- Introduce a centralised `DiagnosticCLI` to control CLI for diagnostics in a common way, including dask cluster and config file access (#2360, #2470, #2466)
- Biases: results are stored in memory before netcdf saving and plotting (#2481)
- LatLonProfiles: Documentation (#2442)
- Include the correct realization in output names for all diagnostics (#2457)
- Histogram: new Histogram diagnostic tool (#2372)
- Tropical Cyclones: restore TC diagnostic functionality (#2206)
- Add unique random key to dask graph tokens for each CLI (#2462)
- Ocean3D: removed old diagnostic files (#2467)
- Teleconnections: ENSO better vmin/vmax for regression plots (#2453)
- Ocean Stratification and Ocean Trend: full support for regions across the dateline (#2433)
- Area selection full support for regions across the dateline (#2430, #2434)
- LatLonProfiles: Documentation (#2442), adjustments on lines plotting order (#2431) and AQUA_realization management (#2421)
- Updated SSH diagnotic (#1842)

## [v0.19.0]

ClimateDT workflow modifications:
- The configuration file of the catalog generator now requires `expid`
- Aqua analysis config file organized differently with diagnostic groups
- Diagnostic and cli tool config files grouped differently in `$AQUA/config/diagnostics` and `$AQUA/config/tools`
- New position for push_analysis `config.grouping.yaml` in `$AQUA/config/analysis`

AQUA core complete list:
- Centralise `save_figure` in OutputSaver class (#2425)
- Allow longer time default for connection to dask cluster (#2420)
- Safe parallel creation of area and weight files (#2412)
- New grid lat-lon-r100 with explicit grid file, new default in DROP catgen (#2410, #2413)
- Realization formatting correctly processed by the Reader (#2392)
- Realization (and other intake kwargs) are an attribute of the Reader (#2392)
- Refactoring of aqua analysis to allow config file with diagnostic groups and reorganization of diagnostic config files (#2371)
- Optimizations of diagnostic parallel execution (#2371)
- Including minor fixes to output filenames, figure descriptions and color ranges (#2371)
- Enumerate aqua analysis log file for multiple config files (#2407)
- Fix push_analysis.sh rsync functionality to not use ssh (#2403)
- Minor fixes to output filenames, figure descriptions and color ranges (#2371)
- `stardate` and `enddate` can be passed to DROP to limit the range of scan (#2325)
- Chunking of netcdf sources is not filtered anymore (#2380)
- Introduce `expid` into configuration file of the catalog generator (#2340)
- EC-EARTH4 ORCA2 and eORCA1 grids refactor (#2280)
- Added PALEORCA2 support for the EC-EARTH4 low-resolution paleoclimate configuration (#2280)
- AQUA analysis now can receive ``startdate`` and ``enddate`` (#2368, #2423)

AQUA diagnostics complete list:
- Tropical Rainfall: speedup histogram computation and other fixes (#2390, #2375)
- Ensemble: CLI for single experiment ensemble analysis for timeseries and climatology (#2387, #2393)
- Cleanup diagnostic code, remove lower() and replace() for regions (#2422)
- Radiation surface and Gregory: update to CERES EBAF 4.2.1 (#2424)
- Ocean3D diagnostics: improve description, titles and notebook (#2397, #2414)
- Ocean3D diagnostics config files: fix optimal chunking (#2409)
- Boxplots: improve title and description (#2411)
- LatLonProfiles: figures description fix (#2388)
- Stratification: MLD and vertical profiles diagnostic refactor (#2268)
- ECmean Performance Indices replace EC23 climatology with the new EC24 (#2367)

## [v0.18.1]

AQUA core complete list:
- Handle unknown activity names in catgen (#2351)
- Update Data Portfolio to v2.1.0 (#2356)
- Updated target grib codes for cpr and snvol (#2346)
- Offline cartopy data added to environment (#2344)
- Allow start/enddate passed in `retrieve` to be used also in `retrieve_plain()` (#2335)
- Timeseries graphical function adapted to plot multiple levels for ocean diagnostic (#2328)
- Extending evaluate formula method to exponential and parenthesis (#2327)

AQUA diagnostics complete list:
- Global Biases/Boxplots: use diagnostic_name while saving netcdfs, remove radiative flux from config (#2363)
- Global Biases: add 10si as formula to config file (#2338)
- LatLonProfiles: tests (#2339), CLI implementation (#2345) and removal of hardcoded diagnostic_name (#2357)
- Ocean Drift: timeseries plotting function with update in cli (#2322)
- Implement `fldstat` methods in Seaice diagnostics (#2297)
- Gregory: more detailed description and plot labels (#2306)
- Ensemble: updated ensemble module to use realizations via Reader class (#2342)
- Radiation: using CERES ebaf42 instead of ebaf41 (#2333)

## [v0.18.0]

Main changes: 
1. LRA generator is renamed to DROP (Data Reduction OPerator)
2. `aqua analysis` is now an entry point replacing the `aqua_analysis.py` script
3. Timstat module is now extended to support custom function
4. Introduction of new LatLonProfiles diagnostic 
5. Completely refactored diagnostics: Sea Ice, radiation, Ocean drift and Ocean stratification

Removed:
-  removed old OutputSaver (#2146) 

ClimateDT workflow modifications:
- `aqua-analysis.py` is now an entry point `aqua analysis` in the AQUA console, with the same syntax as before.
- `aqua lra` entry point is renamed to `aqua drop`.
- DVC is now used for observations, grids and CI/CD: please refer to aqua-dvc for AQUA support data. 

AQUA core complete list:
- File locking for catalog generator (#2348)
- nc2zarr installation and sample for zarr conversion (#2332)
- Allow `Reader()` to access standard and custom `fldstat` methods provided by `FldStat()` (#2277)
- Actions now upload artifacts with test results and environment specifications (#2323)
- Pin for pydantic<2.12.0 (#2323)
- Rename LRA to DROP (Data Reduction OPerator) via the `Drop()` class (#2234)
- Add updated grids conformal to OSI-SAF v3 (#2317)
- Area selection is now a separate class, `AreaSelection` in the `aqua.fldstat` module (#2245)
- Added graphical function for vertical profile plotting (#2314, #2316)
- Added catgen support for storyline experiments (#2308)
- Pin maximum version of xarray (#2303)
- CI/CD data now is read from aqua-dvc repository (#8370)
- Histogram (or any callable function) possible through TimStat. New timhist method (#2263)
- Update AQUA base container to ECMWF specifications for new cycle with FDB 5.17.3 (#2217)
- Data extraction (LRA) can be done without regrid option and LRA log history is more accurate (#2142)
- Split out plotting function for vertical profile and add contour option (#2190)
- GSV update to v2.13.1, support for Polytope access to MN5 DataBridge (#2202)
- Separation of concerns in LRA between dask-based computation and serial netcdf writing (#2212)
- Refactor `grids-downloader.sh` script, now outputdir is a cli argument (#2209)
- Refactor of some `aqua.util.time` function, improving name and pandas integration (#2205,#2218)
- Refactor of the `dump_yaml` utility function, now correctly handling `None` values as `null` (#2198)
- `Reader` will now turn off areas and grids capabilities when `src_grid_name` is `False` (#2198)
- LRA and `OutputSaver` jinja-related duplicated methods are now merged (#2198)
- LatLonProfiles: refinement of the graphical functions (#2201)
- Minor EC-Earth4 adjustments (#2196)
- Hotfix in catgen for monthly chunking (#2184)
- Fix loaded areas as dataset (#2174)
- Show error message if empty data are retrieved by in `reader` (#2170)
- Few graphical adjustments in multiple_maps (#2159)
- Add description for ECmean diagnostic (#2158)
- Fix fldstat coordinate treatment (#2147)
- Fixer applied when units name changes is required and no factor is found (#2128)
- Update aqua-analysis config for refactored diagnostics (#2144)
- Fixed incompatible coordinate transformatiosn (#2137)
- Added Nord4 support in the `load-aqua-container.sh` script (#2130)
- Add `aqua analysis` to replace the `aqua-analysis.py` script, with a more flexible CLI interface (#2065)
- Bugfix in `plot_seasonalcycles()` trying to use a non-existing `time` coordinate (#2114)
- Add `norm` keyword argument to the `plot_single_map` to allow non-linear colorbar normalisation (#2107)
- `draw_manual_gridlines()` utility function to draw gridlines on cartopy maps (#2105)
- `apply_circular_window()` utility function to apply a circular window to cartopy maps (#2100)

AQUA diagnostics complete list:
- Radiation: add Surface Radiation Fluxes (snlwrf, snswrf, latent and sensible heat) (#2318)
- Seaice: added documentation and updated notebooks (#2249)
- Seaice: update varname for PIOMAS and GIOMAS from sivol to sithick after updating the data in `obs` catalog (#2290)
- Global Biases: allow GlobalBias to take color palette as argument (#2283)
- Boxplots: added option to plot anomalies and add a mean value dotted line (#2255)
- Global Biases: address formatting issues in plots (#2272)
- Global Biases: fix location of config file for cli (#2284)
- Timeseries: fix for annual only plots (#2279)
- Timeseries: add `reader_kwargs` option to pass extra arguments to the Reader and ensemble support (#2222, #2279)
- Add `source_oce` option for ECmean to aqua anlysis (#2246)
- Add missing center time option to seasonalcycles (#2247)
- Teleconnections: adapted MJO to the new Hovmoller graphical function (#1969)
- Ocean Drift: Hovmoller multiplot class and complete diagnostic cli (#1969)
- Diagnostic core: Locking of catalog yaml when modified (#2238)
- Timeseries: fix output figure to use diagnostic name (#2240)
- Diagnostic core: bugfix in Diagnostic class related to parsing realization (#2226)
- Updated grouping file for dashboard (#2241)
- Dummy: removed old diagnostic (#2210)
- Diagnostic core: `retrieve` and `_retrieve` methods can take a `months_required` argument so that diagnostics can raise an error if insufficient months of data are available. (#2205)
- Timeseries: introduction of the catalog entry capability, default in CLI (#2198)
- Diagnostic core: introduction of the catalog entry capability and `self.realization` attribute (#2198)
- Ensemble: Updating the ensemble module according the the issue #1925 (#2004)
- Timeseries: refined title and description, more attributes used (#2193)
- New LatLonProfiles diagnostic tool (#1934 and #2207)
- Boxplots: add support for reader_kwargs (#2149)
- Global Biases: add the `diagnostic_name` option in config file (#2159)
- Gregory: refined the reference label generation (#2157)
- Seaice: add support for `reader_kwargs` (#2153)
- Remove old seaice diagnostic scripts (#2152)
- Timeseries: fix lazy calculation of seasonal cycles (#2143)
- Boxplots: fix output dir (#2136) 
- Boxplots: add tests and update docs (#2129)
- Seaice: refactored diagnostic with cli and added bias plot with custom projections (#1684, #2140, #2165, #2171, #2178, #2185, #2221)
- Stratification: Stratification class to create density and mixed layer depth data, notebook and tests added. (#2093)
- Radiation: complete refactor of the diagnostic, now based on the `Boxplots` diagnostic and the  `boxplot ` function in graphics (#2007)
- SeasonalCycles: fix a bug which was preventing to plot when no reference data is provided (#2114)

## [v0.17.0]

Main changes are:
1. Support for realizations for `aqua-analysis`, `aqua-push` and a set of diagnostics (Timeseries, Global Biases, Teleconnections, Ecmean)
2. Support for data-portfolio v2.0.0
3. LRA output tree refactored accomodating for realization, statistic and frequency

Removed:
-  removed Reader.info() method (#2076) 

ClimateDT workflow modifications:
- `machine` and `author` are mandatory fields in the catalog generator config file.
- Data portfolio required is v2.0.0, no API changes are involved in this change.
- Add possibility to change the 'default' realization in Catalog Generator config file.
- AQUA analysis can take a `--realization` option to enable the analysis of a specific realization.

AQUA core complete list:
- Introduce a tentative command to generate grids from sources, `aqua grids build` based on `GridBuilder` class (#2066)
- Support for data-portfolio v2.0.0: updated catalog generator, pinned gsv to v2.12.0. Machine now required in config. (#2092)
- Add possibility to change the 'default' realization in Catalog Generator config file (#2058) 
- `aqua add <catalog>` option in the AQUA console can use GITHUB_TOKEN and GITHUB_USER environment variables to authenticate with GitHub API (#2081)
- Added a `aqua update -c all` option in the AQUA console to update all the catalogs intalled from the Climate-DT repository (#2081)
- `Reader` can filter kwargs so that a parameter not available in the intake source is removed and not passed to the intake driver (#2074)
- Adapt catgen to changes in data-portfolio v1.3.2 (#2076)
- Add `get_projection()` utility function for selection of Cartopy map projections (#2068)
- Tools to push to dashboard support ensemble realizations (#2070)
- `aqua-analysis.py` now supports a `--realization` option to enable the analysis of a specific realization (#2041, #2090)
- Separate new histogram function in the framework (#2061)
- Introducing `timsum()` method to compute cumulative sum (#2059)
- `EvaluateFormula` class to replace the `eval_formula` function with extra provenance features (#2042)
- Solve fixer issue leading to wrong target variable names (#2057)
- Upgrade to `smmregrid=0.1.2`, which fixes coastal erosion in conservative regridding (#1963)
- Refactor LRA of output and catalog entry creatro with `OutputPathBuilder` and `CatalogEntryBuilder` classes (#1932)
- LRA cli support realization, stat and frequency (#1932)
- Update to the new STACv2 API for Lumi (#2039)
- `aqua add` and `aqua avail` commands now support a `--repository` option to specify a different repository to explore (#2037)
- `AQUA_CONFIG` environment variable can be set to customize the path of the configuration files in `aqua-analysis.py` (#2027)
- Development base container updated to stack 7.0.2.8 (#2022, #2025)
- `Trender()` class provide also coefficients and normalize them (#1991)
- Catalog entry builder functionality for diagnostics included in OutputSaver Class (#2086)

AQUA diagnostics complete list:
- Sea-ice extent and volume: bugs related to use of legacy reader functionality (#2111)
- Ocean Trends: Trends class to create trend data along with zonal trend, notebook and tests added. (#1990)
- Global Biases: allow GlobalBias to take projection as argument (#2036)
- ECmean: diagnostics refactored to use `OutputSaver` and new common configuration file (#2012)
- ECmean: dependency to 0.1.15 (#2012)
- Timeseries, Global Biases, Teleconnections, Ecmean: `--realization` option to select a specific realization in the CLI (#2041)
- Global Biases: add try-except block in cli (#2069)
- Global Biases: handling of formulae and Cloud Radiative Forcing Computation (#2031)
- Global Biases: pressure levels plot works correctly with the CLI (#2027)
- Timeseries: `diagnostic_name` option to override the default name in the CLI (#2027)
- Global Biases: output directory is now correctly set in the cli (#2027)
- Timeseries: `center_time` option to center the time axis is exposed in the CLI (#2028)
- Timeseries: fix the missing variable name in some netcdf output (#2023)
- Diagnostic core: new `_select_region` method in `Diagnostic`, wrapped by `select_region` to select a region also on custom datasets (#2020, #2032)

## [v0.16.0]

Removed:
- Removed source or experiment specific fixes; only the `fixer_name` is now supported.

ClimateDT workflow modifications:
- Due to a bug in Singularity, `--no-mount /etc/localtime` has to be implemented into the AQUA container call 
- `push_analysis.sh` now updates and pushes to LUMI-O the file `experiments.yaml`, which is used by the 
  dashboard to know which experiments to list. The file is downloaded from the object store, updated and 
  pushed back. Additionally it exit with different error codes if the bucket is missing or the S3 credential
  are not correct.

AQUA core complete list:
- Update to the new STAC API for Lumi (#2017)
- Added the `aqua grids set` command to set the paths block in the `aqua-config.yaml` file, overwriting the default values (#2003)
- Derivation of metadata from eccodes is done with a builtin python method instead of definiton file inspection (#2009, #2014)
- `h5py` installed from pypi. Hard pin to version 3.12.1 removed in favor of a lower limit to the version (#2002)
- `aqua-analysis` can accept a `--regrid` argument in order to activate the regrid on each diagnostics supporting it (#1947)
- `--no-mount /etc/localtime` option added to the `load_aqua_container.sh` script for all HPC (#1975)
- Upgrade to eccodes==2.41.0 (#1890)
- Fix HPC2020 (ECMWF) installation (#1994)
- `plot_timeseries` can handle multiple references and ensemble mean and std (#1988, #1999)
- Support for CDO 2.5.0, modified test files accordingly (v6) (#1987)
- Remove DOCKER secrets and prepare ground for dependabot action e.g introduce AQUA_GITHUB_PAT (#1983)
- `Trender()` class to include both `trend()` and `detrend()` method (#1980)
- `cartopy_offlinedata` is added on container and path is set in cli call, to support MN5 no internet for coastlines download (#1960)
- plot_single_map() can now handle high nlevels with a decreased cbar ticks density (#1940)
- plot_single_map() now can avoid coastlines to support paleoclimate maps (#1940)
- Fixes to support EC-EARTH4 conversion to GRIB2 (#1940)
- Added support for TL63, TL255, eORCA1, ORCA2 grids for EC-EARTH4 model (#1940)
- `FldStat()` as independent module for area-weighted operations (#1835)
- Refactor of `Fixer()`, now independent from the `Reader()` and supported by classes `FixerDataModel` and `FixerOperator` (#1929) 
- Update and push to lumi-o the a file listing experiments needed by the dashboard (#1950)
- Integration of HEALPix data with `plot_single_map()` (#1897)
- Use scientific notation in multiple maps plotting to avoid label overlapping (#1953)

AQUA diagnostics complete list:
- Diagnostic core: a `diagnostic_name` is now available in the configuration file to override the default name (#2000)
- Ecmean, GlobalBiases, Teleconnections: regrid functionality correctly working in cli (#2006)
- Diagnostic core: updated docs for `OutputSaver` (#2010)
- Diagnostic core: save_netcdf() is now based on the new OutputSaver (#1965)
- Diagnostic core: raise an error if retrieve() returns an empty dataset (#1997)
- GlobalBiases: major refactor (#1803, #1993)
- Ocean Drift: using the `_set_region` method from the `Diagnostic` class (#1981)
- Diagnostic core: new `_set_region` method in `Diagnostic` class to find region name, lon and lat limits (#1979)
- Timeseries: regions are now in the `definitions` folder (not `interface` anymore) (#1884)
- Teleconnections: complete refactor according to the Diagnostic, PlotDiagnostic schema (#1884)
- Radiations: timeseries correctly working for exps with enddate before 2000 (#1940)
- Diagnostic core: new `round_startdate` and `round_enddate` functions for time management (#1940)
- Timeseries: fix in the new cli wich was ignoring the regrid option and had bad time handling (#1940)
- Timeseries: Use new OutputSaver in Timeseries diagnostics (#1948, #2000)
- Diagnostic core: new `select_region` to crop a region based on `_set_region` and `area_selection` method (#1984)

## [v0.15.0]

Main changes are:
- Polytope support 
- Plotting routines support cartopy projections and matplotlib styles
- Major refactor of AQUA core functionalities: Regridder, Datamodel, OutputSaver, Timstat  
- Major refactor of Timeseries, SeasonalCycle, GregoryPlot diagnostics

Removed:
- `aqua.slurm` has been removed.

ClimateDT workflow modifications:
- `push_analysis.sh` (and the tool `push_s3.py` which it calls) now both return proper error codes if the transfer fails. 0 = ok, 1 = credentials not valid, 2 = bucket not found. This would allow the workflow to check return codes. As an alternative, connectivity could be tested before attempting to run push_analysis by pushing a small file (e.g. with `python push_s3.py aqua-web ping.txt`))

AQUA core complete list:
- Add FDB_HOME to debug logs (#1914)
- Enabling support for DestinE STAC API to detect `bridge_start_date`and `bridge_end_date` (#1895)
- Return codes for push_s3 and push_analysis utilities (#1903)
- Polytope support (#1893)
- Additional stats for LRA and other refinements (#1886) 
- New OutputSaver class (#1837)
- Introduce a `Timstat()` module independent from the `Reader()` (#1832)
- Adapt Catalog Generator to Data-Portfolio v1.3.0 (#1848)
- Introduction of a internal AQUA data model able to guess coordinates and convert toward required target data convention definition (#1862, #1877, #1883)
- Custom `paths` in the `config-aqua.yaml` can now be defined and will take priority over the catalog paths (#1809)
- Remove deprecated `aqua.slurm` module (#1860)
- Refactor of `plot_maps()` and `plot_maps_diff()` functions with projection support and use their single map version internally (#1865)
- Refactor of `plot_single_map()` and `plot_single_map_diff()` functions with projection support (#1854)
- Refactor time handling: replacement of `datetime` objects and of `pd.Timestamp` lists (#1828)
- Fix the `regrid_method` option in the Reader (#1859)
- Add a GitHub Token for downloading ClimateDT catalogs (#1855)
- Ignore `nonlocal` complaints by flake8 (#1855)
- WOCE-ARGO ocean dataset grids and fixes added (#1846)
- Upgrade of base container to FDB 5.15.11 (#1845)
- Matplotlib styles can be set in the configuration file (#1729)
- Graphics refactoring for timeseries plot functions (#1729, #1841)
- Major refactor of the regrid options, with new modular `Regridder()` class replacing `Regrid()` mixin (#1768)
- Refactor of the `retrieve_plain()` function with contextmanager and smmregrid GridInspector (#1768)

AQUA diagnostics complete list:
- Diagnostic core: refinement of OutputSaver metadata and name handling (#1901)
- Diagnostic core: refactor of the documentation folder structure (#1891)
- Timeseries: complete refactor of the timeseries diagnostic according to the Diagnostic, PlotDiagnostic schema (#1712, #1896)

## [v0.14.0]

Main changes are:
- AQUA is now open source
- Documentation is now available on ReadTheDocs
- Attributes added by AQUA are now "AQUA_" prefixed
- A core diagnostic class has been introduced

Removed:
- Support for python==3.9 has been dropped.
- Generators option from the Reader has been removed.

ClimateDT workflow modifications:
- `aqua_analysis.py`: all the config files are used from the `AQUA_CONFIG` folder. This allows individual run modification kept in the `AQUA_CONFIG` folder for reproducibility.
- `makes_contents.py`: can now take a config file as an argument to generate the `content.yaml` file.
- `push_analysis.sh`: now has an option to rsync the figures to a specified location. Extra flags have been added (see Dashboard section in the documentation).

AQUA core complete list:
- Updated AQUA development container to micromamba 2.0.7 (#1834)
- Updated base container to eccodes 2.40 (#1833)
- Added Healpix zoom 7 grid for ICON R02B08 native oceanic grid (#1823)
- Remove generators from Reader (#1791)
- Fix tcc grib code and add some cmor codes in the convention file (#1800)
- Add a regrid option to cli of relevant diagnostics (#1792)
- Limit estimation of time for weight generation only to regular lon/lat grids (#1786)
- LRA generation can operate spatial subsection (#1711)
- Attributes added by AQUA are now "AQUA_" prefixed (#1790)
- Remove zarr pin (#1794)
- Dropping support for python==3.9 (#1778, #1797)
- Reader intake-xarray sources can select a coder for time decoding (#1778)
- Document use of AQUA on ECMWF HPC2020 (#1782)
- Added history logging for lat-lon in area selection (#1479)
- Cleaner workflow and pytest/coverage configuration (#1755, #1758)
- catalog, model, exp, source info are now stored in the DataArray attributes (#1753)
- Avoid infinite hanging during bridge access (#1733, #1738)
- Enable dependabot to monitor dependencies every month (#1748)
- `eccodes` bump to 2.40.0 (#1747)
- Integrate codecov to monitor coverage and test analytics and remove old bot (#1736, #1737, #1755, #1819)
- Reinitialize `GSVRetriever` instance only when needed (#1733)
- Enable the option to read FDB data info from file, and refactor start/end hpc/bridge dates handling (#1732, #1743, #1762)
- Fix `push_analysis.sh` options and `aqua_analysis.py` config paths (#1723, #1754)
- Enable zip compression for LRA yearly files (#1726)
- Enable publication of documentation on ReadTheDocs (#1699, #1716)
- Adapt Catgen test to the new number of sources for ICON (#1708)
- Added tests for the Hovmoller plot routine (#1532)
- `push_s3` compatibility with `boto3>=1.36.0` (#1704)
- Rsync option for push_analysis.sh (#1689)
- Multiple updates to allow for AQUA open source, including Dockerfiles, actions, dependencies and containers (#1574)

AQUA diagnostics complete list:
- Ensemble: config file structure and tests (#1630)
- Ocean3d: Tests for the Ocean3d diagnostic (#1780)
- Diagnostic core: A common function to check and convert variable units is provided as `convert_data_units()` (#1806)
- Ocean3d: Bug fix to regridding of observations in cli (#1811)
- Diagnostic core: the `retrieve()` method uses internally a `_retrieve()` method that returns instead of updating attributes (#1763)
- Diagnostic core: documentation about class and config file structure (#1790)
- Diagnostic core: A common function to load the diagnostic config file is provided (#1750)
- Global bias: add test (#1675)
- Diagnostic core: Add additional command-line arguments for configuration and processing options (#1745)
- Global bias: Handling plev and using scientific notation in contour plots (#1649)
- Ecmean: Fix net surface radiative flux and wind stresses in ecmean (#1696)
- Diagnostic core: A common parser and fuctions to open/close the dask cluster are provided (#1703)
- ssh: Updated the SSH diagnostics. Updating the notebooks is remaining (#1601). 

## [v0.13.9]

Hotfixes:
- Added catgen support for storyline experiments (#2305)

## [v0.13.8]

Hotfixes:
- Ocean3d: Fix for weighted mean calculation (#2242)

## [v0.13.7]

- Pinning specific version of dask/xarray/numpy (#1974)
- Fix for time axis in container timeseries plots (#1973)

## [v0.13.6]

Hotfixes:
- AQUA console uses token as in main to access the catalog repository without authentication (#1954)
- Data Portfolio tag specified in tests in order to keep testing the operational tag (#1954)
- Cartopy offline maps available due to MN5 missing internet connection (#1954)
- Hardcode regrid='r100' in setup_checker (#1945)
- Fix for make_content failing to accept expected argument (#1898)
- Update experiments.yaml needed by the dashboard (#1951)

## [v0.13.5]

Hotfixes:
- Fix for Healpix zoom 7 grid for ICON R02B08 native oceanic grid, missing in yaml files (#1821)
- Fix for Tropical Rainfall diagnostic to work with new E cycle and O cycle machines (#1814)
- Fix for target tcc grib code (#1812)
- Fix for the Timeseries diagnostic which was not creating a ylabel in the plot for some variables (#1783)

AQUA core complete list:
- Update GSV to 2.9.6 (#1813)

## [v0.13.4]

Hotfixes:
- Fix for the `fdb_info_file` feature, that now can have a `data` only block when no data is on the bridge (#1761)

## [v0.13.3]

Hotfixes:
- Fix for the `aqua-analysis` that was changing the AQUA_CONFIG environment variable with a wrong path (#1752)
- Fix catalog generator when fdb_info_file is used (#1742)

## [v0.13.2]

AQUA core complete list:
- Fix push_analysis options and aqua_analysis config paths (#1731)
- Enable tests for the operational v0.13-operational branch (#1730)
- push_s3 compatibility with boto3>=1.36.0 (#1709)
- Enable the option to read FDB data info from file, and refactor start/end hpc/bridge dates handling (#1656)

AQUA diagnostics complete list:
- Ecmean: Fix net surface radiative flux and wind stresses in ecmean (#1697)
- Tropical Rainfall: Update of the precomputed histograms paths for lumi and MN5 operational (#1702)

## [v0.13.1]

Main changes are:
1. Ocean3d major refactoring

AQUA core complete list:
- Fixer delete option accepts non-lists (#1687)
- Ansi color 8-bit fix for logger (#1671)
- Hotfix for unmatched string in catgen (#1672)
- Test for aqua-analysis.py (#1664)
- Fix in the catgen now correctly generating an automatic description if not provided (#1662)

AQUA diagnostics complete list:
- Diagnostic core: added a Diagnostic class to be inherited by all diagnostics (#1681)
- Timeseries: hotfix of problems with the catalog usage in output saving (#1669)
- Tropical Rainfall: Update of the precomputed histograms paths for lumi and MN5 (#1661)
- Ocean3d: Trend is calculating using polyfit. Restructed the mixed layer depth function. (#1651)
- Global bias: hotfix for regrid option (#1670)

## [v0.13.0]

Main changes are:
1. Grids updated to work with operational O-25.1
2. Compliance of the catalog generator to the O-25.1 data portfolio
3. New 'Biases and Radiation' diagnostics replace the old 'AtmGlobalMean and Radiation'
4. Push of figures to LUMI-O and improvements for aqua-web

Deprecated:
- `aqua-analysis.sh` script is deprecated and has been removed. Use `aqua-analysis.py` instead.
- `cli_dummy.py` script is deprecated and will be removed in the next release. Use the `cli_checker.py` instead.
 
AQUA core complete list:
- More general checksum checker for grids and observations ( #1550)
- Output dir including catalogue for aqua-analysis.py (#1640)
- Grids for O-25.1 cycle are added in the grids folder (they are v3) (#1647)
- `deltat` for fixer can now be specified in source metadata and not only in fixes (#1626)
- LRA generator integrates ``--rebuild`` flag to regenerate areas and weights. The `--autosubmit` option is removed (#1623)
- Hotfix for catgen tests (#1648)
- Experiment and dashboard metadata are now created with the catalog generator (#1637)
- Safety checks according to data frequency for HPC, bridge and request start/end dates in intake GSV (#1636, #1655)
- Experiment metadata for aqua-web and dashboard from catalog entry (#1633)
- Automatic identification of ocean grid in the catalog generator (#1621)
- `OutputSaver` can deduce the catalog name from the model, exp (#1627)
- Pin zarr<3.0.0 to avoid breaking changes (#1625)
- Units utility are now functions and not methods of FixerMixin (#1558)
- New `cli_checker.py` tool to check the existance of the required model in the catalog and rebuild the area files (#1619)
- Update the catalog generator to align with changes in the data portfolio (#1593)
- Adding ICON phase2 hpx6 and hpz9 grids (#1596)
- Push figures to LUMI-O for dashboard (#1582, #1607)
- Bridge_start_date and expver switching (#1597)
- Include all available figure metadata in content.json for dashboard/aqua-web (#1573)
- Upgrade LUMI module to 24.03 and to eccodes 2.39.0

AQUA diagnostics complete list:
- Old AtmoGlobalMean and Radiation diagnostics removed (#1622)
- `--catalog` is accepted by all the diagnostics altough it is not used by all of them yet (#1619)
- Timeseries: enabled region selection in the CLI (#1564)
- Ocean3d: Bugfix of values for Ocean trend function (#1583)
- Biases and Radiation: Refactoring of Bias and Radiation Diagnostics (#1243)
- Biases and Radiation: Fix Seasonal Bias Output in global_biases for NetCDF Saving Compatibility and other fixes (#1585, #1604, #1628)
- Biases and Radiation: Adding `save_netcdf` flag and function (#1510)
- Biases and Radiation: Integrating Updated OutputSaver (#1487)

## [v0.13-beta]

Main changes are:
1. All the diagnostics are now compatible with the new fixes and eccodes version.
2. Full compatibility with HealPix grids and the new CDO version.
3. Major improvements in the Ocean3D diagnostic.

AQUA core complete list:
- Safety checks and error messages on FDB folders (#1512)
- Refreshed internal `to_list` function (#1512)
- Reorganizing and extending CI/CD catalog with 5 years of hpz3 data from ERA5 (atm) and FESOM (oce) (#1552)
- Version info in a separate module (#1546) 
- Corrected `tcc` units to % (#1551)
- Fix pdf attributes (#1547)
- Catgen fixes (#1536)
- Introduced fixer for ClimateDT phase 2 (#1536)
- `aqua_analysis.py` using a common central dask cluster (#1525)
- Added the `cdo_options: "--force"` to the definitions of the oceanic HealPix grids (#1539)

AQUA diagnostic complete list:
- ECmean: Integrating the performance indices and global mean within the `aqua_diagnostics` module (#1556)
- Teleconnections: The `teleconnections` diagnostic is now integrated in the `aqua_diagnostics` module (#1352)
- Teleconnections: OutputSaver for the teleconnections diagnostic (#1567, #1570)
- Ocean3d: Fix to improve memory usage and cli (#1490)
- Seaice: Fix to read sithick as fallback instead of sivol (#1543)
- Ocean3d: Minor fix to allow to read new variable names (#1540)
- Timeseries: The `timeseries` diagnostic is now integrated in the `aqua_diagnostics` module (#1340)
- Timeseries: Integrating Updated OutputSaver (#1492)

## [v0.13-alpha]

Main changes are:
1. A refactor of the fixes, with a new common main convention table is available, based on eccodes.
2. Diagnostics are updated to work with the new fixes and the new eccodes version. This is not yet complete and will be finalized in the next release.
3. The FDB reader always rely on paramids, so that support for eccodes 2.39.0 and backward compatibility is ensured.

AQUA core complete list:
- push-analysis.sh maintenance (#1555)
- Added the `cdo_options: "--force"` to the definitions of the HealPix grids (#1527)
- Removing default fixes (#1519)
- Support for eccodes=2.39.0 with full fixes refactoring (#1519)
- Dashboard: Moved making of contents yaml to local hpc (#1470)
- Support for new smmregrid==0.1.0 including simpler weights and area generation (#1395)
- Removing cdo pin for more recent versions (#1395)
- Change `bridge_end_date` convention (#1498)
- `catgen` to support data bridge options (#1499)
- Enhance OutputSaver with Improved File Handling, Logging, and NetCDF Write Modes (#1495)
- Introduction a specific pipeline and tests for `catgen` utiliy (#1505)
- Remove pin on xarray (#1507)
- FDB reader internally always asks for paramids (#1491, #1508, #1529)
- Introduction of a convention table for the fixer, in order to create a more general fixer (#1488, #1506)
- Refactor of `cli_lra_parallel_slurm.py` to work with container via jinja (#1497) 
- Convert `aqua-analysis.sh` to Python with Subprocess and Multiprocessing Support (#1354, #1521)
- New base container for aqua-container (#1441)
- Autodetection of latest AQUA in `load-aqua-container.sh` script (#1437)
- Update Metadata Handling for NetCDF, PDF, and PNG Outputs (#1430)
- Add instructions to install AQUA on MN5 (#1468)
- Introduce `grids-checker.py` tool to verify presence and checksum of the grid files (#1486)

AQUA diagnostic complete list:
- Tropical Cyclones: Adaptation to IFS-FESOM and tool to compute orography from data (#1393)
- Seaice: Hotfix for sea ice plots (#1432)

## [v0.12.2]

Main changes are: 
1. Single container script to be used on Lumi, MN5 and Levante

AQUA core complete list:
- Introduce `timeshift` option for the fixer to roll forward/back the time axis (#1411)
- Centralize and refactor in single script the tool to load AQUA container (#1413)
- Add extra maintenance options to submit-aqua-web (#1415)
- Update push-analysis.sh removing dependency on full AQUA and option not to convert to png (#1419)
- Pin to xarray<2024.09 to prevent bug in polyfit requires temporary (#1420)
- Remove spurious dimensions when running `fldmean()` (#1423)

AQUA diagnostic complete list:
- Refactor of plotThickness method in the sea ice diagnostic (#1427)


## [v0.12.1]

AQUA core complete list:
- Allow multiple realizations in fdb-catalog-generator (#1335)
- Fix the container loading script in order to avoid load of local libraries (#1399)
- Fix using AQUA container for submit-aqua-web, do not wipe old figures by default (#1387)
- New `timstat` module which opens complement `timmean()` with `timmax()`, `timmin()` and `timstd()` methods (#1391)
- Fix installation to avoid mismatch between `hdf5` and `h5py` libraries (#1408)

## [v0.12]

Main changes are:
1. AQUA installation now requires a mandatory machine name.
2. The `aqua` source code has been moved to the `src` folder. The change is transparent to the user.
3. A diagnostic module, called `aqua.diagnostics`, is under development. The module is not yet active, diagnostics are still available with the previous structure.

AQUA core complete list:
- Mixed updates to support data for NextGEMS cycle4 hackathon (#1375)
- Preprocess functionality added to the `Reader` class (#1298)
- The AQUAthon material has been moved under the `notebooks` folder (#1342)
- `aqua` source code has been moved to the `src` folder (#1332)
- A diagnostic module, called `aqua.diagnostics`, has been created under the `src` folder (#1332, #1341)
- LRA generator tool support for multiple relizations (#1357, #1375)
- LRA generator requires `catalog` as a mandatory argument (#1357)
- AQUA console revisiting, adding `avail` method and `update` method (#1346)
- AQUA install now requires mandatory machine name (#1346)
- Fix to make keyword step optional in request (#1360)

## [v0.11.3]

AQUA core complete list:
- LRA, both from CLI and worklow, is part of the AQUA console and can be run with `aqua lra $options` (#1294)
- FDB catalog generator is part of the AQUA console and can be run with `aqua catgen $options` (#1294)
- Coordinate unit overriding is now possible via the `tgt_units` argument (#1320)
- Full support for python>=3.9 (#1325)
- Pin of (python) eccodes<2.37.0 in pyproject due to recent changes in binary/python structure (#1325)

AQUA diagnostic complete list:
- Radiation: Bugfix in the CLI for the radiation diagnostic (#1319)

## [v0.11.2]

AQUA core complete list:
- Renaming of FESOM grids to include original resolution name (#1312)
- Bugfix of the fdb-catalog-generator tool that was not correctly assigning NEMO grids (#1309)
- Bugfix of the GSV intake driver that was not handling correctly metadata jinja replacement (#1304) 
- Bugfix of _merge_fixes() method when the parent fix has no vars specified (#1310)
- Safety check for the netcdf driver providing more informative error when files are not found (#1307, #1313)

AQUA diagnostic complete list:
- Tropical Rainfall: Fix Minor Issues in Tropical Precipitation CLI Metadata and Formatting (#1266)

## [v0.11.1]

Attention: If you are accessing FDB experiments, we suggest to not use versions older than this release.

Main changes are:
1. AQUA works with FDB written with ecCodes versions > 2.35 as well as lower.
2. Timeseries and Seasonal cyle can now be evaluated also on a specific region 

AQUA core complete list:
- ecCodes now pinned to >=2.36.0 and tool for fixing older definition files (#1302)

AQUA diagnostic complete list:
- Timeseries: a region can be selected for Timeseries and Seasonal Cycle with the `lon_limits` and `lat_limits` arguments (#1299)
- Timeseries: the cli argument for extending the time range is now extend (previously expand) (#1299)
- Timeseries: all the available diagnostics support the catalog argument (#1299)

## [v0.11]

Attention: this version is not compatible with catalog entries with ecCodes >= 2.35.0.

1. LRA supports multi-catalog structure
2. ecCodes temporarily restricted to < 2.34

AQUA core complete list:
- Refactor the fdb-catalog-generator tool to work with data-portfolio repository (#1275)
- Introduce a function to convert NetCDF to Zarr and zarr catalog entry for LRA (#1068)
- Suppress the warning of missing catalogs in the AQUA console `add` command (#1288)
- Lumi installation is completely updated to LUMI/23.09 modules (#1290)
- gsv_intake switches eccodes also for shortname definitions (#1279)
- Increase compatibility between LRA generator and multi-catalog (#1278)
- Allow for intake string replacement within LRA-generated catalogs (#1278)
- Avoid warning for missing intake variable default when calling the `Reader()` (#1287)

AQUA diagnostic complete list:
- Teleconnections: catalog feature bugfix (#1276)

## [v0.10.3]

Attention: this version is not compatible with catalog entries with ecCodes < 2.35.0.

Main changes are:
1. support for ecCodes >= 2.35.0 (to be used with caution, not working with exps with eccodes < 2.35.0)
2. fdb_path is deprecated in favour of fdb_home

AQUA core complete list:
- Restructure fixes folder and files (#1271)
- Removed eccodes pin, better handling of tables in get_eccodes_attr (#1269)
- Added test for diagnostics integration to AQUA installation process (#1244)
- Bugfix for the monthly frequency data with monthly cumulated fluxes (#1255)
- fdb_path becomes optional and deprecated in favour of fdb_home (#1262)
- Branch support for tool to push analysis to explorer (#1273)

AQUA diagnostic complete list:
- ECmean documentation updates (#1264)

## [v0.10.2]

Main changes are:
1. aqua-analysis script can be configured with an external yaml file
2. AQUA installation process now includes diagnostics integration

AQUA core complete list:
- Rename OutputNamer to OutputSaver and add catalog name (#1259)
- Hotfix for rare situation with 3D data but no vertical chunking defined (#1252)
- External yaml file to configure aqua-analysis (#1246)
- Adding diagnostics integration to AQUA installation process (#1229)

AQUA diagnostic complete list:
- Teleconnections: adding the catalog feature to the diagnostic (#1247)
- ECmean upgrades for the CLI (#1241)
- ECmean enables the computation of global mean diagostic (#1241)

## [v0.10.1]

AQUA core complete list:
- Fixer for monthly frequency data with monthly cumulated fluxes (#1201)
- Catalogs can be installed from the external repository (#1182)
- Added grid for NEMO multiIO r100 (#1227)
- Reorganized analysis output in catalog/model/exp structure (#1218)

## [v0.10]

Main changes are:
1. The catalog is externalized and AQUA supports multiple catalogs. It is now mandatory to use the aqua console to add a new catalog to the AQUA installation.

AQUA core complete list:
- Catalog is externalized to a separate repository (#1200)
- AQUA is now capable of accessing multiple catalogs at the same time (#1205)
- MN5 container for AQUA (#1213)

## [v0.9.2]

Main changes are:
1. The `aqua-config.yaml` file is replaced by a template to be installed. The aqua console is now mandatory to use aqua.
2. `$AQUA` removed from the `Configdir()` autosearch, an installation with the aqua console is mandatory to use aqua.
3. AQUA cli command to provide the installation path with `--path` option. This can substitute the `$AQUA` variable in scripts.
4. The catalog file is now split into `machine.yaml` and `catalog.yaml` to support machine dependency of data path and intake variables as kwargs into each catalog.

AQUA core complete list:
- More detailed documentation for Levante and Lumi installation (#1210)
- `aqua-config.yaml` replaced by a template to be installed on each machine (#1203)
- `$AQUA` removed from the `Configdir()` autosearch (#1208)
- AQUA cli command to provide the installation path with `--path` option (#1193)
- Restructure of the `machine` and `catalog` instances to support a catalog based development (#1186)
- AQUA installation via command line support a machine specification `aqua install lumi` (#1186)
- Introduction of `machine.yaml` file to support machine dependency of data path and intake variables as kwargs into each catalog (#1186)
- Removing all the AQUA catalogs from the repo, now using https://github.com/DestinE-Climate-DT/Climate-DT-catalog (#1200)

## [v0.9.1]

Main changes are:
1. Update of fdb libraries to be compatible with the FDB data bridge

AQUA core complete list:
- OutputNamer Class: Comprehensive Naming Scheme and Metadata Support (#998)
- Creation of png figures for AQUA explorer is local (#1189)

## [v0.9]

Main changes are:
1. AQUA has an `aqua` CLI entry point, that allow for installation/uninstallation, catalog add/remova/update, fixes and grids handling
2. Experiments placed half on HPC and half on DataBridge data can be accessed in continuous manner.

AQUA core complete list:
- AQUA entry point for installation and catalog maintanance and fixes/grids handling (#1131, #1134, #1146, #1168, #1169)
- Automatic switching between HPC and databridge FDB (#1054, #1190)
- CLI script for automatic multiple experiment analysis submission (#1160, #1175)

## [v0.8.2]

Main changes are: 
1. `aqua-grids.yaml` file split in multiple files into `grids` folder
2. Container for Levante

AQUA core complete list:
- Removing any machine name depencency from slurm files (#1135)
- Jinja replacement is added to the aqua-config.yaml (#1154)
- grid definitions split in multiple files (#1152)
- Add script to access the container on Levante HPC (#1151)
- Add support for IFS TL63 and TL159 grids (#1150)
- Swift links for tests and grids renewed (#1142)
- Removing the docker folder (#1137)
- Introducing a tool for benchmarking AQUA code (#1057)
- Define AQUA NEMO healpix grids as a function of their ORCA source (#1113)

AQUA diagnostics complete list:
- Tropical Rainfall: Improve Paths in Live Demonstration Notebook  (#1157)
- Atm global mean: produce seasonal bias plots by default (#1140)
- Tropical Rainfall: Notebook for the Live Demonstration (#1112)
- Teleconnections: MJO Hovmoller plot introduced as notebook (#247)
- Tropical Rainfall: Reduce Redundancy in Conversion Functions (#1096)

## [v0.8.1]

Main changes are: 
1. Fixes following internal D340.7.3.3 and D340.7.1.4 review 

AQUA core complete list:
- Tco399-eORCA025 control, historical and scenario runs added to Lumi catalog (#1070)
- ESA-CCI-L4 dataset added for Lumi and Levante catalogs (#1090)
- Various fixes to the documentation (#1106)
- Fixer for dimensions is now available (#1050)

AQUA diagnostics complete list:
- Timeseries: units can be overridden in the configuration file (#1098)
- Tropical Rainfall: Fixing the Bug in the CLI (#1100)

## [v0.8]

Main changes are:
1. Support for Python 3.12
2. Update in the catalog for Levante and introduction of Leonardo
3. Multiple diagnostics improvement to fullfil D340.7.3.3 and D340.7.1.4

AQUA core complete list:
- LRA for ICON avg_sos and avg_tos (#1076)
- LRA for IFS-NEMO, IFS-FESOM, ICON added to Levante catalog (#1072)
- IFS-FESOM storyline +2K added to the Lumi catalog (#1059)
- Allowing for jinja-based replacemente in load_yaml (#1045) 
- Support for Python 3.12 (#1052)
- Extending pytests (#1053)
- More efficient use of `_retrieve_plain` for acessing sample data (#1048)
- Introducing the catalog structure for Leonardo HPC (#1049)
- Introducing an rsync script between LUMI and levante for grids (#1044)
- Introducing a basic jinja-based catalog entry generator (#853)
- Adapt NextGEMS sources and fixes to the final DestinE governance (#1008, #1035)
- Remove  NextGEMS cycle2 sources (#1008)
- Avoid GSVSource multiple class instantiation in dask mode (#1051)

AQUA diagnostics complete list:
- Teleconnections: refactor of the documentation (#1061)
- Tropical rainfall: Updating the Documentation and Notebooks (#1083)
- Performance indices: minor improvements with the inclusion of mask and area files (#1076)
- Timeseries: Seasonal Cycle and Gregory plots save netcdf files (#1079)
- Tropical rainfall: minor modifications to the CLI and fixes to changes in the wrapper introduced in PR #1063 (#1074)
- Tropical rainfall: adding daily variability and precipitation profiles to the cli (#1063)
- Teleconnections: bootstrap evaluation of concordance with reference dataset (#1026)
- SSH: Improvement of the CLI (#1024) 
- Tropical rainfall: adding metadata and comparison with era5 and imerg to the plots, re-binning of the histograms and buffering of the data (#1014)
- Timeseries: refactor of the documentation (#1031)
- Radiation: boxplot can accomodate custom variables (#933)
- Seaice: convert to module, add Extent maps (#803)
- Seaice: Implement seaice Volume timeseries and thickness maps (#1043)

## [v0.7.3]

Main changes are:
1. IFS-FESOM NextGEMS4 and storylines simulations available in the catalog
2. Vertical chunking for GSV intake access
3. FDB monthly average data access is available
4. kwargs parsing of reader arguments (e.g. allowing for zoom and ensemble support)

AQUA core complete list:
- Add kwargs parsing of reader arguments, passing them to intake to substitute parameters (#757)
- Remove `zoom` and use kwargs instead (#757)
- Enabling the memory monitoring and (optional) full performance monitoring in LRA (#1010)
- Adding IFS_9-FESOM_5 NextGEMS4 simulation on levante (#1009)
- Function to plot multiple maps is introduced as `plot_maps()` and documented (#866)
- Adding the IFS-FESOM storylines simulation (#848)
- `file_is_complete()` accounts also for the mindate attribute (#1007)
- Introducing a `yearmonth` timestyle to access FDB data on monthly average (#1001)
- Adding expected time calculation for weight generation (#701)
- Vertical chunking for GSV intake access (#1003)

AQUA diagnostics complete list:
- Timeseries: Various bugfix and improvements for cli and formula (#1013, #1016, #1022)

## [v0.7.2]

Main changes are:
1. `mtpr` is used for precipitation in all the catalog entries
2. LRA CLI support for parallel SLURM submission and other improvements
3. ICON production simulations available in the catalog
4. `detrend()` method is available in the `Reader` class
5. All the diagnostics have dask support in their CLI

AQUA core complete list:
- Fix LRA sources to allow incomplete times for different vars (#994)
- Distributed dask option for diagnostic CLIs and wrapper (#981)
- Added documentation for `plot_timeseries`, `plot_seasonalcycle` and `plot_single_map_diff` (#975)
- Minimum date fixer feature / ICON net fluxes fix (#958)
- Unified logging for all diagnostics (#931)
- A `detrend()` method is added to the Reader class (#919)
- LRA file handling improvements (#849, #972)
- Updating fixer for ERA5 monthly and hourly data on Levante (#937)
- GSV pin to 1.0.0 (#950)
- Adding ICON production simulations (#925)
- LRA CLI for parallel SLURM submission support a max number of concurrent jobs and avoid same job to run (#955, #990)
- Renaming of EC-mean output figures in cli push tool for aqua-web (#930)
- Renaming the `tprate` variable into `mtpr` in all fixes (#944)

AQUA diagnostic complete list:
- Tropical rainfall: enhancements of plotting and performance, files path correction (#997)
- Timeseries: seasonal cycle runs as a separate cli in aqua-analysis for performance speed-up (#982)
- Timeseries: seasonal cycle is added if reference data are not available in some timespan (#974)
- Tropical rainfall: Removing unnecessary printing during the CLI, optimazing the CLi for low and high-resolution data (#963)
- Timeseries: Grergory plot TOA limits are dynamically chosen (#959)
- SSH: technical improvements including removal of hardcoded loglevel and timespan definition. (#677)
- SSH: ready with new data governance and option to plot difference plots added. (#677)
- Atmosferic Global Mean: added mean bias for the entire year in seasonal bias function (#947)
- Tropical Cyclones: working with IFS-NEMO and ICON, includes retrieval of orography from file (#1071).

## [v0.7.1]

Main changes are:
1. Complete update of the timeseries diagnostic
2. LRA CLI for parallel SLURM submission
3. SSP370 production scenario for IFS-NEMO available in the catalog

AQUA core complete list:
- Plot timeseries is now a framework function (#907)
- Improve the automatic parsing of date range according to schema from fdb (#928)
- LRA CLI for parallel SLURM submission (#909)
- Added graphics function to plot data and difference between two datasets on the same map (#892)
- Add IFS-NEMO ssp370 scenario (#906)

AQUA diagnostics complete list:
- Teleconnections: comparison with obs is done automatically in diagnostic CLI (#924)
- Teleconnections: capability to find index file if already present (#926)
- Timeseries: save flag introduced to save to enable/disable saving of the timeseries (#934)
- Improve the automatic parsing of date range according to schema from fdb (#928)
- Updated output filenames for atmglobalmean diagnostic (#921)
- Added graphics function to plot data and difference between two datasets on the same map (#892)
- Implemented `pyproject.toml` for global_time_series diagnostic (#920).
- Implemented `pyproject.toml` for tropical_rainfall diagnostic (#850).
- Updating CLi for tropical_rainfall diagnostic (#815)
- LRA cli for parallel SLURM submission (#909)
- Timeseries: seasonal cycle is available for the global timeseries (#912)
- Timeseries: refactory of Gregory plot as a class, comparison with multiple models and observations (#910)
- Add IFS-NEMO ssp370 scenario (#906)
- Timeseries: complete refactory of the timeseries as a class, comparison with multiple models and observations (#907)
- Plot timeseries is now a framework function (#907)

## [v0.7]

Main changes are:
1. Multiple updates to the diagnostics, both scientific and graphical, to work with more recent GSV data
2. `mtpr` is now used instead of `tprate` for precipitation
2. Documentation has been reorganized and integrated

Complete list:
- New utility `add_pdf_metadata` to add metadata to a pdf file (#898)
- Experiments `a0gg` and `a0jp` added to the IFS-NEMO catalog, and removal of `historical-1990-dev-lowres` (#889)
- Updated notebooks to ensure consistency across different machines by using observational datasets, and included a demo of aqua components for Lumi (#868)
- Scripts for pushing figures and docs to aqua-web (#880)
- Fixed catalog for historical-1990-dev-lowres source (#888, #895)
- data_models src files are now in the aqua/data_models folder, with minor modifications (#884)
- Warning options based on the `loglevel` (#852)
- Timeseries: formula bugfix and annual plot only for complete years (#876)
- mtpr instead of tprate derived from tp (#828)
- eccodes 2.34.0 does not accomodate for AQUA step approach, pin to <2.34.0 (#873)
- Bugfix of the `aqua-analysis` wrapper, now can work teleconnections on atmospheric and oceanic variables 
and the default path is an absolute one (#859, #862)
- Ocean3D: many fixes and adaptations to new data governance (#776)
- Bugfix of the `aqua-analysis` wrapper, now can work teleconnections on atmospheric and oceanic variables (#859)
- Radiation: adaptation to new data governance and many improvements (#727)
- Seaice: Sea ice extent has now seasonal cycle (#797)
- Fixing the paths in `cli/lumi-install/lumi_install.sh` (#856).
- Refactor of the documentation (#842, #871)
- The drop warning in `aqua/gsv/intake_gsv.py` (#844)
- Tropical cyclones diagnostic: working with new data governance (includes possibility to retrieve orography from file (#816)

## [v0.6.3]

Complete list:
- Setting last date for NaN fix for IFS-NEMO/IFS-FESOM to 1999-10-01 and cleaner merge of parent fixes (#819)
- Hotfix to set `intake==0.7.0` as default (#841)
- Timeseries: can add annual std and now default uncertainty is 2 std (#830)
- `retrieve_plain()` method now set off startdate and enddate (#829)
- Complete restructure of fixer to make use of `fixer_name`: set a default for each model and a `False` to disable it (#746)
- Added `center_time` option in the `timmean()` method to save the time coordinate in the middle of the time interval and create a Timmean module and related TimmeanMixin class (#811)
- Fixer to rename coordinates available (#822)
- Fixing new pandas timedelta definition: replacing H with h in all FDB catalog (#786)
- Change environment name from `aqua_common` to `aqua`(#805)
- Adding a run test label to trigger CI (#826)
- Tropical_rainfall: improve organization and maintainability, introducing nested classes (#814)
- Revisiting CERES fixes (#833)
- Timeseries: add bands for observation in Gregory plots (#837)

## [v0.6.2]

Complete list:
- Global time series plot annual and monthly timeseries together, improved Gregory plot (#809)
- Teleconnection can now take a time range as input and ylim in the index plot function (#799)
- LRA to use `auto` final time and `exclude_incomplete` (#791)
- Hotfix for v0.12.0 of the GSV_interface related to valid_time (#788)
- Global time series adapted to new data governance (#785)
- AtmoGlobalMean diagnostic improvements and adaptation to new data governance (#745 #789 #807 #812)
- Sea-ice diagnostic adapted to new data governance (#790)
- Implement a fix setting to NaN the data of the first step in each month (for IFS historical-1990) (#776)

## [v0.6.1]

Complete list:
- Teleconnection improvement to accept different variable names for ENSO (avg_tos instead of sst) (#778)
- ERA5 fixes compatible with new data governance (#772)
- Update the LRA generator (removing aggregation and improving) filecheck and fix entries for historical-1990-dev-lowres (#772)
- Updates of ECmean to work with production experiments (#773, #780)
- Automatic data start and end dates for FDB sources (#762)

## [v0.6]

Main changes are:
1. Inclusion in the catalog of the historical-1990 production simulations from IFS-NEMO and IFS-FESOM.
2. New fixes that targets the DestinE updated Data Governance

Complete list:
- IFS-FESOM historical-1990-dev-lowres with new data governance added to the catalog (#770)
- AtmoGlobalMean diagnostic improvements (#722)
- Teleconnections diagnostic improvements (#722)
- Read only one level for retrieving 3D array metadata, select single level for retrieve (#713)
- IFS-FESOM historical-1990-dev-lowres with new data governance added to the catalog
- Fix mismatch between var argument and variables specified in catalog for FDB (#761)
- Compact catalogs using yaml override syntax (#752)
- Fix loading source grid file before smmregrid weight generation (#756)

## [v0.5.2-beta]

Complete list:
-  A new fdb container is used to generate the correct AQUA container

## [v0.5.2-alpha]

Main changes are:
1. Coupled models IFS-NEMO and IFS-FESOM are now supported
2. Accessor to use functions and reader methods as if they were methods of xarray objects, see [notebook](https://github.com/DestinE-Climate-DT/AQUA/blob/main/notebooks/reader/accessor.ipynb)
3. Preliminary provenance information is now available in the history attribute of the output files
4. AQUA analysis wrapper is parallelized
5. A levelist can be provided in FDB sources, this will greatly speed up the data retrieve

Complete list:
- Fix reading only one sample variable and avoid _bnds variables (#743)
- Allow correct masked regridding after level selection. Add level selection also for not-FDB sources (#741)
- Read only one level for retrieving 3D array metadata, select specific levels for FDB retrieve (#713)
- Defining catalog entry for coupled models IFS-NEMO and IFS-FESOM (#720)
- Change fixer_name to fixer_name (#703)
- Reorganization of logging calls (#700)
- Accessor to use functions and reader methods as if they were methods of xarray objects (#716)
- Suggestions are printed if a model/exp/source is not found while inspecting the catalog (#721)
- Improvements in the single map plot function (#717)
- Minor metadata fixes (logger newline and keep "GRIB_" in attrs) (#715)
- LRA fix now correctly aggregating monthly data to yearly when a full year is available (#696)
- History update and refinement creating preliminary provenance information (plus AQUA emoji!) (#676)
- OPA lra compatible with no regrid.yaml (#692)
- Introducing fixer definitions not model/exp/source dependents to be specified at the metadata level (#681)
- AQUA analysis wrapper is parallelized and output folder is restructured (#684, #725)

## [v0.5.1]

Main changes are:
1. A new `Reader` method `info()` is available to print the catalog information
2. Grids are now stored online and a tool to deploy them on the `cli` folder is available

Complete list:
- Fix attributes of DataArrays read from FDB (#686)
- Reader.info() method to print the catalog information (#683)
- Simpler reader init() by reorganizing the calls to areas and regrid weights configuration and loading (#682)
- Optional autosearch for vert_coord (#682)
- plot_single_map adapted to different coordinate names and bugfixes (#680)
- Sea ice volume datasets for the Northern Hemisphere (PIOMAS) and the Southern Hemisphere (GIOMAS) (#598)
- Possibility of defining the regrid method from the grid definition (#678)
- Grids stored online and tool to deploy them on cli folder (#675)
- Global time series diagnostic improvements (#637)
- Teleconnections diagnostic improvements (#672)

## [v0.5]

Main changes are:
1. Refactor of the Reader() interface with less options at the init() level
2. Grids are now defined with the source metadata and not in a machine-dependent file
3. CLI wrapper is available to run all diagnostics in a single call
4. Refactoring of the streaming emulator with equal treatment for FDB or file sources

Complete list:
- Controlling the loglevel of the GSV interface (#665)
- Fix wrong fdb source (#657)
- Adding sample files and tests for NEMO 2D and 3D grids (#652)
- tprate not derived from tp for GSV sources (#653)
- Simplify reader init and retrieve providing less argument in initialization (#620)
- var='paramid' can be used to select variables in the retrieve method (#648)
- configdir is not searched based on util file position in the repo (#636)
- Cleaner mask treatment (Revision of mask structure in the reader #617)
- Fldmean fix if only one dimension is present for area selection (#640)
- Adding higher frequency ERA5 data on Levante and Lumi (#628)
- regrid.yaml files are removed, grid infos are now in the catalog metadata (#520, #622, #643)
- Load all available variables in FDB xarray/dask access (#619)
- Lint standard and enforced in CI (#616)
- Reader init split with methods (#523)
- Single map plot utility to be used by all diagnostics (#594)
- Script for automatic generation of Fdb catalog entries (IFS only) (#572)
- Fix loading of singularity mounting /projappl (#612)
- CLI wrapper parser (#599)
- Refactoring of streaming emulator (#593)
- Radiation CLI and diagnostic refinement (#537)
- Ocean3D CLI and diagnostic refinement (#578)
- AtmGlobalMean CLI and diagnostic refinement (#587)
- Tropical cyclones CLI refinements and TC module (#568, #645)
- Removing OPA, OPAgenerator and related tests from the AQUA (Remove OPA from AQUA #586)
- Renaming the experiments according to the DE340 AQUA syntax (Including dev-control-1990 in the source and rename the experiment according to DE340 scheme #556, #614, #618)
- Teleconnections diagnostic improvements (#571, #574, #576, #581, #592, #623)

## [v0.4]

Main changes are:
1. Update to all the diagnostics CLI
2. Refactor of the regridder so that `regrid.yaml`` is grid-based and not experiment-based
3. Xarray access to FDB sources
4. Refactor of the fixer so that merge/replace/default options are available
5. Remove of the `aqua` environment in favour of the `aqua_common` one. 

Complete list:
- Introduced color scheme for aqua logging (#567)
- CLI for sea diagnostic (#549)
- Add CLI for SSH diagnostic and some bug fixes (#540)
- Fix SSH diagnostic to be compatible with lates AQUA version (#538) 
- Helper function to identify vertical coordinates in a dataset (#552)
- Orography for tempest extremes TCs detection and update TCs CLI (Orography threshold included and CLI update #404)
- Improvement of performance indices CLI (Update of ECmean CLI #528)
- Fix to allow reading a list of multiple variables from FDB (#545)
- Further improvement of function to inspect the catalog (#533)
- Custom exceptions for AQUA (#518)
- Speed up of the `retrieve_plain` method (#524)
- Update documention for adding new data and setting up the container (Increase documentation coverage #519)
- CLI wrapper for the state-of-the-art diagnostics analysis (#517, #527, #525, #530, #534, #536, #539, #548, #549, #559)
- Refactor the regrid.yaml as grid-based instead of experiment-based (#291)
- aqua_common environment simplified and updated (#498)
- Update available variables in FDB catalogs on lumi (#514)
- Solve reversed latitudes bug for fixed data (#510)
- Switch to legacy eccodes tables based on intake source metadata (#493)
- Add GPM IMERG precipitation data to the catalog on levante (#505)
- Fix ocean3d diagnostic colorbars not being symmetric when missing values are present (#504) 
- FDB NEMO test access to data (#488)
- Xarray dask access to FDB (#476)
- Issue a warning when multiple gribcodes are associated to the same shortname (Cases for multiple eccodes grib codes #483)
- Allowing fixer to overwrite or merge default configuration (Increasing flexibiity of the fixer allowing for merge, replace and default options #480)
- Add new tests (Increase testing #250)
- Global time series diagnostic setup for multiple variables CLI (#474)
- Option to avoid incomplete chunk when averagin with timmean (Introduce check for chunk completeness in timmean() #466)
- Simplification of Fixer() workflow, more methods and less redundancy (Functionize fixer #478)
- Remove the `aqua` environment file, only `aqua_common` is left (#482)

## [v0.3]

Main changes are:
1. Fixer moved at `Reader()` level
2. Area selection available in `fldmean()` method
3. FDB/GSV access for IFS-NEMO development simulations
4. Configuration file `config-aqua.yaml` replaces `config.yaml`

Complete list:
- Templates in configuration yaml files (#469)
- Bug fixes for FDB access options (#463, #462)
- Add observational catalogs on Lumi (Update Lumi catalog #454)
- Automatic finding of cdo (#456)
- Area is fixed if data are fixed (Fixer applied to grid areas #442)
- Tests missing failure fix (Fix #436 CI workflow passes even if some tests fail #452)
- FDB/GSV access to IFS control and historical simulations (#434, #458)
- Climatology support restored in the Reader (Fix for climatology #445)
- Improvement function to inspect the catalog (Inspect_catalog improvement #446)
- Minor improvements of the gribber (Fix gribber fdb #427)
- Allow the LRA generator to work with generators and so with FDB (LRA from fdb on mafalda #430)
- Fixes only on selected variables (Fixer updates #428)
- Complete revision of the FDB/GSV access, allowing to access also recent experiments using variable step (#343)
- Teleconnections diagnostic adapted to new code improvements (Teleconnections Dev branch update #424, #465)
- Add support for area selection with fldmean (Fldmean box selection #409)
- Environment simplified, dependencies are now mostly on the pyproject file (A simpler environment.yml #286)
- Intake esm functionality added back (Fix intake-esm #287)
- Intake esm tests (Test also intake-esm #335)
- Yaml dependencies removed (Logger and yaml issues in util.py #334)
- Log history working for iterators as well (Logger and yaml issues in util.py #334)
- Util refactor (Utility refactor #405)
- Fixer at reader level (Fixes at Reader level #244)
- Uniform timmean (Uniform time after timmean and add option for time_bnds #419)
- FDB tests added (Add FDB 5.11, a local FDB with some test data #280, #432)
- Refactor of unit conversion and non-metpy cases (Flexible unit fix from YAML file #416)
- Refactor of the config file definition (Refactor of the configuration search #417)

## [v0.2.1]

- Add development control-1950 and historical-1990 experiments to the LRA (LRA for control-1950 and historical-1990 on Levante from v0.2 #455)

## [v0.2]

- Improve the LRA generator and worklow CLI (Streaming for the LRA #289)
- AQUA new common environment installation tool for LUMI added (#413)
- Added a bash script "load_aqua_lumi.sh" to load aqua environment in LUMI with containers (Adding an AQUA singularity container for LUMI #418)

## [v0.2-beta]

This is the `AQUA` version part of the Deliverable D340.7.1.2. 

- SSH diagnostic improvements (Linting SSH diagnostics #377, SSH diag: PDF file name changed #388)
- Timmean fix to uniform time axis (Fix for timmean() to uniform output time axis #381)
- New tests trigger routine (Tests trigger with label #385)
- Fix for tco1279 and FESOM (fix for masked tco1279 #390, psu fix for salinity #383)
- ECmean improvements (various improvement for ecmean #392)
- Seaice diagnostic improvements (Deliverable340.7.1.2 fix seaice #389, Linting Seaice diagnostics #376)
- Teleconnections diagnostic graphics module enhanced and various improvements (Teleconnections corrections for D340.7.1.2 #379, Fix import in teleconnections notebooks #395, Teleconnections fix docs #408)
- Tropical cyclones linting of the diagnostic (Linting tropical cyclones diagnostics #380, Improved plotting functions for tropical cyclones #391)
- Ocean diagnostics restructured in a single folder, sharing common functions and other improvements (Linting+Fixes Ocean diagnostics #374, Adding units for MLD plot in ocean3d package #406)
- Documentation fixes (Documentation fixes after review #403)
- Atmglobalmean and radiation diagnostic improvements (Atmglobalmean fix #371)
- MSWEP fixer bugfix (Change MSWEP datamodel #397, fixing of mswep #401)

## [v0.2-alpha]

This is the `AQUA` version that will be part of the Deliverable D340.7.1.2, sent to internal review. This is mostly done by the inclusion of twelve diagnostics within the AQUA framework

- Added teleconnections diagnostic (#308, #309, #318, #333, #352)
- Added tropical cyclones diagnostic (#310, #345)
- Added performance indices diagnostic based on ECmean tool (#57, #327) 
- Added sea ice diagnostic (#353, #368)
- Added global timeseries diagnostic (#358, #359)
- Added radiation analysis diagnostic (#301, #360)
- Added global mean bias diagnostic (#285, #371)
- Added SSH variability diagnostic (#367, #369)
- Added tropical rainfall diagnostic (#314)
- Added Ocean circulation diagnostic (#295)
- Added global ocean diagnosc (#164)
- Added global mean timeseries (#268)
- Multiple fixes in the Reader (#316, #324, #334)
- Avoid time duplicated in the Reader (#357)
- Enabling autodoc for diagnostics (#330)
- Data access improvement on Levante, including new datasets (#332, #355, #321)
- Added a common environment file (#363)
- Support for Lumi installation (#315)
- Added the `changelog` file

### Changed

- Dummy diagnostic is now in the `dummy` folder (previously was `dummy-diagnostic`)
- Tests and code is now working with python>=3.9 (previously python 3.11 was excluded)

## [v0.1-beta]

This is the `AQUA` version that will be part of the Deliverable D340.7.1.1.
This is mostly built on the `AQUA` `Reader` class which support for climate model data interpolation, spatial and temporal aggregation and conversion for a common GRIB-like data format.


- Low resolution archive documentation
- Fixed a bug in the `Gribber` class that was not reading the correct yaml catalog file

## v0.1-alpha

This is the AQUA pre-release to be sent to internal reviewers. 
Documentations is completed and notebooks are working.

[unreleased]: https://github.com/DestinE-Climate-DT/AQUA/compare/v0.21.0...HEAD
[v0.21.0]: https://github.com/DestinE-Climate-DT/AQUA/compare/v0.20.0...v0.21.0
[v0.20.0]: https://github.com/DestinE-Climate-DT/AQUA/compare/v0.19.0...v0.20.0
[v0.19.0]: https://github.com/DestinE-Climate-DT/AQUA/compare/v0.18.1...v0.19.0
[v0.18.1]: https://github.com/DestinE-Climate-DT/AQUA/compare/v0.18.0...v0.18.1
[v0.18.0]: https://github.com/DestinE-Climate-DT/AQUA/compare/v0.17.0...v0.18.0
[v0.17.0]: https://github.com/DestinE-Climate-DT/AQUA/compare/v0.16.0...v0.17.0
[v0.16.0]: https://github.com/DestinE-Climate-DT/AQUA/compare/v0.15.0...v0.16.0
[v0.15.0]: https://github.com/DestinE-Climate-DT/AQUA/compare/v0.14.0...v0.15.0
[v0.14.0]: https://github.com/DestinE-Climate-DT/AQUA/compare/v0.13.1...v0.14.0
[v0.13.9]: https://github.com/DestinE-Climate-DT/AQUA/compare/v0.13.8...v0.13.9
[v0.13.8]: https://github.com/DestinE-Climate-DT/AQUA/compare/v0.13.7...v0.13.8
[v0.13.7]: https://github.com/DestinE-Climate-DT/AQUA/compare/v0.13.6...v0.13.7
[v0.13.6]: https://github.com/DestinE-Climate-DT/AQUA/compare/v0.13.5...v0.13.6
[v0.13.5]: https://github.com/DestinE-Climate-DT/AQUA/compare/v0.13.4...v0.13.5
[v0.13.4]: https://github.com/DestinE-Climate-DT/AQUA/compare/v0.13.3...v0.13.4
[v0.13.3]: https://github.com/DestinE-Climate-DT/AQUA/compare/v0.13.2...v0.13.3
[v0.13.2]: https://github.com/DestinE-Climate-DT/AQUA/compare/v0.13.1...v0.13.2
[v0.13.1]: https://github.com/DestinE-Climate-DT/AQUA/compare/v0.13.0...v0.13.1
[v0.13.0]: https://github.com/DestinE-Climate-DT/AQUA/compare/v0.13-beta...v0.13.0
[v0.13-beta]: https://github.com/DestinE-Climate-DT/AQUA/compare/v0.13-alpha...v0.13-beta
[v0.13-alpha]: https://github.com/DestinE-Climate-DT/AQUA/compare/v0.12.2...v0.13-alpha
[v0.12.2]: https://github.com/DestinE-Climate-DT/AQUA/compare/v0.12.1...v0.12.2
[v0.12.1]: https://github.com/DestinE-Climate-DT/AQUA/compare/v0.12...v0.12.1
[v0.12]: https://github.com/DestinE-Climate-DT/AQUA/compare/v0.11.3...v0.12
[v0.11.3]: https://github.com/DestinE-Climate-DT/AQUA/compare/v0.11.2...v0.11.3
[v0.11.2]: https://github.com/DestinE-Climate-DT/AQUA/compare/v0.11.1...v0.11.2
[v0.11.1]: https://github.com/DestinE-Climate-DT/AQUA/compare/v0.11...v0.11.1
[v0.11]: https://github.com/DestinE-Climate-DT/AQUA/compare/v0.10.3...v0.11
[v0.10.3]:https://github.com/DestinE-Climate-DT/AQUA/compare/v0.10.2...v0.10.3
[v0.10.2]: https://github.com/DestinE-Climate-DT/AQUA/compare/v0.10.1...v0.10.2
[v0.10.1]: https://github.com/DestinE-Climate-DT/AQUA/compare/v0.10...v0.10.1
[v0.10]: https://github.com/DestinE-Climate-DT/AQUA/compare/v0.9.2...v0.10
[v0.9.2]: https://github.com/DestinE-Climate-DT/AQUA/compare/v0.9.1...v0.9.2
[v0.9.1]: https://github.com/DestinE-Climate-DT/AQUA/compare/v0.9...v0.9.1
[v0.9]: https://github.com/DestinE-Climate-DT/AQUA/compare/v0.8.2...v0.9
[v0.8.2]: https://github.com/DestinE-Climate-DT/AQUA/compare/v0.8.1...v0.8.2
[v0.8.1]: https://github.com/DestinE-Climate-DT/AQUA/compare/v0.8...v0.8.1
[v0.8]: https://github.com/DestinE-Climate-DT/AQUA/compare/v0.7.3...v0.8
[v0.7.3]: https://github.com/DestinE-Climate-DT/AQUA/compare/v0.7.2...v0.7.3
[v0.7.2]: https://github.com/DestinE-Climate-DT/AQUA/compare/v0.7.1...v0.7.2
[v0.7.1]: https://github.com/DestinE-Climate-DT/AQUA/compare/v0.7...v0.7.1
[v0.7]: https://github.com/DestinE-Climate-DT/AQUA/compare/v0.6.3...v0.7
[v0.6.3]: https://github.com/DestinE-Climate-DT/AQUA/compare/v0.6.2...v0.6.3
[v0.6.2]: https://github.com/DestinE-Climate-DT/AQUA/compare/v0.6.1...v0.6.2
[v0.6.1]: https://github.com/DestinE-Climate-DT/AQUA/compare/v0.6...v0.6.1
[v0.6]: https://github.com/DestinE-Climate-DT/AQUA/compare/v0.5.2-beta...v0.6
[v0.5.2-beta]: https://github.com/DestinE-Climate-DT/AQUA/compare/v0.5.2-alpha...v0.5.2-beta
[v0.5.2-alpha]: https://github.com/DestinE-Climate-DT/AQUA/compare/v0.5.1...v0.5.2-alpha
[v0.5.1]: https://github.com/DestinE-Climate-DT/AQUA/compare/v0.5...v0.5.1
[v0.5]: https://github.com/DestinE-Climate-DT/AQUA/compare/v0.4...v0.5
[v0.4]: https://github.com/DestinE-Climate-DT/AQUA/compare/v0.3...v0.4
[v0.3]: https://github.com/DestinE-Climate-DT/AQUA/compare/v0.2.1...v0.3
[v0.2.1]: https://github.com/DestinE-Climate-DT/AQUA/compare/v0.2...v0.2.1
[v0.2]: https://github.com/DestinE-Climate-DT/AQUA/compare/v0.2-beta...v0.2
[v0.2-beta]: https://github.com/DestinE-Climate-DT/AQUA/compare/v0.2-alpha...v0.2-beta
[v0.2-alpha]: https://github.com/DestinE-Climate-DT/AQUA/compare/v0.1-beta...v0.2-alpha
[v0.1-beta]: https://github.com/DestinE-Climate-DT/AQUA/compare/v0.1-alpha...v0.1-beta<|MERGE_RESOLUTION|>--- conflicted
+++ resolved
@@ -9,12 +9,8 @@
 
 Unreleased in the current development version (target v0.22.0):
 
-<<<<<<< HEAD
 - Documentation aligned to the new repository structure (#2525)
-=======
-AQUA core complete list:
 - Add a `cleanup` class with a fixture to clean files from tests (#2526)
->>>>>>> 732e894b
 
 ## [v0.21.0]
 
