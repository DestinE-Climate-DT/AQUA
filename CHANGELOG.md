# Changelog

All notable changes to this project will be documented in this file.
The format is based on [Keep a Changelog](https://keepachangelog.com/en/1.1.0/)

## [Unreleased]

Unreleased in the current development version (target v0.21.0):

<<<<<<< HEAD
- Lumi install for core only (#2502)
=======
AQUA core complete list:
- AQUA-core and AQUA-diagnostic coupling (#2504)
>>>>>>> 2612bb5a
- Introducing preliminary support for aqua-diagnostics installation with console (#2503)
- Restructuring the folder structure of core removing the src (#2499) 
- The big repository split (in aqua-core and aqua-diagnostics) (#2487)

## [v0.20.0]

AQUA core complete list:
- Parallelise tests execution using `pytest-xdist` module, centralise common fixtures to speed up tests execution time (#2402)
- Expose `ConfigPath`and separate the resolver `ConfigLocator`. Add catalog utility `show_catalog_content` (#2469)
- Simplify grid files by removing `vert_coord` which is detected from the path dictionary (#2276)
- Remove some warnings and adapt the code to the incoming standards (#2436)
- Fix DROP CLI support for enddate, startdate and catalog (#2472)
- Autodefine DROP chunking in a more uniform way to speed up aqua-analysis computation (#2450)
- eORCA025 nested grid for o25.1 and o26.1 support (#2459)
- Safe dumping yaml with a temporary file and SoftFileLock (#2445)
- Add filelock when modifying catalog sources (#2432)
- Updated SSH diagnotic (#1842)

AQUA diagnostics complete list:
- Introduce a centralised `DiagnosticCLI` to control CLI for diagnostics in a common way, including dask cluster and config file access (#2360, #2470, #2466)
- Biases: results are stored in memory before netcdf saving and plotting (#2481)
- LatLonProfiles: Documentation (#2442)
- Include the correct realization in output names for all diagnostics (#2457)
- Histogram: new Histogram diagnostic tool (#2372)
- Tropical Cyclones: restore TC diagnostic functionality (#2206)
- Add unique random key to dask graph tokens for each CLI (#2462)
- Ocean3D: removed old diagnostic files (#2467)
- Teleconnections: ENSO better vmin/vmax for regression plots (#2453)
- Ocean Stratification and Ocean Trend: full support for regions across the dateline (#2433)
- Area selection full support for regions across the dateline (#2430, #2434)
- LatLonProfiles: Documentation (#2442), adjustments on lines plotting order (#2431) and AQUA_realization management (#2421)
- Updated SSH diagnotic (#1842)

## [v0.19.0]

ClimateDT workflow modifications:
- The configuration file of the catalog generator now requires `expid`
- Aqua analysis config file organized differently with diagnostic groups
- Diagnostic and cli tool config files grouped differently in `$AQUA/config/diagnostics` and `$AQUA/config/tools`
- New position for push_analysis `config.grouping.yaml` in `$AQUA/config/analysis`

AQUA core complete list:
- Centralise `save_figure` in OutputSaver class (#2425)
- Allow longer time default for connection to dask cluster (#2420)
- Safe parallel creation of area and weight files (#2412)
- New grid lat-lon-r100 with explicit grid file, new default in DROP catgen (#2410, #2413)
- Realization formatting correctly processed by the Reader (#2392)
- Realization (and other intake kwargs) are an attribute of the Reader (#2392)
- Refactoring of aqua analysis to allow config file with diagnostic groups and reorganization of diagnostic config files (#2371)
- Optimizations of diagnostic parallel execution (#2371)
- Including minor fixes to output filenames, figure descriptions and color ranges (#2371)
- Enumerate aqua analysis log file for multiple config files (#2407)
- Fix push_analysis.sh rsync functionality to not use ssh (#2403)
- Minor fixes to output filenames, figure descriptions and color ranges (#2371)
- `stardate` and `enddate` can be passed to DROP to limit the range of scan (#2325)
- Chunking of netcdf sources is not filtered anymore (#2380)
- Introduce `expid` into configuration file of the catalog generator (#2340)
- EC-EARTH4 ORCA2 and eORCA1 grids refactor (#2280)
- Added PALEORCA2 support for the EC-EARTH4 low-resolution paleoclimate configuration (#2280)
- AQUA analysis now can receive ``startdate`` and ``enddate`` (#2368, #2423)

AQUA diagnostics complete list:
- Tropical Rainfall: speedup histogram computation and other fixes (#2390, #2375)
- Ensemble: CLI for single experiment ensemble analysis for timeseries and climatology (#2387, #2393)
- Cleanup diagnostic code, remove lower() and replace() for regions (#2422)
- Radiation surface and Gregory: update to CERES EBAF 4.2.1 (#2424)
- Ocean3D diagnostics: improve description, titles and notebook (#2397, #2414)
- Ocean3D diagnostics config files: fix optimal chunking (#2409)
- Boxplots: improve title and description (#2411)
- LatLonProfiles: figures description fix (#2388)
- Stratification: MLD and vertical profiles diagnostic refactor (#2268)
- ECmean Performance Indices replace EC23 climatology with the new EC24 (#2367)

## [v0.18.1]

AQUA core complete list:
- Handle unknown activity names in catgen (#2351)
- Update Data Portfolio to v2.1.0 (#2356)
- Updated target grib codes for cpr and snvol (#2346)
- Offline cartopy data added to environment (#2344)
- Allow start/enddate passed in `retrieve` to be used also in `retrieve_plain()` (#2335)
- Timeseries graphical function adapted to plot multiple levels for ocean diagnostic (#2328)
- Extending evaluate formula method to exponential and parenthesis (#2327)

AQUA diagnostics complete list:
- Global Biases/Boxplots: use diagnostic_name while saving netcdfs, remove radiative flux from config (#2363)
- Global Biases: add 10si as formula to config file (#2338)
- LatLonProfiles: tests (#2339), CLI implementation (#2345) and removal of hardcoded diagnostic_name (#2357)
- Ocean Drift: timeseries plotting function with update in cli (#2322)
- Implement `fldstat` methods in Seaice diagnostics (#2297)
- Gregory: more detailed description and plot labels (#2306)
- Ensemble: updated ensemble module to use realizations via Reader class (#2342)
- Radiation: using CERES ebaf42 instead of ebaf41 (#2333)

## [v0.18.0]

Main changes: 
1. LRA generator is renamed to DROP (Data Reduction OPerator)
2. `aqua analysis` is now an entry point replacing the `aqua_analysis.py` script
3. Timstat module is now extended to support custom function
4. Introduction of new LatLonProfiles diagnostic 
5. Completely refactored diagnostics: Sea Ice, radiation, Ocean drift and Ocean stratification

Removed:
-  removed old OutputSaver (#2146) 

ClimateDT workflow modifications:
- `aqua-analysis.py` is now an entry point `aqua analysis` in the AQUA console, with the same syntax as before.
- `aqua lra` entry point is renamed to `aqua drop`.
- DVC is now used for observations, grids and CI/CD: please refer to aqua-dvc for AQUA support data. 

AQUA core complete list:
- File locking for catalog generator (#2348)
- nc2zarr installation and sample for zarr conversion (#2332)
- Allow `Reader()` to access standard and custom `fldstat` methods provided by `FldStat()` (#2277)
- Actions now upload artifacts with test results and environment specifications (#2323)
- Pin for pydantic<2.12.0 (#2323)
- Rename LRA to DROP (Data Reduction OPerator) via the `Drop()` class (#2234)
- Add updated grids conformal to OSI-SAF v3 (#2317)
- Area selection is now a separate class, `AreaSelection` in the `aqua.fldstat` module (#2245)
- Added graphical function for vertical profile plotting (#2314, #2316)
- Added catgen support for storyline experiments (#2308)
- Pin maximum version of xarray (#2303)
- CI/CD data now is read from aqua-dvc repository (#8370)
- Histogram (or any callable function) possible through TimStat. New timhist method (#2263)
- Update AQUA base container to ECMWF specifications for new cycle with FDB 5.17.3 (#2217)
- Data extraction (LRA) can be done without regrid option and LRA log history is more accurate (#2142)
- Split out plotting function for vertical profile and add contour option (#2190)
- GSV update to v2.13.1, support for Polytope access to MN5 DataBridge (#2202)
- Separation of concerns in LRA between dask-based computation and serial netcdf writing (#2212)
- Refactor `grids-downloader.sh` script, now outputdir is a cli argument (#2209)
- Refactor of some `aqua.util.time` function, improving name and pandas integration (#2205,#2218)
- Refactor of the `dump_yaml` utility function, now correctly handling `None` values as `null` (#2198)
- `Reader` will now turn off areas and grids capabilities when `src_grid_name` is `False` (#2198)
- LRA and `OutputSaver` jinja-related duplicated methods are now merged (#2198)
- LatLonProfiles: refinement of the graphical functions (#2201)
- Minor EC-Earth4 adjustments (#2196)
- Hotfix in catgen for monthly chunking (#2184)
- Fix loaded areas as dataset (#2174)
- Show error message if empty data are retrieved by in `reader` (#2170)
- Few graphical adjustments in multiple_maps (#2159)
- Add description for ECmean diagnostic (#2158)
- Fix fldstat coordinate treatment (#2147)
- Fixer applied when units name changes is required and no factor is found (#2128)
- Update aqua-analysis config for refactored diagnostics (#2144)
- Fixed incompatible coordinate transformatiosn (#2137)
- Added Nord4 support in the `load-aqua-container.sh` script (#2130)
- Add `aqua analysis` to replace the `aqua-analysis.py` script, with a more flexible CLI interface (#2065)
- Bugfix in `plot_seasonalcycles()` trying to use a non-existing `time` coordinate (#2114)
- Add `norm` keyword argument to the `plot_single_map` to allow non-linear colorbar normalisation (#2107)
- `draw_manual_gridlines()` utility function to draw gridlines on cartopy maps (#2105)
- `apply_circular_window()` utility function to apply a circular window to cartopy maps (#2100)

AQUA diagnostics complete list:
- Radiation: add Surface Radiation Fluxes (snlwrf, snswrf, latent and sensible heat) (#2318)
- Seaice: added documentation and updated notebooks (#2249)
- Seaice: update varname for PIOMAS and GIOMAS from sivol to sithick after updating the data in `obs` catalog (#2290)
- Global Biases: allow GlobalBias to take color palette as argument (#2283)
- Boxplots: added option to plot anomalies and add a mean value dotted line (#2255)
- Global Biases: address formatting issues in plots (#2272)
- Global Biases: fix location of config file for cli (#2284)
- Timeseries: fix for annual only plots (#2279)
- Timeseries: add `reader_kwargs` option to pass extra arguments to the Reader and ensemble support (#2222, #2279)
- Add `source_oce` option for ECmean to aqua anlysis (#2246)
- Add missing center time option to seasonalcycles (#2247)
- Teleconnections: adapted MJO to the new Hovmoller graphical function (#1969)
- Ocean Drift: Hovmoller multiplot class and complete diagnostic cli (#1969)
- Diagnostic core: Locking of catalog yaml when modified (#2238)
- Timeseries: fix output figure to use diagnostic name (#2240)
- Diagnostic core: bugfix in Diagnostic class related to parsing realization (#2226)
- Updated grouping file for dashboard (#2241)
- Dummy: removed old diagnostic (#2210)
- Diagnostic core: `retrieve` and `_retrieve` methods can take a `months_required` argument so that diagnostics can raise an error if insufficient months of data are available. (#2205)
- Timeseries: introduction of the catalog entry capability, default in CLI (#2198)
- Diagnostic core: introduction of the catalog entry capability and `self.realization` attribute (#2198)
- Ensemble: Updating the ensemble module according the the issue #1925 (#2004)
- Timeseries: refined title and description, more attributes used (#2193)
- New LatLonProfiles diagnostic tool (#1934 and #2207)
- Boxplots: add support for reader_kwargs (#2149)
- Global Biases: add the `diagnostic_name` option in config file (#2159)
- Gregory: refined the reference label generation (#2157)
- Seaice: add support for `reader_kwargs` (#2153)
- Remove old seaice diagnostic scripts (#2152)
- Timeseries: fix lazy calculation of seasonal cycles (#2143)
- Boxplots: fix output dir (#2136) 
- Boxplots: add tests and update docs (#2129)
- Seaice: refactored diagnostic with cli and added bias plot with custom projections (#1684, #2140, #2165, #2171, #2178, #2185, #2221)
- Stratification: Stratification class to create density and mixed layer depth data, notebook and tests added. (#2093)
- Radiation: complete refactor of the diagnostic, now based on the `Boxplots` diagnostic and the  `boxplot ` function in graphics (#2007)
- SeasonalCycles: fix a bug which was preventing to plot when no reference data is provided (#2114)

## [v0.17.0]

Main changes are:
1. Support for realizations for `aqua-analysis`, `aqua-push` and a set of diagnostics (Timeseries, Global Biases, Teleconnections, Ecmean)
2. Support for data-portfolio v2.0.0
3. LRA output tree refactored accomodating for realization, statistic and frequency

Removed:
-  removed Reader.info() method (#2076) 

ClimateDT workflow modifications:
- `machine` and `author` are mandatory fields in the catalog generator config file.
- Data portfolio required is v2.0.0, no API changes are involved in this change.
- Add possibility to change the 'default' realization in Catalog Generator config file.
- AQUA analysis can take a `--realization` option to enable the analysis of a specific realization.

AQUA core complete list:
- Introduce a tentative command to generate grids from sources, `aqua grids build` based on `GridBuilder` class (#2066)
- Support for data-portfolio v2.0.0: updated catalog generator, pinned gsv to v2.12.0. Machine now required in config. (#2092)
- Add possibility to change the 'default' realization in Catalog Generator config file (#2058) 
- `aqua add <catalog>` option in the AQUA console can use GITHUB_TOKEN and GITHUB_USER environment variables to authenticate with GitHub API (#2081)
- Added a `aqua update -c all` option in the AQUA console to update all the catalogs intalled from the Climate-DT repository (#2081)
- `Reader` can filter kwargs so that a parameter not available in the intake source is removed and not passed to the intake driver (#2074)
- Adapt catgen to changes in data-portfolio v1.3.2 (#2076)
- Add `get_projection()` utility function for selection of Cartopy map projections (#2068)
- Tools to push to dashboard support ensemble realizations (#2070)
- `aqua-analysis.py` now supports a `--realization` option to enable the analysis of a specific realization (#2041, #2090)
- Separate new histogram function in the framework (#2061)
- Introducing `timsum()` method to compute cumulative sum (#2059)
- `EvaluateFormula` class to replace the `eval_formula` function with extra provenance features (#2042)
- Solve fixer issue leading to wrong target variable names (#2057)
- Upgrade to `smmregrid=0.1.2`, which fixes coastal erosion in conservative regridding (#1963)
- Refactor LRA of output and catalog entry creatro with `OutputPathBuilder` and `CatalogEntryBuilder` classes (#1932)
- LRA cli support realization, stat and frequency (#1932)
- Update to the new STACv2 API for Lumi (#2039)
- `aqua add` and `aqua avail` commands now support a `--repository` option to specify a different repository to explore (#2037)
- `AQUA_CONFIG` environment variable can be set to customize the path of the configuration files in `aqua-analysis.py` (#2027)
- Development base container updated to stack 7.0.2.8 (#2022, #2025)
- `Trender()` class provide also coefficients and normalize them (#1991)
- Catalog entry builder functionality for diagnostics included in OutputSaver Class (#2086)

AQUA diagnostics complete list:
- Sea-ice extent and volume: bugs related to use of legacy reader functionality (#2111)
- Ocean Trends: Trends class to create trend data along with zonal trend, notebook and tests added. (#1990)
- Global Biases: allow GlobalBias to take projection as argument (#2036)
- ECmean: diagnostics refactored to use `OutputSaver` and new common configuration file (#2012)
- ECmean: dependency to 0.1.15 (#2012)
- Timeseries, Global Biases, Teleconnections, Ecmean: `--realization` option to select a specific realization in the CLI (#2041)
- Global Biases: add try-except block in cli (#2069)
- Global Biases: handling of formulae and Cloud Radiative Forcing Computation (#2031)
- Global Biases: pressure levels plot works correctly with the CLI (#2027)
- Timeseries: `diagnostic_name` option to override the default name in the CLI (#2027)
- Global Biases: output directory is now correctly set in the cli (#2027)
- Timeseries: `center_time` option to center the time axis is exposed in the CLI (#2028)
- Timeseries: fix the missing variable name in some netcdf output (#2023)
- Diagnostic core: new `_select_region` method in `Diagnostic`, wrapped by `select_region` to select a region also on custom datasets (#2020, #2032)

## [v0.16.0]

Removed:
- Removed source or experiment specific fixes; only the `fixer_name` is now supported.

ClimateDT workflow modifications:
- Due to a bug in Singularity, `--no-mount /etc/localtime` has to be implemented into the AQUA container call 
- `push_analysis.sh` now updates and pushes to LUMI-O the file `experiments.yaml`, which is used by the 
  dashboard to know which experiments to list. The file is downloaded from the object store, updated and 
  pushed back. Additionally it exit with different error codes if the bucket is missing or the S3 credential
  are not correct.

AQUA core complete list:
- Update to the new STAC API for Lumi (#2017)
- Added the `aqua grids set` command to set the paths block in the `aqua-config.yaml` file, overwriting the default values (#2003)
- Derivation of metadata from eccodes is done with a builtin python method instead of definiton file inspection (#2009, #2014)
- `h5py` installed from pypi. Hard pin to version 3.12.1 removed in favor of a lower limit to the version (#2002)
- `aqua-analysis` can accept a `--regrid` argument in order to activate the regrid on each diagnostics supporting it (#1947)
- `--no-mount /etc/localtime` option added to the `load_aqua_container.sh` script for all HPC (#1975)
- Upgrade to eccodes==2.41.0 (#1890)
- Fix HPC2020 (ECMWF) installation (#1994)
- `plot_timeseries` can handle multiple references and ensemble mean and std (#1988, #1999)
- Support for CDO 2.5.0, modified test files accordingly (v6) (#1987)
- Remove DOCKER secrets and prepare ground for dependabot action e.g introduce AQUA_GITHUB_PAT (#1983)
- `Trender()` class to include both `trend()` and `detrend()` method (#1980)
- `cartopy_offlinedata` is added on container and path is set in cli call, to support MN5 no internet for coastlines download (#1960)
- plot_single_map() can now handle high nlevels with a decreased cbar ticks density (#1940)
- plot_single_map() now can avoid coastlines to support paleoclimate maps (#1940)
- Fixes to support EC-EARTH4 conversion to GRIB2 (#1940)
- Added support for TL63, TL255, eORCA1, ORCA2 grids for EC-EARTH4 model (#1940)
- `FldStat()` as independent module for area-weighted operations (#1835)
- Refactor of `Fixer()`, now independent from the `Reader()` and supported by classes `FixerDataModel` and `FixerOperator` (#1929) 
- Update and push to lumi-o the a file listing experiments needed by the dashboard (#1950)
- Integration of HEALPix data with `plot_single_map()` (#1897)
- Use scientific notation in multiple maps plotting to avoid label overlapping (#1953)

AQUA diagnostics complete list:
- Diagnostic core: a `diagnostic_name` is now available in the configuration file to override the default name (#2000)
- Ecmean, GlobalBiases, Teleconnections: regrid functionality correctly working in cli (#2006)
- Diagnostic core: updated docs for `OutputSaver` (#2010)
- Diagnostic core: save_netcdf() is now based on the new OutputSaver (#1965)
- Diagnostic core: raise an error if retrieve() returns an empty dataset (#1997)
- GlobalBiases: major refactor (#1803, #1993)
- Ocean Drift: using the `_set_region` method from the `Diagnostic` class (#1981)
- Diagnostic core: new `_set_region` method in `Diagnostic` class to find region name, lon and lat limits (#1979)
- Timeseries: regions are now in the `definitions` folder (not `interface` anymore) (#1884)
- Teleconnections: complete refactor according to the Diagnostic, PlotDiagnostic schema (#1884)
- Radiations: timeseries correctly working for exps with enddate before 2000 (#1940)
- Diagnostic core: new `round_startdate` and `round_enddate` functions for time management (#1940)
- Timeseries: fix in the new cli wich was ignoring the regrid option and had bad time handling (#1940)
- Timeseries: Use new OutputSaver in Timeseries diagnostics (#1948, #2000)
- Diagnostic core: new `select_region` to crop a region based on `_set_region` and `area_selection` method (#1984)

## [v0.15.0]

Main changes are:
- Polytope support 
- Plotting routines support cartopy projections and matplotlib styles
- Major refactor of AQUA core functionalities: Regridder, Datamodel, OutputSaver, Timstat  
- Major refactor of Timeseries, SeasonalCycle, GregoryPlot diagnostics

Removed:
- `aqua.slurm` has been removed.

ClimateDT workflow modifications:
- `push_analysis.sh` (and the tool `push_s3.py` which it calls) now both return proper error codes if the transfer fails. 0 = ok, 1 = credentials not valid, 2 = bucket not found. This would allow the workflow to check return codes. As an alternative, connectivity could be tested before attempting to run push_analysis by pushing a small file (e.g. with `python push_s3.py aqua-web ping.txt`))

AQUA core complete list:
- Add FDB_HOME to debug logs (#1914)
- Enabling support for DestinE STAC API to detect `bridge_start_date`and `bridge_end_date` (#1895)
- Return codes for push_s3 and push_analysis utilities (#1903)
- Polytope support (#1893)
- Additional stats for LRA and other refinements (#1886) 
- New OutputSaver class (#1837)
- Introduce a `Timstat()` module independent from the `Reader()` (#1832)
- Adapt Catalog Generator to Data-Portfolio v1.3.0 (#1848)
- Introduction of a internal AQUA data model able to guess coordinates and convert toward required target data convention definition (#1862, #1877, #1883)
- Custom `paths` in the `config-aqua.yaml` can now be defined and will take priority over the catalog paths (#1809)
- Remove deprecated `aqua.slurm` module (#1860)
- Refactor of `plot_maps()` and `plot_maps_diff()` functions with projection support and use their single map version internally (#1865)
- Refactor of `plot_single_map()` and `plot_single_map_diff()` functions with projection support (#1854)
- Refactor time handling: replacement of `datetime` objects and of `pd.Timestamp` lists (#1828)
- Fix the `regrid_method` option in the Reader (#1859)
- Add a GitHub Token for downloading ClimateDT catalogs (#1855)
- Ignore `nonlocal` complaints by flake8 (#1855)
- WOCE-ARGO ocean dataset grids and fixes added (#1846)
- Upgrade of base container to FDB 5.15.11 (#1845)
- Matplotlib styles can be set in the configuration file (#1729)
- Graphics refactoring for timeseries plot functions (#1729, #1841)
- Major refactor of the regrid options, with new modular `Regridder()` class replacing `Regrid()` mixin (#1768)
- Refactor of the `retrieve_plain()` function with contextmanager and smmregrid GridInspector (#1768)

AQUA diagnostics complete list:
- Diagnostic core: refinement of OutputSaver metadata and name handling (#1901)
- Diagnostic core: refactor of the documentation folder structure (#1891)
- Timeseries: complete refactor of the timeseries diagnostic according to the Diagnostic, PlotDiagnostic schema (#1712, #1896)

## [v0.14.0]

Main changes are:
- AQUA is now open source
- Documentation is now available on ReadTheDocs
- Attributes added by AQUA are now "AQUA_" prefixed
- A core diagnostic class has been introduced

Removed:
- Support for python==3.9 has been dropped.
- Generators option from the Reader has been removed.

ClimateDT workflow modifications:
- `aqua_analysis.py`: all the config files are used from the `AQUA_CONFIG` folder. This allows individual run modification kept in the `AQUA_CONFIG` folder for reproducibility.
- `makes_contents.py`: can now take a config file as an argument to generate the `content.yaml` file.
- `push_analysis.sh`: now has an option to rsync the figures to a specified location. Extra flags have been added (see Dashboard section in the documentation).

AQUA core complete list:
- Updated AQUA development container to micromamba 2.0.7 (#1834)
- Updated base container to eccodes 2.40 (#1833)
- Added Healpix zoom 7 grid for ICON R02B08 native oceanic grid (#1823)
- Remove generators from Reader (#1791)
- Fix tcc grib code and add some cmor codes in the convention file (#1800)
- Add a regrid option to cli of relevant diagnostics (#1792)
- Limit estimation of time for weight generation only to regular lon/lat grids (#1786)
- LRA generation can operate spatial subsection (#1711)
- Attributes added by AQUA are now "AQUA_" prefixed (#1790)
- Remove zarr pin (#1794)
- Dropping support for python==3.9 (#1778, #1797)
- Reader intake-xarray sources can select a coder for time decoding (#1778)
- Document use of AQUA on ECMWF HPC2020 (#1782)
- Added history logging for lat-lon in area selection (#1479)
- Cleaner workflow and pytest/coverage configuration (#1755, #1758)
- catalog, model, exp, source info are now stored in the DataArray attributes (#1753)
- Avoid infinite hanging during bridge access (#1733, #1738)
- Enable dependabot to monitor dependencies every month (#1748)
- `eccodes` bump to 2.40.0 (#1747)
- Integrate codecov to monitor coverage and test analytics and remove old bot (#1736, #1737, #1755, #1819)
- Reinitialize `GSVRetriever` instance only when needed (#1733)
- Enable the option to read FDB data info from file, and refactor start/end hpc/bridge dates handling (#1732, #1743, #1762)
- Fix `push_analysis.sh` options and `aqua_analysis.py` config paths (#1723, #1754)
- Enable zip compression for LRA yearly files (#1726)
- Enable publication of documentation on ReadTheDocs (#1699, #1716)
- Adapt Catgen test to the new number of sources for ICON (#1708)
- Added tests for the Hovmoller plot routine (#1532)
- `push_s3` compatibility with `boto3>=1.36.0` (#1704)
- Rsync option for push_analysis.sh (#1689)
- Multiple updates to allow for AQUA open source, including Dockerfiles, actions, dependencies and containers (#1574)

AQUA diagnostics complete list:
- Ensemble: config file structure and tests (#1630)
- Ocean3d: Tests for the Ocean3d diagnostic (#1780)
- Diagnostic core: A common function to check and convert variable units is provided as `convert_data_units()` (#1806)
- Ocean3d: Bug fix to regridding of observations in cli (#1811)
- Diagnostic core: the `retrieve()` method uses internally a `_retrieve()` method that returns instead of updating attributes (#1763)
- Diagnostic core: documentation about class and config file structure (#1790)
- Diagnostic core: A common function to load the diagnostic config file is provided (#1750)
- Global bias: add test (#1675)
- Diagnostic core: Add additional command-line arguments for configuration and processing options (#1745)
- Global bias: Handling plev and using scientific notation in contour plots (#1649)
- Ecmean: Fix net surface radiative flux and wind stresses in ecmean (#1696)
- Diagnostic core: A common parser and fuctions to open/close the dask cluster are provided (#1703)
- ssh: Updated the SSH diagnostics. Updating the notebooks is remaining (#1601). 

## [v0.13.9]

Hotfixes:
- Added catgen support for storyline experiments (#2305)

## [v0.13.8]

Hotfixes:
- Ocean3d: Fix for weighted mean calculation (#2242)

## [v0.13.7]

- Pinning specific version of dask/xarray/numpy (#1974)
- Fix for time axis in container timeseries plots (#1973)

## [v0.13.6]

Hotfixes:
- AQUA console uses token as in main to access the catalog repository without authentication (#1954)
- Data Portfolio tag specified in tests in order to keep testing the operational tag (#1954)
- Cartopy offline maps available due to MN5 missing internet connection (#1954)
- Hardcode regrid='r100' in setup_checker (#1945)
- Fix for make_content failing to accept expected argument (#1898)
- Update experiments.yaml needed by the dashboard (#1951)

## [v0.13.5]

Hotfixes:
- Fix for Healpix zoom 7 grid for ICON R02B08 native oceanic grid, missing in yaml files (#1821)
- Fix for Tropical Rainfall diagnostic to work with new E cycle and O cycle machines (#1814)
- Fix for target tcc grib code (#1812)
- Fix for the Timeseries diagnostic which was not creating a ylabel in the plot for some variables (#1783)

AQUA core complete list:
- Update GSV to 2.9.6 (#1813)

## [v0.13.4]

Hotfixes:
- Fix for the `fdb_info_file` feature, that now can have a `data` only block when no data is on the bridge (#1761)

## [v0.13.3]

Hotfixes:
- Fix for the `aqua-analysis` that was changing the AQUA_CONFIG environment variable with a wrong path (#1752)
- Fix catalog generator when fdb_info_file is used (#1742)

## [v0.13.2]

AQUA core complete list:
- Fix push_analysis options and aqua_analysis config paths (#1731)
- Enable tests for the operational v0.13-operational branch (#1730)
- push_s3 compatibility with boto3>=1.36.0 (#1709)
- Enable the option to read FDB data info from file, and refactor start/end hpc/bridge dates handling (#1656)

AQUA diagnostics complete list:
- Ecmean: Fix net surface radiative flux and wind stresses in ecmean (#1697)
- Tropical Rainfall: Update of the precomputed histograms paths for lumi and MN5 operational (#1702)

## [v0.13.1]

Main changes are:
1. Ocean3d major refactoring

AQUA core complete list:
- Fixer delete option accepts non-lists (#1687)
- Ansi color 8-bit fix for logger (#1671)
- Hotfix for unmatched string in catgen (#1672)
- Test for aqua-analysis.py (#1664)
- Fix in the catgen now correctly generating an automatic description if not provided (#1662)

AQUA diagnostics complete list:
- Diagnostic core: added a Diagnostic class to be inherited by all diagnostics (#1681)
- Timeseries: hotfix of problems with the catalog usage in output saving (#1669)
- Tropical Rainfall: Update of the precomputed histograms paths for lumi and MN5 (#1661)
- Ocean3d: Trend is calculating using polyfit. Restructed the mixed layer depth function. (#1651)
- Global bias: hotfix for regrid option (#1670)

## [v0.13.0]

Main changes are:
1. Grids updated to work with operational O-25.1
2. Compliance of the catalog generator to the O-25.1 data portfolio
3. New 'Biases and Radiation' diagnostics replace the old 'AtmGlobalMean and Radiation'
4. Push of figures to LUMI-O and improvements for aqua-web

Deprecated:
- `aqua-analysis.sh` script is deprecated and has been removed. Use `aqua-analysis.py` instead.
- `cli_dummy.py` script is deprecated and will be removed in the next release. Use the `cli_checker.py` instead.
 
AQUA core complete list:
- More general checksum checker for grids and observations ( #1550)
- Output dir including catalogue for aqua-analysis.py (#1640)
- Grids for O-25.1 cycle are added in the grids folder (they are v3) (#1647)
- `deltat` for fixer can now be specified in source metadata and not only in fixes (#1626)
- LRA generator integrates ``--rebuild`` flag to regenerate areas and weights. The `--autosubmit` option is removed (#1623)
- Hotfix for catgen tests (#1648)
- Experiment and dashboard metadata are now created with the catalog generator (#1637)
- Safety checks according to data frequency for HPC, bridge and request start/end dates in intake GSV (#1636, #1655)
- Experiment metadata for aqua-web and dashboard from catalog entry (#1633)
- Automatic identification of ocean grid in the catalog generator (#1621)
- `OutputSaver` can deduce the catalog name from the model, exp (#1627)
- Pin zarr<3.0.0 to avoid breaking changes (#1625)
- Units utility are now functions and not methods of FixerMixin (#1558)
- New `cli_checker.py` tool to check the existance of the required model in the catalog and rebuild the area files (#1619)
- Update the catalog generator to align with changes in the data portfolio (#1593)
- Adding ICON phase2 hpx6 and hpz9 grids (#1596)
- Push figures to LUMI-O for dashboard (#1582, #1607)
- Bridge_start_date and expver switching (#1597)
- Include all available figure metadata in content.json for dashboard/aqua-web (#1573)
- Upgrade LUMI module to 24.03 and to eccodes 2.39.0

AQUA diagnostics complete list:
- Old AtmoGlobalMean and Radiation diagnostics removed (#1622)
- `--catalog` is accepted by all the diagnostics altough it is not used by all of them yet (#1619)
- Timeseries: enabled region selection in the CLI (#1564)
- Ocean3d: Bugfix of values for Ocean trend function (#1583)
- Biases and Radiation: Refactoring of Bias and Radiation Diagnostics (#1243)
- Biases and Radiation: Fix Seasonal Bias Output in global_biases for NetCDF Saving Compatibility and other fixes (#1585, #1604, #1628)
- Biases and Radiation: Adding `save_netcdf` flag and function (#1510)
- Biases and Radiation: Integrating Updated OutputSaver (#1487)

## [v0.13-beta]

Main changes are:
1. All the diagnostics are now compatible with the new fixes and eccodes version.
2. Full compatibility with HealPix grids and the new CDO version.
3. Major improvements in the Ocean3D diagnostic.

AQUA core complete list:
- Safety checks and error messages on FDB folders (#1512)
- Refreshed internal `to_list` function (#1512)
- Reorganizing and extending CI/CD catalog with 5 years of hpz3 data from ERA5 (atm) and FESOM (oce) (#1552)
- Version info in a separate module (#1546) 
- Corrected `tcc` units to % (#1551)
- Fix pdf attributes (#1547)
- Catgen fixes (#1536)
- Introduced fixer for ClimateDT phase 2 (#1536)
- `aqua_analysis.py` using a common central dask cluster (#1525)
- Added the `cdo_options: "--force"` to the definitions of the oceanic HealPix grids (#1539)

AQUA diagnostic complete list:
- ECmean: Integrating the performance indices and global mean within the `aqua_diagnostics` module (#1556)
- Teleconnections: The `teleconnections` diagnostic is now integrated in the `aqua_diagnostics` module (#1352)
- Teleconnections: OutputSaver for the teleconnections diagnostic (#1567, #1570)
- Ocean3d: Fix to improve memory usage and cli (#1490)
- Seaice: Fix to read sithick as fallback instead of sivol (#1543)
- Ocean3d: Minor fix to allow to read new variable names (#1540)
- Timeseries: The `timeseries` diagnostic is now integrated in the `aqua_diagnostics` module (#1340)
- Timeseries: Integrating Updated OutputSaver (#1492)

## [v0.13-alpha]

Main changes are:
1. A refactor of the fixes, with a new common main convention table is available, based on eccodes.
2. Diagnostics are updated to work with the new fixes and the new eccodes version. This is not yet complete and will be finalized in the next release.
3. The FDB reader always rely on paramids, so that support for eccodes 2.39.0 and backward compatibility is ensured.

AQUA core complete list:
- push-analysis.sh maintenance (#1555)
- Added the `cdo_options: "--force"` to the definitions of the HealPix grids (#1527)
- Removing default fixes (#1519)
- Support for eccodes=2.39.0 with full fixes refactoring (#1519)
- Dashboard: Moved making of contents yaml to local hpc (#1470)
- Support for new smmregrid==0.1.0 including simpler weights and area generation (#1395)
- Removing cdo pin for more recent versions (#1395)
- Change `bridge_end_date` convention (#1498)
- `catgen` to support data bridge options (#1499)
- Enhance OutputSaver with Improved File Handling, Logging, and NetCDF Write Modes (#1495)
- Introduction a specific pipeline and tests for `catgen` utiliy (#1505)
- Remove pin on xarray (#1507)
- FDB reader internally always asks for paramids (#1491, #1508, #1529)
- Introduction of a convention table for the fixer, in order to create a more general fixer (#1488, #1506)
- Refactor of `cli_lra_parallel_slurm.py` to work with container via jinja (#1497) 
- Convert `aqua-analysis.sh` to Python with Subprocess and Multiprocessing Support (#1354, #1521)
- New base container for aqua-container (#1441)
- Autodetection of latest AQUA in `load-aqua-container.sh` script (#1437)
- Update Metadata Handling for NetCDF, PDF, and PNG Outputs (#1430)
- Add instructions to install AQUA on MN5 (#1468)
- Introduce `grids-checker.py` tool to verify presence and checksum of the grid files (#1486)

AQUA diagnostic complete list:
- Tropical Cyclones: Adaptation to IFS-FESOM and tool to compute orography from data (#1393)
- Seaice: Hotfix for sea ice plots (#1432)

## [v0.12.2]

Main changes are: 
1. Single container script to be used on Lumi, MN5 and Levante

AQUA core complete list:
- Introduce `timeshift` option for the fixer to roll forward/back the time axis (#1411)
- Centralize and refactor in single script the tool to load AQUA container (#1413)
- Add extra maintenance options to submit-aqua-web (#1415)
- Update push-analysis.sh removing dependency on full AQUA and option not to convert to png (#1419)
- Pin to xarray<2024.09 to prevent bug in polyfit requires temporary (#1420)
- Remove spurious dimensions when running `fldmean()` (#1423)

AQUA diagnostic complete list:
- Refactor of plotThickness method in the sea ice diagnostic (#1427)


## [v0.12.1]

AQUA core complete list:
- Allow multiple realizations in fdb-catalog-generator (#1335)
- Fix the container loading script in order to avoid load of local libraries (#1399)
- Fix using AQUA container for submit-aqua-web, do not wipe old figures by default (#1387)
- New `timstat` module which opens complement `timmean()` with `timmax()`, `timmin()` and `timstd()` methods (#1391)
- Fix installation to avoid mismatch between `hdf5` and `h5py` libraries (#1408)

## [v0.12]

Main changes are:
1. AQUA installation now requires a mandatory machine name.
2. The `aqua` source code has been moved to the `src` folder. The change is transparent to the user.
3. A diagnostic module, called `aqua.diagnostics`, is under development. The module is not yet active, diagnostics are still available with the previous structure.

AQUA core complete list:
- Mixed updates to support data for NextGEMS cycle4 hackathon (#1375)
- Preprocess functionality added to the `Reader` class (#1298)
- The AQUAthon material has been moved under the `notebooks` folder (#1342)
- `aqua` source code has been moved to the `src` folder (#1332)
- A diagnostic module, called `aqua.diagnostics`, has been created under the `src` folder (#1332, #1341)
- LRA generator tool support for multiple relizations (#1357, #1375)
- LRA generator requires `catalog` as a mandatory argument (#1357)
- AQUA console revisiting, adding `avail` method and `update` method (#1346)
- AQUA install now requires mandatory machine name (#1346)
- Fix to make keyword step optional in request (#1360)

## [v0.11.3]

AQUA core complete list:
- LRA, both from CLI and worklow, is part of the AQUA console and can be run with `aqua lra $options` (#1294)
- FDB catalog generator is part of the AQUA console and can be run with `aqua catgen $options` (#1294)
- Coordinate unit overriding is now possible via the `tgt_units` argument (#1320)
- Full support for python>=3.9 (#1325)
- Pin of (python) eccodes<2.37.0 in pyproject due to recent changes in binary/python structure (#1325)

AQUA diagnostic complete list:
- Radiation: Bugfix in the CLI for the radiation diagnostic (#1319)

## [v0.11.2]

AQUA core complete list:
- Renaming of FESOM grids to include original resolution name (#1312)
- Bugfix of the fdb-catalog-generator tool that was not correctly assigning NEMO grids (#1309)
- Bugfix of the GSV intake driver that was not handling correctly metadata jinja replacement (#1304) 
- Bugfix of _merge_fixes() method when the parent fix has no vars specified (#1310)
- Safety check for the netcdf driver providing more informative error when files are not found (#1307, #1313)

AQUA diagnostic complete list:
- Tropical Rainfall: Fix Minor Issues in Tropical Precipitation CLI Metadata and Formatting (#1266)

## [v0.11.1]

Attention: If you are accessing FDB experiments, we suggest to not use versions older than this release.

Main changes are:
1. AQUA works with FDB written with ecCodes versions > 2.35 as well as lower.
2. Timeseries and Seasonal cyle can now be evaluated also on a specific region 

AQUA core complete list:
- ecCodes now pinned to >=2.36.0 and tool for fixing older definition files (#1302)

AQUA diagnostic complete list:
- Timeseries: a region can be selected for Timeseries and Seasonal Cycle with the `lon_limits` and `lat_limits` arguments (#1299)
- Timeseries: the cli argument for extending the time range is now extend (previously expand) (#1299)
- Timeseries: all the available diagnostics support the catalog argument (#1299)

## [v0.11]

Attention: this version is not compatible with catalog entries with ecCodes >= 2.35.0.

1. LRA supports multi-catalog structure
2. ecCodes temporarily restricted to < 2.34

AQUA core complete list:
- Refactor the fdb-catalog-generator tool to work with data-portfolio repository (#1275)
- Introduce a function to convert NetCDF to Zarr and zarr catalog entry for LRA (#1068)
- Suppress the warning of missing catalogs in the AQUA console `add` command (#1288)
- Lumi installation is completely updated to LUMI/23.09 modules (#1290)
- gsv_intake switches eccodes also for shortname definitions (#1279)
- Increase compatibility between LRA generator and multi-catalog (#1278)
- Allow for intake string replacement within LRA-generated catalogs (#1278)
- Avoid warning for missing intake variable default when calling the `Reader()` (#1287)

AQUA diagnostic complete list:
- Teleconnections: catalog feature bugfix (#1276)

## [v0.10.3]

Attention: this version is not compatible with catalog entries with ecCodes < 2.35.0.

Main changes are:
1. support for ecCodes >= 2.35.0 (to be used with caution, not working with exps with eccodes < 2.35.0)
2. fdb_path is deprecated in favour of fdb_home

AQUA core complete list:
- Restructure fixes folder and files (#1271)
- Removed eccodes pin, better handling of tables in get_eccodes_attr (#1269)
- Added test for diagnostics integration to AQUA installation process (#1244)
- Bugfix for the monthly frequency data with monthly cumulated fluxes (#1255)
- fdb_path becomes optional and deprecated in favour of fdb_home (#1262)
- Branch support for tool to push analysis to explorer (#1273)

AQUA diagnostic complete list:
- ECmean documentation updates (#1264)

## [v0.10.2]

Main changes are:
1. aqua-analysis script can be configured with an external yaml file
2. AQUA installation process now includes diagnostics integration

AQUA core complete list:
- Rename OutputNamer to OutputSaver and add catalog name (#1259)
- Hotfix for rare situation with 3D data but no vertical chunking defined (#1252)
- External yaml file to configure aqua-analysis (#1246)
- Adding diagnostics integration to AQUA installation process (#1229)

AQUA diagnostic complete list:
- Teleconnections: adding the catalog feature to the diagnostic (#1247)
- ECmean upgrades for the CLI (#1241)
- ECmean enables the computation of global mean diagostic (#1241)

## [v0.10.1]

AQUA core complete list:
- Fixer for monthly frequency data with monthly cumulated fluxes (#1201)
- Catalogs can be installed from the external repository (#1182)
- Added grid for NEMO multiIO r100 (#1227)
- Reorganized analysis output in catalog/model/exp structure (#1218)

## [v0.10]

Main changes are:
1. The catalog is externalized and AQUA supports multiple catalogs. It is now mandatory to use the aqua console to add a new catalog to the AQUA installation.

AQUA core complete list:
- Catalog is externalized to a separate repository (#1200)
- AQUA is now capable of accessing multiple catalogs at the same time (#1205)
- MN5 container for AQUA (#1213)

## [v0.9.2]

Main changes are:
1. The `aqua-config.yaml` file is replaced by a template to be installed. The aqua console is now mandatory to use aqua.
2. `$AQUA` removed from the `Configdir()` autosearch, an installation with the aqua console is mandatory to use aqua.
3. AQUA cli command to provide the installation path with `--path` option. This can substitute the `$AQUA` variable in scripts.
4. The catalog file is now split into `machine.yaml` and `catalog.yaml` to support machine dependency of data path and intake variables as kwargs into each catalog.

AQUA core complete list:
- More detailed documentation for Levante and Lumi installation (#1210)
- `aqua-config.yaml` replaced by a template to be installed on each machine (#1203)
- `$AQUA` removed from the `Configdir()` autosearch (#1208)
- AQUA cli command to provide the installation path with `--path` option (#1193)
- Restructure of the `machine` and `catalog` instances to support a catalog based development (#1186)
- AQUA installation via command line support a machine specification `aqua install lumi` (#1186)
- Introduction of `machine.yaml` file to support machine dependency of data path and intake variables as kwargs into each catalog (#1186)
- Removing all the AQUA catalogs from the repo, now using https://github.com/DestinE-Climate-DT/Climate-DT-catalog (#1200)

## [v0.9.1]

Main changes are:
1. Update of fdb libraries to be compatible with the FDB data bridge

AQUA core complete list:
- OutputNamer Class: Comprehensive Naming Scheme and Metadata Support (#998)
- Creation of png figures for AQUA explorer is local (#1189)

## [v0.9]

Main changes are:
1. AQUA has an `aqua` CLI entry point, that allow for installation/uninstallation, catalog add/remova/update, fixes and grids handling
2. Experiments placed half on HPC and half on DataBridge data can be accessed in continuous manner.

AQUA core complete list:
- AQUA entry point for installation and catalog maintanance and fixes/grids handling (#1131, #1134, #1146, #1168, #1169)
- Automatic switching between HPC and databridge FDB (#1054, #1190)
- CLI script for automatic multiple experiment analysis submission (#1160, #1175)

## [v0.8.2]

Main changes are: 
1. `aqua-grids.yaml` file split in multiple files into `grids` folder
2. Container for Levante

AQUA core complete list:
- Removing any machine name depencency from slurm files (#1135)
- Jinja replacement is added to the aqua-config.yaml (#1154)
- grid definitions split in multiple files (#1152)
- Add script to access the container on Levante HPC (#1151)
- Add support for IFS TL63 and TL159 grids (#1150)
- Swift links for tests and grids renewed (#1142)
- Removing the docker folder (#1137)
- Introducing a tool for benchmarking AQUA code (#1057)
- Define AQUA NEMO healpix grids as a function of their ORCA source (#1113)

AQUA diagnostics complete list:
- Tropical Rainfall: Improve Paths in Live Demonstration Notebook  (#1157)
- Atm global mean: produce seasonal bias plots by default (#1140)
- Tropical Rainfall: Notebook for the Live Demonstration (#1112)
- Teleconnections: MJO Hovmoller plot introduced as notebook (#247)
- Tropical Rainfall: Reduce Redundancy in Conversion Functions (#1096)

## [v0.8.1]

Main changes are: 
1. Fixes following internal D340.7.3.3 and D340.7.1.4 review 

AQUA core complete list:
- Tco399-eORCA025 control, historical and scenario runs added to Lumi catalog (#1070)
- ESA-CCI-L4 dataset added for Lumi and Levante catalogs (#1090)
- Various fixes to the documentation (#1106)
- Fixer for dimensions is now available (#1050)

AQUA diagnostics complete list:
- Timeseries: units can be overridden in the configuration file (#1098)
- Tropical Rainfall: Fixing the Bug in the CLI (#1100)

## [v0.8]

Main changes are:
1. Support for Python 3.12
2. Update in the catalog for Levante and introduction of Leonardo
3. Multiple diagnostics improvement to fullfil D340.7.3.3 and D340.7.1.4

AQUA core complete list:
- LRA for ICON avg_sos and avg_tos (#1076)
- LRA for IFS-NEMO, IFS-FESOM, ICON added to Levante catalog (#1072)
- IFS-FESOM storyline +2K added to the Lumi catalog (#1059)
- Allowing for jinja-based replacemente in load_yaml (#1045) 
- Support for Python 3.12 (#1052)
- Extending pytests (#1053)
- More efficient use of `_retrieve_plain` for acessing sample data (#1048)
- Introducing the catalog structure for Leonardo HPC (#1049)
- Introducing an rsync script between LUMI and levante for grids (#1044)
- Introducing a basic jinja-based catalog entry generator (#853)
- Adapt NextGEMS sources and fixes to the final DestinE governance (#1008, #1035)
- Remove  NextGEMS cycle2 sources (#1008)
- Avoid GSVSource multiple class instantiation in dask mode (#1051)

AQUA diagnostics complete list:
- Teleconnections: refactor of the documentation (#1061)
- Tropical rainfall: Updating the Documentation and Notebooks (#1083)
- Performance indices: minor improvements with the inclusion of mask and area files (#1076)
- Timeseries: Seasonal Cycle and Gregory plots save netcdf files (#1079)
- Tropical rainfall: minor modifications to the CLI and fixes to changes in the wrapper introduced in PR #1063 (#1074)
- Tropical rainfall: adding daily variability and precipitation profiles to the cli (#1063)
- Teleconnections: bootstrap evaluation of concordance with reference dataset (#1026)
- SSH: Improvement of the CLI (#1024) 
- Tropical rainfall: adding metadata and comparison with era5 and imerg to the plots, re-binning of the histograms and buffering of the data (#1014)
- Timeseries: refactor of the documentation (#1031)
- Radiation: boxplot can accomodate custom variables (#933)
- Seaice: convert to module, add Extent maps (#803)
- Seaice: Implement seaice Volume timeseries and thickness maps (#1043)

## [v0.7.3]

Main changes are:
1. IFS-FESOM NextGEMS4 and storylines simulations available in the catalog
2. Vertical chunking for GSV intake access
3. FDB monthly average data access is available
4. kwargs parsing of reader arguments (e.g. allowing for zoom and ensemble support)

AQUA core complete list:
- Add kwargs parsing of reader arguments, passing them to intake to substitute parameters (#757)
- Remove `zoom` and use kwargs instead (#757)
- Enabling the memory monitoring and (optional) full performance monitoring in LRA (#1010)
- Adding IFS_9-FESOM_5 NextGEMS4 simulation on levante (#1009)
- Function to plot multiple maps is introduced as `plot_maps()` and documented (#866)
- Adding the IFS-FESOM storylines simulation (#848)
- `file_is_complete()` accounts also for the mindate attribute (#1007)
- Introducing a `yearmonth` timestyle to access FDB data on monthly average (#1001)
- Adding expected time calculation for weight generation (#701)
- Vertical chunking for GSV intake access (#1003)

AQUA diagnostics complete list:
- Timeseries: Various bugfix and improvements for cli and formula (#1013, #1016, #1022)

## [v0.7.2]

Main changes are:
1. `mtpr` is used for precipitation in all the catalog entries
2. LRA CLI support for parallel SLURM submission and other improvements
3. ICON production simulations available in the catalog
4. `detrend()` method is available in the `Reader` class
5. All the diagnostics have dask support in their CLI

AQUA core complete list:
- Fix LRA sources to allow incomplete times for different vars (#994)
- Distributed dask option for diagnostic CLIs and wrapper (#981)
- Added documentation for `plot_timeseries`, `plot_seasonalcycle` and `plot_single_map_diff` (#975)
- Minimum date fixer feature / ICON net fluxes fix (#958)
- Unified logging for all diagnostics (#931)
- A `detrend()` method is added to the Reader class (#919)
- LRA file handling improvements (#849, #972)
- Updating fixer for ERA5 monthly and hourly data on Levante (#937)
- GSV pin to 1.0.0 (#950)
- Adding ICON production simulations (#925)
- LRA CLI for parallel SLURM submission support a max number of concurrent jobs and avoid same job to run (#955, #990)
- Renaming of EC-mean output figures in cli push tool for aqua-web (#930)
- Renaming the `tprate` variable into `mtpr` in all fixes (#944)

AQUA diagnostic complete list:
- Tropical rainfall: enhancements of plotting and performance, files path correction (#997)
- Timeseries: seasonal cycle runs as a separate cli in aqua-analysis for performance speed-up (#982)
- Timeseries: seasonal cycle is added if reference data are not available in some timespan (#974)
- Tropical rainfall: Removing unnecessary printing during the CLI, optimazing the CLi for low and high-resolution data (#963)
- Timeseries: Grergory plot TOA limits are dynamically chosen (#959)
- SSH: technical improvements including removal of hardcoded loglevel and timespan definition. (#677)
- SSH: ready with new data governance and option to plot difference plots added. (#677)
- Atmosferic Global Mean: added mean bias for the entire year in seasonal bias function (#947)
- Tropical Cyclones: working with IFS-NEMO and ICON, includes retrieval of orography from file (#1071).

## [v0.7.1]

Main changes are:
1. Complete update of the timeseries diagnostic
2. LRA CLI for parallel SLURM submission
3. SSP370 production scenario for IFS-NEMO available in the catalog

AQUA core complete list:
- Plot timeseries is now a framework function (#907)
- Improve the automatic parsing of date range according to schema from fdb (#928)
- LRA CLI for parallel SLURM submission (#909)
- Added graphics function to plot data and difference between two datasets on the same map (#892)
- Add IFS-NEMO ssp370 scenario (#906)

AQUA diagnostics complete list:
- Teleconnections: comparison with obs is done automatically in diagnostic CLI (#924)
- Teleconnections: capability to find index file if already present (#926)
- Timeseries: save flag introduced to save to enable/disable saving of the timeseries (#934)
- Improve the automatic parsing of date range according to schema from fdb (#928)
- Updated output filenames for atmglobalmean diagnostic (#921)
- Added graphics function to plot data and difference between two datasets on the same map (#892)
- Implemented `pyproject.toml` for global_time_series diagnostic (#920).
- Implemented `pyproject.toml` for tropical_rainfall diagnostic (#850).
- Updating CLi for tropical_rainfall diagnostic (#815)
- LRA cli for parallel SLURM submission (#909)
- Timeseries: seasonal cycle is available for the global timeseries (#912)
- Timeseries: refactory of Gregory plot as a class, comparison with multiple models and observations (#910)
- Add IFS-NEMO ssp370 scenario (#906)
- Timeseries: complete refactory of the timeseries as a class, comparison with multiple models and observations (#907)
- Plot timeseries is now a framework function (#907)

## [v0.7]

Main changes are:
1. Multiple updates to the diagnostics, both scientific and graphical, to work with more recent GSV data
2. `mtpr` is now used instead of `tprate` for precipitation
2. Documentation has been reorganized and integrated

Complete list:
- New utility `add_pdf_metadata` to add metadata to a pdf file (#898)
- Experiments `a0gg` and `a0jp` added to the IFS-NEMO catalog, and removal of `historical-1990-dev-lowres` (#889)
- Updated notebooks to ensure consistency across different machines by using observational datasets, and included a demo of aqua components for Lumi (#868)
- Scripts for pushing figures and docs to aqua-web (#880)
- Fixed catalog for historical-1990-dev-lowres source (#888, #895)
- data_models src files are now in the aqua/data_models folder, with minor modifications (#884)
- Warning options based on the `loglevel` (#852)
- Timeseries: formula bugfix and annual plot only for complete years (#876)
- mtpr instead of tprate derived from tp (#828)
- eccodes 2.34.0 does not accomodate for AQUA step approach, pin to <2.34.0 (#873)
- Bugfix of the `aqua-analysis` wrapper, now can work teleconnections on atmospheric and oceanic variables 
and the default path is an absolute one (#859, #862)
- Ocean3D: many fixes and adaptations to new data governance (#776)
- Bugfix of the `aqua-analysis` wrapper, now can work teleconnections on atmospheric and oceanic variables (#859)
- Radiation: adaptation to new data governance and many improvements (#727)
- Seaice: Sea ice extent has now seasonal cycle (#797)
- Fixing the paths in `cli/lumi-install/lumi_install.sh` (#856).
- Refactor of the documentation (#842, #871)
- The drop warning in `aqua/gsv/intake_gsv.py` (#844)
- Tropical cyclones diagnostic: working with new data governance (includes possibility to retrieve orography from file (#816)

## [v0.6.3]

Complete list:
- Setting last date for NaN fix for IFS-NEMO/IFS-FESOM to 1999-10-01 and cleaner merge of parent fixes (#819)
- Hotfix to set `intake==0.7.0` as default (#841)
- Timeseries: can add annual std and now default uncertainty is 2 std (#830)
- `retrieve_plain()` method now set off startdate and enddate (#829)
- Complete restructure of fixer to make use of `fixer_name`: set a default for each model and a `False` to disable it (#746)
- Added `center_time` option in the `timmean()` method to save the time coordinate in the middle of the time interval and create a Timmean module and related TimmeanMixin class (#811)
- Fixer to rename coordinates available (#822)
- Fixing new pandas timedelta definition: replacing H with h in all FDB catalog (#786)
- Change environment name from `aqua_common` to `aqua`(#805)
- Adding a run test label to trigger CI (#826)
- Tropical_rainfall: improve organization and maintainability, introducing nested classes (#814)
- Revisiting CERES fixes (#833)
- Timeseries: add bands for observation in Gregory plots (#837)

## [v0.6.2]

Complete list:
- Global time series plot annual and monthly timeseries together, improved Gregory plot (#809)
- Teleconnection can now take a time range as input and ylim in the index plot function (#799)
- LRA to use `auto` final time and `exclude_incomplete` (#791)
- Hotfix for v0.12.0 of the GSV_interface related to valid_time (#788)
- Global time series adapted to new data governance (#785)
- AtmoGlobalMean diagnostic improvements and adaptation to new data governance (#745 #789 #807 #812)
- Sea-ice diagnostic adapted to new data governance (#790)
- Implement a fix setting to NaN the data of the first step in each month (for IFS historical-1990) (#776)

## [v0.6.1]

Complete list:
- Teleconnection improvement to accept different variable names for ENSO (avg_tos instead of sst) (#778)
- ERA5 fixes compatible with new data governance (#772)
- Update the LRA generator (removing aggregation and improving) filecheck and fix entries for historical-1990-dev-lowres (#772)
- Updates of ECmean to work with production experiments (#773, #780)
- Automatic data start and end dates for FDB sources (#762)

## [v0.6]

Main changes are:
1. Inclusion in the catalog of the historical-1990 production simulations from IFS-NEMO and IFS-FESOM.
2. New fixes that targets the DestinE updated Data Governance

Complete list:
- IFS-FESOM historical-1990-dev-lowres with new data governance added to the catalog (#770)
- AtmoGlobalMean diagnostic improvements (#722)
- Teleconnections diagnostic improvements (#722)
- Read only one level for retrieving 3D array metadata, select single level for retrieve (#713)
- IFS-FESOM historical-1990-dev-lowres with new data governance added to the catalog
- Fix mismatch between var argument and variables specified in catalog for FDB (#761)
- Compact catalogs using yaml override syntax (#752)
- Fix loading source grid file before smmregrid weight generation (#756)

## [v0.5.2-beta]

Complete list:
-  A new fdb container is used to generate the correct AQUA container

## [v0.5.2-alpha]

Main changes are:
1. Coupled models IFS-NEMO and IFS-FESOM are now supported
2. Accessor to use functions and reader methods as if they were methods of xarray objects, see [notebook](https://github.com/DestinE-Climate-DT/AQUA/blob/main/notebooks/reader/accessor.ipynb)
3. Preliminary provenance information is now available in the history attribute of the output files
4. AQUA analysis wrapper is parallelized
5. A levelist can be provided in FDB sources, this will greatly speed up the data retrieve

Complete list:
- Fix reading only one sample variable and avoid _bnds variables (#743)
- Allow correct masked regridding after level selection. Add level selection also for not-FDB sources (#741)
- Read only one level for retrieving 3D array metadata, select specific levels for FDB retrieve (#713)
- Defining catalog entry for coupled models IFS-NEMO and IFS-FESOM (#720)
- Change fixer_name to fixer_name (#703)
- Reorganization of logging calls (#700)
- Accessor to use functions and reader methods as if they were methods of xarray objects (#716)
- Suggestions are printed if a model/exp/source is not found while inspecting the catalog (#721)
- Improvements in the single map plot function (#717)
- Minor metadata fixes (logger newline and keep "GRIB_" in attrs) (#715)
- LRA fix now correctly aggregating monthly data to yearly when a full year is available (#696)
- History update and refinement creating preliminary provenance information (plus AQUA emoji!) (#676)
- OPA lra compatible with no regrid.yaml (#692)
- Introducing fixer definitions not model/exp/source dependents to be specified at the metadata level (#681)
- AQUA analysis wrapper is parallelized and output folder is restructured (#684, #725)

## [v0.5.1]

Main changes are:
1. A new `Reader` method `info()` is available to print the catalog information
2. Grids are now stored online and a tool to deploy them on the `cli` folder is available

Complete list:
- Fix attributes of DataArrays read from FDB (#686)
- Reader.info() method to print the catalog information (#683)
- Simpler reader init() by reorganizing the calls to areas and regrid weights configuration and loading (#682)
- Optional autosearch for vert_coord (#682)
- plot_single_map adapted to different coordinate names and bugfixes (#680)
- Sea ice volume datasets for the Northern Hemisphere (PIOMAS) and the Southern Hemisphere (GIOMAS) (#598)
- Possibility of defining the regrid method from the grid definition (#678)
- Grids stored online and tool to deploy them on cli folder (#675)
- Global time series diagnostic improvements (#637)
- Teleconnections diagnostic improvements (#672)

## [v0.5]

Main changes are:
1. Refactor of the Reader() interface with less options at the init() level
2. Grids are now defined with the source metadata and not in a machine-dependent file
3. CLI wrapper is available to run all diagnostics in a single call
4. Refactoring of the streaming emulator with equal treatment for FDB or file sources

Complete list:
- Controlling the loglevel of the GSV interface (#665)
- Fix wrong fdb source (#657)
- Adding sample files and tests for NEMO 2D and 3D grids (#652)
- tprate not derived from tp for GSV sources (#653)
- Simplify reader init and retrieve providing less argument in initialization (#620)
- var='paramid' can be used to select variables in the retrieve method (#648)
- configdir is not searched based on util file position in the repo (#636)
- Cleaner mask treatment (Revision of mask structure in the reader #617)
- Fldmean fix if only one dimension is present for area selection (#640)
- Adding higher frequency ERA5 data on Levante and Lumi (#628)
- regrid.yaml files are removed, grid infos are now in the catalog metadata (#520, #622, #643)
- Load all available variables in FDB xarray/dask access (#619)
- Lint standard and enforced in CI (#616)
- Reader init split with methods (#523)
- Single map plot utility to be used by all diagnostics (#594)
- Script for automatic generation of Fdb catalog entries (IFS only) (#572)
- Fix loading of singularity mounting /projappl (#612)
- CLI wrapper parser (#599)
- Refactoring of streaming emulator (#593)
- Radiation CLI and diagnostic refinement (#537)
- Ocean3D CLI and diagnostic refinement (#578)
- AtmGlobalMean CLI and diagnostic refinement (#587)
- Tropical cyclones CLI refinements and TC module (#568, #645)
- Removing OPA, OPAgenerator and related tests from the AQUA (Remove OPA from AQUA #586)
- Renaming the experiments according to the DE340 AQUA syntax (Including dev-control-1990 in the source and rename the experiment according to DE340 scheme #556, #614, #618)
- Teleconnections diagnostic improvements (#571, #574, #576, #581, #592, #623)

## [v0.4]

Main changes are:
1. Update to all the diagnostics CLI
2. Refactor of the regridder so that `regrid.yaml`` is grid-based and not experiment-based
3. Xarray access to FDB sources
4. Refactor of the fixer so that merge/replace/default options are available
5. Remove of the `aqua` environment in favour of the `aqua_common` one. 

Complete list:
- Introduced color scheme for aqua logging (#567)
- CLI for sea diagnostic (#549)
- Add CLI for SSH diagnostic and some bug fixes (#540)
- Fix SSH diagnostic to be compatible with lates AQUA version (#538) 
- Helper function to identify vertical coordinates in a dataset (#552)
- Orography for tempest extremes TCs detection and update TCs CLI (Orography threshold included and CLI update #404)
- Improvement of performance indices CLI (Update of ECmean CLI #528)
- Fix to allow reading a list of multiple variables from FDB (#545)
- Further improvement of function to inspect the catalog (#533)
- Custom exceptions for AQUA (#518)
- Speed up of the `retrieve_plain` method (#524)
- Update documention for adding new data and setting up the container (Increase documentation coverage #519)
- CLI wrapper for the state-of-the-art diagnostics analysis (#517, #527, #525, #530, #534, #536, #539, #548, #549, #559)
- Refactor the regrid.yaml as grid-based instead of experiment-based (#291)
- aqua_common environment simplified and updated (#498)
- Update available variables in FDB catalogs on lumi (#514)
- Solve reversed latitudes bug for fixed data (#510)
- Switch to legacy eccodes tables based on intake source metadata (#493)
- Add GPM IMERG precipitation data to the catalog on levante (#505)
- Fix ocean3d diagnostic colorbars not being symmetric when missing values are present (#504) 
- FDB NEMO test access to data (#488)
- Xarray dask access to FDB (#476)
- Issue a warning when multiple gribcodes are associated to the same shortname (Cases for multiple eccodes grib codes #483)
- Allowing fixer to overwrite or merge default configuration (Increasing flexibiity of the fixer allowing for merge, replace and default options #480)
- Add new tests (Increase testing #250)
- Global time series diagnostic setup for multiple variables CLI (#474)
- Option to avoid incomplete chunk when averagin with timmean (Introduce check for chunk completeness in timmean() #466)
- Simplification of Fixer() workflow, more methods and less redundancy (Functionize fixer #478)
- Remove the `aqua` environment file, only `aqua_common` is left (#482)

## [v0.3]

Main changes are:
1. Fixer moved at `Reader()` level
2. Area selection available in `fldmean()` method
3. FDB/GSV access for IFS-NEMO development simulations
4. Configuration file `config-aqua.yaml` replaces `config.yaml`

Complete list:
- Templates in configuration yaml files (#469)
- Bug fixes for FDB access options (#463, #462)
- Add observational catalogs on Lumi (Update Lumi catalog #454)
- Automatic finding of cdo (#456)
- Area is fixed if data are fixed (Fixer applied to grid areas #442)
- Tests missing failure fix (Fix #436 CI workflow passes even if some tests fail #452)
- FDB/GSV access to IFS control and historical simulations (#434, #458)
- Climatology support restored in the Reader (Fix for climatology #445)
- Improvement function to inspect the catalog (Inspect_catalog improvement #446)
- Minor improvements of the gribber (Fix gribber fdb #427)
- Allow the LRA generator to work with generators and so with FDB (LRA from fdb on mafalda #430)
- Fixes only on selected variables (Fixer updates #428)
- Complete revision of the FDB/GSV access, allowing to access also recent experiments using variable step (#343)
- Teleconnections diagnostic adapted to new code improvements (Teleconnections Dev branch update #424, #465)
- Add support for area selection with fldmean (Fldmean box selection #409)
- Environment simplified, dependencies are now mostly on the pyproject file (A simpler environment.yml #286)
- Intake esm functionality added back (Fix intake-esm #287)
- Intake esm tests (Test also intake-esm #335)
- Yaml dependencies removed (Logger and yaml issues in util.py #334)
- Log history working for iterators as well (Logger and yaml issues in util.py #334)
- Util refactor (Utility refactor #405)
- Fixer at reader level (Fixes at Reader level #244)
- Uniform timmean (Uniform time after timmean and add option for time_bnds #419)
- FDB tests added (Add FDB 5.11, a local FDB with some test data #280, #432)
- Refactor of unit conversion and non-metpy cases (Flexible unit fix from YAML file #416)
- Refactor of the config file definition (Refactor of the configuration search #417)

## [v0.2.1]

- Add development control-1950 and historical-1990 experiments to the LRA (LRA for control-1950 and historical-1990 on Levante from v0.2 #455)

## [v0.2]

- Improve the LRA generator and worklow CLI (Streaming for the LRA #289)
- AQUA new common environment installation tool for LUMI added (#413)
- Added a bash script "load_aqua_lumi.sh" to load aqua environment in LUMI with containers (Adding an AQUA singularity container for LUMI #418)

## [v0.2-beta]

This is the `AQUA` version part of the Deliverable D340.7.1.2. 

- SSH diagnostic improvements (Linting SSH diagnostics #377, SSH diag: PDF file name changed #388)
- Timmean fix to uniform time axis (Fix for timmean() to uniform output time axis #381)
- New tests trigger routine (Tests trigger with label #385)
- Fix for tco1279 and FESOM (fix for masked tco1279 #390, psu fix for salinity #383)
- ECmean improvements (various improvement for ecmean #392)
- Seaice diagnostic improvements (Deliverable340.7.1.2 fix seaice #389, Linting Seaice diagnostics #376)
- Teleconnections diagnostic graphics module enhanced and various improvements (Teleconnections corrections for D340.7.1.2 #379, Fix import in teleconnections notebooks #395, Teleconnections fix docs #408)
- Tropical cyclones linting of the diagnostic (Linting tropical cyclones diagnostics #380, Improved plotting functions for tropical cyclones #391)
- Ocean diagnostics restructured in a single folder, sharing common functions and other improvements (Linting+Fixes Ocean diagnostics #374, Adding units for MLD plot in ocean3d package #406)
- Documentation fixes (Documentation fixes after review #403)
- Atmglobalmean and radiation diagnostic improvements (Atmglobalmean fix #371)
- MSWEP fixer bugfix (Change MSWEP datamodel #397, fixing of mswep #401)

## [v0.2-alpha]

This is the `AQUA` version that will be part of the Deliverable D340.7.1.2, sent to internal review. This is mostly done by the inclusion of twelve diagnostics within the AQUA framework

- Added teleconnections diagnostic (#308, #309, #318, #333, #352)
- Added tropical cyclones diagnostic (#310, #345)
- Added performance indices diagnostic based on ECmean tool (#57, #327) 
- Added sea ice diagnostic (#353, #368)
- Added global timeseries diagnostic (#358, #359)
- Added radiation analysis diagnostic (#301, #360)
- Added global mean bias diagnostic (#285, #371)
- Added SSH variability diagnostic (#367, #369)
- Added tropical rainfall diagnostic (#314)
- Added Ocean circulation diagnostic (#295)
- Added global ocean diagnosc (#164)
- Added global mean timeseries (#268)
- Multiple fixes in the Reader (#316, #324, #334)
- Avoid time duplicated in the Reader (#357)
- Enabling autodoc for diagnostics (#330)
- Data access improvement on Levante, including new datasets (#332, #355, #321)
- Added a common environment file (#363)
- Support for Lumi installation (#315)
- Added the `changelog` file

### Changed

- Dummy diagnostic is now in the `dummy` folder (previously was `dummy-diagnostic`)
- Tests and code is now working with python>=3.9 (previously python 3.11 was excluded)

## [v0.1-beta]

This is the `AQUA` version that will be part of the Deliverable D340.7.1.1.
This is mostly built on the `AQUA` `Reader` class which support for climate model data interpolation, spatial and temporal aggregation and conversion for a common GRIB-like data format.


- Low resolution archive documentation
- Fixed a bug in the `Gribber` class that was not reading the correct yaml catalog file

## v0.1-alpha

This is the AQUA pre-release to be sent to internal reviewers. 
Documentations is completed and notebooks are working.

[unreleased]: https://github.com/DestinE-Climate-DT/AQUA/compare/v0.20.0...HEAD
[v0.20.0]: https://github.com/DestinE-Climate-DT/AQUA/compare/v0.19.0...v0.20.0
[v0.19.0]: https://github.com/DestinE-Climate-DT/AQUA/compare/v0.18.1...v0.19.0
[v0.18.1]: https://github.com/DestinE-Climate-DT/AQUA/compare/v0.18.0...v0.18.1
[v0.18.0]: https://github.com/DestinE-Climate-DT/AQUA/compare/v0.17.0...v0.18.0
[v0.17.0]: https://github.com/DestinE-Climate-DT/AQUA/compare/v0.16.0...v0.17.0
[v0.16.0]: https://github.com/DestinE-Climate-DT/AQUA/compare/v0.15.0...v0.16.0
[v0.15.0]: https://github.com/DestinE-Climate-DT/AQUA/compare/v0.14.0...v0.15.0
[v0.14.0]: https://github.com/DestinE-Climate-DT/AQUA/compare/v0.13.1...v0.14.0
[v0.13.9]: https://github.com/DestinE-Climate-DT/AQUA/compare/v0.13.8...v0.13.9
[v0.13.8]: https://github.com/DestinE-Climate-DT/AQUA/compare/v0.13.7...v0.13.8
[v0.13.7]: https://github.com/DestinE-Climate-DT/AQUA/compare/v0.13.6...v0.13.7
[v0.13.6]: https://github.com/DestinE-Climate-DT/AQUA/compare/v0.13.5...v0.13.6
[v0.13.5]: https://github.com/DestinE-Climate-DT/AQUA/compare/v0.13.4...v0.13.5
[v0.13.4]: https://github.com/DestinE-Climate-DT/AQUA/compare/v0.13.3...v0.13.4
[v0.13.3]: https://github.com/DestinE-Climate-DT/AQUA/compare/v0.13.2...v0.13.3
[v0.13.2]: https://github.com/DestinE-Climate-DT/AQUA/compare/v0.13.1...v0.13.2
[v0.13.1]: https://github.com/DestinE-Climate-DT/AQUA/compare/v0.13.0...v0.13.1
[v0.13.0]: https://github.com/DestinE-Climate-DT/AQUA/compare/v0.13-beta...v0.13.0
[v0.13-beta]: https://github.com/DestinE-Climate-DT/AQUA/compare/v0.13-alpha...v0.13-beta
[v0.13-alpha]: https://github.com/DestinE-Climate-DT/AQUA/compare/v0.12.2...v0.13-alpha
[v0.12.2]: https://github.com/DestinE-Climate-DT/AQUA/compare/v0.12.1...v0.12.2
[v0.12.1]: https://github.com/DestinE-Climate-DT/AQUA/compare/v0.12...v0.12.1
[v0.12]: https://github.com/DestinE-Climate-DT/AQUA/compare/v0.11.3...v0.12
[v0.11.3]: https://github.com/DestinE-Climate-DT/AQUA/compare/v0.11.2...v0.11.3
[v0.11.2]: https://github.com/DestinE-Climate-DT/AQUA/compare/v0.11.1...v0.11.2
[v0.11.1]: https://github.com/DestinE-Climate-DT/AQUA/compare/v0.11...v0.11.1
[v0.11]: https://github.com/DestinE-Climate-DT/AQUA/compare/v0.10.3...v0.11
[v0.10.3]:https://github.com/DestinE-Climate-DT/AQUA/compare/v0.10.2...v0.10.3
[v0.10.2]: https://github.com/DestinE-Climate-DT/AQUA/compare/v0.10.1...v0.10.2
[v0.10.1]: https://github.com/DestinE-Climate-DT/AQUA/compare/v0.10...v0.10.1
[v0.10]: https://github.com/DestinE-Climate-DT/AQUA/compare/v0.9.2...v0.10
[v0.9.2]: https://github.com/DestinE-Climate-DT/AQUA/compare/v0.9.1...v0.9.2
[v0.9.1]: https://github.com/DestinE-Climate-DT/AQUA/compare/v0.9...v0.9.1
[v0.9]: https://github.com/DestinE-Climate-DT/AQUA/compare/v0.8.2...v0.9
[v0.8.2]: https://github.com/DestinE-Climate-DT/AQUA/compare/v0.8.1...v0.8.2
[v0.8.1]: https://github.com/DestinE-Climate-DT/AQUA/compare/v0.8...v0.8.1
[v0.8]: https://github.com/DestinE-Climate-DT/AQUA/compare/v0.7.3...v0.8
[v0.7.3]: https://github.com/DestinE-Climate-DT/AQUA/compare/v0.7.2...v0.7.3
[v0.7.2]: https://github.com/DestinE-Climate-DT/AQUA/compare/v0.7.1...v0.7.2
[v0.7.1]: https://github.com/DestinE-Climate-DT/AQUA/compare/v0.7...v0.7.1
[v0.7]: https://github.com/DestinE-Climate-DT/AQUA/compare/v0.6.3...v0.7
[v0.6.3]: https://github.com/DestinE-Climate-DT/AQUA/compare/v0.6.2...v0.6.3
[v0.6.2]: https://github.com/DestinE-Climate-DT/AQUA/compare/v0.6.1...v0.6.2
[v0.6.1]: https://github.com/DestinE-Climate-DT/AQUA/compare/v0.6...v0.6.1
[v0.6]: https://github.com/DestinE-Climate-DT/AQUA/compare/v0.5.2-beta...v0.6
[v0.5.2-beta]: https://github.com/DestinE-Climate-DT/AQUA/compare/v0.5.2-alpha...v0.5.2-beta
[v0.5.2-alpha]: https://github.com/DestinE-Climate-DT/AQUA/compare/v0.5.1...v0.5.2-alpha
[v0.5.1]: https://github.com/DestinE-Climate-DT/AQUA/compare/v0.5...v0.5.1
[v0.5]: https://github.com/DestinE-Climate-DT/AQUA/compare/v0.4...v0.5
[v0.4]: https://github.com/DestinE-Climate-DT/AQUA/compare/v0.3...v0.4
[v0.3]: https://github.com/DestinE-Climate-DT/AQUA/compare/v0.2.1...v0.3
[v0.2.1]: https://github.com/DestinE-Climate-DT/AQUA/compare/v0.2...v0.2.1
[v0.2]: https://github.com/DestinE-Climate-DT/AQUA/compare/v0.2-beta...v0.2
[v0.2-beta]: https://github.com/DestinE-Climate-DT/AQUA/compare/v0.2-alpha...v0.2-beta
[v0.2-alpha]: https://github.com/DestinE-Climate-DT/AQUA/compare/v0.1-beta...v0.2-alpha
[v0.1-beta]: https://github.com/DestinE-Climate-DT/AQUA/compare/v0.1-alpha...v0.1-beta<|MERGE_RESOLUTION|>--- conflicted
+++ resolved
@@ -7,12 +7,8 @@
 
 Unreleased in the current development version (target v0.21.0):
 
-<<<<<<< HEAD
 - Lumi install for core only (#2502)
-=======
-AQUA core complete list:
 - AQUA-core and AQUA-diagnostic coupling (#2504)
->>>>>>> 2612bb5a
 - Introducing preliminary support for aqua-diagnostics installation with console (#2503)
 - Restructuring the folder structure of core removing the src (#2499) 
 - The big repository split (in aqua-core and aqua-diagnostics) (#2487)
