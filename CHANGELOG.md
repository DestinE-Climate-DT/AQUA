# Changelog

All notable changes to this project will be documented in this file.
The format is based on [Keep a Changelog](https://keepachangelog.com/en/1.0.0/)

## [Unreleased]

Unreleased in the current development version (target v0.14):

AQUA core complete list:
<<<<<<< HEAD
- Handling plev in Global Biases diagnostic and using scientific notation in contour plots (#1649)
- Hotfix to Global Biases Diagnostic (#1670)
=======

- Adapt Catgen test to the new number of sources for ICON (#1708)
- Added tests for the Hovmoller plot routine (#1532)
- push_s3 compatibility with boto3>=1.36.0 (#1704)
- Rsync option for push_analysis.sh (#1689)
- Multiple updates to allow for AQUA open source, including Dockerfiles, actions, dependencies and containers (#1574)

AQUA diagnostics complete list:
- Ecmean: Fix net surface radiative flux and wind stresses in ecmean (#1696)
- Diagnostic core: A common parser and fuctions to open/close the dask cluster are provided (#1703)

## [v0.13.1]

Main changes are:
1. Ocean3d major refactoring

AQUA core complete list:
- Fixer delete option accepts non-lists (#1687)
>>>>>>> eb0efb99
- Ansi color 8-bit fix for logger (#1671)
- Hotfix for unmatched string in catgen (#1672)
- Test for aqua-analysis.py (#1664)
- Fix in the catgen now correctly generating an automatic description if not provided (#1662)

AQUA diagnostics complete list:
- Diagnostic core: added a Diagnostic class to be inherited by all diagnostics (#1681)
- Timeseries: hotfix of problems with the catalog usage in output saving (#1669)
- Tropical Rainfall: Update of the precomputed histograms paths for lumi and MN5 (#1661)
- Ocean3d: Trend is calculating using polyfit. Restructed the mixed layer depth function. (#1651)
- Global bias: hotfix for regrid option (#1670)

## [v0.13.0]

Main changes are:
1. Grids updated to work with operational O-25.1
2. Compliance of the catalog generator to the O-25.1 data portfolio
3. New 'Biases and Radiation' diagnostics replace the old 'AtmGlobalMean and Radiation'
4. Push of figures to LUMI-O and improvements for aqua-web

Deprecated:
- `aqua-analysis.sh` script is deprecated and has been removed. Use `aqua-analysis.py` instead.
- `cli_dummy.py` script is deprecated and will be removed in the next release. Use the `cli_checker.py` instead.
 
AQUA core complete list:
- More general checksum checker for grids and observations ( #1550)
- Output dir including catalogue for aqua-analysis.py (#1640)
- Grids for O-25.1 cycle are added in the grids folder (they are v3) (#1647)
- `deltat` for fixer can now be specified in source metadata and not only in fixes (#1626)
- LRA generator integrates ``--rebuild`` flag to regenerate areas and weights. The `--autosubmit` option is removed (#1623)
- Hotfix for catgen tests (#1648)
- Experiment and dashboard metadata are now created with the catalog generator (#1637)
- Safety checks according to data frequency for HPC, bridge and request start/end dates in intake GSV (#1636, #1655)
- Experiment metadata for aqua-web and dashboard from catalog entry (#1633)
- Automatic identification of ocean grid in the catalog generator (#1621)
- `OutputSaver` can deduce the catalog name from the model, exp (#1627)
- Pin zarr<3.0.0 to avoid breaking changes (#1625)
- Units utility are now functions and not methods of FixerMixin (#1558)
- New `cli_checker.py` tool to check the existance of the required model in the catalog and rebuild the area files (#1619)
- Update the catalog generator to align with changes in the data portfolio (#1593)
- Adding ICON phase2 hpx6 and hpz9 grids (#1596)
- Push figures to LUMI-O for dashboard (#1582, #1607)
- Bridge_start_date and expver switching (#1597)
- Include all available figure metadata in content.json for dashboard/aqua-web (#1573)
- Upgrade LUMI module to 24.03 and to eccodes 2.39.0

AQUA diagnostics complete list:
- Old AtmoGlobalMean and Radiation diagnostics removed (#1622)
- `--catalog` is accepted by all the diagnostics altough it is not used by all of them yet (#1619)
- Timeseries: enabled region selection in the CLI (#1564)
- Ocean3d: Bugfix of values for Ocean trend function (#1583)
- Biases and Radiation: Refactoring of Bias and Radiation Diagnostics (#1243)
- Biases and Radiation: Fix Seasonal Bias Output in global_biases for NetCDF Saving Compatibility and other fixes (#1585, #1604, #1628)
- Biases and Radiation: Adding `save_netcdf` flag and function (#1510)
- Biases and Radiation: Integrating Updated OutputSaver (#1487)

## [v0.13-beta]

Main changes are:
1. All the diagnostics are now compatible with the new fixes and eccodes version.
2. Full compatibility with HealPix grids and the new CDO version.
3. Major improvements in the Ocean3D diagnostic.

AQUA core complete list:
- Safety checks and error messages on FDB folders (#1512)
- Refreshed internal `to_list` function (#1512)
- Reorganizing and extending CI/CD catalog with 5 years of hpz3 data from ERA5 (atm) and FESOM (oce) (#1552)
- Version info in a separate module (#1546) 
- Corrected `tcc` units to % (#1551)
- Fix pdf attributes (#1547)
- Catgen fixes (#1536)
- Introduced fixer for ClimateDT phase 2 (#1536)
- `aqua_analysis.py` using a common central dask cluster (#1525)
- Added the `cdo_options: "--force"` to the definitions of the oceanic HealPix grids (#1539)

AQUA diagnostic complete list:
- ECmean: Integrating the performance indices and global mean within the `aqua_diagnostics` module (#1556)
- Teleconnections: The `teleconnections` diagnostic is now integrated in the `aqua_diagnostics` module (#1352)
- Teleconnections: OutputSaver for the teleconnections diagnostic (#1567, #1570)
- Ocean3d: Fix to improve memory usage and cli (#1490)
- Seaice: Fix to read sithick as fallback instead of sivol (#1543)
- Ocean3d: Minor fix to allow to read new variable names (#1540)
- Timeseries: The `timeseries` diagnostic is now integrated in the `aqua_diagnostics` module (#1340)
- Timeseries: Integrating Updated OutputSaver (#1492)

## [v0.13-alpha]

Main changes are:
1. A refactor of the fixes, with a new common main convention table is available, based on eccodes.
2. Diagnostics are updated to work with the new fixes and the new eccodes version. This is not yet complete and will be finalized in the next release.
3. The FDB reader always rely on paramids, so that support for eccodes 2.39.0 and backward compatibility is ensured.

AQUA core complete list:
- push-analysis.sh maintenance (#1555)
- Added the `cdo_options: "--force"` to the definitions of the HealPix grids (#1527)
- Removing default fixes (#1519)
- Support for eccodes=2.39.0 with full fixes refactoring (#1519)
- Dashboard: Moved making of contents yaml to local hpc (#1470)
- Support for new smmregrid==0.1.0 including simpler weights and area generation (#1395)
- Removing cdo pin for more recent versions (#1395)
- Change `bridge_end_date` convention (#1498)
- `catgen` to support data bridge options (#1499)
- Enhance OutputSaver with Improved File Handling, Logging, and NetCDF Write Modes (#1495)
- Introduction a specific pipeline and tests for `catgen` utiliy (#1505)
- Remove pin on xarray (#1507)
- FDB reader internally always asks for paramids (#1491, #1508, #1529)
- Introduction of a convention table for the fixer, in order to create a more general fixer (#1488, #1506)
- Refactor of `cli_lra_parallel_slurm.py` to work with container via jinja (#1497) 
- Convert `aqua-analysis.sh` to Python with Subprocess and Multiprocessing Support (#1354, #1521)
- New base container for aqua-container (#1441)
- Autodetection of latest AQUA in `load-aqua-container.sh` script (#1437)
- Update Metadata Handling for NetCDF, PDF, and PNG Outputs (#1430)
- Add instructions to install AQUA on MN5 (#1468)
- Introduce `grids-checker.py` tool to verify presence and checksum of the grid files (#1486)

AQUA diagnostic complete list:
- Tropical Cyclones: Adaptation to IFS-FESOM and tool to compute orography from data (#1393)
- Seaice: Hotfix for sea ice plots (#1432)

## [v0.12.2]

Main changes are: 
1. Single container script to be used on Lumi, MN5 and Levante

AQUA core complete list:
- Introduce `timeshift` option for the fixer to roll forward/back the time axis (#1411)
- Centralize and refactor in single script the tool to load AQUA container (#1413)
- Add extra maintenance options to submit-aqua-web (#1415)
- Update push-analysis.sh removing dependency on full AQUA and option not to convert to png (#1419)
- Pin to xarray<2024.09 to prevent bug in polyfit requires temporary (#1420)
- Remove spurious dimensions when running `fldmean()` (#1423)

AQUA diagnostic complete list:
- Refactor of plotThickness method in the sea ice diagnostic (#1427)


## [v0.12.1]

AQUA core complete list:
- Allow multiple realizations in fdb-catalog-generator (#1335)
- Fix the container loading script in order to avoid load of local libraries (#1399)
- Fix using AQUA container for submit-aqua-web, do not wipe old figures by default (#1387)
- New `timstat` module which opens complement `timmean()` with `timmax()`, `timmin()` and `timstd()` methods (#1391)
- Fix installation to avoid mismatch between `hdf5` and `h5py` libraries (#1408)

## [v0.12]

Main changes are:
1. AQUA installation now requires a mandatory machine name.
2. The `aqua` source code has been moved to the `src` folder. The change is transparent to the user.
3. A diagnostic module, called `aqua.diagnostics`, is under development. The module is not yet active, diagnostics are still available with the previous structure.

AQUA core complete list:
- Mixed updates to support data for NextGEMS cycle4 hackathon (#1375)
- Preprocess functionality added to the `Reader` class (#1298)
- The AQUAthon material has been moved under the `notebooks` folder (#1342)
- `aqua` source code has been moved to the `src` folder (#1332)
- A diagnostic module, called `aqua.diagnostics`, has been created under the `src` folder (#1332, #1341)
- LRA generator tool support for multiple relizations (#1357, #1375)
- LRA generator requires `catalog` as a mandatory argument (#1357)
- AQUA console revisiting, adding `avail` method and `update` method (#1346)
- AQUA install now requires mandatory machine name (#1346)
- Fix to make keyword step optional in request (#1360)

## [v0.11.3]

AQUA core complete list:
- LRA, both from CLI and worklow, is part of the AQUA console and can be run with `aqua lra $options` (#1294)
- FDB catalog generator is part of the AQUA console and can be run with `aqua catgen $options` (#1294)
- Coordinate unit overriding is now possible via the `tgt_units` argument (#1320)
- Full support for python>=3.9 (#1325)
- Pin of (python) eccodes<2.37.0 in pyproject due to recent changes in binary/python structure (#1325)

AQUA diagnostic complete list:
- Radiation: Bugfix in the CLI for the radiation diagnostic (#1319)

## [v0.11.2]

AQUA core complete list:
- Renaming of FESOM grids to include original resolution name (#1312)
- Bugfix of the fdb-catalog-generator tool that was not correctly assigning NEMO grids (#1309)
- Bugfix of the GSV intake driver that was not handling correctly metadata jinja replacement (#1304) 
- Bugfix of _merge_fixes() method when the parent fix has no vars specified (#1310)
- Safety check for the netcdf driver providing more informative error when files are not found (#1307, #1313)

AQUA diagnostic complete list:
- Tropical Rainfall: Fix Minor Issues in Tropical Precipitation CLI Metadata and Formatting (#1266)

## [v0.11.1]

Attention: If you are accessing FDB experiments, we suggest to not use versions older than this release.

Main changes are:
1. AQUA works with FDB written with ecCodes versions > 2.35 as well as lower.
2. Timeseries and Seasonal cyle can now be evaluated also on a specific region 

AQUA core complete list:
- ecCodes now pinned to >=2.36.0 and tool for fixing older definition files (#1302)

AQUA diagnostic complete list:
- Timeseries: a region can be selected for Timeseries and Seasonal Cycle with the `lon_limits` and `lat_limits` arguments (#1299)
- Timeseries: the cli argument for extending the time range is now extend (previously expand) (#1299)
- Timeseries: all the available diagnostics support the catalog argument (#1299)

## [v0.11]

Attention: this version is not compatible with catalog entries with ecCodes >= 2.35.0.

1. LRA supports multi-catalog structure
2. ecCodes temporarily restricted to < 2.34

AQUA core complete list:
- Refactor the fdb-catalog-generator tool to work with data-portfolio repository (#1275)
- Introduce a function to convert NetCDF to Zarr and zarr catalog entry for LRA (#1068)
- Suppress the warning of missing catalogs in the AQUA console `add` command (#1288)
- Lumi installation is completely updated to LUMI/23.09 modules (#1290)
- gsv_intake switches eccodes also for shortname definitions (#1279)
- Increase compatibility between LRA generator and multi-catalog (#1278)
- Allow for intake string replacement within LRA-generated catalogs (#1278)
- Avoid warning for missing intake variable default when calling the `Reader()` (#1287)

AQUA diagnostic complete list:
- Teleconnections: catalog feature bugfix (#1276)

## [v0.10.3]

Attention: this version is not compatible with catalog entries with ecCodes < 2.35.0.

Main changes are:
1. support for ecCodes >= 2.35.0 (to be used with caution, not working with exps with eccodes < 2.35.0)
2. fdb_path is deprecated in favour of fdb_home

AQUA core complete list:
- Restructure fixes folder and files (#1271)
- Removed eccodes pin, better handling of tables in get_eccodes_attr (#1269)
- Added test for diagnostics integration to AQUA installation process (#1244)
- Bugfix for the monthly frequency data with monthly cumulated fluxes (#1255)
- fdb_path becomes optional and deprecated in favour of fdb_home (#1262)
- Branch support for tool to push analysis to explorer (#1273)

AQUA diagnostic complete list:
- ECmean documentation updates (#1264)

## [v0.10.2]

Main changes are:
1. aqua-analysis script can be configured with an external yaml file
2. AQUA installation process now includes diagnostics integration

AQUA core complete list:
- Rename OutputNamer to OutputSaver and add catalog name (#1259)
- Hotfix for rare situation with 3D data but no vertical chunking defined (#1252)
- External yaml file to configure aqua-analysis (#1246)
- Adding diagnostics integration to AQUA installation process (#1229)

AQUA diagnostic complete list:
- Teleconnections: adding the catalog feature to the diagnostic (#1247)
- ECmean upgrades for the CLI (#1241)
- ECmean enables the computation of global mean diagostic (#1241)

## [v0.10.1]

AQUA core complete list:
- Fixer for monthly frequency data with monthly cumulated fluxes (#1201)
- Catalogs can be installed from the external repository (#1182)
- Added grid for NEMO multiIO r100 (#1227)
- Reorganized analysis output in catalog/model/exp structure (#1218)

## [v0.10]

Main changes are:
1. The catalog is externalized and AQUA supports multiple catalogs. It is now mandatory to use the aqua console to add a new catalog to the AQUA installation.

AQUA core complete list:
- Catalog is externalized to a separate repository (#1200)
- AQUA is now capable of accessing multiple catalogs at the same time (#1205)
- MN5 container for AQUA (#1213)

## [v0.9.2]

Main changes are:
1. The `aqua-config.yaml` file is replaced by a template to be installed. The aqua console is now mandatory to use aqua.
2. `$AQUA` removed from the `Configdir()` autosearch, an installation with the aqua console is mandatory to use aqua.
3. AQUA cli command to provide the installation path with `--path` option. This can substitute the `$AQUA` variable in scripts.
4. The catalog file is now split into `machine.yaml` and `catalog.yaml` to support machine dependency of data path and intake variables as kwargs into each catalog.

AQUA core complete list:
- More detailed documentation for Levante and Lumi installation (#1210)
- `aqua-config.yaml` replaced by a template to be installed on each machine (#1203)
- `$AQUA` removed from the `Configdir()` autosearch (#1208)
- AQUA cli command to provide the installation path with `--path` option (#1193)
- Restructure of the `machine` and `catalog` instances to support a catalog based development (#1186)
- AQUA installation via command line support a machine specification `aqua install lumi` (#1186)
- Introduction of `machine.yaml` file to support machine dependency of data path and intake variables as kwargs into each catalog (#1186)
- Removing all the AQUA catalogs from the repo, now using https://github.com/DestinE-Climate-DT/Climate-DT-catalog (#1200)

## [v0.9.1]

Main changes are:
1. Update of fdb libraries to be compatible with the FDB data bridge

AQUA core complete list:
- OutputNamer Class: Comprehensive Naming Scheme and Metadata Support (#998)
- Creation of png figures for AQUA explorer is local (#1189)

## [v0.9]

Main changes are:
1. AQUA has an `aqua` CLI entry point, that allow for installation/uninstallation, catalog add/remova/update, fixes and grids handling
2. Experiments placed half on HPC and half on DataBridge data can be accessed in continuous manner.

AQUA core complete list:
- AQUA entry point for installation and catalog maintanance and fixes/grids handling (#1131, #1134, #1146, #1168, #1169)
- Automatic switching between HPC and databridge FDB (#1054, #1190)
- CLI script for automatic multiple experiment analysis submission (#1160, #1175)

## [v0.8.2]

Main changes are: 
1. `aqua-grids.yaml` file split in multiple files into `grids` folder
2. Container for Levante

AQUA core complete list:
- Removing any machine name depencency from slurm files (#1135)
- Jinja replacement is added to the aqua-config.yaml (#1154)
- grid definitions split in multiple files (#1152)
- Add script to access the container on Levante HPC (#1151)
- Add support for IFS TL63 and TL159 grids (#1150)
- Swift links for tests and grids renewed (#1142)
- Removing the docker folder (#1137)
- Introducing a tool for benchmarking AQUA code (#1057)
- Define AQUA NEMO healpix grids as a function of their ORCA source (#1113)

AQUA diagnostics complete list:
- Tropical Rainfall: Improve Paths in Live Demonstration Notebook  (#1157)
- Atm global mean: produce seasonal bias plots by default (#1140)
- Tropical Rainfall: Notebook for the Live Demonstration (#1112)
- Teleconnections: MJO Hovmoller plot introduced as notebook (#247)
- Tropical Rainfall: Reduce Redundancy in Conversion Functions (#1096)

## [v0.8.1]

Main changes are: 
1. Fixes following internal D340.7.3.3 and D340.7.1.4 review 

AQUA core complete list:
- Tco399-eORCA025 control, historical and scenario runs added to Lumi catalog (#1070)
- ESA-CCI-L4 dataset added for Lumi and Levante catalogs (#1090)
- Various fixes to the documentation (#1106)
- Fixer for dimensions is now available (#1050)

AQUA diagnostics complete list:
- Timeseries: units can be overridden in the configuration file (#1098)
- Tropical Rainfall: Fixing the Bug in the CLI (#1100)

## [v0.8]

Main changes are:
1. Support for Python 3.12
2. Update in the catalog for Levante and introduction of Leonardo
3. Multiple diagnostics improvement to fullfil D340.7.3.3 and D340.7.1.4

AQUA core complete list:
- LRA for ICON avg_sos and avg_tos (#1076)
- LRA for IFS-NEMO, IFS-FESOM, ICON added to Levante catalog (#1072)
- IFS-FESOM storyline +2K added to the Lumi catalog (#1059)
- Allowing for jinja-based replacemente in load_yaml (#1045) 
- Support for Python 3.12 (#1052)
- Extending pytests (#1053)
- More efficient use of `_retrieve_plain` for acessing sample data (#1048)
- Introducing the catalog structure for Leonardo HPC (#1049)
- Introducing an rsync script between LUMI and levante for grids (#1044)
- Introducing a basic jinja-based catalog entry generator (#853)
- Adapt NextGEMS sources and fixes to the final DestinE governance (#1008, #1035)
- Remove  NextGEMS cycle2 sources (#1008)
- Avoid GSVSource multiple class instantiation in dask mode (#1051)

AQUA diagnostics complete list:
- Teleconnections: refactor of the documentation (#1061)
- Tropical rainfall: Updating the Documentation and Notebooks (#1083)
- Performance indices: minor improvements with the inclusion of mask and area files (#1076)
- Timeseries: Seasonal Cycle and Gregory plots save netcdf files (#1079)
- Tropical rainfall: minor modifications to the CLI and fixes to changes in the wrapper introduced in PR #1063 (#1074)
- Tropical rainfall: adding daily variability and precipitation profiles to the cli (#1063)
- Teleconnections: bootstrap evaluation of concordance with reference dataset (#1026)
- SSH: Improvement of the CLI (#1024) 
- Tropical rainfall: adding metadata and comparison with era5 and imerg to the plots, re-binning of the histograms and buffering of the data (#1014)
- Timeseries: refactor of the documentation (#1031)
- Radiation: boxplot can accomodate custom variables (#933)
- Seaice: convert to module, add Extent maps (#803)
- Seaice: Implement seaice Volume timeseries and thickness maps (#1043)

## [v0.7.3]

Main changes are:
1. IFS-FESOM NextGEMS4 and storylines simulations available in the catalog
2. Vertical chunking for GSV intake access
3. FDB monthly average data access is available
4. kwargs parsing of reader arguments (e.g. allowing for zoom and ensemble support)

AQUA core complete list:
- Add kwargs parsing of reader arguments, passing them to intake to substitute parameters (#757)
- Remove `zoom` and use kwargs instead (#757)
- Enabling the memory monitoring and (optional) full performance monitoring in LRA (#1010)
- Adding IFS_9-FESOM_5 NextGEMS4 simulation on levante (#1009)
- Function to plot multiple maps is introduced as `plot_maps()` and documented (#866)
- Adding the IFS-FESOM storylines simulation (#848)
- `file_is_complete()` accounts also for the mindate attribute (#1007)
- Introducing a `yearmonth` timestyle to access FDB data on monthly average (#1001)
- Adding expected time calculation for weight generation (#701)
- Vertical chunking for GSV intake access (#1003)

AQUA diagnostics complete list:
- Timeseries: Various bugfix and improvements for cli and formula (#1013, #1016, #1022)

## [v0.7.2]

Main changes are:
1. `mtpr` is used for precipitation in all the catalog entries
2. LRA CLI support for parallel SLURM submission and other improvements
3. ICON production simulations available in the catalog
4. `detrend()` method is available in the `Reader` class
5. All the diagnostics have dask support in their CLI

AQUA core complete list:
- Fix LRA sources to allow incomplete times for different vars (#994)
- Distributed dask option for diagnostic CLIs and wrapper (#981)
- Added documentation for `plot_timeseries`, `plot_seasonalcycle` and `plot_single_map_diff` (#975)
- Minimum date fixer feature / ICON net fluxes fix (#958)
- Unified logging for all diagnostics (#931)
- A `detrend()` method is added to the Reader class (#919)
- LRA file handling improvements (#849, #972)
- Updating fixer for ERA5 monthly and hourly data on Levante (#937)
- GSV pin to 1.0.0 (#950)
- Adding ICON production simulations (#925)
- LRA CLI for parallel SLURM submission support a max number of concurrent jobs and avoid same job to run (#955, #990)
- Renaming of EC-mean output figures in cli push tool for aqua-web (#930)
- Renaming the `tprate` variable into `mtpr` in all fixes (#944)

AQUA diagnostic complete list:
- Tropical rainfall: enhancements of plotting and performance, files path correction (#997)
- Timeseries: seasonal cycle runs as a separate cli in aqua-analysis for performance speed-up (#982)
- Timeseries: seasonal cycle is added if reference data are not available in some timespan (#974)
- Tropical rainfall: Removing unnecessary printing during the CLI, optimazing the CLi for low and high-resolution data (#963)
- Timeseries: Grergory plot TOA limits are dynamically chosen (#959)
- SSH: technical improvements including removal of hardcoded loglevel and timespan definition. (#677)
- SSH: ready with new data governance and option to plot difference plots added. (#677)
- Atmosferic Global Mean: added mean bias for the entire year in seasonal bias function (#947)
- Tropical Cyclones: working with IFS-NEMO and ICON, includes retrieval of orography from file (#1071).

## [v0.7.1]

Main changes are:
1. Complete update of the timeseries diagnostic
2. LRA CLI for parallel SLURM submission
3. SSP370 production scenario for IFS-NEMO available in the catalog

AQUA core complete list:
- Plot timeseries is now a framework function (#907)
- Improve the automatic parsing of date range according to schema from fdb (#928)
- LRA CLI for parallel SLURM submission (#909)
- Added graphics function to plot data and difference between two datasets on the same map (#892)
- Add IFS-NEMO ssp370 scenario (#906)

AQUA diagnostics complete list:
- Teleconnections: comparison with obs is done automatically in diagnostic CLI (#924)
- Teleconnections: capability to find index file if already present (#926)
- Timeseries: save flag introduced to save to enable/disable saving of the timeseries (#934)
- Improve the automatic parsing of date range according to schema from fdb (#928)
- Updated output filenames for atmglobalmean diagnostic (#921)
- Added graphics function to plot data and difference between two datasets on the same map (#892)
- Implemented `pyproject.toml` for global_time_series diagnostic (#920).
- Implemented `pyproject.toml` for tropical_rainfall diagnostic (#850).
- Updating CLi for tropical_rainfall diagnostic (#815)
- LRA cli for parallel SLURM submission (#909)
- Timeseries: seasonal cycle is available for the global timeseries (#912)
- Timeseries: refactory of Gregory plot as a class, comparison with multiple models and observations (#910)
- Add IFS-NEMO ssp370 scenario (#906)
- Timeseries: complete refactory of the timeseries as a class, comparison with multiple models and observations (#907)
- Plot timeseries is now a framework function (#907)

## [v0.7]

Main changes are:
1. Multiple updates to the diagnostics, both scientific and graphical, to work with more recent GSV data
2. `mtpr` is now used instead of `tprate` for precipitation
2. Documentation has been reorganized and integrated

Complete list:
- New utility `add_pdf_metadata` to add metadata to a pdf file (#898)
- Experiments `a0gg` and `a0jp` added to the IFS-NEMO catalog, and removal of `historical-1990-dev-lowres` (#889)
- Updated notebooks to ensure consistency across different machines by using observational datasets, and included a demo of aqua components for Lumi (#868)
- Scripts for pushing figures and docs to aqua-web (#880)
- Fixed catalog for historical-1990-dev-lowres source (#888, #895)
- data_models src files are now in the aqua/data_models folder, with minor modifications (#884)
- Warning options based on the `loglevel` (#852)
- Timeseries: formula bugfix and annual plot only for complete years (#876)
- mtpr instead of tprate derived from tp (#828)
- eccodes 2.34.0 does not accomodate for AQUA step approach, pin to <2.34.0 (#873)
- Bugfix of the `aqua-analysis` wrapper, now can work teleconnections on atmospheric and oceanic variables 
and the default path is an absolute one (#859, #862)
- Ocean3D: many fixes and adaptations to new data governance (#776)
- Bugfix of the `aqua-analysis` wrapper, now can work teleconnections on atmospheric and oceanic variables (#859)
- Radiation: adaptation to new data governance and many improvements (#727)
- Seaice: Sea ice extent has now seasonal cycle (#797)
- Fixing the paths in `cli/lumi-install/lumi_install.sh` (#856).
- Refactor of the documentation (#842, #871)
- The drop warning in `aqua/gsv/intake_gsv.py` (#844)
- Tropical cyclones diagnostic: working with new data governance (includes possibility to retrieve orography from file (#816)

## [v0.6.3]

Complete list:
- Setting last date for NaN fix for IFS-NEMO/IFS-FESOM to 1999-10-01 and cleaner merge of parent fixes (#819)
- Hotfix to set `intake==0.7.0` as default (#841)
- Timeseries: can add annual std and now default uncertainty is 2 std (#830)
- `retrieve_plain()` method now set off startdate and enddate (#829)
- Complete restructure of fixer to make use of `fixer_name`: set a default for each model and a `False` to disable it (#746)
- Added `center_time` option in the `timmean()` method to save the time coordinate in the middle of the time interval and create a Timmean module and related TimmeanMixin class (#811)
- Fixer to rename coordinates available (#822)
- Fixing new pandas timedelta definition: replacing H with h in all FDB catalog (#786)
- Change environment name from `aqua_common` to `aqua`(#805)
- Adding a run test label to trigger CI (#826)
- Tropical_rainfall: improve organization and maintainability, introducing nested classes (#814)
- Revisiting CERES fixes (#833)
- Timeseries: add bands for observation in Gregory plots (#837)

## [v0.6.2]

Complete list:
- Global time series plot annual and monthly timeseries together, improved Gregory plot (#809)
- Teleconnection can now take a time range as input and ylim in the index plot function (#799)
- LRA to use `auto` final time and `exclude_incomplete` (#791)
- Hotfix for v0.12.0 of the GSV_interface related to valid_time (#788)
- Global time series adapted to new data governance (#785)
- AtmoGlobalMean diagnostic improvements and adaptation to new data governance (#745 #789 #807 #812)
- Sea-ice diagnostic adapted to new data governance (#790)
- Implement a fix setting to NaN the data of the first step in each month (for IFS historical-1990) (#776)

## [v0.6.1]

Complete list:
- Teleconnection improvement to accept different variable names for ENSO (avg_tos instead of sst) (#778)
- ERA5 fixes compatible with new data governance (#772)
- Update the LRA generator (removing aggregation and improving) filecheck and fix entries for historical-1990-dev-lowres (#772)
- Updates of ECmean to work with production experiments (#773, #780)
- Automatic data start and end dates for FDB sources (#762)

## [v0.6]

Main changes are:
1. Inclusion in the catalog of the historical-1990 production simulations from IFS-NEMO and IFS-FESOM.
2. New fixes that targets the DestinE updated Data Governance

Complete list:
- IFS-FESOM historical-1990-dev-lowres with new data governance added to the catalog (#770)
- AtmoGlobalMean diagnostic improvements (#722)
- Teleconnections diagnostic improvements (#722)
- Read only one level for retrieving 3D array metadata, select single level for retrieve (#713)
- IFS-FESOM historical-1990-dev-lowres with new data governance added to the catalog
- Fix mismatch between var argument and variables specified in catalog for FDB (#761)
- Compact catalogs using yaml override syntax (#752)
- Fix loading source grid file before smmregrid weight generation (#756)

## [v0.5.2-beta]

Complete list:
-  A new fdb container is used to generate the correct AQUA container

## [v0.5.2-alpha]

Main changes are:
1. Coupled models IFS-NEMO and IFS-FESOM are now supported
2. Accessor to use functions and reader methods as if they were methods of xarray objects, see [notebook](https://github.com/DestinE-Climate-DT/AQUA/blob/main/notebooks/reader/accessor.ipynb)
3. Preliminary provenance information is now available in the history attribute of the output files
4. AQUA analysis wrapper is parallelized
5. A levelist can be provided in FDB sources, this will greatly speed up the data retrieve

Complete list:
- Fix reading only one sample variable and avoid _bnds variables (#743)
- Allow correct masked regridding after level selection. Add level selection also for not-FDB sources (#741)
- Read only one level for retrieving 3D array metadata, select specific levels for FDB retrieve (#713)
- Defining catalog entry for coupled models IFS-NEMO and IFS-FESOM (#720)
- Change fixer_name to fixer_name (#703)
- Reorganization of logging calls (#700)
- Accessor to use functions and reader methods as if they were methods of xarray objects (#716)
- Suggestions are printed if a model/exp/source is not found while inspecting the catalog (#721)
- Improvements in the single map plot function (#717)
- Minor metadata fixes (logger newline and keep "GRIB_" in attrs) (#715)
- LRA fix now correctly aggregating monthly data to yearly when a full year is available (#696)
- History update and refinement creating preliminary provenance information (plus AQUA emoji!) (#676)
- OPA lra compatible with no regrid.yaml (#692)
- Introducing fixer definitions not model/exp/source dependents to be specified at the metadata level (#681)
- AQUA analysis wrapper is parallelized and output folder is restructured (#684, #725)

## [v0.5.1]

Main changes are:
1. A new `Reader` method `info()` is available to print the catalog information
2. Grids are now stored online and a tool to deploy them on the `cli` folder is available

Complete list:
- Fix attributes of DataArrays read from FDB (#686)
- Reader.info() method to print the catalog information (#683)
- Simpler reader init() by reorganizing the calls to areas and regrid weights configuration and loading (#682)
- Optional autosearch for vert_coord (#682)
- plot_single_map adapted to different coordinate names and bugfixes (#680)
- Sea ice volume datasets for the Northern Hemisphere (PIOMAS) and the Southern Hemisphere (GIOMAS) (#598)
- Possibility of defining the regrid method from the grid definition (#678)
- Grids stored online and tool to deploy them on cli folder (#675)
- Global time series diagnostic improvements (#637)
- Teleconnections diagnostic improvements (#672)

## [v0.5]

Main changes are:
1. Refactor of the Reader() interface with less options at the init() level
2. Grids are now defined with the source metadata and not in a machine-dependent file
3. CLI wrapper is available to run all diagnostics in a single call
4. Refactoring of the streaming emulator with equal treatment for FDB or file sources

Complete list:
- Controlling the loglevel of the GSV interface (#665)
- Fix wrong fdb source (#657)
- Adding sample files and tests for NEMO 2D and 3D grids (#652)
- tprate not derived from tp for GSV sources (#653)
- Simplify reader init and retrieve providing less argument in initialization (#620)
- var='paramid' can be used to select variables in the retrieve method (#648)
- configdir is not searched based on util file position in the repo (#636)
- Cleaner mask treatment (Revision of mask structure in the reader #617)
- Fldmean fix if only one dimension is present for area selection (#640)
- Adding higher frequency ERA5 data on Levante and Lumi (#628)
- regrid.yaml files are removed, grid infos are now in the catalog metadata (#520, #622, #643)
- Load all available variables in FDB xarray/dask access (#619)
- Lint standard and enforced in CI (#616)
- Reader init split with methods (#523)
- Single map plot utility to be used by all diagnostics (#594)
- Script for automatic generation of Fdb catalog entries (IFS only) (#572)
- Fix loading of singularity mounting /projappl (#612)
- CLI wrapper parser (#599)
- Refactoring of streaming emulator (#593)
- Radiation CLI and diagnostic refinement (#537)
- Ocean3D CLI and diagnostic refinement (#578)
- AtmGlobalMean CLI and diagnostic refinement (#587)
- Tropical cyclones CLI refinements and TC module (#568, #645)
- Removing OPA, OPAgenerator and related tests from the AQUA (Remove OPA from AQUA #586)
- Renaming the experiments according to the DE340 AQUA syntax (Including dev-control-1990 in the source and rename the experiment according to DE340 scheme #556, #614, #618)
- Teleconnections diagnostic improvements (#571, #574, #576, #581, #592, #623)

## [v0.4]

Main changes are:
1. Update to all the diagnostics CLI
2. Refactor of the regridder so that `regrid.yaml`` is grid-based and not experiment-based
3. Xarray access to FDB sources
4. Refactor of the fixer so that merge/replace/default options are available
5. Remove of the `aqua` environment in favour of the `aqua_common` one. 

Complete list:
- Introduced color scheme for aqua logging (#567)
- CLI for sea diagnostic (#549)
- Add CLI for SSH diagnostic and some bug fixes (#540)
- Fix SSH diagnostic to be compatible with lates AQUA version (#538) 
- Helper function to identify vertical coordinates in a dataset (#552)
- Orography for tempest extremes TCs detection and update TCs CLI (Orography threshold included and CLI update #404)
- Improvement of performance indices CLI (Update of ECmean CLI #528)
- Fix to allow reading a list of multiple variables from FDB (#545)
- Further improvement of function to inspect the catalog (#533)
- Custom exceptions for AQUA (#518)
- Speed up of the `retrieve_plain` method (#524)
- Update documention for adding new data and setting up the container (Increase documentation coverage #519)
- CLI wrapper for the state-of-the-art diagnostics analysis (#517, #527, #525, #530, #534, #536, #539, #548, #549, #559)
- Refactor the regrid.yaml as grid-based instead of experiment-based (#291)
- aqua_common environment simplified and updated (#498)
- Update available variables in FDB catalogs on lumi (#514)
- Solve reversed latitudes bug for fixed data (#510)
- Switch to legacy eccodes tables based on intake source metadata (#493)
- Add GPM IMERG precipitation data to the catalog on levante (#505)
- Fix ocean3d diagnostic colorbars not being symmetric when missing values are present (#504) 
- FDB NEMO test access to data (#488)
- Xarray dask access to FDB (#476)
- Issue a warning when multiple gribcodes are associated to the same shortname (Cases for multiple eccodes grib codes #483)
- Allowing fixer to overwrite or merge default configuration (Increasing flexibiity of the fixer allowing for merge, replace and default options #480)
- Add new tests (Increase testing #250)
- Global time series diagnostic setup for multiple variables CLI (#474)
- Option to avoid incomplete chunk when averagin with timmean (Introduce check for chunk completeness in timmean() #466)
- Simplification of Fixer() workflow, more methods and less redundancy (Functionize fixer #478)
- Remove the `aqua` environment file, only `aqua_common` is left (#482)

## [v0.3]

Main changes are:
1. Fixer moved at `Reader()` level
2. Area selection available in `fldmean()` method
3. FDB/GSV access for IFS-NEMO development simulations
4. Configuration file `config-aqua.yaml` replaces `config.yaml`

Complete list:
- Templates in configuration yaml files (#469)
- Bug fixes for FDB access options (#463, #462)
- Add observational catalogs on Lumi (Update Lumi catalog #454)
- Automatic finding of cdo (#456)
- Area is fixed if data are fixed (Fixer applied to grid areas #442)
- Tests missing failure fix (Fix #436 CI workflow passes even if some tests fail #452)
- FDB/GSV access to IFS control and historical simulations (#434, #458)
- Climatology support restored in the Reader (Fix for climatology #445)
- Improvement function to inspect the catalog (Inspect_catalog improvement #446)
- Minor improvements of the gribber (Fix gribber fdb #427)
- Allow the LRA generator to work with generators and so with FDB (LRA from fdb on mafalda #430)
- Fixes only on selected variables (Fixer updates #428)
- Complete revision of the FDB/GSV access, allowing to access also recent experiments using variable step (#343)
- Teleconnections diagnostic adapted to new code improvements (Teleconnections Dev branch update #424, #465)
- Add support for area selection with fldmean (Fldmean box selection #409)
- Environment simplified, dependencies are now mostly on the pyproject file (A simpler environment.yml #286)
- Intake esm functionality added back (Fix intake-esm #287)
- Intake esm tests (Test also intake-esm #335)
- Yaml dependencies removed (Logger and yaml issues in util.py #334)
- Log history working for iterators as well (Logger and yaml issues in util.py #334)
- Util refactor (Utility refactor #405)
- Fixer at reader level (Fixes at Reader level #244)
- Uniform timmean (Uniform time after timmean and add option for time_bnds #419)
- FDB tests added (Add FDB 5.11, a local FDB with some test data #280, #432)
- Refactor of unit conversion and non-metpy cases (Flexible unit fix from YAML file #416)
- Refactor of the config file definition (Refactor of the configuration search #417)

## [v0.2.1]

- Add development control-1950 and historical-1990 experiments to the LRA (LRA for control-1950 and historical-1990 on Levante from v0.2 #455)

## [v0.2]

- Improve the LRA generator and worklow CLI (Streaming for the LRA #289)
- AQUA new common environment installation tool for LUMI added (#413)
- Added a bash script "load_aqua_lumi.sh" to load aqua environment in LUMI with containers (Adding an AQUA singularity container for LUMI #418)

## [v0.2-beta]

This is the `AQUA` version part of the Deliverable D340.7.1.2. 

- SSH diagnostic improvements (Linting SSH diagnostics #377, SSH diag: PDF file name changed #388)
- Timmean fix to uniform time axis (Fix for timmean() to uniform output time axis #381)
- New tests trigger routine (Tests trigger with label #385)
- Fix for tco1279 and FESOM (fix for masked tco1279 #390, psu fix for salinity #383)
- ECmean improvements (various improvement for ecmean #392)
- Seaice diagnostic improvements (Deliverable340.7.1.2 fix seaice #389, Linting Seaice diagnostics #376)
- Teleconnections diagnostic graphics module enhanced and various improvements (Teleconnections corrections for D340.7.1.2 #379, Fix import in teleconnections notebooks #395, Teleconnections fix docs #408)
- Tropical cyclones linting of the diagnostic (Linting tropical cyclones diagnostics #380, Improved plotting functions for tropical cyclones #391)
- Ocean diagnostics restructured in a single folder, sharing common functions and other improvements (Linting+Fixes Ocean diagnostics #374, Adding units for MLD plot in ocean3d package #406)
- Documentation fixes (Documentation fixes after review #403)
- Atmglobalmean and radiation diagnostic improvements (Atmglobalmean fix #371)
- MSWEP fixer bugfix (Change MSWEP datamodel #397, fixing of mswep #401)

## [v0.2-alpha]

This is the `AQUA` version that will be part of the Deliverable D340.7.1.2, sent to internal review. This is mostly done by the inclusion of twelve diagnostics within the AQUA framework

- Added teleconnections diagnostic (#308, #309, #318, #333, #352)
- Added tropical cyclones diagnostic (#310, #345)
- Added performance indices diagnostic based on ECmean tool (#57, #327) 
- Added sea ice diagnostic (#353, #368)
- Added global timeseries diagnostic (#358, #359)
- Added radiation analysis diagnostic (#301, #360)
- Added global mean bias diagnostic (#285, #371)
- Added SSH variability diagnostic (#367, #369)
- Added tropical rainfall diagnostic (#314)
- Added Ocean circulation diagnostic (#295)
- Added global ocean diagnosc (#164)
- Added global mean timeseries (#268)
- Multiple fixes in the Reader (#316, #324, #334)
- Avoid time duplicated in the Reader (#357)
- Enabling autodoc for diagnostics (#330)
- Data access improvement on Levante, including new datasets (#332, #355, #321)
- Added a common environment file (#363)
- Support for Lumi installation (#315)
- Added the `changelog` file

### Changed

- Dummy diagnostic is now in the `dummy` folder (previously was `dummy-diagnostic`)
- Tests and code is now working with python>=3.9 (previously python 3.11 was excluded)

## [v0.1-beta]

This is the `AQUA` version that will be part of the Deliverable D340.7.1.1.
This is mostly built on the `AQUA` `Reader` class which support for climate model data interpolation, spatial and temporal aggregation and conversion for a common GRIB-like data format.


- Low resolution archive documentation
- Fixed a bug in the `Gribber` class that was not reading the correct yaml catalog file

## v0.1-alpha

This is the AQUA pre-release to be sent to internal reviewers. 
Documentations is completed and notebooks are working.

[unreleased]: https://github.com/DestinE-Climate-DT/AQUA/compare/v0.13.1...HEAD
[v0.13.1]: https://github.com/DestinE-Climate-DT/AQUA/compare/v0.13.0...v0.13.1
[v0.13.0]: https://github.com/DestinE-Climate-DT/AQUA/compare/v0.13-beta...v0.13.0
[v0.13-beta]: https://github.com/DestinE-Climate-DT/AQUA/compare/v0.13-alpha...v0.13-beta
[v0.13-alpha]: https://github.com/DestinE-Climate-DT/AQUA/compare/v0.12.2...v0.13-alpha
[v0.12.2]: https://github.com/DestinE-Climate-DT/AQUA/compare/v0.12.1...v0.12.2
[v0.12.1]: https://github.com/DestinE-Climate-DT/AQUA/compare/v0.12...v0.12.1
[v0.12]: https://github.com/DestinE-Climate-DT/AQUA/compare/v0.11.3...v0.12
[v0.11.3]: https://github.com/DestinE-Climate-DT/AQUA/compare/v0.11.2...v0.11.3
[v0.11.2]: https://github.com/DestinE-Climate-DT/AQUA/compare/v0.11.1...v0.11.2
[v0.11.1]: https://github.com/DestinE-Climate-DT/AQUA/compare/v0.11...v0.11.1
[v0.11]: https://github.com/DestinE-Climate-DT/AQUA/compare/v0.10.3...v0.11
[v0.10.3]:https://github.com/DestinE-Climate-DT/AQUA/compare/v0.10.2...v0.10.3
[v0.10.2]: https://github.com/DestinE-Climate-DT/AQUA/compare/v0.10.1...v0.10.2
[v0.10.1]: https://github.com/DestinE-Climate-DT/AQUA/compare/v0.10...v0.10.1
[v0.10]: https://github.com/DestinE-Climate-DT/AQUA/compare/v0.9.2...v0.10
[v0.9.2]: https://github.com/DestinE-Climate-DT/AQUA/compare/v0.9.1...v0.9.2
[v0.9.1]: https://github.com/DestinE-Climate-DT/AQUA/compare/v0.9...v0.9.1
[v0.9]: https://github.com/DestinE-Climate-DT/AQUA/compare/v0.8.2...v0.9
[v0.8.2]: https://github.com/DestinE-Climate-DT/AQUA/compare/v0.8.1...v0.8.2
[v0.8.1]: https://github.com/DestinE-Climate-DT/AQUA/compare/v0.8...v0.8.1
[v0.8]: https://github.com/DestinE-Climate-DT/AQUA/compare/v0.7.3...v0.8
[v0.7.3]: https://github.com/DestinE-Climate-DT/AQUA/compare/v0.7.2...v0.7.3
[v0.7.2]: https://github.com/DestinE-Climate-DT/AQUA/compare/v0.7.1...v0.7.2
[v0.7.1]: https://github.com/DestinE-Climate-DT/AQUA/compare/v0.7...v0.7.1
[v0.7]: https://github.com/DestinE-Climate-DT/AQUA/compare/v0.6.3...v0.7
[v0.6.3]: https://github.com/DestinE-Climate-DT/AQUA/compare/v0.6.2...v0.6.3
[v0.6.2]: https://github.com/DestinE-Climate-DT/AQUA/compare/v0.6.1...v0.6.2
[v0.6.1]: https://github.com/DestinE-Climate-DT/AQUA/compare/v0.6...v0.6.1
[v0.6]: https://github.com/DestinE-Climate-DT/AQUA/compare/v0.5.2-beta...v0.6
[v0.5.2-beta]: https://github.com/DestinE-Climate-DT/AQUA/compare/v0.5.2-alpha...v0.5.2-beta
[v0.5.2-alpha]: https://github.com/DestinE-Climate-DT/AQUA/compare/v0.5.1...v0.5.2-alpha
[v0.5.1]: https://github.com/DestinE-Climate-DT/AQUA/compare/v0.5...v0.5.1
[v0.5]: https://github.com/DestinE-Climate-DT/AQUA/compare/v0.4...v0.5
[v0.4]: https://github.com/DestinE-Climate-DT/AQUA/compare/v0.3...v0.4
[v0.3]: https://github.com/DestinE-Climate-DT/AQUA/compare/v0.2.1...v0.3
[v0.2.1]: https://github.com/DestinE-Climate-DT/AQUA/compare/v0.2...v0.2.1
[v0.2]: https://github.com/DestinE-Climate-DT/AQUA/compare/v0.2-beta...v0.2
[v0.2-beta]: https://github.com/DestinE-Climate-DT/AQUA/compare/v0.2-alpha...v0.2-beta
[v0.2-alpha]: https://github.com/DestinE-Climate-DT/AQUA/compare/v0.1-beta...v0.2-alpha
[v0.1-beta]: https://github.com/DestinE-Climate-DT/AQUA/compare/v0.1-alpha...v0.1-beta<|MERGE_RESOLUTION|>--- conflicted
+++ resolved
@@ -8,11 +8,6 @@
 Unreleased in the current development version (target v0.14):
 
 AQUA core complete list:
-<<<<<<< HEAD
-- Handling plev in Global Biases diagnostic and using scientific notation in contour plots (#1649)
-- Hotfix to Global Biases Diagnostic (#1670)
-=======
-
 - Adapt Catgen test to the new number of sources for ICON (#1708)
 - Added tests for the Hovmoller plot routine (#1532)
 - push_s3 compatibility with boto3>=1.36.0 (#1704)
@@ -20,6 +15,7 @@
 - Multiple updates to allow for AQUA open source, including Dockerfiles, actions, dependencies and containers (#1574)
 
 AQUA diagnostics complete list:
+- Global bias: Handling plev and using scientific notation in contour plots (#1649)
 - Ecmean: Fix net surface radiative flux and wind stresses in ecmean (#1696)
 - Diagnostic core: A common parser and fuctions to open/close the dask cluster are provided (#1703)
 
@@ -30,7 +26,6 @@
 
 AQUA core complete list:
 - Fixer delete option accepts non-lists (#1687)
->>>>>>> eb0efb99
 - Ansi color 8-bit fix for logger (#1671)
 - Hotfix for unmatched string in catgen (#1672)
 - Test for aqua-analysis.py (#1664)
