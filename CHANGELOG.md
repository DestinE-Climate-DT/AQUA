# Changelog

All notable changes to this project will be documented in this file.
The format is based on [Keep a Changelog](https://keepachangelog.com/en/1.0.0/)

## [Unreleased]

Unreleased in the current development version:

<<<<<<< HEAD
- Warning options based on the `loglevel` (#852)
=======
- Timeseries: formula bugfix and annual plot only for complete years (#876)
- mtpr instead of tprate derived from tp (#828)
- eccodes 2.34.0 does not accomodate for AQUA step approach, pin to <2.34.0 (#873)
>>>>>>> c9d1c96f
- Bugfix of the `aqua-analysis` wrapper, now can work teleconnections on atmospheric and oceanic variables 
and the default path is an absolute one (#859, #862)
- Ocean3D: many fixes and adaptations to new data governance (#776)
- Bugfix of the `aqua-analysis` wrapper, now can work teleconnections on atmospheric and oceanic variables (#859)
- Radiation: adaptation to new data governance and many improvements (#727)
- Seaice: Sea ice extent has now seasonal cycle (#797)
- Fixing the paths in `cli/lumi-install/lumi_install.sh` (#856).
- Refactor of the documentation (#842, #871)
- The drop warning in `aqua/gsv/intake_gsv.py` (#844)

## [v0.6.3]

Complete list:
- Setting last date for NaN fix for IFS-NEMO/IFS-FESOM to 1999-10-01 and cleaner merge of parent fixes (#819)
- Hotfix to set `intake==0.7.0` as default (#841)
- Timeseries: can add annual std and now default uncertainty is 2 std (#830)
- `retrieve_plain()` method now set off startdate and enddate (#829)
- Complete restructure of fixer to make use of `fixer_name`: set a default for each model and a `False` to disable it (#746)
- Added `center_time` option in the `timmean()` method to save the time coordinate in the middle of the time interval and create a Timmean module and related TimmeanMixin class (#811)
- Fixer to rename coordinates available (#822)
- Fixing new pandas timedelta definition: replacing H with h in all FDB catalog (#786)
- Change environment name from `aqua_common` to `aqua`(#805)
- Adding a run test label to trigger CI (#826)
- Tropical_rainfall: improve organization and maintainability, introducing nested classes (#814)
- Revisiting CERES fixes (#833)
- Timeseries: add bands for observation in Gregory plots (#837)

## [v0.6.2]

Complete list:
- Global time series plot annual and monthly timeseries together, improved Gregory plot (#809)
- Teleconnection can now take a time range as input and ylim in the index plot function (#799)
- LRA to use `auto` final time and `exclude_incomplete` (#791)
- Hotfix for v0.12.0 of the GSV_interface related to valid_time (#788)
- Global time series adapted to new data governance (#785)
- AtmoGlobalMean diagnostic improvements and adaptation to new data governance (#745 #789 #807 #812)
- Sea-ice diagnostic adapted to new data governance (#790)
- Implement a fix setting to NaN the data of the first step in each month (for IFS historical-1990) (#776)

## [v0.6.1]

Complete list:
- Teleconnection improvement to accept different variable names for ENSO (avg_tos instead of sst) (#778)
- ERA5 fixes compatible with new data governance (#772)
- Update the LRA generator (removing aggregation and improving) filecheck and fix entries for historical-1990-dev-lowres (#772)
- Updates of ECmean to work with production experiments (#773, #780)
- Automatic data start and end dates for FDB sources (#762)

## [v0.6]

Main changes are:
1. Inclusion in the catalog of the historical-1990 production simulations from IFS-NEMO and IFS-FESOM.
2. New fixes that targets the DestinE updated Data Governance

- IFS-FESOM historical-1990-dev-lowres with new data governance added to the catalogue (#770)
- AtmoGlobalMean diagnostic improvements (#722)
- Teleconnections diagnostic improvements (#722)
- Read only one level for retrieving 3D array metadata, select single level for retrieve (#713)
- IFS-FESOM historical-1990-dev-lowres with new data governance added to the catalogue
- Fix mismatch between var argument and variables specified in catalogue for FDB (#761)
- Compact catalogues using yaml override syntax (#752)
- Fix loading source grid file before smmregrid weight generation (#756)

## [v0.5.2-beta]

Complete list:
-  A new fdb container is used to generate the correct AQUA container

## [v0.5.2-alpha]

Main changes are:
1. Coupled models IFS-NEMO and IFS-FESOM are now supported
2. Accessor to use functions and reader methods as if they were methods of xarray objects, see [notebook](https://github.com/DestinE-Climate-DT/AQUA/blob/main/notebooks/reader/accessor.ipynb)
3. Preliminary provenance information is now available in the history attribute of the output files
4. AQUA analysis wrapper is parallelized
5. A levelist can be provided in FDB sources, this will greatly speed up the data retrieve

Complete list:
- Fix reading only one sample variable and avoid _bnds variables (#743)
- Allow correct masked regridding after level selection. Add level selection also for not-FDB sources (#741)
- Read only one level for retrieving 3D array metadata, select specific levels for FDB retrieve (#713)
- Defining catalog entry for coupled models IFS-NEMO and IFS-FESOM (#720)
- Change fixer_name to fixer_name (#703)
- Reorganization of logging calls (#700)
- Accessor to use functions and reader methods as if they were methods of xarray objects (#716)
- Suggestions are printed if a model/exp/source is not found while inspecting the catalogue (#721)
- Improvements in the single map plot function (#717)
- Minor metadata fixes (logger newline and keep "GRIB_" in attrs) (#715)
- LRA fix now correctly aggregating monthly data to yearly when a full year is available (#696)
- History update and refinement creating preliminary provenance information (plus AQUA emoji!) (#676)
- OPA lra compatible with no regrid.yaml (#692)
- Introducing fixer definitions not model/exp/source dependents to be specified at the metadata level (#681)
- AQUA analysis wrapper is parallelized and output folder is restructured (#684, #725)

## [v0.5.1]

Main changes are:
1. A new `Reader` method `info()` is available to print the catalogue information
2. Grids are now stored online and a tool to deploy them on the `cli` folder is available

Complete list:
- Fix attributes of DataArrays read from FDB (#686)
- Reader.info() method to print the catalogue information (#683)
- Simpler reader init() by reorganizing the calls to areas and regrid weights configuration and loading (#682)
- Optional autosearch for vert_coord (#682)
- plot_single_map adapted to different coordinate names and bugfixes (#680)
- Sea ice volume datasets for the Northern Hemisphere (PIOMAS) and the Southern Hemisphere (GIOMAS) (#598)
- Possibility of defining the regrid method from the grid definition (#678)
- Grids stored online and tool to deploy them on cli folder (#675)
- Global time series diagnostic improvements (#637)
- Teleconnections diagnostic improvements (#672)

## [v0.5]

Main changes are:
1. Refactor of the Reader() interface with less options at the init() level
2. Grids are now defined with the source metadata and not in a machine-dependent file
3. CLI wrapper is available to run all diagnostics in a single call
4. Refactoring of the streaming emulator with equal treatment for FDB or file sources

Complete list:
- Controlling the loglevel of the GSV interface (#665)
- Fix wrong fdb source (#657)
- Adding sample files and tests for NEMO 2D and 3D grids (#652)
- tprate not derived from tp for GSV sources (#653)
- Simplify reader init and retrieve providing less argument in initialization (#620)
- var='paramid' can be used to select variables in the retrieve method (#648)
- configdir is not searched based on util file position in the repo (#636)
- Cleaner mask treatment (Revision of mask structure in the reader #617)
- Fldmean fix if only one dimension is present for area selection (#640)
- Adding higher frequency ERA5 data on Levante and Lumi (#628)
- regrid.yaml files are removed, grid infos are now in the catalogue metadata (#520, #622, #643)
- Load all available variables in FDB xarray/dask access (#619)
- Lint standard and enforced in CI (#616)
- Reader init split with methods (#523)
- Single map plot utility to be used by all diagnostics (#594)
- Script for automatic generation of Fdb catalog entries (IFS only) (#572)
- Fix loading of singularity mounting /projappl (#612)
- CLI wrapper parser (#599)
- Refactoring of streaming emulator (#593)
- Radiation CLI and diagnostic refinement (#537)
- Ocean3D CLI and diagnostic refinement (#578)
- AtmGlobalMean CLI and diagnostic refinement (#587)
- Tropical cyclones CLI refinements and TC module (#568, #645)
- Removing OPA, OPAgenerator and related tests from the AQUA (Remove OPA from AQUA #586)
- Renaming the experiments according to the DE340 AQUA syntax (Including dev-control-1990 in the source and rename the experiment according to DE340 scheme #556, #614, #618)
- Teleconnections diagnostic improvements (#571, #574, #576, #581, #592, #623)

## [v0.4]

Main changes are:
1. Update to all the diagnostics CLI
2. Refactor of the regridder so that `regrid.yaml`` is grid-based and not experiment-based
3. Xarray access to FDB sources
4. Refactor of the fixer so that merge/replace/default options are available
5. Remove of the `aqua` environment in favour of the `aqua_common` one. 

Complete list:
- Introduced color scheme for aqua logging (#567)
- CLI for sea diagnostic (#549)
- Add CLI for SSH diagnostic and some bug fixes (#540)
- Fix SSH diagnostic to be compatible with lates AQUA version (#538) 
- Helper function to identify vertical coordinates in a dataset (#552)
- Orography for tempest extremes TCs detection and update TCs CLI (Orography threshold included and CLI update #404)
- Improvement of performance indices CLI (Update of ECmean CLI #528)
- Fix to allow reading a list of multiple variables from FDB (#545)
- Further improvement of function to inspect the catalogue (#533)
- Custom exceptions for AQUA (#518)
- Speed up of the `retrieve_plain` method (#524)
- Update documention for adding new data and setting up the container (Increase documentation coverage #519)
- CLI wrapper for the state-of-the-art diagnostics analysis (#517, #527, #525, #530, #534, #536, #539, #548, #549, #559)
- Refactor the regrid.yaml as grid-based instead of experiment-based (#291)
- aqua_common environment simplified and updated (#498)
- Update available variables in FDB catalogues on lumi (#514)
- Solve reversed latitudes bug for fixed data (#510)
- Switch to legacy eccodes tables based on intake source metadata (#493)
- Add GPM IMERG precipitation data to the catalogue on levante (#505)
- Fix ocean3d diagnostic colorbars not being symmetric when missing values are present (#504) 
- FDB NEMO test access to data (#488)
- Xarray dask access to FDB (#476)
- Issue a warning when multiple gribcodes are associated to the same shortname (Cases for multiple eccodes grib codes #483)
- Allowing fixer to overwrite or merge default configuration (Increasing flexibiity of the fixer allowing for merge, replace and default options #480)
- Add new tests (Increase testing #250)
- Global time series diagnostic setup for multiple variables CLI (#474)
- Option to avoid incomplete chunk when averagin with timmean (Introduce check for chunk completeness in timmean() #466)
- Simplification of Fixer() workflow, more methods and less redundancy (Functionize fixer #478)
- Remove the `aqua` environment file, only `aqua_common` is left (#482)

## [v0.3]

Main changes are:
1. Fixer moved at `Reader()` level
2. Area selection available in `fldmean()` method
3. FDB/GSV access for IFS-NEMO development simulations
4. Configuration file `config-aqua.yaml` replaces `config.yaml`

Complete list:
- Templates in configuration yaml files (#469)
- Bug fixes for FDB access options (#463, #462)
- Add observational catalogs on Lumi (Update Lumi catalog #454)
- Automatic finding of cdo (#456)
- Area is fixed if data are fixed (Fixer applied to grid areas #442)
- Tests missing failure fix (Fix #436 CI workflow passes even if some tests fail #452)
- FDB/GSV access to IFS control and historical simulations (#434, #458)
- Climatology support restored in the Reader (Fix for climatology #445)
- Improvement function to inspect the catalogue (Inspect_catalogue improvement #446)
- Minor improvements of the gribber (Fix gribber fdb #427)
- Allow the LRA generator to work with generators and so with FDB (LRA from fdb on mafalda #430)
- Fixes only on selected variables (Fixer updates #428)
- Complete revision of the FDB/GSV access, allowing to access also recent experiments using variable step (#343)
- Teleconnections diagnostic adapted to new code improvements (Teleconnections Dev branch update #424, #465)
- Add support for area selection with fldmean (Fldmean box selection #409)
- Environment simplified, dependencies are now mostly on the pyproject file (A simpler environment.yml #286)
- Intake esm functionality added back (Fix intake-esm #287)
- Intake esm tests (Test also intake-esm #335)
- Yaml dependencies removed (Logger and yaml issues in util.py #334)
- Log history working for iterators as well (Logger and yaml issues in util.py #334)
- Util refactor (Utility refactor #405)
- Fixer at reader level (Fixes at Reader level #244)
- Uniform timmean (Uniform time after timmean and add option for time_bnds #419)
- FDB tests added (Add FDB 5.11, a local FDB with some test data #280, #432)
- Refactor of unit conversion and non-metpy cases (Flexible unit fix from YAML file #416)
- Refactor of the config file definition (Refactor of the configuration search #417)

## [v0.2.1]

- Add development control-1950 and historical-1990 experiments to the LRA (LRA for control-1950 and historical-1990 on Levante from v0.2 #455)

## [v0.2]

- Improve the LRA generator and worklow CLI (Streaming for the LRA #289)
- AQUA new common environment installation tool for LUMI added (#413)
- Added a bash script "load_aqua_lumi.sh" to load aqua environment in LUMI with containers (Adding an AQUA singularity container for LUMI #418)

## [v0.2-beta]

This is the `AQUA` version part of the Deliverable D340.7.1.2. 

- SSH diagnostic improvements (Linting SSH diagnostics #377, SSH diag: PDF file name changed #388)
- Timmean fix to uniform time axis (Fix for timmean() to uniform output time axis #381)
- New tests trigger routine (Tests trigger with label #385)
- Fix for tco1279 and FESOM (fix for masked tco1279 #390, psu fix for salinity #383)
- ECmean improvements (various improvement for ecmean #392)
- Seaice diagnostic improvements (Deliverable340.7.1.2 fix seaice #389, Linting Seaice diagnostics #376)
- Teleconnections diagnostic graphics module enhanced and various improvements (Teleconnections corrections for D340.7.1.2 #379, Fix import in teleconnections notebooks #395, Teleconnections fix docs #408)
- Tropical cyclones linting of the diagnostic (Linting tropical cyclones diagnostics #380, Improved plotting functions for tropical cyclones #391)
- Ocean diagnostics restructured in a single folder, sharing common functions and other improvements (Linting+Fixes Ocean diagnostics #374, Adding units for MLD plot in ocean3d package #406)
- Documentation fixes (Documentation fixes after review #403)
- Atmglobalmean and radiation diagnostic improvements (Atmglobalmean fix #371)
- MSWEP fixer bugfix (Change MSWEP datamodel #397, fixing of mswep #401)

## [v0.2-alpha]

This is the `AQUA` version that will be part of the Deliverable D340.7.1.2, sent to internal review. This is mostly done by the inclusion of twelve diagnostics within the AQUA framework

- Added teleconnections diagnostic (#308, #309, #318, #333, #352)
- Added tropical cyclones diagnostic (#310, #345)
- Added performance indices diagnostic based on ECmean tool (#57, #327) 
- Added sea ice diagnostic (#353, #368)
- Added global timeseries diagnostic (#358, #359)
- Added radiation analysis diagnostic (#301, #360)
- Added global mean bias diagnostic (#285, #371)
- Added SSH variability diagnostic (#367, #369)
- Added tropical rainfall diagnostic (#314)
- Added Ocean circulation diagnostic (#295)
- Added global ocean diagnosc (#164)
- Added global mean timeseries (#268)
- Multiple fixes in the Reader (#316, #324, #334)
- Avoid time duplicated in the Reader (#357)
- Enabling autodoc for diagnostics (#330)
- Data access improvement on Levante, including new datasets (#332, #355, #321)
- Added a common environment file (#363)
- Support for Lumi installation (#315)
- Added the `changelog` file

### Changed

- Dummy diagnostic is now in the `dummy` folder (previously was `dummy-diagnostic`)
- Tests and code is now working with python>=3.9 (previously python 3.11 was excluded)

## [v0.1-beta]

This is the `AQUA` version that will be part of the Deliverable D340.7.1.1.
This is mostly built on the `AQUA` `Reader` class which support for climate model data interpolation, spatial and temporal aggregation and conversion for a common GRIB-like data format.


- Low resolution archive documentation
- Fixed a bug in the `Gribber` class that was not reading the correct yaml catalogue file

## v0.1-alpha

This is the AQUA pre-release to be sent to internal reviewers. 
Documentations is completed and notebooks are working.

[unreleased]: https://github.com/DestinE-Climate-DT/AQUA/compare/v0.6.3...HEAD
[v0.6.3]: https://github.com/DestinE-Climate-DT/AQUA/compare/v0.6.2...v0.6.3
[v0.6.2]: https://github.com/DestinE-Climate-DT/AQUA/compare/v0.6.1...v0.6.2
[v0.6.1]: https://github.com/DestinE-Climate-DT/AQUA/compare/v0.6...v0.6.1
[v0.6]: https://github.com/DestinE-Climate-DT/AQUA/compare/v0.5.2-beta...v0.6
[v0.5.2-beta]: https://github.com/DestinE-Climate-DT/AQUA/compare/v0.5.2-alpha...v0.5.2-beta
[v0.5.2-alpha]: https://github.com/DestinE-Climate-DT/AQUA/compare/v0.5.1...v0.5.2-alpha
[v0.5.1]: https://github.com/DestinE-Climate-DT/AQUA/compare/v0.5...v0.5.1
[v0.5]: https://github.com/DestinE-Climate-DT/AQUA/compare/v0.4...v0.5
[v0.4]: https://github.com/DestinE-Climate-DT/AQUA/compare/v0.3...v0.4
[v0.3]: https://github.com/DestinE-Climate-DT/AQUA/compare/v0.2.1...v0.3
[v0.2.1]: https://github.com/DestinE-Climate-DT/AQUA/compare/v0.2...v0.2.1
[v0.2]: https://github.com/DestinE-Climate-DT/AQUA/compare/v0.2-beta...v0.2
[v0.2-beta]: https://github.com/DestinE-Climate-DT/AQUA/compare/v0.2-alpha...v0.2-beta
[v0.2-alpha]: https://github.com/DestinE-Climate-DT/AQUA/compare/v0.1-beta...v0.2-alpha
[v0.1-beta]: https://github.com/DestinE-Climate-DT/AQUA/compare/v0.1-alpha...v0.1-beta<|MERGE_RESOLUTION|>--- conflicted
+++ resolved
@@ -7,13 +7,10 @@
 
 Unreleased in the current development version:
 
-<<<<<<< HEAD
 - Warning options based on the `loglevel` (#852)
-=======
 - Timeseries: formula bugfix and annual plot only for complete years (#876)
 - mtpr instead of tprate derived from tp (#828)
 - eccodes 2.34.0 does not accomodate for AQUA step approach, pin to <2.34.0 (#873)
->>>>>>> c9d1c96f
 - Bugfix of the `aqua-analysis` wrapper, now can work teleconnections on atmospheric and oceanic variables 
 and the default path is an absolute one (#859, #862)
 - Ocean3D: many fixes and adaptations to new data governance (#776)
