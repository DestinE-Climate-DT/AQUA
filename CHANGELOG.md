--- conflicted
+++ resolved
@@ -14,11 +14,8 @@
 - Log history working for iterators as well (Logger and yaml issues in util.py #334)
 - Util refactor (Utility refactor #405)
 - Fixer at reader level (Fixes at Reader level #244)
-<<<<<<< HEAD
+- AQUA new common environment installation tool for LUMI added (#413)
 - Refactor of the config file definition (Refactor of the configuration search #417)
-=======
-- AQUA new common environment installation tool for LUMI added (#413)
->>>>>>> ddc14dc2
 
 ## [v0.2-beta]
 
