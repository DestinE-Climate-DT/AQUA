--- conflicted
+++ resolved
@@ -7,9 +7,8 @@
 
 Unreleased in the current development version.
 
-<<<<<<< HEAD
 - Automatic data start and end dates for FDB sources (#762)
-=======
+
 ## [v0.6]
 
 Main changes are:
@@ -17,7 +16,6 @@
 2. New fixes that targets the DestinE updated Data Governance
 
 - IFS-FESOM historical-1990-dev-lowres with new data governance added to the catalogue (#770)
->>>>>>> c9eaf03a
 - AtmoGlobalMean diagnostic improvements (#722)
 - Teleconnections diagnostic improvements (#722)
 - Read only one level for retrieving 3D array metadata, select single level for retrieve (#713)
