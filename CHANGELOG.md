--- conflicted
+++ resolved
@@ -10,11 +10,8 @@
 ClimateDT workflow modifications:
 
 AQUA core complete list:
-<<<<<<< HEAD
-=======
 - Add filelock when modifying catalog sources (#2432)
 - Area selection full support for regions across the dateline (#2430, #2434)
->>>>>>> c1e7a924
 
 AQUA diagnostics complete list:
 - AQUA_realization management for LatLonProfiles (#2421)
