--- conflicted
+++ resolved
@@ -15,11 +15,8 @@
 - Add filelock when modifying catalog sources (#2432)
 
 AQUA diagnostics complete list:
-<<<<<<< HEAD
 - Add unique random key to dask graph tokens for each CLI (#2462)
-=======
 - Ocean3D: removed old diagnostic files (#2467)
->>>>>>> d98c946d
 - Teleconnections: ENSO better vmin/vmax for regression plots (#2453)
 - Ocean Stratification and Ocean Trend: full support for regions across the dateline (#2433)
 - Area selection full support for regions across the dateline (#2430, #2434)
