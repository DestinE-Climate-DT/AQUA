# Changelog

All notable changes to this project will be documented in this file.
The format is based on [Keep a Changelog](https://keepachangelog.com/en/1.1.0/)

## [Unreleased]

Unreleased in the current development version (target v0.19.0):

AQUA core complete list:
- Timeseries graphical function adapted to plot multiple levels for ocean diagnostic (#2328)
- Extending evaluate formula method to exponential and parenthesis (#2327)

AQUA diagnostics complete list:
<<<<<<< HEAD
- Implement `fldstat` methods in Seaice diagnostics (#2297)
=======
- Ocean Drift: timeseries plotting function with update in cli (#2322)
>>>>>>> 96675601
- Gregory: more detailed description and plot labels (#2306)

## [v0.18.0]

Main changes: 
1. LRA generator is renamed to DROP (Data Reduction OPerator)
2. `aqua analysis` is now an entry point replacing the `aqua_analysis.py` script
3. Timstat module is now extended to support custom function
4. Introduction of new LatLonProfiles diagnostic 
5. Completely refactored diagnostics: Sea Ice, radiation, Ocean drift and Ocean stratification

Removed:
-  removed old OutputSaver (#2146) 

ClimateDT workflow modifications:
- `aqua-analysis.py` is now an entry point `aqua analysis` in the AQUA console, with the same syntax as before.
- `aqua lra` entry point is renamed to `aqua drop`.
- DVC is now used for observations, grids and CI/CD: please refer to aqua-dvc for AQUA support data. 

AQUA core complete list:
- nc2zarr installation and sample for zarr conversion (#2332)
- Allow `Reader()` to access standard and custom `fldstat` methods provided by `FldStat()` (#2277)
- Actions now upload artifacts with test results and environment specifications (#2323)
- Pin for pydantic<2.12.0 (#2323)
- Rename LRA to DROP (Data Reduction OPerator) via the `Drop()` class (#2234)
- Add updated grids conformal to OSI-SAF v3 (#2317)
- Area selection is now a separate class, `AreaSelection` in the `aqua.fldstat` module (#2245)
- Added graphical function for vertical profile plotting (#2314, #2316)
- Added catgen support for storyline experiments (#2308)
- Pin maximum version of xarray (#2303)
- CI/CD data now is read from aqua-dvc repository (#8370)
- Histogram (or any callable function) possible through TimStat. New timhist method (#2263)
- Update AQUA base container to ECMWF specifications for new cycle with FDB 5.17.3 (#2217)
- Data extraction (LRA) can be done without regrid option and LRA log history is more accurate (#2142)
- Split out plotting function for vertical profile and add contour option (#2190)
- GSV update to v2.13.1, support for Polytope access to MN5 DataBridge (#2202)
- Separation of concerns in LRA between dask-based computation and serial netcdf writing (#2212)
- Refactor `grids-downloader.sh` script, now outputdir is a cli argument (#2209)
- Refactor of some `aqua.util.time` function, improving name and pandas integration (#2205,#2218)
- Refactor of the `dump_yaml` utility function, now correctly handling `None` values as `null` (#2198)
- `Reader` will now turn off areas and grids capabilities when `src_grid_name` is `False` (#2198)
- LRA and `OutputSaver` jinja-related duplicated methods are now merged (#2198)
- LatLonProfiles: refinement of the graphical functions (#2201)
- Minor EC-Earth4 adjustments (#2196)
- Hotfix in catgen for monthly chunking (#2184)
- Fix loaded areas as dataset (#2174)
- Show error message if empty data are retrieved by in `reader` (#2170)
- Few graphical adjustments in multiple_maps (#2159)
- Add description for ECmean diagnostic (#2158)
- Fix fldstat coordinate treatment (#2147)
- Fixer applied when units name changes is required and no factor is found (#2128)
- Update aqua-analysis config for refactored diagnostics (#2144)
- Fixed incompatible coordinate transformatiosn (#2137)
- Added Nord4 support in the `load-aqua-container.sh` script (#2130)
- Add `aqua analysis` to replace the `aqua-analysis.py` script, with a more flexible CLI interface (#2065)
- Bugfix in `plot_seasonalcycles()` trying to use a non-existing `time` coordinate (#2114)
- Add `norm` keyword argument to the `plot_single_map` to allow non-linear colorbar normalisation (#2107)
- `draw_manual_gridlines()` utility function to draw gridlines on cartopy maps (#2105)
- `apply_circular_window()` utility function to apply a circular window to cartopy maps (#2100)

AQUA diagnostics complete list:
- Seaice: added documentation and updated notebooks (#2249)
- Seaice: update varname for PIOMAS and GIOMAS from sivol to sithick after updating the data in `obs` catalog (#2290)
- Global Biases: allow GlobalBias to take color palette as argument (#2283)
- Boxplots: added option to plot anomalies and add a mean value dotted line (#2255)
- Global Biases: address formatting issues in plots (#2272)
- Global Biases: fix location of config file for cli (#2284)
- Timeseries: fix for annual only plots (#2279)
- Timeseries: add `reader_kwargs` option to pass extra arguments to the Reader and ensemble support (#2222, #2279)
- Add `source_oce` option for ECmean to aqua anlysis (#2246)
- Add missing center time option to seasonalcycles (#2247)
- Teleconnections: adapted MJO to the new Hovmoller graphical function (#1969)
- Ocean Drift: Hovmoller multiplot class and complete diagnostic cli (#1969)
- Diagnostic core: Locking of catalog yaml when modified (#2238)
- Timeseries: fix output figure to use diagnostic name (#2240)
- Diagnostic core: bugfix in Diagnostic class related to parsing realization (#2226)
- Updated grouping file for dashboard (#2241)
- Dummy: removed old diagnostic (#2210)
- Diagnostic core: `retrieve` and `_retrieve` methods can take a `months_required` argument so that diagnostics can raise an error if insufficient months of data are available. (#2205)
- Timeseries: introduction of the catalog entry capability, default in CLI (#2198)
- Diagnostic core: introduction of the catalog entry capability and `self.realization` attribute (#2198)
- Ensemble: Updating the ensemble module according the the issue #1925 (#2004)
- Timeseries: refined title and description, more attributes used (#2193)
- New LatLonProfiles diagnostic tool (#1934 and #2207)
- Boxplots: add support for reader_kwargs (#2149)
- Global Biases: add the `diagnostic_name` option in config file (#2159)
- Gregory: refined the reference label generation (#2157)
- Seaice: add support for `reader_kwargs` (#2153)
- Remove old seaice diagnostic scripts (#2152)
- Timeseries: fix lazy calculation of seasonal cycles (#2143)
- Boxplots: fix output dir (#2136) 
- Boxplots: add tests and update docs (#2129)
- Seaice: refactored diagnostic with cli and added bias plot with custom projections (#1684, #2140, #2165, #2171, #2178, #2185, #2221)
- Stratification: Stratification class to create density and mixed layer depth data, notebook and tests added. (#2093)
- Radiation: complete refactor of the diagnostic, now based on the `Boxplots` diagnostic and the  `boxplot ` function in graphics (#2007)
- SeasonalCycles: fix a bug which was preventing to plot when no reference data is provided (#2114)

## [v0.17.0]

Main changes are:
1. Support for realizations for `aqua-analysis`, `aqua-push` and a set of diagnostics (Timeseries, Global Biases, Teleconnections, Ecmean)
2. Support for data-portfolio v2.0.0
3. LRA output tree refactored accomodating for realization, statistic and frequency

Removed:
-  removed Reader.info() method (#2076) 

ClimateDT workflow modifications:
- `machine` and `author` are mandatory fields in the catalog generator config file.
- Data portfolio required is v2.0.0, no API changes are involved in this change.
- Add possibility to change the 'default' realization in Catalog Generator config file.
- AQUA analysis can take a `--realization` option to enable the analysis of a specific realization.

AQUA core complete list:
- Introduce a tentative command to generate grids from sources, `aqua grids build` based on `GridBuilder` class (#2066)
- Support for data-portfolio v2.0.0: updated catalog generator, pinned gsv to v2.12.0. Machine now required in config. (#2092)
- Add possibility to change the 'default' realization in Catalog Generator config file (#2058) 
- `aqua add <catalog>` option in the AQUA console can use GITHUB_TOKEN and GITHUB_USER environment variables to authenticate with GitHub API (#2081)
- Added a `aqua update -c all` option in the AQUA console to update all the catalogs intalled from the Climate-DT repository (#2081)
- `Reader` can filter kwargs so that a parameter not available in the intake source is removed and not passed to the intake driver (#2074)
- Adapt catgen to changes in data-portfolio v1.3.2 (#2076)
- Add `get_projection()` utility function for selection of Cartopy map projections (#2068)
- Tools to push to dashboard support ensemble realizations (#2070)
- `aqua-analysis.py` now supports a `--realization` option to enable the analysis of a specific realization (#2041, #2090)
- Separate new histogram function in the framework (#2061)
- Introducing `timsum()` method to compute cumulative sum (#2059)
- `EvaluateFormula` class to replace the `eval_formula` function with extra provenance features (#2042)
- Solve fixer issue leading to wrong target variable names (#2057)
- Upgrade to `smmregrid=0.1.2`, which fixes coastal erosion in conservative regridding (#1963)
- Refactor LRA of output and catalog entry creatro with `OutputPathBuilder` and `CatalogEntryBuilder` classes (#1932)
- LRA cli support realization, stat and frequency (#1932)
- Update to the new STACv2 API for Lumi (#2039)
- `aqua add` and `aqua avail` commands now support a `--repository` option to specify a different repository to explore (#2037)
- `AQUA_CONFIG` environment variable can be set to customize the path of the configuration files in `aqua-analysis.py` (#2027)
- Development base container updated to stack 7.0.2.8 (#2022, #2025)
- `Trender()` class provide also coefficients and normalize them (#1991)
- Catalog entry builder functionality for diagnostics included in OutputSaver Class (#2086)

AQUA diagnostics complete list:
- Sea-ice extent and volume: bugs related to use of legacy reader functionality (#2111)
- Ocean Trends: Trends class to create trend data along with zonal trend, notebook and tests added. (#1990)
- Global Biases: allow GlobalBias to take projection as argument (#2036)
- ECmean: diagnostics refactored to use `OutputSaver` and new common configuration file (#2012)
- ECmean: dependency to 0.1.15 (#2012)
- Timeseries, Global Biases, Teleconnections, Ecmean: `--realization` option to select a specific realization in the CLI (#2041)
- Global Biases: add try-except block in cli (#2069)
- Global Biases: handling of formulae and Cloud Radiative Forcing Computation (#2031)
- Global Biases: pressure levels plot works correctly with the CLI (#2027)
- Timeseries: `diagnostic_name` option to override the default name in the CLI (#2027)
- Global Biases: output directory is now correctly set in the cli (#2027)
- Timeseries: `center_time` option to center the time axis is exposed in the CLI (#2028)
- Timeseries: fix the missing variable name in some netcdf output (#2023)
- Diagnostic core: new `_select_region` method in `Diagnostic`, wrapped by `select_region` to select a region also on custom datasets (#2020, #2032)

## [v0.16.0]

Removed:
- Removed source or experiment specific fixes; only the `fixer_name` is now supported.

ClimateDT workflow modifications:
- Due to a bug in Singularity, `--no-mount /etc/localtime` has to be implemented into the AQUA container call 
- `push_analysis.sh` now updates and pushes to LUMI-O the file `experiments.yaml`, which is used by the 
  dashboard to know which experiments to list. The file is downloaded from the object store, updated and 
  pushed back. Additionally it exit with different error codes if the bucket is missing or the S3 credential
  are not correct.

AQUA core complete list:
- Update to the new STAC API for Lumi (#2017)
- Added the `aqua grids set` command to set the paths block in the `aqua-config.yaml` file, overwriting the default values (#2003)
- Derivation of metadata from eccodes is done with a builtin python method instead of definiton file inspection (#2009, #2014)
- `h5py` installed from pypi. Hard pin to version 3.12.1 removed in favor of a lower limit to the version (#2002)
- `aqua-analysis` can accept a `--regrid` argument in order to activate the regrid on each diagnostics supporting it (#1947)
- `--no-mount /etc/localtime` option added to the `load_aqua_container.sh` script for all HPC (#1975)
- Upgrade to eccodes==2.41.0 (#1890)
- Fix HPC2020 (ECMWF) installation (#1994)
- `plot_timeseries` can handle multiple references and ensemble mean and std (#1988, #1999)
- Support for CDO 2.5.0, modified test files accordingly (v6) (#1987)
- Remove DOCKER secrets and prepare ground for dependabot action e.g introduce AQUA_GITHUB_PAT (#1983)
- `Trender()` class to include both `trend()` and `detrend()` method (#1980)
- `cartopy_offlinedata` is added on container and path is set in cli call, to support MN5 no internet for coastlines download (#1960)
- plot_single_map() can now handle high nlevels with a decreased cbar ticks density (#1940)
- plot_single_map() now can avoid coastlines to support paleoclimate maps (#1940)
- Fixes to support EC-EARTH4 conversion to GRIB2 (#1940)
- Added support for TL63, TL255, eORCA1, ORCA2 grids for EC-EARTH4 model (#1940)
- `FldStat()` as independent module for area-weighted operations (#1835)
- Refactor of `Fixer()`, now independent from the `Reader()` and supported by classes `FixerDataModel` and `FixerOperator` (#1929) 
- Update and push to lumi-o the a file listing experiments needed by the dashboard (#1950)
- Integration of HEALPix data with `plot_single_map()` (#1897)
- Use scientific notation in multiple maps plotting to avoid label overlapping (#1953)

AQUA diagnostics complete list:
- Diagnostic core: a `diagnostic_name` is now available in the configuration file to override the default name (#2000)
- Ecmean, GlobalBiases, Teleconnections: regrid functionality correctly working in cli (#2006)
- Diagnostic core: updated docs for `OutputSaver` (#2010)
- Diagnostic core: save_netcdf() is now based on the new OutputSaver (#1965)
- Diagnostic core: raise an error if retrieve() returns an empty dataset (#1997)
- GlobalBiases: major refactor (#1803, #1993)
- Ocean Drift: using the `_set_region` method from the `Diagnostic` class (#1981)
- Diagnostic core: new `_set_region` method in `Diagnostic` class to find region name, lon and lat limits (#1979)
- Timeseries: regions are now in the `definitions` folder (not `interface` anymore) (#1884)
- Teleconnections: complete refactor according to the Diagnostic, PlotDiagnostic schema (#1884)
- Radiations: timeseries correctly working for exps with enddate before 2000 (#1940)
- Diagnostic core: new `round_startdate` and `round_enddate` functions for time management (#1940)
- Timeseries: fix in the new cli wich was ignoring the regrid option and had bad time handling (#1940)
- Timeseries: Use new OutputSaver in Timeseries diagnostics (#1948, #2000)
- Diagnostic core: new `select_region` to crop a region based on `_set_region` and `area_selection` method (#1984)

## [v0.15.0]

Main changes are:
- Polytope support 
- Plotting routines support cartopy projections and matplotlib styles
- Major refactor of AQUA core functionalities: Regridder, Datamodel, OutputSaver, Timstat  
- Major refactor of Timeseries, SeasonalCycle, GregoryPlot diagnostics

Removed:
- `aqua.slurm` has been removed.

ClimateDT workflow modifications:
- `push_analysis.sh` (and the tool `push_s3.py` which it calls) now both return proper error codes if the transfer fails. 0 = ok, 1 = credentials not valid, 2 = bucket not found. This would allow the workflow to check return codes. As an alternative, connectivity could be tested before attempting to run push_analysis by pushing a small file (e.g. with `python push_s3.py aqua-web ping.txt`))

AQUA core complete list:
- Add FDB_HOME to debug logs (#1914)
- Enabling support for DestinE STAC API to detect `bridge_start_date`and `bridge_end_date` (#1895)
- Return codes for push_s3 and push_analysis utilities (#1903)
- Polytope support (#1893)
- Additional stats for LRA and other refinements (#1886) 
- New OutputSaver class (#1837)
- Introduce a `Timstat()` module independent from the `Reader()` (#1832)
- Adapt Catalog Generator to Data-Portfolio v1.3.0 (#1848)
- Introduction of a internal AQUA data model able to guess coordinates and convert toward required target data convention definition (#1862, #1877, #1883)
- Custom `paths` in the `config-aqua.yaml` can now be defined and will take priority over the catalog paths (#1809)
- Remove deprecated `aqua.slurm` module (#1860)
- Refactor of `plot_maps()` and `plot_maps_diff()` functions with projection support and use their single map version internally (#1865)
- Refactor of `plot_single_map()` and `plot_single_map_diff()` functions with projection support (#1854)
- Refactor time handling: replacement of `datetime` objects and of `pd.Timestamp` lists (#1828)
- Fix the `regrid_method` option in the Reader (#1859)
- Add a GitHub Token for downloading ClimateDT catalogs (#1855)
- Ignore `nonlocal` complaints by flake8 (#1855)
- WOCE-ARGO ocean dataset grids and fixes added (#1846)
- Upgrade of base container to FDB 5.15.11 (#1845)
- Matplotlib styles can be set in the configuration file (#1729)
- Graphics refactoring for timeseries plot functions (#1729, #1841)
- Major refactor of the regrid options, with new modular `Regridder()` class replacing `Regrid()` mixin (#1768)
- Refactor of the `retrieve_plain()` function with contextmanager and smmregrid GridInspector (#1768)

AQUA diagnostics complete list:
- Diagnostic core: refinement of OutputSaver metadata and name handling (#1901)
- Diagnostic core: refactor of the documentation folder structure (#1891)
- Timeseries: complete refactor of the timeseries diagnostic according to the Diagnostic, PlotDiagnostic schema (#1712, #1896)

## [v0.14.0]

Main changes are:
- AQUA is now open source
- Documentation is now available on ReadTheDocs
- Attributes added by AQUA are now "AQUA_" prefixed
- A core diagnostic class has been introduced

Removed:
- Support for python==3.9 has been dropped.
- Generators option from the Reader has been removed.

ClimateDT workflow modifications:
- `aqua_analysis.py`: all the config files are used from the `AQUA_CONFIG` folder. This allows individual run modification kept in the `AQUA_CONFIG` folder for reproducibility.
- `makes_contents.py`: can now take a config file as an argument to generate the `content.yaml` file.
- `push_analysis.sh`: now has an option to rsync the figures to a specified location. Extra flags have been added (see Dashboard section in the documentation).

AQUA core complete list:
- Updated AQUA development container to micromamba 2.0.7 (#1834)
- Updated base container to eccodes 2.40 (#1833)
- Added Healpix zoom 7 grid for ICON R02B08 native oceanic grid (#1823)
- Remove generators from Reader (#1791)
- Fix tcc grib code and add some cmor codes in the convention file (#1800)
- Add a regrid option to cli of relevant diagnostics (#1792)
- Limit estimation of time for weight generation only to regular lon/lat grids (#1786)
- LRA generation can operate spatial subsection (#1711)
- Attributes added by AQUA are now "AQUA_" prefixed (#1790)
- Remove zarr pin (#1794)
- Dropping support for python==3.9 (#1778, #1797)
- Reader intake-xarray sources can select a coder for time decoding (#1778)
- Document use of AQUA on ECMWF HPC2020 (#1782)
- Added history logging for lat-lon in area selection (#1479)
- Cleaner workflow and pytest/coverage configuration (#1755, #1758)
- catalog, model, exp, source info are now stored in the DataArray attributes (#1753)
- Avoid infinite hanging during bridge access (#1733, #1738)
- Enable dependabot to monitor dependencies every month (#1748)
- `eccodes` bump to 2.40.0 (#1747)
- Integrate codecov to monitor coverage and test analytics and remove old bot (#1736, #1737, #1755, #1819)
- Reinitialize `GSVRetriever` instance only when needed (#1733)
- Enable the option to read FDB data info from file, and refactor start/end hpc/bridge dates handling (#1732, #1743, #1762)
- Fix `push_analysis.sh` options and `aqua_analysis.py` config paths (#1723, #1754)
- Enable zip compression for LRA yearly files (#1726)
- Enable publication of documentation on ReadTheDocs (#1699, #1716)
- Adapt Catgen test to the new number of sources for ICON (#1708)
- Added tests for the Hovmoller plot routine (#1532)
- `push_s3` compatibility with `boto3>=1.36.0` (#1704)
- Rsync option for push_analysis.sh (#1689)
- Multiple updates to allow for AQUA open source, including Dockerfiles, actions, dependencies and containers (#1574)

AQUA diagnostics complete list:
- Ensemble: config file structure and tests (#1630)
- Ocean3d: Tests for the Ocean3d diagnostic (#1780)
- Diagnostic core: A common function to check and convert variable units is provided as `convert_data_units()` (#1806)
- Ocean3d: Bug fix to regridding of observations in cli (#1811)
- Diagnostic core: the `retrieve()` method uses internally a `_retrieve()` method that returns instead of updating attributes (#1763)
- Diagnostic core: documentation about class and config file structure (#1790)
- Diagnostic core: A common function to load the diagnostic config file is provided (#1750)
- Global bias: add test (#1675)
- Diagnostic core: Add additional command-line arguments for configuration and processing options (#1745)
- Global bias: Handling plev and using scientific notation in contour plots (#1649)
- Ecmean: Fix net surface radiative flux and wind stresses in ecmean (#1696)
- Diagnostic core: A common parser and fuctions to open/close the dask cluster are provided (#1703)

## [v0.13.1]

Main changes are:
1. Ocean3d major refactoring

AQUA core complete list:
- Fixer delete option accepts non-lists (#1687)
- Ansi color 8-bit fix for logger (#1671)
- Hotfix for unmatched string in catgen (#1672)
- Test for aqua-analysis.py (#1664)
- Fix in the catgen now correctly generating an automatic description if not provided (#1662)

AQUA diagnostics complete list:
- Diagnostic core: added a Diagnostic class to be inherited by all diagnostics (#1681)
- Timeseries: hotfix of problems with the catalog usage in output saving (#1669)
- Tropical Rainfall: Update of the precomputed histograms paths for lumi and MN5 (#1661)
- Ocean3d: Trend is calculating using polyfit. Restructed the mixed layer depth function. (#1651)
- Global bias: hotfix for regrid option (#1670)

## [v0.13.0]

Main changes are:
1. Grids updated to work with operational O-25.1
2. Compliance of the catalog generator to the O-25.1 data portfolio
3. New 'Biases and Radiation' diagnostics replace the old 'AtmGlobalMean and Radiation'
4. Push of figures to LUMI-O and improvements for aqua-web

Deprecated:
- `aqua-analysis.sh` script is deprecated and has been removed. Use `aqua-analysis.py` instead.
- `cli_dummy.py` script is deprecated and will be removed in the next release. Use the `cli_checker.py` instead.
 
AQUA core complete list:
- More general checksum checker for grids and observations ( #1550)
- Output dir including catalogue for aqua-analysis.py (#1640)
- Grids for O-25.1 cycle are added in the grids folder (they are v3) (#1647)
- `deltat` for fixer can now be specified in source metadata and not only in fixes (#1626)
- LRA generator integrates ``--rebuild`` flag to regenerate areas and weights. The `--autosubmit` option is removed (#1623)
- Hotfix for catgen tests (#1648)
- Experiment and dashboard metadata are now created with the catalog generator (#1637)
- Safety checks according to data frequency for HPC, bridge and request start/end dates in intake GSV (#1636, #1655)
- Experiment metadata for aqua-web and dashboard from catalog entry (#1633)
- Automatic identification of ocean grid in the catalog generator (#1621)
- `OutputSaver` can deduce the catalog name from the model, exp (#1627)
- Pin zarr<3.0.0 to avoid breaking changes (#1625)
- Units utility are now functions and not methods of FixerMixin (#1558)
- New `cli_checker.py` tool to check the existance of the required model in the catalog and rebuild the area files (#1619)
- Update the catalog generator to align with changes in the data portfolio (#1593)
- Adding ICON phase2 hpx6 and hpz9 grids (#1596)
- Push figures to LUMI-O for dashboard (#1582, #1607)
- Bridge_start_date and expver switching (#1597)
- Include all available figure metadata in content.json for dashboard/aqua-web (#1573)
- Upgrade LUMI module to 24.03 and to eccodes 2.39.0

AQUA diagnostics complete list:
- Old AtmoGlobalMean and Radiation diagnostics removed (#1622)
- `--catalog` is accepted by all the diagnostics altough it is not used by all of them yet (#1619)
- Timeseries: enabled region selection in the CLI (#1564)
- Ocean3d: Bugfix of values for Ocean trend function (#1583)
- Biases and Radiation: Refactoring of Bias and Radiation Diagnostics (#1243)
- Biases and Radiation: Fix Seasonal Bias Output in global_biases for NetCDF Saving Compatibility and other fixes (#1585, #1604, #1628)
- Biases and Radiation: Adding `save_netcdf` flag and function (#1510)
- Biases and Radiation: Integrating Updated OutputSaver (#1487)

## [v0.13-beta]

Main changes are:
1. All the diagnostics are now compatible with the new fixes and eccodes version.
2. Full compatibility with HealPix grids and the new CDO version.
3. Major improvements in the Ocean3D diagnostic.

AQUA core complete list:
- Safety checks and error messages on FDB folders (#1512)
- Refreshed internal `to_list` function (#1512)
- Reorganizing and extending CI/CD catalog with 5 years of hpz3 data from ERA5 (atm) and FESOM (oce) (#1552)
- Version info in a separate module (#1546) 
- Corrected `tcc` units to % (#1551)
- Fix pdf attributes (#1547)
- Catgen fixes (#1536)
- Introduced fixer for ClimateDT phase 2 (#1536)
- `aqua_analysis.py` using a common central dask cluster (#1525)
- Added the `cdo_options: "--force"` to the definitions of the oceanic HealPix grids (#1539)

AQUA diagnostic complete list:
- ECmean: Integrating the performance indices and global mean within the `aqua_diagnostics` module (#1556)
- Teleconnections: The `teleconnections` diagnostic is now integrated in the `aqua_diagnostics` module (#1352)
- Teleconnections: OutputSaver for the teleconnections diagnostic (#1567, #1570)
- Ocean3d: Fix to improve memory usage and cli (#1490)
- Seaice: Fix to read sithick as fallback instead of sivol (#1543)
- Ocean3d: Minor fix to allow to read new variable names (#1540)
- Timeseries: The `timeseries` diagnostic is now integrated in the `aqua_diagnostics` module (#1340)
- Timeseries: Integrating Updated OutputSaver (#1492)

## [v0.13-alpha]

Main changes are:
1. A refactor of the fixes, with a new common main convention table is available, based on eccodes.
2. Diagnostics are updated to work with the new fixes and the new eccodes version. This is not yet complete and will be finalized in the next release.
3. The FDB reader always rely on paramids, so that support for eccodes 2.39.0 and backward compatibility is ensured.

AQUA core complete list:
- push-analysis.sh maintenance (#1555)
- Added the `cdo_options: "--force"` to the definitions of the HealPix grids (#1527)
- Removing default fixes (#1519)
- Support for eccodes=2.39.0 with full fixes refactoring (#1519)
- Dashboard: Moved making of contents yaml to local hpc (#1470)
- Support for new smmregrid==0.1.0 including simpler weights and area generation (#1395)
- Removing cdo pin for more recent versions (#1395)
- Change `bridge_end_date` convention (#1498)
- `catgen` to support data bridge options (#1499)
- Enhance OutputSaver with Improved File Handling, Logging, and NetCDF Write Modes (#1495)
- Introduction a specific pipeline and tests for `catgen` utiliy (#1505)
- Remove pin on xarray (#1507)
- FDB reader internally always asks for paramids (#1491, #1508, #1529)
- Introduction of a convention table for the fixer, in order to create a more general fixer (#1488, #1506)
- Refactor of `cli_lra_parallel_slurm.py` to work with container via jinja (#1497) 
- Convert `aqua-analysis.sh` to Python with Subprocess and Multiprocessing Support (#1354, #1521)
- New base container for aqua-container (#1441)
- Autodetection of latest AQUA in `load-aqua-container.sh` script (#1437)
- Update Metadata Handling for NetCDF, PDF, and PNG Outputs (#1430)
- Add instructions to install AQUA on MN5 (#1468)
- Introduce `grids-checker.py` tool to verify presence and checksum of the grid files (#1486)

AQUA diagnostic complete list:
- Tropical Cyclones: Adaptation to IFS-FESOM and tool to compute orography from data (#1393)
- Seaice: Hotfix for sea ice plots (#1432)

## [v0.12.2]

Main changes are: 
1. Single container script to be used on Lumi, MN5 and Levante

AQUA core complete list:
- Introduce `timeshift` option for the fixer to roll forward/back the time axis (#1411)
- Centralize and refactor in single script the tool to load AQUA container (#1413)
- Add extra maintenance options to submit-aqua-web (#1415)
- Update push-analysis.sh removing dependency on full AQUA and option not to convert to png (#1419)
- Pin to xarray<2024.09 to prevent bug in polyfit requires temporary (#1420)
- Remove spurious dimensions when running `fldmean()` (#1423)

AQUA diagnostic complete list:
- Refactor of plotThickness method in the sea ice diagnostic (#1427)


## [v0.12.1]

AQUA core complete list:
- Allow multiple realizations in fdb-catalog-generator (#1335)
- Fix the container loading script in order to avoid load of local libraries (#1399)
- Fix using AQUA container for submit-aqua-web, do not wipe old figures by default (#1387)
- New `timstat` module which opens complement `timmean()` with `timmax()`, `timmin()` and `timstd()` methods (#1391)
- Fix installation to avoid mismatch between `hdf5` and `h5py` libraries (#1408)

## [v0.12]

Main changes are:
1. AQUA installation now requires a mandatory machine name.
2. The `aqua` source code has been moved to the `src` folder. The change is transparent to the user.
3. A diagnostic module, called `aqua.diagnostics`, is under development. The module is not yet active, diagnostics are still available with the previous structure.

AQUA core complete list:
- Mixed updates to support data for NextGEMS cycle4 hackathon (#1375)
- Preprocess functionality added to the `Reader` class (#1298)
- The AQUAthon material has been moved under the `notebooks` folder (#1342)
- `aqua` source code has been moved to the `src` folder (#1332)
- A diagnostic module, called `aqua.diagnostics`, has been created under the `src` folder (#1332, #1341)
- LRA generator tool support for multiple relizations (#1357, #1375)
- LRA generator requires `catalog` as a mandatory argument (#1357)
- AQUA console revisiting, adding `avail` method and `update` method (#1346)
- AQUA install now requires mandatory machine name (#1346)
- Fix to make keyword step optional in request (#1360)

## [v0.11.3]

AQUA core complete list:
- LRA, both from CLI and worklow, is part of the AQUA console and can be run with `aqua lra $options` (#1294)
- FDB catalog generator is part of the AQUA console and can be run with `aqua catgen $options` (#1294)
- Coordinate unit overriding is now possible via the `tgt_units` argument (#1320)
- Full support for python>=3.9 (#1325)
- Pin of (python) eccodes<2.37.0 in pyproject due to recent changes in binary/python structure (#1325)

AQUA diagnostic complete list:
- Radiation: Bugfix in the CLI for the radiation diagnostic (#1319)

## [v0.11.2]

AQUA core complete list:
- Renaming of FESOM grids to include original resolution name (#1312)
- Bugfix of the fdb-catalog-generator tool that was not correctly assigning NEMO grids (#1309)
- Bugfix of the GSV intake driver that was not handling correctly metadata jinja replacement (#1304) 
- Bugfix of _merge_fixes() method when the parent fix has no vars specified (#1310)
- Safety check for the netcdf driver providing more informative error when files are not found (#1307, #1313)

AQUA diagnostic complete list:
- Tropical Rainfall: Fix Minor Issues in Tropical Precipitation CLI Metadata and Formatting (#1266)

## [v0.11.1]

Attention: If you are accessing FDB experiments, we suggest to not use versions older than this release.

Main changes are:
1. AQUA works with FDB written with ecCodes versions > 2.35 as well as lower.
2. Timeseries and Seasonal cyle can now be evaluated also on a specific region 

AQUA core complete list:
- ecCodes now pinned to >=2.36.0 and tool for fixing older definition files (#1302)

AQUA diagnostic complete list:
- Timeseries: a region can be selected for Timeseries and Seasonal Cycle with the `lon_limits` and `lat_limits` arguments (#1299)
- Timeseries: the cli argument for extending the time range is now extend (previously expand) (#1299)
- Timeseries: all the available diagnostics support the catalog argument (#1299)

## [v0.11]

Attention: this version is not compatible with catalog entries with ecCodes >= 2.35.0.

1. LRA supports multi-catalog structure
2. ecCodes temporarily restricted to < 2.34

AQUA core complete list:
- Refactor the fdb-catalog-generator tool to work with data-portfolio repository (#1275)
- Introduce a function to convert NetCDF to Zarr and zarr catalog entry for LRA (#1068)
- Suppress the warning of missing catalogs in the AQUA console `add` command (#1288)
- Lumi installation is completely updated to LUMI/23.09 modules (#1290)
- gsv_intake switches eccodes also for shortname definitions (#1279)
- Increase compatibility between LRA generator and multi-catalog (#1278)
- Allow for intake string replacement within LRA-generated catalogs (#1278)
- Avoid warning for missing intake variable default when calling the `Reader()` (#1287)

AQUA diagnostic complete list:
- Teleconnections: catalog feature bugfix (#1276)

## [v0.10.3]

Attention: this version is not compatible with catalog entries with ecCodes < 2.35.0.

Main changes are:
1. support for ecCodes >= 2.35.0 (to be used with caution, not working with exps with eccodes < 2.35.0)
2. fdb_path is deprecated in favour of fdb_home

AQUA core complete list:
- Restructure fixes folder and files (#1271)
- Removed eccodes pin, better handling of tables in get_eccodes_attr (#1269)
- Added test for diagnostics integration to AQUA installation process (#1244)
- Bugfix for the monthly frequency data with monthly cumulated fluxes (#1255)
- fdb_path becomes optional and deprecated in favour of fdb_home (#1262)
- Branch support for tool to push analysis to explorer (#1273)

AQUA diagnostic complete list:
- ECmean documentation updates (#1264)

## [v0.10.2]

Main changes are:
1. aqua-analysis script can be configured with an external yaml file
2. AQUA installation process now includes diagnostics integration

AQUA core complete list:
- Rename OutputNamer to OutputSaver and add catalog name (#1259)
- Hotfix for rare situation with 3D data but no vertical chunking defined (#1252)
- External yaml file to configure aqua-analysis (#1246)
- Adding diagnostics integration to AQUA installation process (#1229)

AQUA diagnostic complete list:
- Teleconnections: adding the catalog feature to the diagnostic (#1247)
- ECmean upgrades for the CLI (#1241)
- ECmean enables the computation of global mean diagostic (#1241)

## [v0.10.1]

AQUA core complete list:
- Fixer for monthly frequency data with monthly cumulated fluxes (#1201)
- Catalogs can be installed from the external repository (#1182)
- Added grid for NEMO multiIO r100 (#1227)
- Reorganized analysis output in catalog/model/exp structure (#1218)

## [v0.10]

Main changes are:
1. The catalog is externalized and AQUA supports multiple catalogs. It is now mandatory to use the aqua console to add a new catalog to the AQUA installation.

AQUA core complete list:
- Catalog is externalized to a separate repository (#1200)
- AQUA is now capable of accessing multiple catalogs at the same time (#1205)
- MN5 container for AQUA (#1213)

## [v0.9.2]

Main changes are:
1. The `aqua-config.yaml` file is replaced by a template to be installed. The aqua console is now mandatory to use aqua.
2. `$AQUA` removed from the `Configdir()` autosearch, an installation with the aqua console is mandatory to use aqua.
3. AQUA cli command to provide the installation path with `--path` option. This can substitute the `$AQUA` variable in scripts.
4. The catalog file is now split into `machine.yaml` and `catalog.yaml` to support machine dependency of data path and intake variables as kwargs into each catalog.

AQUA core complete list:
- More detailed documentation for Levante and Lumi installation (#1210)
- `aqua-config.yaml` replaced by a template to be installed on each machine (#1203)
- `$AQUA` removed from the `Configdir()` autosearch (#1208)
- AQUA cli command to provide the installation path with `--path` option (#1193)
- Restructure of the `machine` and `catalog` instances to support a catalog based development (#1186)
- AQUA installation via command line support a machine specification `aqua install lumi` (#1186)
- Introduction of `machine.yaml` file to support machine dependency of data path and intake variables as kwargs into each catalog (#1186)
- Removing all the AQUA catalogs from the repo, now using https://github.com/DestinE-Climate-DT/Climate-DT-catalog (#1200)

## [v0.9.1]

Main changes are:
1. Update of fdb libraries to be compatible with the FDB data bridge

AQUA core complete list:
- OutputNamer Class: Comprehensive Naming Scheme and Metadata Support (#998)
- Creation of png figures for AQUA explorer is local (#1189)

## [v0.9]

Main changes are:
1. AQUA has an `aqua` CLI entry point, that allow for installation/uninstallation, catalog add/remova/update, fixes and grids handling
2. Experiments placed half on HPC and half on DataBridge data can be accessed in continuous manner.

AQUA core complete list:
- AQUA entry point for installation and catalog maintanance and fixes/grids handling (#1131, #1134, #1146, #1168, #1169)
- Automatic switching between HPC and databridge FDB (#1054, #1190)
- CLI script for automatic multiple experiment analysis submission (#1160, #1175)

## [v0.8.2]

Main changes are: 
1. `aqua-grids.yaml` file split in multiple files into `grids` folder
2. Container for Levante

AQUA core complete list:
- Removing any machine name depencency from slurm files (#1135)
- Jinja replacement is added to the aqua-config.yaml (#1154)
- grid definitions split in multiple files (#1152)
- Add script to access the container on Levante HPC (#1151)
- Add support for IFS TL63 and TL159 grids (#1150)
- Swift links for tests and grids renewed (#1142)
- Removing the docker folder (#1137)
- Introducing a tool for benchmarking AQUA code (#1057)
- Define AQUA NEMO healpix grids as a function of their ORCA source (#1113)

AQUA diagnostics complete list:
- Tropical Rainfall: Improve Paths in Live Demonstration Notebook  (#1157)
- Atm global mean: produce seasonal bias plots by default (#1140)
- Tropical Rainfall: Notebook for the Live Demonstration (#1112)
- Teleconnections: MJO Hovmoller plot introduced as notebook (#247)
- Tropical Rainfall: Reduce Redundancy in Conversion Functions (#1096)

## [v0.8.1]

Main changes are: 
1. Fixes following internal D340.7.3.3 and D340.7.1.4 review 

AQUA core complete list:
- Tco399-eORCA025 control, historical and scenario runs added to Lumi catalog (#1070)
- ESA-CCI-L4 dataset added for Lumi and Levante catalogs (#1090)
- Various fixes to the documentation (#1106)
- Fixer for dimensions is now available (#1050)

AQUA diagnostics complete list:
- Timeseries: units can be overridden in the configuration file (#1098)
- Tropical Rainfall: Fixing the Bug in the CLI (#1100)

## [v0.8]

Main changes are:
1. Support for Python 3.12
2. Update in the catalog for Levante and introduction of Leonardo
3. Multiple diagnostics improvement to fullfil D340.7.3.3 and D340.7.1.4

AQUA core complete list:
- LRA for ICON avg_sos and avg_tos (#1076)
- LRA for IFS-NEMO, IFS-FESOM, ICON added to Levante catalog (#1072)
- IFS-FESOM storyline +2K added to the Lumi catalog (#1059)
- Allowing for jinja-based replacemente in load_yaml (#1045) 
- Support for Python 3.12 (#1052)
- Extending pytests (#1053)
- More efficient use of `_retrieve_plain` for acessing sample data (#1048)
- Introducing the catalog structure for Leonardo HPC (#1049)
- Introducing an rsync script between LUMI and levante for grids (#1044)
- Introducing a basic jinja-based catalog entry generator (#853)
- Adapt NextGEMS sources and fixes to the final DestinE governance (#1008, #1035)
- Remove  NextGEMS cycle2 sources (#1008)
- Avoid GSVSource multiple class instantiation in dask mode (#1051)

AQUA diagnostics complete list:
- Teleconnections: refactor of the documentation (#1061)
- Tropical rainfall: Updating the Documentation and Notebooks (#1083)
- Performance indices: minor improvements with the inclusion of mask and area files (#1076)
- Timeseries: Seasonal Cycle and Gregory plots save netcdf files (#1079)
- Tropical rainfall: minor modifications to the CLI and fixes to changes in the wrapper introduced in PR #1063 (#1074)
- Tropical rainfall: adding daily variability and precipitation profiles to the cli (#1063)
- Teleconnections: bootstrap evaluation of concordance with reference dataset (#1026)
- SSH: Improvement of the CLI (#1024) 
- Tropical rainfall: adding metadata and comparison with era5 and imerg to the plots, re-binning of the histograms and buffering of the data (#1014)
- Timeseries: refactor of the documentation (#1031)
- Radiation: boxplot can accomodate custom variables (#933)
- Seaice: convert to module, add Extent maps (#803)
- Seaice: Implement seaice Volume timeseries and thickness maps (#1043)

## [v0.7.3]

Main changes are:
1. IFS-FESOM NextGEMS4 and storylines simulations available in the catalog
2. Vertical chunking for GSV intake access
3. FDB monthly average data access is available
4. kwargs parsing of reader arguments (e.g. allowing for zoom and ensemble support)

AQUA core complete list:
- Add kwargs parsing of reader arguments, passing them to intake to substitute parameters (#757)
- Remove `zoom` and use kwargs instead (#757)
- Enabling the memory monitoring and (optional) full performance monitoring in LRA (#1010)
- Adding IFS_9-FESOM_5 NextGEMS4 simulation on levante (#1009)
- Function to plot multiple maps is introduced as `plot_maps()` and documented (#866)
- Adding the IFS-FESOM storylines simulation (#848)
- `file_is_complete()` accounts also for the mindate attribute (#1007)
- Introducing a `yearmonth` timestyle to access FDB data on monthly average (#1001)
- Adding expected time calculation for weight generation (#701)
- Vertical chunking for GSV intake access (#1003)

AQUA diagnostics complete list:
- Timeseries: Various bugfix and improvements for cli and formula (#1013, #1016, #1022)

## [v0.7.2]

Main changes are:
1. `mtpr` is used for precipitation in all the catalog entries
2. LRA CLI support for parallel SLURM submission and other improvements
3. ICON production simulations available in the catalog
4. `detrend()` method is available in the `Reader` class
5. All the diagnostics have dask support in their CLI

AQUA core complete list:
- Fix LRA sources to allow incomplete times for different vars (#994)
- Distributed dask option for diagnostic CLIs and wrapper (#981)
- Added documentation for `plot_timeseries`, `plot_seasonalcycle` and `plot_single_map_diff` (#975)
- Minimum date fixer feature / ICON net fluxes fix (#958)
- Unified logging for all diagnostics (#931)
- A `detrend()` method is added to the Reader class (#919)
- LRA file handling improvements (#849, #972)
- Updating fixer for ERA5 monthly and hourly data on Levante (#937)
- GSV pin to 1.0.0 (#950)
- Adding ICON production simulations (#925)
- LRA CLI for parallel SLURM submission support a max number of concurrent jobs and avoid same job to run (#955, #990)
- Renaming of EC-mean output figures in cli push tool for aqua-web (#930)
- Renaming the `tprate` variable into `mtpr` in all fixes (#944)

AQUA diagnostic complete list:
- Tropical rainfall: enhancements of plotting and performance, files path correction (#997)
- Timeseries: seasonal cycle runs as a separate cli in aqua-analysis for performance speed-up (#982)
- Timeseries: seasonal cycle is added if reference data are not available in some timespan (#974)
- Tropical rainfall: Removing unnecessary printing during the CLI, optimazing the CLi for low and high-resolution data (#963)
- Timeseries: Grergory plot TOA limits are dynamically chosen (#959)
- SSH: technical improvements including removal of hardcoded loglevel and timespan definition. (#677)
- SSH: ready with new data governance and option to plot difference plots added. (#677)
- Atmosferic Global Mean: added mean bias for the entire year in seasonal bias function (#947)
- Tropical Cyclones: working with IFS-NEMO and ICON, includes retrieval of orography from file (#1071).

## [v0.7.1]

Main changes are:
1. Complete update of the timeseries diagnostic
2. LRA CLI for parallel SLURM submission
3. SSP370 production scenario for IFS-NEMO available in the catalog

AQUA core complete list:
- Plot timeseries is now a framework function (#907)
- Improve the automatic parsing of date range according to schema from fdb (#928)
- LRA CLI for parallel SLURM submission (#909)
- Added graphics function to plot data and difference between two datasets on the same map (#892)
- Add IFS-NEMO ssp370 scenario (#906)

AQUA diagnostics complete list:
- Teleconnections: comparison with obs is done automatically in diagnostic CLI (#924)
- Teleconnections: capability to find index file if already present (#926)
- Timeseries: save flag introduced to save to enable/disable saving of the timeseries (#934)
- Improve the automatic parsing of date range according to schema from fdb (#928)
- Updated output filenames for atmglobalmean diagnostic (#921)
- Added graphics function to plot data and difference between two datasets on the same map (#892)
- Implemented `pyproject.toml` for global_time_series diagnostic (#920).
- Implemented `pyproject.toml` for tropical_rainfall diagnostic (#850).
- Updating CLi for tropical_rainfall diagnostic (#815)
- LRA cli for parallel SLURM submission (#909)
- Timeseries: seasonal cycle is available for the global timeseries (#912)
- Timeseries: refactory of Gregory plot as a class, comparison with multiple models and observations (#910)
- Add IFS-NEMO ssp370 scenario (#906)
- Timeseries: complete refactory of the timeseries as a class, comparison with multiple models and observations (#907)
- Plot timeseries is now a framework function (#907)

## [v0.7]

Main changes are:
1. Multiple updates to the diagnostics, both scientific and graphical, to work with more recent GSV data
2. `mtpr` is now used instead of `tprate` for precipitation
2. Documentation has been reorganized and integrated

Complete list:
- New utility `add_pdf_metadata` to add metadata to a pdf file (#898)
- Experiments `a0gg` and `a0jp` added to the IFS-NEMO catalog, and removal of `historical-1990-dev-lowres` (#889)
- Updated notebooks to ensure consistency across different machines by using observational datasets, and included a demo of aqua components for Lumi (#868)
- Scripts for pushing figures and docs to aqua-web (#880)
- Fixed catalog for historical-1990-dev-lowres source (#888, #895)
- data_models src files are now in the aqua/data_models folder, with minor modifications (#884)
- Warning options based on the `loglevel` (#852)
- Timeseries: formula bugfix and annual plot only for complete years (#876)
- mtpr instead of tprate derived from tp (#828)
- eccodes 2.34.0 does not accomodate for AQUA step approach, pin to <2.34.0 (#873)
- Bugfix of the `aqua-analysis` wrapper, now can work teleconnections on atmospheric and oceanic variables 
and the default path is an absolute one (#859, #862)
- Ocean3D: many fixes and adaptations to new data governance (#776)
- Bugfix of the `aqua-analysis` wrapper, now can work teleconnections on atmospheric and oceanic variables (#859)
- Radiation: adaptation to new data governance and many improvements (#727)
- Seaice: Sea ice extent has now seasonal cycle (#797)
- Fixing the paths in `cli/lumi-install/lumi_install.sh` (#856).
- Refactor of the documentation (#842, #871)
- The drop warning in `aqua/gsv/intake_gsv.py` (#844)
- Tropical cyclones diagnostic: working with new data governance (includes possibility to retrieve orography from file (#816)

## [v0.6.3]

Complete list:
- Setting last date for NaN fix for IFS-NEMO/IFS-FESOM to 1999-10-01 and cleaner merge of parent fixes (#819)
- Hotfix to set `intake==0.7.0` as default (#841)
- Timeseries: can add annual std and now default uncertainty is 2 std (#830)
- `retrieve_plain()` method now set off startdate and enddate (#829)
- Complete restructure of fixer to make use of `fixer_name`: set a default for each model and a `False` to disable it (#746)
- Added `center_time` option in the `timmean()` method to save the time coordinate in the middle of the time interval and create a Timmean module and related TimmeanMixin class (#811)
- Fixer to rename coordinates available (#822)
- Fixing new pandas timedelta definition: replacing H with h in all FDB catalog (#786)
- Change environment name from `aqua_common` to `aqua`(#805)
- Adding a run test label to trigger CI (#826)
- Tropical_rainfall: improve organization and maintainability, introducing nested classes (#814)
- Revisiting CERES fixes (#833)
- Timeseries: add bands for observation in Gregory plots (#837)

## [v0.6.2]

Complete list:
- Global time series plot annual and monthly timeseries together, improved Gregory plot (#809)
- Teleconnection can now take a time range as input and ylim in the index plot function (#799)
- LRA to use `auto` final time and `exclude_incomplete` (#791)
- Hotfix for v0.12.0 of the GSV_interface related to valid_time (#788)
- Global time series adapted to new data governance (#785)
- AtmoGlobalMean diagnostic improvements and adaptation to new data governance (#745 #789 #807 #812)
- Sea-ice diagnostic adapted to new data governance (#790)
- Implement a fix setting to NaN the data of the first step in each month (for IFS historical-1990) (#776)

## [v0.6.1]

Complete list:
- Teleconnection improvement to accept different variable names for ENSO (avg_tos instead of sst) (#778)
- ERA5 fixes compatible with new data governance (#772)
- Update the LRA generator (removing aggregation and improving) filecheck and fix entries for historical-1990-dev-lowres (#772)
- Updates of ECmean to work with production experiments (#773, #780)
- Automatic data start and end dates for FDB sources (#762)

## [v0.6]

Main changes are:
1. Inclusion in the catalog of the historical-1990 production simulations from IFS-NEMO and IFS-FESOM.
2. New fixes that targets the DestinE updated Data Governance

Complete list:
- IFS-FESOM historical-1990-dev-lowres with new data governance added to the catalog (#770)
- AtmoGlobalMean diagnostic improvements (#722)
- Teleconnections diagnostic improvements (#722)
- Read only one level for retrieving 3D array metadata, select single level for retrieve (#713)
- IFS-FESOM historical-1990-dev-lowres with new data governance added to the catalog
- Fix mismatch between var argument and variables specified in catalog for FDB (#761)
- Compact catalogs using yaml override syntax (#752)
- Fix loading source grid file before smmregrid weight generation (#756)

## [v0.5.2-beta]

Complete list:
-  A new fdb container is used to generate the correct AQUA container

## [v0.5.2-alpha]

Main changes are:
1. Coupled models IFS-NEMO and IFS-FESOM are now supported
2. Accessor to use functions and reader methods as if they were methods of xarray objects, see [notebook](https://github.com/DestinE-Climate-DT/AQUA/blob/main/notebooks/reader/accessor.ipynb)
3. Preliminary provenance information is now available in the history attribute of the output files
4. AQUA analysis wrapper is parallelized
5. A levelist can be provided in FDB sources, this will greatly speed up the data retrieve

Complete list:
- Fix reading only one sample variable and avoid _bnds variables (#743)
- Allow correct masked regridding after level selection. Add level selection also for not-FDB sources (#741)
- Read only one level for retrieving 3D array metadata, select specific levels for FDB retrieve (#713)
- Defining catalog entry for coupled models IFS-NEMO and IFS-FESOM (#720)
- Change fixer_name to fixer_name (#703)
- Reorganization of logging calls (#700)
- Accessor to use functions and reader methods as if they were methods of xarray objects (#716)
- Suggestions are printed if a model/exp/source is not found while inspecting the catalog (#721)
- Improvements in the single map plot function (#717)
- Minor metadata fixes (logger newline and keep "GRIB_" in attrs) (#715)
- LRA fix now correctly aggregating monthly data to yearly when a full year is available (#696)
- History update and refinement creating preliminary provenance information (plus AQUA emoji!) (#676)
- OPA lra compatible with no regrid.yaml (#692)
- Introducing fixer definitions not model/exp/source dependents to be specified at the metadata level (#681)
- AQUA analysis wrapper is parallelized and output folder is restructured (#684, #725)

## [v0.5.1]

Main changes are:
1. A new `Reader` method `info()` is available to print the catalog information
2. Grids are now stored online and a tool to deploy them on the `cli` folder is available

Complete list:
- Fix attributes of DataArrays read from FDB (#686)
- Reader.info() method to print the catalog information (#683)
- Simpler reader init() by reorganizing the calls to areas and regrid weights configuration and loading (#682)
- Optional autosearch for vert_coord (#682)
- plot_single_map adapted to different coordinate names and bugfixes (#680)
- Sea ice volume datasets for the Northern Hemisphere (PIOMAS) and the Southern Hemisphere (GIOMAS) (#598)
- Possibility of defining the regrid method from the grid definition (#678)
- Grids stored online and tool to deploy them on cli folder (#675)
- Global time series diagnostic improvements (#637)
- Teleconnections diagnostic improvements (#672)

## [v0.5]

Main changes are:
1. Refactor of the Reader() interface with less options at the init() level
2. Grids are now defined with the source metadata and not in a machine-dependent file
3. CLI wrapper is available to run all diagnostics in a single call
4. Refactoring of the streaming emulator with equal treatment for FDB or file sources

Complete list:
- Controlling the loglevel of the GSV interface (#665)
- Fix wrong fdb source (#657)
- Adding sample files and tests for NEMO 2D and 3D grids (#652)
- tprate not derived from tp for GSV sources (#653)
- Simplify reader init and retrieve providing less argument in initialization (#620)
- var='paramid' can be used to select variables in the retrieve method (#648)
- configdir is not searched based on util file position in the repo (#636)
- Cleaner mask treatment (Revision of mask structure in the reader #617)
- Fldmean fix if only one dimension is present for area selection (#640)
- Adding higher frequency ERA5 data on Levante and Lumi (#628)
- regrid.yaml files are removed, grid infos are now in the catalog metadata (#520, #622, #643)
- Load all available variables in FDB xarray/dask access (#619)
- Lint standard and enforced in CI (#616)
- Reader init split with methods (#523)
- Single map plot utility to be used by all diagnostics (#594)
- Script for automatic generation of Fdb catalog entries (IFS only) (#572)
- Fix loading of singularity mounting /projappl (#612)
- CLI wrapper parser (#599)
- Refactoring of streaming emulator (#593)
- Radiation CLI and diagnostic refinement (#537)
- Ocean3D CLI and diagnostic refinement (#578)
- AtmGlobalMean CLI and diagnostic refinement (#587)
- Tropical cyclones CLI refinements and TC module (#568, #645)
- Removing OPA, OPAgenerator and related tests from the AQUA (Remove OPA from AQUA #586)
- Renaming the experiments according to the DE340 AQUA syntax (Including dev-control-1990 in the source and rename the experiment according to DE340 scheme #556, #614, #618)
- Teleconnections diagnostic improvements (#571, #574, #576, #581, #592, #623)

## [v0.4]

Main changes are:
1. Update to all the diagnostics CLI
2. Refactor of the regridder so that `regrid.yaml`` is grid-based and not experiment-based
3. Xarray access to FDB sources
4. Refactor of the fixer so that merge/replace/default options are available
5. Remove of the `aqua` environment in favour of the `aqua_common` one. 

Complete list:
- Introduced color scheme for aqua logging (#567)
- CLI for sea diagnostic (#549)
- Add CLI for SSH diagnostic and some bug fixes (#540)
- Fix SSH diagnostic to be compatible with lates AQUA version (#538) 
- Helper function to identify vertical coordinates in a dataset (#552)
- Orography for tempest extremes TCs detection and update TCs CLI (Orography threshold included and CLI update #404)
- Improvement of performance indices CLI (Update of ECmean CLI #528)
- Fix to allow reading a list of multiple variables from FDB (#545)
- Further improvement of function to inspect the catalog (#533)
- Custom exceptions for AQUA (#518)
- Speed up of the `retrieve_plain` method (#524)
- Update documention for adding new data and setting up the container (Increase documentation coverage #519)
- CLI wrapper for the state-of-the-art diagnostics analysis (#517, #527, #525, #530, #534, #536, #539, #548, #549, #559)
- Refactor the regrid.yaml as grid-based instead of experiment-based (#291)
- aqua_common environment simplified and updated (#498)
- Update available variables in FDB catalogs on lumi (#514)
- Solve reversed latitudes bug for fixed data (#510)
- Switch to legacy eccodes tables based on intake source metadata (#493)
- Add GPM IMERG precipitation data to the catalog on levante (#505)
- Fix ocean3d diagnostic colorbars not being symmetric when missing values are present (#504) 
- FDB NEMO test access to data (#488)
- Xarray dask access to FDB (#476)
- Issue a warning when multiple gribcodes are associated to the same shortname (Cases for multiple eccodes grib codes #483)
- Allowing fixer to overwrite or merge default configuration (Increasing flexibiity of the fixer allowing for merge, replace and default options #480)
- Add new tests (Increase testing #250)
- Global time series diagnostic setup for multiple variables CLI (#474)
- Option to avoid incomplete chunk when averagin with timmean (Introduce check for chunk completeness in timmean() #466)
- Simplification of Fixer() workflow, more methods and less redundancy (Functionize fixer #478)
- Remove the `aqua` environment file, only `aqua_common` is left (#482)

## [v0.3]

Main changes are:
1. Fixer moved at `Reader()` level
2. Area selection available in `fldmean()` method
3. FDB/GSV access for IFS-NEMO development simulations
4. Configuration file `config-aqua.yaml` replaces `config.yaml`

Complete list:
- Templates in configuration yaml files (#469)
- Bug fixes for FDB access options (#463, #462)
- Add observational catalogs on Lumi (Update Lumi catalog #454)
- Automatic finding of cdo (#456)
- Area is fixed if data are fixed (Fixer applied to grid areas #442)
- Tests missing failure fix (Fix #436 CI workflow passes even if some tests fail #452)
- FDB/GSV access to IFS control and historical simulations (#434, #458)
- Climatology support restored in the Reader (Fix for climatology #445)
- Improvement function to inspect the catalog (Inspect_catalog improvement #446)
- Minor improvements of the gribber (Fix gribber fdb #427)
- Allow the LRA generator to work with generators and so with FDB (LRA from fdb on mafalda #430)
- Fixes only on selected variables (Fixer updates #428)
- Complete revision of the FDB/GSV access, allowing to access also recent experiments using variable step (#343)
- Teleconnections diagnostic adapted to new code improvements (Teleconnections Dev branch update #424, #465)
- Add support for area selection with fldmean (Fldmean box selection #409)
- Environment simplified, dependencies are now mostly on the pyproject file (A simpler environment.yml #286)
- Intake esm functionality added back (Fix intake-esm #287)
- Intake esm tests (Test also intake-esm #335)
- Yaml dependencies removed (Logger and yaml issues in util.py #334)
- Log history working for iterators as well (Logger and yaml issues in util.py #334)
- Util refactor (Utility refactor #405)
- Fixer at reader level (Fixes at Reader level #244)
- Uniform timmean (Uniform time after timmean and add option for time_bnds #419)
- FDB tests added (Add FDB 5.11, a local FDB with some test data #280, #432)
- Refactor of unit conversion and non-metpy cases (Flexible unit fix from YAML file #416)
- Refactor of the config file definition (Refactor of the configuration search #417)

## [v0.2.1]

- Add development control-1950 and historical-1990 experiments to the LRA (LRA for control-1950 and historical-1990 on Levante from v0.2 #455)

## [v0.2]

- Improve the LRA generator and worklow CLI (Streaming for the LRA #289)
- AQUA new common environment installation tool for LUMI added (#413)
- Added a bash script "load_aqua_lumi.sh" to load aqua environment in LUMI with containers (Adding an AQUA singularity container for LUMI #418)

## [v0.2-beta]

This is the `AQUA` version part of the Deliverable D340.7.1.2. 

- SSH diagnostic improvements (Linting SSH diagnostics #377, SSH diag: PDF file name changed #388)
- Timmean fix to uniform time axis (Fix for timmean() to uniform output time axis #381)
- New tests trigger routine (Tests trigger with label #385)
- Fix for tco1279 and FESOM (fix for masked tco1279 #390, psu fix for salinity #383)
- ECmean improvements (various improvement for ecmean #392)
- Seaice diagnostic improvements (Deliverable340.7.1.2 fix seaice #389, Linting Seaice diagnostics #376)
- Teleconnections diagnostic graphics module enhanced and various improvements (Teleconnections corrections for D340.7.1.2 #379, Fix import in teleconnections notebooks #395, Teleconnections fix docs #408)
- Tropical cyclones linting of the diagnostic (Linting tropical cyclones diagnostics #380, Improved plotting functions for tropical cyclones #391)
- Ocean diagnostics restructured in a single folder, sharing common functions and other improvements (Linting+Fixes Ocean diagnostics #374, Adding units for MLD plot in ocean3d package #406)
- Documentation fixes (Documentation fixes after review #403)
- Atmglobalmean and radiation diagnostic improvements (Atmglobalmean fix #371)
- MSWEP fixer bugfix (Change MSWEP datamodel #397, fixing of mswep #401)

## [v0.2-alpha]

This is the `AQUA` version that will be part of the Deliverable D340.7.1.2, sent to internal review. This is mostly done by the inclusion of twelve diagnostics within the AQUA framework

- Added teleconnections diagnostic (#308, #309, #318, #333, #352)
- Added tropical cyclones diagnostic (#310, #345)
- Added performance indices diagnostic based on ECmean tool (#57, #327) 
- Added sea ice diagnostic (#353, #368)
- Added global timeseries diagnostic (#358, #359)
- Added radiation analysis diagnostic (#301, #360)
- Added global mean bias diagnostic (#285, #371)
- Added SSH variability diagnostic (#367, #369)
- Added tropical rainfall diagnostic (#314)
- Added Ocean circulation diagnostic (#295)
- Added global ocean diagnosc (#164)
- Added global mean timeseries (#268)
- Multiple fixes in the Reader (#316, #324, #334)
- Avoid time duplicated in the Reader (#357)
- Enabling autodoc for diagnostics (#330)
- Data access improvement on Levante, including new datasets (#332, #355, #321)
- Added a common environment file (#363)
- Support for Lumi installation (#315)
- Added the `changelog` file

### Changed

- Dummy diagnostic is now in the `dummy` folder (previously was `dummy-diagnostic`)
- Tests and code is now working with python>=3.9 (previously python 3.11 was excluded)

## [v0.1-beta]

This is the `AQUA` version that will be part of the Deliverable D340.7.1.1.
This is mostly built on the `AQUA` `Reader` class which support for climate model data interpolation, spatial and temporal aggregation and conversion for a common GRIB-like data format.


- Low resolution archive documentation
- Fixed a bug in the `Gribber` class that was not reading the correct yaml catalog file

## v0.1-alpha

This is the AQUA pre-release to be sent to internal reviewers. 
Documentations is completed and notebooks are working.

[unreleased]: https://github.com/DestinE-Climate-DT/AQUA/compare/v0.18.0...HEAD
[v0.18.0]: https://github.com/DestinE-Climate-DT/AQUA/compare/v0.17.0...v0.18.0
[v0.17.0]: https://github.com/DestinE-Climate-DT/AQUA/compare/v0.16.0...v0.17.0
[v0.16.0]: https://github.com/DestinE-Climate-DT/AQUA/compare/v0.15.0...v0.16.0
[v0.15.0]: https://github.com/DestinE-Climate-DT/AQUA/compare/v0.14.0...v0.15.0
[v0.14.0]: https://github.com/DestinE-Climate-DT/AQUA/compare/v0.13.1...v0.14.0
[v0.13.1]: https://github.com/DestinE-Climate-DT/AQUA/compare/v0.13.0...v0.13.1
[v0.13.0]: https://github.com/DestinE-Climate-DT/AQUA/compare/v0.13-beta...v0.13.0
[v0.13-beta]: https://github.com/DestinE-Climate-DT/AQUA/compare/v0.13-alpha...v0.13-beta
[v0.13-alpha]: https://github.com/DestinE-Climate-DT/AQUA/compare/v0.12.2...v0.13-alpha
[v0.12.2]: https://github.com/DestinE-Climate-DT/AQUA/compare/v0.12.1...v0.12.2
[v0.12.1]: https://github.com/DestinE-Climate-DT/AQUA/compare/v0.12...v0.12.1
[v0.12]: https://github.com/DestinE-Climate-DT/AQUA/compare/v0.11.3...v0.12
[v0.11.3]: https://github.com/DestinE-Climate-DT/AQUA/compare/v0.11.2...v0.11.3
[v0.11.2]: https://github.com/DestinE-Climate-DT/AQUA/compare/v0.11.1...v0.11.2
[v0.11.1]: https://github.com/DestinE-Climate-DT/AQUA/compare/v0.11...v0.11.1
[v0.11]: https://github.com/DestinE-Climate-DT/AQUA/compare/v0.10.3...v0.11
[v0.10.3]:https://github.com/DestinE-Climate-DT/AQUA/compare/v0.10.2...v0.10.3
[v0.10.2]: https://github.com/DestinE-Climate-DT/AQUA/compare/v0.10.1...v0.10.2
[v0.10.1]: https://github.com/DestinE-Climate-DT/AQUA/compare/v0.10...v0.10.1
[v0.10]: https://github.com/DestinE-Climate-DT/AQUA/compare/v0.9.2...v0.10
[v0.9.2]: https://github.com/DestinE-Climate-DT/AQUA/compare/v0.9.1...v0.9.2
[v0.9.1]: https://github.com/DestinE-Climate-DT/AQUA/compare/v0.9...v0.9.1
[v0.9]: https://github.com/DestinE-Climate-DT/AQUA/compare/v0.8.2...v0.9
[v0.8.2]: https://github.com/DestinE-Climate-DT/AQUA/compare/v0.8.1...v0.8.2
[v0.8.1]: https://github.com/DestinE-Climate-DT/AQUA/compare/v0.8...v0.8.1
[v0.8]: https://github.com/DestinE-Climate-DT/AQUA/compare/v0.7.3...v0.8
[v0.7.3]: https://github.com/DestinE-Climate-DT/AQUA/compare/v0.7.2...v0.7.3
[v0.7.2]: https://github.com/DestinE-Climate-DT/AQUA/compare/v0.7.1...v0.7.2
[v0.7.1]: https://github.com/DestinE-Climate-DT/AQUA/compare/v0.7...v0.7.1
[v0.7]: https://github.com/DestinE-Climate-DT/AQUA/compare/v0.6.3...v0.7
[v0.6.3]: https://github.com/DestinE-Climate-DT/AQUA/compare/v0.6.2...v0.6.3
[v0.6.2]: https://github.com/DestinE-Climate-DT/AQUA/compare/v0.6.1...v0.6.2
[v0.6.1]: https://github.com/DestinE-Climate-DT/AQUA/compare/v0.6...v0.6.1
[v0.6]: https://github.com/DestinE-Climate-DT/AQUA/compare/v0.5.2-beta...v0.6
[v0.5.2-beta]: https://github.com/DestinE-Climate-DT/AQUA/compare/v0.5.2-alpha...v0.5.2-beta
[v0.5.2-alpha]: https://github.com/DestinE-Climate-DT/AQUA/compare/v0.5.1...v0.5.2-alpha
[v0.5.1]: https://github.com/DestinE-Climate-DT/AQUA/compare/v0.5...v0.5.1
[v0.5]: https://github.com/DestinE-Climate-DT/AQUA/compare/v0.4...v0.5
[v0.4]: https://github.com/DestinE-Climate-DT/AQUA/compare/v0.3...v0.4
[v0.3]: https://github.com/DestinE-Climate-DT/AQUA/compare/v0.2.1...v0.3
[v0.2.1]: https://github.com/DestinE-Climate-DT/AQUA/compare/v0.2...v0.2.1
[v0.2]: https://github.com/DestinE-Climate-DT/AQUA/compare/v0.2-beta...v0.2
[v0.2-beta]: https://github.com/DestinE-Climate-DT/AQUA/compare/v0.2-alpha...v0.2-beta
[v0.2-alpha]: https://github.com/DestinE-Climate-DT/AQUA/compare/v0.1-beta...v0.2-alpha
[v0.1-beta]: https://github.com/DestinE-Climate-DT/AQUA/compare/v0.1-alpha...v0.1-beta<|MERGE_RESOLUTION|>--- conflicted
+++ resolved
@@ -12,11 +12,9 @@
 - Extending evaluate formula method to exponential and parenthesis (#2327)
 
 AQUA diagnostics complete list:
-<<<<<<< HEAD
+
+- Ocean Drift: timeseries plotting function with update in cli (#2322)
 - Implement `fldstat` methods in Seaice diagnostics (#2297)
-=======
-- Ocean Drift: timeseries plotting function with update in cli (#2322)
->>>>>>> 96675601
 - Gregory: more detailed description and plot labels (#2306)
 
 ## [v0.18.0]
