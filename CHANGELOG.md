# Changelog

All notable changes to this project will be documented in this file.
The format is based on [Keep a Changelog](https://keepachangelog.com/en/1.0.0/)

## [Unreleased]

Unreleased in the current development version (target v0.14):

AQUA core complete list:

<<<<<<< HEAD
- Enable publication of documentation on ReadTheDocs (#1699)
=======
- Adapt Catgen test to the new number of sources for ICON (#1708)
- Added tests for the Hovmoller plot routine (#1532)
- push_s3 compatibility with boto3>=1.36.0 (#1704)
>>>>>>> eb0efb99
- Rsync option for push_analysis.sh (#1689)
- Multiple updates to allow for AQUA open source, including Dockerfiles, actions, dependencies and containers (#1574)

AQUA diagnostics complete list:
- Ecmean: Fix net surface radiative flux and wind stresses in ecmean (#1696)
- Diagnostic core: A common parser and fuctions to open/close the dask cluster are provided (#1703)

## [v0.13.1]

Main changes are:
1. Ocean3d major refactoring

AQUA core complete list:
- Fixer delete option accepts non-lists (#1687)
- Ansi color 8-bit fix for logger (#1671)
- Hotfix for unmatched string in catgen (#1672)
- Test for aqua-analysis.py (#1664)
- Fix in the catgen now correctly generating an automatic description if not provided (#1662)

AQUA diagnostics complete list:
- Diagnostic core: added a Diagnostic class to be inherited by all diagnostics (#1681)
- Timeseries: hotfix of problems with the catalog usage in output saving (#1669)
- Tropical Rainfall: Update of the precomputed histograms paths for lumi and MN5 (#1661)
- Ocean3d: Trend is calculating using polyfit. Restructed the mixed layer depth function. (#1651)
- Global bias: hotfix for regrid option (#1670)

## [v0.13.0]

Main changes are:
1. Grids updated to work with operational O-25.1
2. Compliance of the catalog generator to the O-25.1 data portfolio
3. New 'Biases and Radiation' diagnostics replace the old 'AtmGlobalMean and Radiation'
4. Push of figures to LUMI-O and improvements for aqua-web

Deprecated:
- `aqua-analysis.sh` script is deprecated and has been removed. Use `aqua-analysis.py` instead.
- `cli_dummy.py` script is deprecated and will be removed in the next release. Use the `cli_checker.py` instead.
 
AQUA core complete list:
- More general checksum checker for grids and observations ( #1550)
- Output dir including catalogue for aqua-analysis.py (#1640)
- Grids for O-25.1 cycle are added in the grids folder (they are v3) (#1647)
- `deltat` for fixer can now be specified in source metadata and not only in fixes (#1626)
- LRA generator integrates ``--rebuild`` flag to regenerate areas and weights. The `--autosubmit` option is removed (#1623)
- Hotfix for catgen tests (#1648)
- Experiment and dashboard metadata are now created with the catalog generator (#1637)
- Safety checks according to data frequency for HPC, bridge and request start/end dates in intake GSV (#1636, #1655)
- Experiment metadata for aqua-web and dashboard from catalog entry (#1633)
- Automatic identification of ocean grid in the catalog generator (#1621)
- `OutputSaver` can deduce the catalog name from the model, exp (#1627)
- Pin zarr<3.0.0 to avoid breaking changes (#1625)
- Units utility are now functions and not methods of FixerMixin (#1558)
- New `cli_checker.py` tool to check the existance of the required model in the catalog and rebuild the area files (#1619)
- Update the catalog generator to align with changes in the data portfolio (#1593)
- Adding ICON phase2 hpx6 and hpz9 grids (#1596)
- Push figures to LUMI-O for dashboard (#1582, #1607)
- Bridge_start_date and expver switching (#1597)
- Include all available figure metadata in content.json for dashboard/aqua-web (#1573)
- Upgrade LUMI module to 24.03 and to eccodes 2.39.0

AQUA diagnostics complete list:
- Old AtmoGlobalMean and Radiation diagnostics removed (#1622)
- `--catalog` is accepted by all the diagnostics altough it is not used by all of them yet (#1619)
- Timeseries: enabled region selection in the CLI (#1564)
- Ocean3d: Bugfix of values for Ocean trend function (#1583)
- Biases and Radiation: Refactoring of Bias and Radiation Diagnostics (#1243)
- Biases and Radiation: Fix Seasonal Bias Output in global_biases for NetCDF Saving Compatibility and other fixes (#1585, #1604, #1628)
- Biases and Radiation: Adding `save_netcdf` flag and function (#1510)
- Biases and Radiation: Integrating Updated OutputSaver (#1487)

## [v0.13-beta]

Main changes are:
1. All the diagnostics are now compatible with the new fixes and eccodes version.
2. Full compatibility with HealPix grids and the new CDO version.
3. Major improvements in the Ocean3D diagnostic.

AQUA core complete list:
- Safety checks and error messages on FDB folders (#1512)
- Refreshed internal `to_list` function (#1512)
- Reorganizing and extending CI/CD catalog with 5 years of hpz3 data from ERA5 (atm) and FESOM (oce) (#1552)
- Version info in a separate module (#1546) 
- Corrected `tcc` units to % (#1551)
- Fix pdf attributes (#1547)
- Catgen fixes (#1536)
- Introduced fixer for ClimateDT phase 2 (#1536)
- `aqua_analysis.py` using a common central dask cluster (#1525)
- Added the `cdo_options: "--force"` to the definitions of the oceanic HealPix grids (#1539)

AQUA diagnostic complete list:
- ECmean: Integrating the performance indices and global mean within the `aqua_diagnostics` module (#1556)
- Teleconnections: The `teleconnections` diagnostic is now integrated in the `aqua_diagnostics` module (#1352)
- Teleconnections: OutputSaver for the teleconnections diagnostic (#1567, #1570)
- Ocean3d: Fix to improve memory usage and cli (#1490)
- Seaice: Fix to read sithick as fallback instead of sivol (#1543)
- Ocean3d: Minor fix to allow to read new variable names (#1540)
- Timeseries: The `timeseries` diagnostic is now integrated in the `aqua_diagnostics` module (#1340)
- Timeseries: Integrating Updated OutputSaver (#1492)

## [v0.13-alpha]

Main changes are:
1. A refactor of the fixes, with a new common main convention table is available, based on eccodes.
2. Diagnostics are updated to work with the new fixes and the new eccodes version. This is not yet complete and will be finalized in the next release.
3. The FDB reader always rely on paramids, so that support for eccodes 2.39.0 and backward compatibility is ensured.

AQUA core complete list:
- push-analysis.sh maintenance (#1555)
- Added the `cdo_options: "--force"` to the definitions of the HealPix grids (#1527)
- Removing default fixes (#1519)
- Support for eccodes=2.39.0 with full fixes refactoring (#1519)
- Dashboard: Moved making of contents yaml to local hpc (#1470)
- Support for new smmregrid==0.1.0 including simpler weights and area generation (#1395)
- Removing cdo pin for more recent versions (#1395)
- Change `bridge_end_date` convention (#1498)
- `catgen` to support data bridge options (#1499)
- Enhance OutputSaver with Improved File Handling, Logging, and NetCDF Write Modes (#1495)
- Introduction a specific pipeline and tests for `catgen` utiliy (#1505)
- Remove pin on xarray (#1507)
- FDB reader internally always asks for paramids (#1491, #1508, #1529)
- Introduction of a convention table for the fixer, in order to create a more general fixer (#1488, #1506)
- Refactor of `cli_lra_parallel_slurm.py` to work with container via jinja (#1497) 
- Convert `aqua-analysis.sh` to Python with Subprocess and Multiprocessing Support (#1354, #1521)
- New base container for aqua-container (#1441)
- Autodetection of latest AQUA in `load-aqua-container.sh` script (#1437)
- Update Metadata Handling for NetCDF, PDF, and PNG Outputs (#1430)
- Add instructions to install AQUA on MN5 (#1468)
- Introduce `grids-checker.py` tool to verify presence and checksum of the grid files (#1486)

AQUA diagnostic complete list:
- Tropical Cyclones: Adaptation to IFS-FESOM and tool to compute orography from data (#1393)
- Seaice: Hotfix for sea ice plots (#1432)

## [v0.12.2]

Main changes are: 
1. Single container script to be used on Lumi, MN5 and Levante

AQUA core complete list:
- Introduce `timeshift` option for the fixer to roll forward/back the time axis (#1411)
- Centralize and refactor in single script the tool to load AQUA container (#1413)
- Add extra maintenance options to submit-aqua-web (#1415)
- Update push-analysis.sh removing dependency on full AQUA and option not to convert to png (#1419)
- Pin to xarray<2024.09 to prevent bug in polyfit requires temporary (#1420)
- Remove spurious dimensions when running `fldmean()` (#1423)

AQUA diagnostic complete list:
- Refactor of plotThickness method in the sea ice diagnostic (#1427)


## [v0.12.1]

AQUA core complete list:
- Allow multiple realizations in fdb-catalog-generator (#1335)
- Fix the container loading script in order to avoid load of local libraries (#1399)
- Fix using AQUA container for submit-aqua-web, do not wipe old figures by default (#1387)
- New `timstat` module which opens complement `timmean()` with `timmax()`, `timmin()` and `timstd()` methods (#1391)
- Fix installation to avoid mismatch between `hdf5` and `h5py` libraries (#1408)

## [v0.12]

Main changes are:
1. AQUA installation now requires a mandatory machine name.
2. The `aqua` source code has been moved to the `src` folder. The change is transparent to the user.
3. A diagnostic module, called `aqua.diagnostics`, is under development. The module is not yet active, diagnostics are still available with the previous structure.

AQUA core complete list:
- Mixed updates to support data for NextGEMS cycle4 hackathon (#1375)
- Preprocess functionality added to the `Reader` class (#1298)
- The AQUAthon material has been moved under the `notebooks` folder (#1342)
- `aqua` source code has been moved to the `src` folder (#1332)
- A diagnostic module, called `aqua.diagnostics`, has been created under the `src` folder (#1332, #1341)
- LRA generator tool support for multiple relizations (#1357, #1375)
- LRA generator requires `catalog` as a mandatory argument (#1357)
- AQUA console revisiting, adding `avail` method and `update` method (#1346)
- AQUA install now requires mandatory machine name (#1346)
- Fix to make keyword step optional in request (#1360)

## [v0.11.3]

AQUA core complete list:
- LRA, both from CLI and worklow, is part of the AQUA console and can be run with `aqua lra $options` (#1294)
- FDB catalog generator is part of the AQUA console and can be run with `aqua catgen $options` (#1294)
- Coordinate unit overriding is now possible via the `tgt_units` argument (#1320)
- Full support for python>=3.9 (#1325)
- Pin of (python) eccodes<2.37.0 in pyproject due to recent changes in binary/python structure (#1325)

AQUA diagnostic complete list:
- Radiation: Bugfix in the CLI for the radiation diagnostic (#1319)

## [v0.11.2]

AQUA core complete list:
- Renaming of FESOM grids to include original resolution name (#1312)
- Bugfix of the fdb-catalog-generator tool that was not correctly assigning NEMO grids (#1309)
- Bugfix of the GSV intake driver that was not handling correctly metadata jinja replacement (#1304) 
- Bugfix of _merge_fixes() method when the parent fix has no vars specified (#1310)
- Safety check for the netcdf driver providing more informative error when files are not found (#1307, #1313)

AQUA diagnostic complete list:
- Tropical Rainfall: Fix Minor Issues in Tropical Precipitation CLI Metadata and Formatting (#1266)

## [v0.11.1]

Attention: If you are accessing FDB experiments, we suggest to not use versions older than this release.

Main changes are:
1. AQUA works with FDB written with ecCodes versions > 2.35 as well as lower.
2. Timeseries and Seasonal cyle can now be evaluated also on a specific region 

AQUA core complete list:
- ecCodes now pinned to >=2.36.0 and tool for fixing older definition files (#1302)

AQUA diagnostic complete list:
- Timeseries: a region can be selected for Timeseries and Seasonal Cycle with the `lon_limits` and `lat_limits` arguments (#1299)
- Timeseries: the cli argument for extending the time range is now extend (previously expand) (#1299)
- Timeseries: all the available diagnostics support the catalog argument (#1299)

## [v0.11]

Attention: this version is not compatible with catalog entries with ecCodes >= 2.35.0.

1. LRA supports multi-catalog structure
2. ecCodes temporarily restricted to < 2.34

AQUA core complete list:
- Refactor the fdb-catalog-generator tool to work with data-portfolio repository (#1275)
- Introduce a function to convert NetCDF to Zarr and zarr catalog entry for LRA (#1068)
- Suppress the warning of missing catalogs in the AQUA console `add` command (#1288)
- Lumi installation is completely updated to LUMI/23.09 modules (#1290)
- gsv_intake switches eccodes also for shortname definitions (#1279)
- Increase compatibility between LRA generator and multi-catalog (#1278)
- Allow for intake string replacement within LRA-generated catalogs (#1278)
- Avoid warning for missing intake variable default when calling the `Reader()` (#1287)

AQUA diagnostic complete list:
- Teleconnections: catalog feature bugfix (#1276)

## [v0.10.3]

Attention: this version is not compatible with catalog entries with ecCodes < 2.35.0.

Main changes are:
1. support for ecCodes >= 2.35.0 (to be used with caution, not working with exps with eccodes < 2.35.0)
2. fdb_path is deprecated in favour of fdb_home

AQUA core complete list:
- Restructure fixes folder and files (#1271)
- Removed eccodes pin, better handling of tables in get_eccodes_attr (#1269)
- Added test for diagnostics integration to AQUA installation process (#1244)
- Bugfix for the monthly frequency data with monthly cumulated fluxes (#1255)
- fdb_path becomes optional and deprecated in favour of fdb_home (#1262)
- Branch support for tool to push analysis to explorer (#1273)

AQUA diagnostic complete list:
- ECmean documentation updates (#1264)

## [v0.10.2]

Main changes are:
1. aqua-analysis script can be configured with an external yaml file
2. AQUA installation process now includes diagnostics integration

AQUA core complete list:
- Rename OutputNamer to OutputSaver and add catalog name (#1259)
- Hotfix for rare situation with 3D data but no vertical chunking defined (#1252)
- External yaml file to configure aqua-analysis (#1246)
- Adding diagnostics integration to AQUA installation process (#1229)

AQUA diagnostic complete list:
- Teleconnections: adding the catalog feature to the diagnostic (#1247)
- ECmean upgrades for the CLI (#1241)
- ECmean enables the computation of global mean diagostic (#1241)

## [v0.10.1]

AQUA core complete list:
- Fixer for monthly frequency data with monthly cumulated fluxes (#1201)
- Catalogs can be installed from the external repository (#1182)
- Added grid for NEMO multiIO r100 (#1227)
- Reorganized analysis output in catalog/model/exp structure (#1218)

## [v0.10]

Main changes are:
1. The catalog is externalized and AQUA supports multiple catalogs. It is now mandatory to use the aqua console to add a new catalog to the AQUA installation.

AQUA core complete list:
- Catalog is externalized to a separate repository (#1200)
- AQUA is now capable of accessing multiple catalogs at the same time (#1205)
- MN5 container for AQUA (#1213)

## [v0.9.2]

Main changes are:
1. The `aqua-config.yaml` file is replaced by a template to be installed. The aqua console is now mandatory to use aqua.
2. `$AQUA` removed from the `Configdir()` autosearch, an installation with the aqua console is mandatory to use aqua.
3. AQUA cli command to provide the installation path with `--path` option. This can substitute the `$AQUA` variable in scripts.
4. The catalog file is now split into `machine.yaml` and `catalog.yaml` to support machine dependency of data path and intake variables as kwargs into each catalog.

AQUA core complete list:
- More detailed documentation for Levante and Lumi installation (#1210)
- `aqua-config.yaml` replaced by a template to be installed on each machine (#1203)
- `$AQUA` removed from the `Configdir()` autosearch (#1208)
- AQUA cli command to provide the installation path with `--path` option (#1193)
- Restructure of the `machine` and `catalog` instances to support a catalog based development (#1186)
- AQUA installation via command line support a machine specification `aqua install lumi` (#1186)
- Introduction of `machine.yaml` file to support machine dependency of data path and intake variables as kwargs into each catalog (#1186)
- Removing all the AQUA catalogs from the repo, now using https://github.com/DestinE-Climate-DT/Climate-DT-catalog (#1200)

## [v0.9.1]

Main changes are:
1. Update of fdb libraries to be compatible with the FDB data bridge

AQUA core complete list:
- OutputNamer Class: Comprehensive Naming Scheme and Metadata Support (#998)
- Creation of png figures for AQUA explorer is local (#1189)

## [v0.9]

Main changes are:
1. AQUA has an `aqua` CLI entry point, that allow for installation/uninstallation, catalog add/remova/update, fixes and grids handling
2. Experiments placed half on HPC and half on DataBridge data can be accessed in continuous manner.

AQUA core complete list:
- AQUA entry point for installation and catalog maintanance and fixes/grids handling (#1131, #1134, #1146, #1168, #1169)
- Automatic switching between HPC and databridge FDB (#1054, #1190)
- CLI script for automatic multiple experiment analysis submission (#1160, #1175)

## [v0.8.2]

Main changes are: 
1. `aqua-grids.yaml` file split in multiple files into `grids` folder
2. Container for Levante

AQUA core complete list:
- Removing any machine name depencency from slurm files (#1135)
- Jinja replacement is added to the aqua-config.yaml (#1154)
- grid definitions split in multiple files (#1152)
- Add script to access the container on Levante HPC (#1151)
- Add support for IFS TL63 and TL159 grids (#1150)
- Swift links for tests and grids renewed (#1142)
- Removing the docker folder (#1137)
- Introducing a tool for benchmarking AQUA code (#1057)
- Define AQUA NEMO healpix grids as a function of their ORCA source (#1113)

AQUA diagnostics complete list:
- Tropical Rainfall: Improve Paths in Live Demonstration Notebook  (#1157)
- Atm global mean: produce seasonal bias plots by default (#1140)
- Tropical Rainfall: Notebook for the Live Demonstration (#1112)
- Teleconnections: MJO Hovmoller plot introduced as notebook (#247)
- Tropical Rainfall: Reduce Redundancy in Conversion Functions (#1096)

## [v0.8.1]

Main changes are: 
1. Fixes following internal D340.7.3.3 and D340.7.1.4 review 

AQUA core complete list:
- Tco399-eORCA025 control, historical and scenario runs added to Lumi catalog (#1070)
- ESA-CCI-L4 dataset added for Lumi and Levante catalogs (#1090)
- Various fixes to the documentation (#1106)
- Fixer for dimensions is now available (#1050)

AQUA diagnostics complete list:
- Timeseries: units can be overridden in the configuration file (#1098)
- Tropical Rainfall: Fixing the Bug in the CLI (#1100)

## [v0.8]

Main changes are:
1. Support for Python 3.12
2. Update in the catalog for Levante and introduction of Leonardo
3. Multiple diagnostics improvement to fullfil D340.7.3.3 and D340.7.1.4

AQUA core complete list:
- LRA for ICON avg_sos and avg_tos (#1076)
- LRA for IFS-NEMO, IFS-FESOM, ICON added to Levante catalog (#1072)
- IFS-FESOM storyline +2K added to the Lumi catalog (#1059)
- Allowing for jinja-based replacemente in load_yaml (#1045) 
- Support for Python 3.12 (#1052)
- Extending pytests (#1053)
- More efficient use of `_retrieve_plain` for acessing sample data (#1048)
- Introducing the catalog structure for Leonardo HPC (#1049)
- Introducing an rsync script between LUMI and levante for grids (#1044)
- Introducing a basic jinja-based catalog entry generator (#853)
- Adapt NextGEMS sources and fixes to the final DestinE governance (#1008, #1035)
- Remove  NextGEMS cycle2 sources (#1008)
- Avoid GSVSource multiple class instantiation in dask mode (#1051)

AQUA diagnostics complete list:
- Teleconnections: refactor of the documentation (#1061)
- Tropical rainfall: Updating the Documentation and Notebooks (#1083)
- Performance indices: minor improvements with the inclusion of mask and area files (#1076)
- Timeseries: Seasonal Cycle and Gregory plots save netcdf files (#1079)
- Tropical rainfall: minor modifications to the CLI and fixes to changes in the wrapper introduced in PR #1063 (#1074)
- Tropical rainfall: adding daily variability and precipitation profiles to the cli (#1063)
- Teleconnections: bootstrap evaluation of concordance with reference dataset (#1026)
- SSH: Improvement of the CLI (#1024) 
- Tropical rainfall: adding metadata and comparison with era5 and imerg to the plots, re-binning of the histograms and buffering of the data (#1014)
- Timeseries: refactor of the documentation (#1031)
- Radiation: boxplot can accomodate custom variables (#933)
- Seaice: convert to module, add Extent maps (#803)
- Seaice: Implement seaice Volume timeseries and thickness maps (#1043)

## [v0.7.3]

Main changes are:
1. IFS-FESOM NextGEMS4 and storylines simulations available in the catalog
2. Vertical chunking for GSV intake access
3. FDB monthly average data access is available
4. kwargs parsing of reader arguments (e.g. allowing for zoom and ensemble support)

AQUA core complete list:
- Add kwargs parsing of reader arguments, passing them to intake to substitute parameters (#757)
- Remove `zoom` and use kwargs instead (#757)
- Enabling the memory monitoring and (optional) full performance monitoring in LRA (#1010)
- Adding IFS_9-FESOM_5 NextGEMS4 simulation on levante (#1009)
- Function to plot multiple maps is introduced as `plot_maps()` and documented (#866)
- Adding the IFS-FESOM storylines simulation (#848)
- `file_is_complete()` accounts also for the mindate attribute (#1007)
- Introducing a `yearmonth` timestyle to access FDB data on monthly average (#1001)
- Adding expected time calculation for weight generation (#701)
- Vertical chunking for GSV intake access (#1003)

AQUA diagnostics complete list:
- Timeseries: Various bugfix and improvements for cli and formula (#1013, #1016, #1022)

## [v0.7.2]

Main changes are:
1. `mtpr` is used for precipitation in all the catalog entries
2. LRA CLI support for parallel SLURM submission and other improvements
3. ICON production simulations available in the catalog
4. `detrend()` method is available in the `Reader` class
5. All the diagnostics have dask support in their CLI

AQUA core complete list:
- Fix LRA sources to allow incomplete times for different vars (#994)
- Distributed dask option for diagnostic CLIs and wrapper (#981)
- Added documentation for `plot_timeseries`, `plot_seasonalcycle` and `plot_single_map_diff` (#975)
- Minimum date fixer feature / ICON net fluxes fix (#958)
- Unified logging for all diagnostics (#931)
- A `detrend()` method is added to the Reader class (#919)
- LRA file handling improvements (#849, #972)
- Updating fixer for ERA5 monthly and hourly data on Levante (#937)
- GSV pin to 1.0.0 (#950)
- Adding ICON production simulations (#925)
- LRA CLI for parallel SLURM submission support a max number of concurrent jobs and avoid same job to run (#955, #990)
- Renaming of EC-mean output figures in cli push tool for aqua-web (#930)
- Renaming the `tprate` variable into `mtpr` in all fixes (#944)

AQUA diagnostic complete list:
- Tropical rainfall: enhancements of plotting and performance, files path correction (#997)
- Timeseries: seasonal cycle runs as a separate cli in aqua-analysis for performance speed-up (#982)
- Timeseries: seasonal cycle is added if reference data are not available in some timespan (#974)
- Tropical rainfall: Removing unnecessary printing during the CLI, optimazing the CLi for low and high-resolution data (#963)
- Timeseries: Grergory plot TOA limits are dynamically chosen (#959)
- SSH: technical improvements including removal of hardcoded loglevel and timespan definition. (#677)
- SSH: ready with new data governance and option to plot difference plots added. (#677)
- Atmosferic Global Mean: added mean bias for the entire year in seasonal bias function (#947)
- Tropical Cyclones: working with IFS-NEMO and ICON, includes retrieval of orography from file (#1071).

## [v0.7.1]

Main changes are:
1. Complete update of the timeseries diagnostic
2. LRA CLI for parallel SLURM submission
3. SSP370 production scenario for IFS-NEMO available in the catalog

AQUA core complete list:
- Plot timeseries is now a framework function (#907)
- Improve the automatic parsing of date range according to schema from fdb (#928)
- LRA CLI for parallel SLURM submission (#909)
- Added graphics function to plot data and difference between two datasets on the same map (#892)
- Add IFS-NEMO ssp370 scenario (#906)

AQUA diagnostics complete list:
- Teleconnections: comparison with obs is done automatically in diagnostic CLI (#924)
- Teleconnections: capability to find index file if already present (#926)
- Timeseries: save flag introduced to save to enable/disable saving of the timeseries (#934)
- Improve the automatic parsing of date range according to schema from fdb (#928)
- Updated output filenames for atmglobalmean diagnostic (#921)
- Added graphics function to plot data and difference between two datasets on the same map (#892)
- Implemented `pyproject.toml` for global_time_series diagnostic (#920).
- Implemented `pyproject.toml` for tropical_rainfall diagnostic (#850).
- Updating CLi for tropical_rainfall diagnostic (#815)
- LRA cli for parallel SLURM submission (#909)
- Timeseries: seasonal cycle is available for the global timeseries (#912)
- Timeseries: refactory of Gregory plot as a class, comparison with multiple models and observations (#910)
- Add IFS-NEMO ssp370 scenario (#906)
- Timeseries: complete refactory of the timeseries as a class, comparison with multiple models and observations (#907)
- Plot timeseries is now a framework function (#907)

## [v0.7]

Main changes are:
1. Multiple updates to the diagnostics, both scientific and graphical, to work with more recent GSV data
2. `mtpr` is now used instead of `tprate` for precipitation
2. Documentation has been reorganized and integrated

Complete list:
- New utility `add_pdf_metadata` to add metadata to a pdf file (#898)
- Experiments `a0gg` and `a0jp` added to the IFS-NEMO catalog, and removal of `historical-1990-dev-lowres` (#889)
- Updated notebooks to ensure consistency across different machines by using observational datasets, and included a demo of aqua components for Lumi (#868)
- Scripts for pushing figures and docs to aqua-web (#880)
- Fixed catalog for historical-1990-dev-lowres source (#888, #895)
- data_models src files are now in the aqua/data_models folder, with minor modifications (#884)
- Warning options based on the `loglevel` (#852)
- Timeseries: formula bugfix and annual plot only for complete years (#876)
- mtpr instead of tprate derived from tp (#828)
- eccodes 2.34.0 does not accomodate for AQUA step approach, pin to <2.34.0 (#873)
- Bugfix of the `aqua-analysis` wrapper, now can work teleconnections on atmospheric and oceanic variables 
and the default path is an absolute one (#859, #862)
- Ocean3D: many fixes and adaptations to new data governance (#776)
- Bugfix of the `aqua-analysis` wrapper, now can work teleconnections on atmospheric and oceanic variables (#859)
- Radiation: adaptation to new data governance and many improvements (#727)
- Seaice: Sea ice extent has now seasonal cycle (#797)
- Fixing the paths in `cli/lumi-install/lumi_install.sh` (#856).
- Refactor of the documentation (#842, #871)
- The drop warning in `aqua/gsv/intake_gsv.py` (#844)
- Tropical cyclones diagnostic: working with new data governance (includes possibility to retrieve orography from file (#816)

## [v0.6.3]

Complete list:
- Setting last date for NaN fix for IFS-NEMO/IFS-FESOM to 1999-10-01 and cleaner merge of parent fixes (#819)
- Hotfix to set `intake==0.7.0` as default (#841)
- Timeseries: can add annual std and now default uncertainty is 2 std (#830)
- `retrieve_plain()` method now set off startdate and enddate (#829)
- Complete restructure of fixer to make use of `fixer_name`: set a default for each model and a `False` to disable it (#746)
- Added `center_time` option in the `timmean()` method to save the time coordinate in the middle of the time interval and create a Timmean module and related TimmeanMixin class (#811)
- Fixer to rename coordinates available (#822)
- Fixing new pandas timedelta definition: replacing H with h in all FDB catalog (#786)
- Change environment name from `aqua_common` to `aqua`(#805)
- Adding a run test label to trigger CI (#826)
- Tropical_rainfall: improve organization and maintainability, introducing nested classes (#814)
- Revisiting CERES fixes (#833)
- Timeseries: add bands for observation in Gregory plots (#837)

## [v0.6.2]

Complete list:
- Global time series plot annual and monthly timeseries together, improved Gregory plot (#809)
- Teleconnection can now take a time range as input and ylim in the index plot function (#799)
- LRA to use `auto` final time and `exclude_incomplete` (#791)
- Hotfix for v0.12.0 of the GSV_interface related to valid_time (#788)
- Global time series adapted to new data governance (#785)
- AtmoGlobalMean diagnostic improvements and adaptation to new data governance (#745 #789 #807 #812)
- Sea-ice diagnostic adapted to new data governance (#790)
- Implement a fix setting to NaN the data of the first step in each month (for IFS historical-1990) (#776)

## [v0.6.1]

Complete list:
- Teleconnection improvement to accept different variable names for ENSO (avg_tos instead of sst) (#778)
- ERA5 fixes compatible with new data governance (#772)
- Update the LRA generator (removing aggregation and improving) filecheck and fix entries for historical-1990-dev-lowres (#772)
- Updates of ECmean to work with production experiments (#773, #780)
- Automatic data start and end dates for FDB sources (#762)

## [v0.6]

Main changes are:
1. Inclusion in the catalog of the historical-1990 production simulations from IFS-NEMO and IFS-FESOM.
2. New fixes that targets the DestinE updated Data Governance

Complete list:
- IFS-FESOM historical-1990-dev-lowres with new data governance added to the catalog (#770)
- AtmoGlobalMean diagnostic improvements (#722)
- Teleconnections diagnostic improvements (#722)
- Read only one level for retrieving 3D array metadata, select single level for retrieve (#713)
- IFS-FESOM historical-1990-dev-lowres with new data governance added to the catalog
- Fix mismatch between var argument and variables specified in catalog for FDB (#761)
- Compact catalogs using yaml override syntax (#752)
- Fix loading source grid file before smmregrid weight generation (#756)

## [v0.5.2-beta]

Complete list:
-  A new fdb container is used to generate the correct AQUA container

## [v0.5.2-alpha]

Main changes are:
1. Coupled models IFS-NEMO and IFS-FESOM are now supported
2. Accessor to use functions and reader methods as if they were methods of xarray objects, see [notebook](https://github.com/DestinE-Climate-DT/AQUA/blob/main/notebooks/reader/accessor.ipynb)
3. Preliminary provenance information is now available in the history attribute of the output files
4. AQUA analysis wrapper is parallelized
5. A levelist can be provided in FDB sources, this will greatly speed up the data retrieve

Complete list:
- Fix reading only one sample variable and avoid _bnds variables (#743)
- Allow correct masked regridding after level selection. Add level selection also for not-FDB sources (#741)
- Read only one level for retrieving 3D array metadata, select specific levels for FDB retrieve (#713)
- Defining catalog entry for coupled models IFS-NEMO and IFS-FESOM (#720)
- Change fixer_name to fixer_name (#703)
- Reorganization of logging calls (#700)
- Accessor to use functions and reader methods as if they were methods of xarray objects (#716)
- Suggestions are printed if a model/exp/source is not found while inspecting the catalog (#721)
- Improvements in the single map plot function (#717)
- Minor metadata fixes (logger newline and keep "GRIB_" in attrs) (#715)
- LRA fix now correctly aggregating monthly data to yearly when a full year is available (#696)
- History update and refinement creating preliminary provenance information (plus AQUA emoji!) (#676)
- OPA lra compatible with no regrid.yaml (#692)
- Introducing fixer definitions not model/exp/source dependents to be specified at the metadata level (#681)
- AQUA analysis wrapper is parallelized and output folder is restructured (#684, #725)

## [v0.5.1]

Main changes are:
1. A new `Reader` method `info()` is available to print the catalog information
2. Grids are now stored online and a tool to deploy them on the `cli` folder is available

Complete list:
- Fix attributes of DataArrays read from FDB (#686)
- Reader.info() method to print the catalog information (#683)
- Simpler reader init() by reorganizing the calls to areas and regrid weights configuration and loading (#682)
- Optional autosearch for vert_coord (#682)
- plot_single_map adapted to different coordinate names and bugfixes (#680)
- Sea ice volume datasets for the Northern Hemisphere (PIOMAS) and the Southern Hemisphere (GIOMAS) (#598)
- Possibility of defining the regrid method from the grid definition (#678)
- Grids stored online and tool to deploy them on cli folder (#675)
- Global time series diagnostic improvements (#637)
- Teleconnections diagnostic improvements (#672)

## [v0.5]

Main changes are:
1. Refactor of the Reader() interface with less options at the init() level
2. Grids are now defined with the source metadata and not in a machine-dependent file
3. CLI wrapper is available to run all diagnostics in a single call
4. Refactoring of the streaming emulator with equal treatment for FDB or file sources

Complete list:
- Controlling the loglevel of the GSV interface (#665)
- Fix wrong fdb source (#657)
- Adding sample files and tests for NEMO 2D and 3D grids (#652)
- tprate not derived from tp for GSV sources (#653)
- Simplify reader init and retrieve providing less argument in initialization (#620)
- var='paramid' can be used to select variables in the retrieve method (#648)
- configdir is not searched based on util file position in the repo (#636)
- Cleaner mask treatment (Revision of mask structure in the reader #617)
- Fldmean fix if only one dimension is present for area selection (#640)
- Adding higher frequency ERA5 data on Levante and Lumi (#628)
- regrid.yaml files are removed, grid infos are now in the catalog metadata (#520, #622, #643)
- Load all available variables in FDB xarray/dask access (#619)
- Lint standard and enforced in CI (#616)
- Reader init split with methods (#523)
- Single map plot utility to be used by all diagnostics (#594)
- Script for automatic generation of Fdb catalog entries (IFS only) (#572)
- Fix loading of singularity mounting /projappl (#612)
- CLI wrapper parser (#599)
- Refactoring of streaming emulator (#593)
- Radiation CLI and diagnostic refinement (#537)
- Ocean3D CLI and diagnostic refinement (#578)
- AtmGlobalMean CLI and diagnostic refinement (#587)
- Tropical cyclones CLI refinements and TC module (#568, #645)
- Removing OPA, OPAgenerator and related tests from the AQUA (Remove OPA from AQUA #586)
- Renaming the experiments according to the DE340 AQUA syntax (Including dev-control-1990 in the source and rename the experiment according to DE340 scheme #556, #614, #618)
- Teleconnections diagnostic improvements (#571, #574, #576, #581, #592, #623)

## [v0.4]

Main changes are:
1. Update to all the diagnostics CLI
2. Refactor of the regridder so that `regrid.yaml`` is grid-based and not experiment-based
3. Xarray access to FDB sources
4. Refactor of the fixer so that merge/replace/default options are available
5. Remove of the `aqua` environment in favour of the `aqua_common` one. 

Complete list:
- Introduced color scheme for aqua logging (#567)
- CLI for sea diagnostic (#549)
- Add CLI for SSH diagnostic and some bug fixes (#540)
- Fix SSH diagnostic to be compatible with lates AQUA version (#538) 
- Helper function to identify vertical coordinates in a dataset (#552)
- Orography for tempest extremes TCs detection and update TCs CLI (Orography threshold included and CLI update #404)
- Improvement of performance indices CLI (Update of ECmean CLI #528)
- Fix to allow reading a list of multiple variables from FDB (#545)
- Further improvement of function to inspect the catalog (#533)
- Custom exceptions for AQUA (#518)
- Speed up of the `retrieve_plain` method (#524)
- Update documention for adding new data and setting up the container (Increase documentation coverage #519)
- CLI wrapper for the state-of-the-art diagnostics analysis (#517, #527, #525, #530, #534, #536, #539, #548, #549, #559)
- Refactor the regrid.yaml as grid-based instead of experiment-based (#291)
- aqua_common environment simplified and updated (#498)
- Update available variables in FDB catalogs on lumi (#514)
- Solve reversed latitudes bug for fixed data (#510)
- Switch to legacy eccodes tables based on intake source metadata (#493)
- Add GPM IMERG precipitation data to the catalog on levante (#505)
- Fix ocean3d diagnostic colorbars not being symmetric when missing values are present (#504) 
- FDB NEMO test access to data (#488)
- Xarray dask access to FDB (#476)
- Issue a warning when multiple gribcodes are associated to the same shortname (Cases for multiple eccodes grib codes #483)
- Allowing fixer to overwrite or merge default configuration (Increasing flexibiity of the fixer allowing for merge, replace and default options #480)
- Add new tests (Increase testing #250)
- Global time series diagnostic setup for multiple variables CLI (#474)
- Option to avoid incomplete chunk when averagin with timmean (Introduce check for chunk completeness in timmean() #466)
- Simplification of Fixer() workflow, more methods and less redundancy (Functionize fixer #478)
- Remove the `aqua` environment file, only `aqua_common` is left (#482)

## [v0.3]

Main changes are:
1. Fixer moved at `Reader()` level
2. Area selection available in `fldmean()` method
3. FDB/GSV access for IFS-NEMO development simulations
4. Configuration file `config-aqua.yaml` replaces `config.yaml`

Complete list:
- Templates in configuration yaml files (#469)
- Bug fixes for FDB access options (#463, #462)
- Add observational catalogs on Lumi (Update Lumi catalog #454)
- Automatic finding of cdo (#456)
- Area is fixed if data are fixed (Fixer applied to grid areas #442)
- Tests missing failure fix (Fix #436 CI workflow passes even if some tests fail #452)
- FDB/GSV access to IFS control and historical simulations (#434, #458)
- Climatology support restored in the Reader (Fix for climatology #445)
- Improvement function to inspect the catalog (Inspect_catalog improvement #446)
- Minor improvements of the gribber (Fix gribber fdb #427)
- Allow the LRA generator to work with generators and so with FDB (LRA from fdb on mafalda #430)
- Fixes only on selected variables (Fixer updates #428)
- Complete revision of the FDB/GSV access, allowing to access also recent experiments using variable step (#343)
- Teleconnections diagnostic adapted to new code improvements (Teleconnections Dev branch update #424, #465)
- Add support for area selection with fldmean (Fldmean box selection #409)
- Environment simplified, dependencies are now mostly on the pyproject file (A simpler environment.yml #286)
- Intake esm functionality added back (Fix intake-esm #287)
- Intake esm tests (Test also intake-esm #335)
- Yaml dependencies removed (Logger and yaml issues in util.py #334)
- Log history working for iterators as well (Logger and yaml issues in util.py #334)
- Util refactor (Utility refactor #405)
- Fixer at reader level (Fixes at Reader level #244)
- Uniform timmean (Uniform time after timmean and add option for time_bnds #419)
- FDB tests added (Add FDB 5.11, a local FDB with some test data #280, #432)
- Refactor of unit conversion and non-metpy cases (Flexible unit fix from YAML file #416)
- Refactor of the config file definition (Refactor of the configuration search #417)

## [v0.2.1]

- Add development control-1950 and historical-1990 experiments to the LRA (LRA for control-1950 and historical-1990 on Levante from v0.2 #455)

## [v0.2]

- Improve the LRA generator and worklow CLI (Streaming for the LRA #289)
- AQUA new common environment installation tool for LUMI added (#413)
- Added a bash script "load_aqua_lumi.sh" to load aqua environment in LUMI with containers (Adding an AQUA singularity container for LUMI #418)

## [v0.2-beta]

This is the `AQUA` version part of the Deliverable D340.7.1.2. 

- SSH diagnostic improvements (Linting SSH diagnostics #377, SSH diag: PDF file name changed #388)
- Timmean fix to uniform time axis (Fix for timmean() to uniform output time axis #381)
- New tests trigger routine (Tests trigger with label #385)
- Fix for tco1279 and FESOM (fix for masked tco1279 #390, psu fix for salinity #383)
- ECmean improvements (various improvement for ecmean #392)
- Seaice diagnostic improvements (Deliverable340.7.1.2 fix seaice #389, Linting Seaice diagnostics #376)
- Teleconnections diagnostic graphics module enhanced and various improvements (Teleconnections corrections for D340.7.1.2 #379, Fix import in teleconnections notebooks #395, Teleconnections fix docs #408)
- Tropical cyclones linting of the diagnostic (Linting tropical cyclones diagnostics #380, Improved plotting functions for tropical cyclones #391)
- Ocean diagnostics restructured in a single folder, sharing common functions and other improvements (Linting+Fixes Ocean diagnostics #374, Adding units for MLD plot in ocean3d package #406)
- Documentation fixes (Documentation fixes after review #403)
- Atmglobalmean and radiation diagnostic improvements (Atmglobalmean fix #371)
- MSWEP fixer bugfix (Change MSWEP datamodel #397, fixing of mswep #401)

## [v0.2-alpha]

This is the `AQUA` version that will be part of the Deliverable D340.7.1.2, sent to internal review. This is mostly done by the inclusion of twelve diagnostics within the AQUA framework

- Added teleconnections diagnostic (#308, #309, #318, #333, #352)
- Added tropical cyclones diagnostic (#310, #345)
- Added performance indices diagnostic based on ECmean tool (#57, #327) 
- Added sea ice diagnostic (#353, #368)
- Added global timeseries diagnostic (#358, #359)
- Added radiation analysis diagnostic (#301, #360)
- Added global mean bias diagnostic (#285, #371)
- Added SSH variability diagnostic (#367, #369)
- Added tropical rainfall diagnostic (#314)
- Added Ocean circulation diagnostic (#295)
- Added global ocean diagnosc (#164)
- Added global mean timeseries (#268)
- Multiple fixes in the Reader (#316, #324, #334)
- Avoid time duplicated in the Reader (#357)
- Enabling autodoc for diagnostics (#330)
- Data access improvement on Levante, including new datasets (#332, #355, #321)
- Added a common environment file (#363)
- Support for Lumi installation (#315)
- Added the `changelog` file

### Changed

- Dummy diagnostic is now in the `dummy` folder (previously was `dummy-diagnostic`)
- Tests and code is now working with python>=3.9 (previously python 3.11 was excluded)

## [v0.1-beta]

This is the `AQUA` version that will be part of the Deliverable D340.7.1.1.
This is mostly built on the `AQUA` `Reader` class which support for climate model data interpolation, spatial and temporal aggregation and conversion for a common GRIB-like data format.


- Low resolution archive documentation
- Fixed a bug in the `Gribber` class that was not reading the correct yaml catalog file

## v0.1-alpha

This is the AQUA pre-release to be sent to internal reviewers. 
Documentations is completed and notebooks are working.

[unreleased]: https://github.com/DestinE-Climate-DT/AQUA/compare/v0.13.1...HEAD
[v0.13.1]: https://github.com/DestinE-Climate-DT/AQUA/compare/v0.13.0...v0.13.1
[v0.13.0]: https://github.com/DestinE-Climate-DT/AQUA/compare/v0.13-beta...v0.13.0
[v0.13-beta]: https://github.com/DestinE-Climate-DT/AQUA/compare/v0.13-alpha...v0.13-beta
[v0.13-alpha]: https://github.com/DestinE-Climate-DT/AQUA/compare/v0.12.2...v0.13-alpha
[v0.12.2]: https://github.com/DestinE-Climate-DT/AQUA/compare/v0.12.1...v0.12.2
[v0.12.1]: https://github.com/DestinE-Climate-DT/AQUA/compare/v0.12...v0.12.1
[v0.12]: https://github.com/DestinE-Climate-DT/AQUA/compare/v0.11.3...v0.12
[v0.11.3]: https://github.com/DestinE-Climate-DT/AQUA/compare/v0.11.2...v0.11.3
[v0.11.2]: https://github.com/DestinE-Climate-DT/AQUA/compare/v0.11.1...v0.11.2
[v0.11.1]: https://github.com/DestinE-Climate-DT/AQUA/compare/v0.11...v0.11.1
[v0.11]: https://github.com/DestinE-Climate-DT/AQUA/compare/v0.10.3...v0.11
[v0.10.3]:https://github.com/DestinE-Climate-DT/AQUA/compare/v0.10.2...v0.10.3
[v0.10.2]: https://github.com/DestinE-Climate-DT/AQUA/compare/v0.10.1...v0.10.2
[v0.10.1]: https://github.com/DestinE-Climate-DT/AQUA/compare/v0.10...v0.10.1
[v0.10]: https://github.com/DestinE-Climate-DT/AQUA/compare/v0.9.2...v0.10
[v0.9.2]: https://github.com/DestinE-Climate-DT/AQUA/compare/v0.9.1...v0.9.2
[v0.9.1]: https://github.com/DestinE-Climate-DT/AQUA/compare/v0.9...v0.9.1
[v0.9]: https://github.com/DestinE-Climate-DT/AQUA/compare/v0.8.2...v0.9
[v0.8.2]: https://github.com/DestinE-Climate-DT/AQUA/compare/v0.8.1...v0.8.2
[v0.8.1]: https://github.com/DestinE-Climate-DT/AQUA/compare/v0.8...v0.8.1
[v0.8]: https://github.com/DestinE-Climate-DT/AQUA/compare/v0.7.3...v0.8
[v0.7.3]: https://github.com/DestinE-Climate-DT/AQUA/compare/v0.7.2...v0.7.3
[v0.7.2]: https://github.com/DestinE-Climate-DT/AQUA/compare/v0.7.1...v0.7.2
[v0.7.1]: https://github.com/DestinE-Climate-DT/AQUA/compare/v0.7...v0.7.1
[v0.7]: https://github.com/DestinE-Climate-DT/AQUA/compare/v0.6.3...v0.7
[v0.6.3]: https://github.com/DestinE-Climate-DT/AQUA/compare/v0.6.2...v0.6.3
[v0.6.2]: https://github.com/DestinE-Climate-DT/AQUA/compare/v0.6.1...v0.6.2
[v0.6.1]: https://github.com/DestinE-Climate-DT/AQUA/compare/v0.6...v0.6.1
[v0.6]: https://github.com/DestinE-Climate-DT/AQUA/compare/v0.5.2-beta...v0.6
[v0.5.2-beta]: https://github.com/DestinE-Climate-DT/AQUA/compare/v0.5.2-alpha...v0.5.2-beta
[v0.5.2-alpha]: https://github.com/DestinE-Climate-DT/AQUA/compare/v0.5.1...v0.5.2-alpha
[v0.5.1]: https://github.com/DestinE-Climate-DT/AQUA/compare/v0.5...v0.5.1
[v0.5]: https://github.com/DestinE-Climate-DT/AQUA/compare/v0.4...v0.5
[v0.4]: https://github.com/DestinE-Climate-DT/AQUA/compare/v0.3...v0.4
[v0.3]: https://github.com/DestinE-Climate-DT/AQUA/compare/v0.2.1...v0.3
[v0.2.1]: https://github.com/DestinE-Climate-DT/AQUA/compare/v0.2...v0.2.1
[v0.2]: https://github.com/DestinE-Climate-DT/AQUA/compare/v0.2-beta...v0.2
[v0.2-beta]: https://github.com/DestinE-Climate-DT/AQUA/compare/v0.2-alpha...v0.2-beta
[v0.2-alpha]: https://github.com/DestinE-Climate-DT/AQUA/compare/v0.1-beta...v0.2-alpha
[v0.1-beta]: https://github.com/DestinE-Climate-DT/AQUA/compare/v0.1-alpha...v0.1-beta<|MERGE_RESOLUTION|>--- conflicted
+++ resolved
@@ -9,13 +9,10 @@
 
 AQUA core complete list:
 
-<<<<<<< HEAD
 - Enable publication of documentation on ReadTheDocs (#1699)
-=======
 - Adapt Catgen test to the new number of sources for ICON (#1708)
 - Added tests for the Hovmoller plot routine (#1532)
 - push_s3 compatibility with boto3>=1.36.0 (#1704)
->>>>>>> eb0efb99
 - Rsync option for push_analysis.sh (#1689)
 - Multiple updates to allow for AQUA open source, including Dockerfiles, actions, dependencies and containers (#1574)
 
