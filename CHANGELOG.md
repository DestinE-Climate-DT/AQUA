--- conflicted
+++ resolved
@@ -7,15 +7,12 @@
 
 Unreleased in the current development version.
 
-<<<<<<< HEAD
 - Automatic data start and end dates for FDB sources (#762)
-=======
 - AtmoGlobalMean diagnostic improvements (#722)
 - Teleconnections diagnostic improvements (#722)
 - Read only one level for retrieving 3D array metadata, select single level for retrieve (#713)
 - IFS-FESOM historical-1990-dev-lowres with new data governance added to the catalogue
 - Fix mismatch between var argument and variables specified in catalogue for FDB (#761)
->>>>>>> db35b466
 - Compact catalogues using yaml override syntax (#752)
 - Fix loading source grid file before smmregrid weight generation (#756)
 
