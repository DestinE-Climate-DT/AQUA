--- conflicted
+++ resolved
@@ -14,13 +14,8 @@
 - Add filelock when modifying catalog sources (#2432)
 
 AQUA diagnostics complete list:
-<<<<<<< HEAD
-- AQUA_realization management for LatLonProfiles (#2421)
 - Area selection full support for regions across the dateline (#2430, #2434)
-=======
-- LatLonProfiles: Adjustments on lines plotting order (#2431)
-- LatLonProfiles: Documentation (#2442)
->>>>>>> 12edfdbc
+- LatLonProfiles: Documentation (#2442), adjustments on lines plotting order (#2431) and AQUA_realization management (#2421)
 
 ## [v0.19.0]
 
