--- conflicted
+++ resolved
@@ -8,12 +8,9 @@
 Unreleased in the current development version (target v0.14):
 
 AQUA core complete list:
-<<<<<<< HEAD
 - Custom `paths` in the `confi-aqua.yaml` can now be defined and will take priority over the catalog paths (#1809)
-=======
 - Remove generators from Reader (#1791)
 - Fix tcc grib code and add some cmor codes in the convention file (#1800)
->>>>>>> ce1cf24c
 - Add a regrid option to cli of relevant diagnostics (#1792)
 - Limit estimation of time for weight generation only to regular lon/lat grids (#1786)
 - LRA generation can operate spatial subsection (#1711)
