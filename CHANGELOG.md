--- conflicted
+++ resolved
@@ -7,9 +7,7 @@
 
 Unreleased is the current development version.
 
-<<<<<<< HEAD
-- Introduced color scheme for aqua logging (#567)
-=======
+
 ## [v0.4]
 
 Main changes are:
@@ -17,10 +15,11 @@
 2. Refactor of the regridder so that `regrid.yaml`` is grid-based and not experiment-based
 3. Xarray access to FDB sources
 4. Refactor of the fixer so that merge/replace/default options are available
-5. Remove of the `aqua` environment in favour of the `aqua_common`` one. 
+5. Remove of the `aqua` environment in favour of the `aqua_common` one. 
 
 Complete list:
->>>>>>> 09a24548
+- Introduced color scheme for aqua logging (#567)
+- CLI for sea diagnostic (#549)
 - Add CLI for SSH diagnostic and some bug fixes (#540)
 - Fix SSH diagnostic to be compatible with lates AQUA version (#538) 
 - Helper function to identify vertical coordinates in a dataset (#552)
