# Changelog

All notable changes to this project will be documented in this file.
The format is based on [Keep a Changelog](https://keepachangelog.com/en/1.0.0/)

## [Unreleased]

Unreleased in the current development version:

Deprecated:
- `aqua-analysis.sh` script is deprecated and has been removed. Use `aqua-analysis.py` instead.
- `cli_dummy.py` script is deprecated and will be removed in the next release. Use the `cli_checker.py` instead.
 
AQUA core complete list:
<<<<<<< HEAD
- More general checksum checker for grids and observations ( #1550)
=======
- Output dir including catalogue for aqua-analysis.py (#1640)
- Grids for O-25.1 cycle are added in the grids folder (they are v3) (#1647)
- `deltat` for fixer can now be specified in source metadata and not only in fixes (#1626)
- LRA generator integrates ``--rebuild`` flag to regenerate areas and weights. The `--autosubmit` option is removed (#1623)
>>>>>>> 57d105f2
- Hotfix for catgen tests (#1648)
- Experiment and dashboard metadata are now created with the catalog generator (#1637)
- Safety checks according to data frequency for HPC, bridge and request start/end dates in intake GSV (#1636, #1655)
- Experiment metadata for aqua-web and dashboard from catalog entry (#1633)
- Automatic identification of ocean grid in the catalog generator (#1621)
- `OutputSaver` can deduce the catalog name from the model, exp (#1627)
- Pin zarr<3.0.0 to avoid breaking changes (#1625)
- LRA generator integrates ``-rebuild`` option to regenerate areas and weights. The `--autosubmit` option is removed (#1623)
- Units utility are now functions and not methods of FixerMixin (#1558)
- New `cli_checker.py` tool to check the existance of the required model in the catalog and rebuild the area files (#1619)
- Update the catalog generator to align with changes in the data portfolio (#1593)
- Adding ICON phase2 hpx6 and hpz9 grids (#1596)
- Push figures to LUMI-O for dashboard (#1582, #1607)
- Bridge_start_date and expver switching (#1597)
- Include all available figure metadata in content.json for dashboard/aqua-web (#1573)
- Upgrade LUMI module to 24.03 and to eccodes 2.39.0

AQUA diagnostics complete list:
- Old AtmoGlobalMean and Radiation diagnostics removed (#1622)
- `--catalog` is accepted by all the diagnostics altough it is not used by all of them yet (#1619)
- Timeseries: enabled region selection in the CLI (#1564)
- Ocean3d: Bugfix of values for Ocean trend function (#1583)
- Biases and Radiation: Refactoring of Bias and Radiation Diagnostics (#1243)
- Biases and Radiation: Fix Seasonal Bias Output in global_biases for NetCDF Saving Compatibility and other fixes (#1585, #1604, #1628)
- Biases and Radiation: Adding `save_netcdf` flag and function (#1510)
- Biases and Radiation: Integrating Updated OutputSaver (#1487)

## [v0.13-beta]

Main changes are:
1. All the diagnostics are now compatible with the new fixes and eccodes version.
2. Full compatibility with HealPix grids and the new CDO version.
3. Major improvements in the Ocean3D diagnostic.

AQUA core complete list:
- Safety checks and error messages on FDB folders (#1512)
- Refreshed internal `to_list` function (#1512)
- Reorganizing and extending CI/CD catalog with 5 years of hpz3 data from ERA5 (atm) and FESOM (oce) (#1552)
- Version info in a separate module (#1546) 
- Corrected `tcc` units to % (#1551)
- Fix pdf attributes (#1547)
- Catgen fixes (#1536)
- Introduced fixer for ClimateDT phase 2 (#1536)
- `aqua_analysis.py` using a common central dask cluster (#1525)
- Added the `cdo_options: "--force"` to the definitions of the oceanic HealPix grids (#1539)

AQUA diagnostic complete list:
- ECmean: Integrating the performance indices and global mean within the `aqua_diagnostics` module (#1556)
- Teleconnections: The `teleconnections` diagnostic is now integrated in the `aqua_diagnostics` module (#1352)
- Teleconnections: OutputSaver for the teleconnections diagnostic (#1567, #1570)
- Ocean3d: Fix to improve memory usage and cli (#1490)
- Seaice: Fix to read sithick as fallback instead of sivol (#1543)
- Ocean3d: Minor fix to allow to read new variable names (#1540)
- Timeseries: The `timeseries` diagnostic is now integrated in the `aqua_diagnostics` module (#1340)
- Timeseries: Integrating Updated OutputSaver (#1492)

## [v0.13-alpha]

Main changes are:
1. A refactor of the fixes, with a new common main convention table is available, based on eccodes.
2. Diagnostics are updated to work with the new fixes and the new eccodes version. This is not yet complete and will be finalized in the next release.
3. The FDB reader always rely on paramids, so that support for eccodes 2.39.0 and backward compatibility is ensured.

AQUA core complete list:
- push-analysis.sh maintenance (#1555)
- Added the `cdo_options: "--force"` to the definitions of the HealPix grids (#1527)
- Removing default fixes (#1519)
- Support for eccodes=2.39.0 with full fixes refactoring (#1519)
- Dashboard: Moved making of contents yaml to local hpc (#1470)
- Support for new smmregrid==0.1.0 including simpler weights and area generation (#1395)
- Removing cdo pin for more recent versions (#1395)
- Change `bridge_end_date` convention (#1498)
- `catgen` to support data bridge options (#1499)
- Enhance OutputSaver with Improved File Handling, Logging, and NetCDF Write Modes (#1495)
- Introduction a specific pipeline and tests for `catgen` utiliy (#1505)
- Remove pin on xarray (#1507)
- FDB reader internally always asks for paramids (#1491, #1508, #1529)
- Introduction of a convention table for the fixer, in order to create a more general fixer (#1488, #1506)
- Refactor of `cli_lra_parallel_slurm.py` to work with container via jinja (#1497) 
- Convert `aqua-analysis.sh` to Python with Subprocess and Multiprocessing Support (#1354, #1521)
- New base container for aqua-container (#1441)
- Autodetection of latest AQUA in `load-aqua-container.sh` script (#1437)
- Update Metadata Handling for NetCDF, PDF, and PNG Outputs (#1430)
- Add instructions to install AQUA on MN5 (#1468)
- Introduce `grids-checker.py` tool to verify presence and checksum of the grid files (#1486)

AQUA diagnostic complete list:
- Tropical Cyclones: Adaptation to IFS-FESOM and tool to compute orography from data (#1393)
- Seaice: Hotfix for sea ice plots (#1432)

## [v0.12.2]

Main changes are: 
1. Single container script to be used on Lumi, MN5 and Levante

AQUA core complete list:
- Introduce `timeshift` option for the fixer to roll forward/back the time axis (#1411)
- Centralize and refactor in single script the tool to load AQUA container (#1413)
- Add extra maintenance options to submit-aqua-web (#1415)
- Update push-analysis.sh removing dependency on full AQUA and option not to convert to png (#1419)
- Pin to xarray<2024.09 to prevent bug in polyfit requires temporary (#1420)
- Remove spurious dimensions when running `fldmean()` (#1423)

AQUA diagnostic complete list:
- Refactor of plotThickness method in the sea ice diagnostic (#1427)


## [v0.12.1]

AQUA core complete list:
- Allow multiple realizations in fdb-catalog-generator (#1335)
- Fix the container loading script in order to avoid load of local libraries (#1399)
- Fix using AQUA container for submit-aqua-web, do not wipe old figures by default (#1387)
- New `timstat` module which opens complement `timmean()` with `timmax()`, `timmin()` and `timstd()` methods (#1391)
- Fix installation to avoid mismatch between `hdf5` and `h5py` libraries (#1408)

## [v0.12]

Main changes are:
1. AQUA installation now requires a mandatory machine name.
2. The `aqua` source code has been moved to the `src` folder. The change is transparent to the user.
3. A diagnostic module, called `aqua.diagnostics`, is under development. The module is not yet active, diagnostics are still available with the previous structure.

AQUA core complete list:
- Mixed updates to support data for NextGEMS cycle4 hackathon (#1375)
- Preprocess functionality added to the `Reader` class (#1298)
- The AQUAthon material has been moved under the `notebooks` folder (#1342)
- `aqua` source code has been moved to the `src` folder (#1332)
- A diagnostic module, called `aqua.diagnostics`, has been created under the `src` folder (#1332, #1341)
- LRA generator tool support for multiple relizations (#1357, #1375)
- LRA generator requires `catalog` as a mandatory argument (#1357)
- AQUA console revisiting, adding `avail` method and `update` method (#1346)
- AQUA install now requires mandatory machine name (#1346)
- Fix to make keyword step optional in request (#1360)

## [v0.11.3]

AQUA core complete list:
- LRA, both from CLI and worklow, is part of the AQUA console and can be run with `aqua lra $options` (#1294)
- FDB catalog generator is part of the AQUA console and can be run with `aqua catgen $options` (#1294)
- Coordinate unit overriding is now possible via the `tgt_units` argument (#1320)
- Full support for python>=3.9 (#1325)
- Pin of (python) eccodes<2.37.0 in pyproject due to recent changes in binary/python structure (#1325)

AQUA diagnostic complete list:
- Radiation: Bugfix in the CLI for the radiation diagnostic (#1319)

## [v0.11.2]

AQUA core complete list:
- Renaming of FESOM grids to include original resolution name (#1312)
- Bugfix of the fdb-catalog-generator tool that was not correctly assigning NEMO grids (#1309)
- Bugfix of the GSV intake driver that was not handling correctly metadata jinja replacement (#1304) 
- Bugfix of _merge_fixes() method when the parent fix has no vars specified (#1310)
- Safety check for the netcdf driver providing more informative error when files are not found (#1307, #1313)

AQUA diagnostic complete list:
- Tropical Rainfall: Fix Minor Issues in Tropical Precipitation CLI Metadata and Formatting (#1266)

## [v0.11.1]

Attention: If you are accessing FDB experiments, we suggest to not use versions older than this release.

Main changes are:
1. AQUA works with FDB written with ecCodes versions > 2.35 as well as lower.
2. Timeseries and Seasonal cyle can now be evaluated also on a specific region 

AQUA core complete list:
- ecCodes now pinned to >=2.36.0 and tool for fixing older definition files (#1302)

AQUA diagnostic complete list:
- Timeseries: a region can be selected for Timeseries and Seasonal Cycle with the `lon_limits` and `lat_limits` arguments (#1299)
- Timeseries: the cli argument for extending the time range is now extend (previously expand) (#1299)
- Timeseries: all the available diagnostics support the catalog argument (#1299)

## [v0.11]

Attention: this version is not compatible with catalog entries with ecCodes >= 2.35.0.

1. LRA supports multi-catalog structure
2. ecCodes temporarily restricted to < 2.34

AQUA core complete list:
- Refactor the fdb-catalog-generator tool to work with data-portfolio repository (#1275)
- Introduce a function to convert NetCDF to Zarr and zarr catalog entry for LRA (#1068)
- Suppress the warning of missing catalogs in the AQUA console `add` command (#1288)
- Lumi installation is completely updated to LUMI/23.09 modules (#1290)
- gsv_intake switches eccodes also for shortname definitions (#1279)
- Increase compatibility between LRA generator and multi-catalog (#1278)
- Allow for intake string replacement within LRA-generated catalogs (#1278)
- Avoid warning for missing intake variable default when calling the `Reader()` (#1287)

AQUA diagnostic complete list:
- Teleconnections: catalog feature bugfix (#1276)

## [v0.10.3]

Attention: this version is not compatible with catalog entries with ecCodes < 2.35.0.

Main changes are:
1. support for ecCodes >= 2.35.0 (to be used with caution, not working with exps with eccodes < 2.35.0)
2. fdb_path is deprecated in favour of fdb_home

AQUA core complete list:
- Restructure fixes folder and files (#1271)
- Removed eccodes pin, better handling of tables in get_eccodes_attr (#1269)
- Added test for diagnostics integration to AQUA installation process (#1244)
- Bugfix for the monthly frequency data with monthly cumulated fluxes (#1255)
- fdb_path becomes optional and deprecated in favour of fdb_home (#1262)
- Branch support for tool to push analysis to explorer (#1273)

AQUA diagnostic complete list:
- ECmean documentation updates (#1264)

## [v0.10.2]

Main changes are:
1. aqua-analysis script can be configured with an external yaml file
2. AQUA installation process now includes diagnostics integration

AQUA core complete list:
- Rename OutputNamer to OutputSaver and add catalog name (#1259)
- Hotfix for rare situation with 3D data but no vertical chunking defined (#1252)
- External yaml file to configure aqua-analysis (#1246)
- Adding diagnostics integration to AQUA installation process (#1229)

AQUA diagnostic complete list:
- Teleconnections: adding the catalog feature to the diagnostic (#1247)
- ECmean upgrades for the CLI (#1241)
- ECmean enables the computation of global mean diagostic (#1241)

## [v0.10.1]

AQUA core complete list:
- Fixer for monthly frequency data with monthly cumulated fluxes (#1201)
- Catalogs can be installed from the external repository (#1182)
- Added grid for NEMO multiIO r100 (#1227)
- Reorganized analysis output in catalog/model/exp structure (#1218)

## [v0.10]

Main changes are:
1. The catalog is externalized and AQUA supports multiple catalogs. It is now mandatory to use the aqua console to add a new catalog to the AQUA installation.

AQUA core complete list:
- Catalog is externalized to a separate repository (#1200)
- AQUA is now capable of accessing multiple catalogs at the same time (#1205)
- MN5 container for AQUA (#1213)

## [v0.9.2]

Main changes are:
1. The `aqua-config.yaml` file is replaced by a template to be installed. The aqua console is now mandatory to use aqua.
2. `$AQUA` removed from the `Configdir()` autosearch, an installation with the aqua console is mandatory to use aqua.
3. AQUA cli command to provide the installation path with `--path` option. This can substitute the `$AQUA` variable in scripts.
4. The catalog file is now split into `machine.yaml` and `catalog.yaml` to support machine dependency of data path and intake variables as kwargs into each catalog.

AQUA core complete list:
- More detailed documentation for Levante and Lumi installation (#1210)
- `aqua-config.yaml` replaced by a template to be installed on each machine (#1203)
- `$AQUA` removed from the `Configdir()` autosearch (#1208)
- AQUA cli command to provide the installation path with `--path` option (#1193)
- Restructure of the `machine` and `catalog` instances to support a catalog based development (#1186)
- AQUA installation via command line support a machine specification `aqua install lumi` (#1186)
- Introduction of `machine.yaml` file to support machine dependency of data path and intake variables as kwargs into each catalog (#1186)
- Removing all the AQUA catalogs from the repo, now using https://github.com/DestinE-Climate-DT/Climate-DT-catalog (#1200)

## [v0.9.1]

Main changes are:
1. Update of fdb libraries to be compatible with the FDB data bridge

AQUA core complete list:
- OutputNamer Class: Comprehensive Naming Scheme and Metadata Support (#998)
- Creation of png figures for AQUA explorer is local (#1189)

## [v0.9]

Main changes are:
1. AQUA has an `aqua` CLI entry point, that allow for installation/uninstallation, catalog add/remova/update, fixes and grids handling
2. Experiments placed half on HPC and half on DataBridge data can be accessed in continuous manner.

AQUA core complete list:
- AQUA entry point for installation and catalog maintanance and fixes/grids handling (#1131, #1134, #1146, #1168, #1169)
- Automatic switching between HPC and databridge FDB (#1054, #1190)
- CLI script for automatic multiple experiment analysis submission (#1160, #1175)

## [v0.8.2]

Main changes are: 
1. `aqua-grids.yaml` file split in multiple files into `grids` folder
2. Container for Levante

AQUA core complete list:
- Removing any machine name depencency from slurm files (#1135)
- Jinja replacement is added to the aqua-config.yaml (#1154)
- grid definitions split in multiple files (#1152)
- Add script to access the container on Levante HPC (#1151)
- Add support for IFS TL63 and TL159 grids (#1150)
- Swift links for tests and grids renewed (#1142)
- Removing the docker folder (#1137)
- Introducing a tool for benchmarking AQUA code (#1057)
- Define AQUA NEMO healpix grids as a function of their ORCA source (#1113)

AQUA diagnostics complete list:
- Tropical Rainfall: Improve Paths in Live Demonstration Notebook  (#1157)
- Atm global mean: produce seasonal bias plots by default (#1140)
- Tropical Rainfall: Notebook for the Live Demonstration (#1112)
- Teleconnections: MJO Hovmoller plot introduced as notebook (#247)
- Tropical Rainfall: Reduce Redundancy in Conversion Functions (#1096)

## [v0.8.1]

Main changes are: 
1. Fixes following internal D340.7.3.3 and D340.7.1.4 review 

AQUA core complete list:
- Tco399-eORCA025 control, historical and scenario runs added to Lumi catalog (#1070)
- ESA-CCI-L4 dataset added for Lumi and Levante catalogs (#1090)
- Various fixes to the documentation (#1106)
- Fixer for dimensions is now available (#1050)

AQUA diagnostics complete list:
- Timeseries: units can be overridden in the configuration file (#1098)
- Tropical Rainfall: Fixing the Bug in the CLI (#1100)

## [v0.8]

Main changes are:
1. Support for Python 3.12
2. Update in the catalog for Levante and introduction of Leonardo
3. Multiple diagnostics improvement to fullfil D340.7.3.3 and D340.7.1.4

AQUA core complete list:
- LRA for ICON avg_sos and avg_tos (#1076)
- LRA for IFS-NEMO, IFS-FESOM, ICON added to Levante catalog (#1072)
- IFS-FESOM storyline +2K added to the Lumi catalog (#1059)
- Allowing for jinja-based replacemente in load_yaml (#1045) 
- Support for Python 3.12 (#1052)
- Extending pytests (#1053)
- More efficient use of `_retrieve_plain` for acessing sample data (#1048)
- Introducing the catalog structure for Leonardo HPC (#1049)
- Introducing an rsync script between LUMI and levante for grids (#1044)
- Introducing a basic jinja-based catalog entry generator (#853)
- Adapt NextGEMS sources and fixes to the final DestinE governance (#1008, #1035)
- Remove  NextGEMS cycle2 sources (#1008)
- Avoid GSVSource multiple class instantiation in dask mode (#1051)

AQUA diagnostics complete list:
- Teleconnections: refactor of the documentation (#1061)
- Tropical rainfall: Updating the Documentation and Notebooks (#1083)
- Performance indices: minor improvements with the inclusion of mask and area files (#1076)
- Timeseries: Seasonal Cycle and Gregory plots save netcdf files (#1079)
- Tropical rainfall: minor modifications to the CLI and fixes to changes in the wrapper introduced in PR #1063 (#1074)
- Tropical rainfall: adding daily variability and precipitation profiles to the cli (#1063)
- Teleconnections: bootstrap evaluation of concordance with reference dataset (#1026)
- SSH: Improvement of the CLI (#1024) 
- Tropical rainfall: adding metadata and comparison with era5 and imerg to the plots, re-binning of the histograms and buffering of the data (#1014)
- Timeseries: refactor of the documentation (#1031)
- Radiation: boxplot can accomodate custom variables (#933)
- Seaice: convert to module, add Extent maps (#803)
- Seaice: Implement seaice Volume timeseries and thickness maps (#1043)

## [v0.7.3]

Main changes are:
1. IFS-FESOM NextGEMS4 and storylines simulations available in the catalog
2. Vertical chunking for GSV intake access
3. FDB monthly average data access is available
4. kwargs parsing of reader arguments (e.g. allowing for zoom and ensemble support)

AQUA core complete list:
- Add kwargs parsing of reader arguments, passing them to intake to substitute parameters (#757)
- Remove `zoom` and use kwargs instead (#757)
- Enabling the memory monitoring and (optional) full performance monitoring in LRA (#1010)
- Adding IFS_9-FESOM_5 NextGEMS4 simulation on levante (#1009)
- Function to plot multiple maps is introduced as `plot_maps()` and documented (#866)
- Adding the IFS-FESOM storylines simulation (#848)
- `file_is_complete()` accounts also for the mindate attribute (#1007)
- Introducing a `yearmonth` timestyle to access FDB data on monthly average (#1001)
- Adding expected time calculation for weight generation (#701)
- Vertical chunking for GSV intake access (#1003)

AQUA diagnostics complete list:
- Timeseries: Various bugfix and improvements for cli and formula (#1013, #1016, #1022)

## [v0.7.2]

Main changes are:
1. `mtpr` is used for precipitation in all the catalog entries
2. LRA CLI support for parallel SLURM submission and other improvements
3. ICON production simulations available in the catalog
4. `detrend()` method is available in the `Reader` class
5. All the diagnostics have dask support in their CLI

AQUA core complete list:
- Fix LRA sources to allow incomplete times for different vars (#994)
- Distributed dask option for diagnostic CLIs and wrapper (#981)
- Added documentation for `plot_timeseries`, `plot_seasonalcycle` and `plot_single_map_diff` (#975)
- Minimum date fixer feature / ICON net fluxes fix (#958)
- Unified logging for all diagnostics (#931)
- A `detrend()` method is added to the Reader class (#919)
- LRA file handling improvements (#849, #972)
- Updating fixer for ERA5 monthly and hourly data on Levante (#937)
- GSV pin to 1.0.0 (#950)
- Adding ICON production simulations (#925)
- LRA CLI for parallel SLURM submission support a max number of concurrent jobs and avoid same job to run (#955, #990)
- Renaming of EC-mean output figures in cli push tool for aqua-web (#930)
- Renaming the `tprate` variable into `mtpr` in all fixes (#944)

AQUA diagnostic complete list:
- Tropical rainfall: enhancements of plotting and performance, files path correction (#997)
- Timeseries: seasonal cycle runs as a separate cli in aqua-analysis for performance speed-up (#982)
- Timeseries: seasonal cycle is added if reference data are not available in some timespan (#974)
- Tropical rainfall: Removing unnecessary printing during the CLI, optimazing the CLi for low and high-resolution data (#963)
- Timeseries: Grergory plot TOA limits are dynamically chosen (#959)
- SSH: technical improvements including removal of hardcoded loglevel and timespan definition. (#677)
- SSH: ready with new data governance and option to plot difference plots added. (#677)
- Atmosferic Global Mean: added mean bias for the entire year in seasonal bias function (#947)
- Tropical Cyclones: working with IFS-NEMO and ICON, includes retrieval of orography from file (#1071).

## [v0.7.1]

Main changes are:
1. Complete update of the timeseries diagnostic
2. LRA CLI for parallel SLURM submission
3. SSP370 production scenario for IFS-NEMO available in the catalog

AQUA core complete list:
- Plot timeseries is now a framework function (#907)
- Improve the automatic parsing of date range according to schema from fdb (#928)
- LRA CLI for parallel SLURM submission (#909)
- Added graphics function to plot data and difference between two datasets on the same map (#892)
- Add IFS-NEMO ssp370 scenario (#906)

AQUA diagnostics complete list:
- Teleconnections: comparison with obs is done automatically in diagnostic CLI (#924)
- Teleconnections: capability to find index file if already present (#926)
- Timeseries: save flag introduced to save to enable/disable saving of the timeseries (#934)
- Improve the automatic parsing of date range according to schema from fdb (#928)
- Updated output filenames for atmglobalmean diagnostic (#921)
- Added graphics function to plot data and difference between two datasets on the same map (#892)
- Implemented `pyproject.toml` for global_time_series diagnostic (#920).
- Implemented `pyproject.toml` for tropical_rainfall diagnostic (#850).
- Updating CLi for tropical_rainfall diagnostic (#815)
- LRA cli for parallel SLURM submission (#909)
- Timeseries: seasonal cycle is available for the global timeseries (#912)
- Timeseries: refactory of Gregory plot as a class, comparison with multiple models and observations (#910)
- Add IFS-NEMO ssp370 scenario (#906)
- Timeseries: complete refactory of the timeseries as a class, comparison with multiple models and observations (#907)
- Plot timeseries is now a framework function (#907)

## [v0.7]

Main changes are:
1. Multiple updates to the diagnostics, both scientific and graphical, to work with more recent GSV data
2. `mtpr` is now used instead of `tprate` for precipitation
2. Documentation has been reorganized and integrated

Complete list:
- New utility `add_pdf_metadata` to add metadata to a pdf file (#898)
- Experiments `a0gg` and `a0jp` added to the IFS-NEMO catalog, and removal of `historical-1990-dev-lowres` (#889)
- Updated notebooks to ensure consistency across different machines by using observational datasets, and included a demo of aqua components for Lumi (#868)
- Scripts for pushing figures and docs to aqua-web (#880)
- Fixed catalog for historical-1990-dev-lowres source (#888, #895)
- data_models src files are now in the aqua/data_models folder, with minor modifications (#884)
- Warning options based on the `loglevel` (#852)
- Timeseries: formula bugfix and annual plot only for complete years (#876)
- mtpr instead of tprate derived from tp (#828)
- eccodes 2.34.0 does not accomodate for AQUA step approach, pin to <2.34.0 (#873)
- Bugfix of the `aqua-analysis` wrapper, now can work teleconnections on atmospheric and oceanic variables 
and the default path is an absolute one (#859, #862)
- Ocean3D: many fixes and adaptations to new data governance (#776)
- Bugfix of the `aqua-analysis` wrapper, now can work teleconnections on atmospheric and oceanic variables (#859)
- Radiation: adaptation to new data governance and many improvements (#727)
- Seaice: Sea ice extent has now seasonal cycle (#797)
- Fixing the paths in `cli/lumi-install/lumi_install.sh` (#856).
- Refactor of the documentation (#842, #871)
- The drop warning in `aqua/gsv/intake_gsv.py` (#844)
- Tropical cyclones diagnostic: working with new data governance (includes possibility to retrieve orography from file (#816)

## [v0.6.3]

Complete list:
- Setting last date for NaN fix for IFS-NEMO/IFS-FESOM to 1999-10-01 and cleaner merge of parent fixes (#819)
- Hotfix to set `intake==0.7.0` as default (#841)
- Timeseries: can add annual std and now default uncertainty is 2 std (#830)
- `retrieve_plain()` method now set off startdate and enddate (#829)
- Complete restructure of fixer to make use of `fixer_name`: set a default for each model and a `False` to disable it (#746)
- Added `center_time` option in the `timmean()` method to save the time coordinate in the middle of the time interval and create a Timmean module and related TimmeanMixin class (#811)
- Fixer to rename coordinates available (#822)
- Fixing new pandas timedelta definition: replacing H with h in all FDB catalog (#786)
- Change environment name from `aqua_common` to `aqua`(#805)
- Adding a run test label to trigger CI (#826)
- Tropical_rainfall: improve organization and maintainability, introducing nested classes (#814)
- Revisiting CERES fixes (#833)
- Timeseries: add bands for observation in Gregory plots (#837)

## [v0.6.2]

Complete list:
- Global time series plot annual and monthly timeseries together, improved Gregory plot (#809)
- Teleconnection can now take a time range as input and ylim in the index plot function (#799)
- LRA to use `auto` final time and `exclude_incomplete` (#791)
- Hotfix for v0.12.0 of the GSV_interface related to valid_time (#788)
- Global time series adapted to new data governance (#785)
- AtmoGlobalMean diagnostic improvements and adaptation to new data governance (#745 #789 #807 #812)
- Sea-ice diagnostic adapted to new data governance (#790)
- Implement a fix setting to NaN the data of the first step in each month (for IFS historical-1990) (#776)

## [v0.6.1]

Complete list:
- Teleconnection improvement to accept different variable names for ENSO (avg_tos instead of sst) (#778)
- ERA5 fixes compatible with new data governance (#772)
- Update the LRA generator (removing aggregation and improving) filecheck and fix entries for historical-1990-dev-lowres (#772)
- Updates of ECmean to work with production experiments (#773, #780)
- Automatic data start and end dates for FDB sources (#762)

## [v0.6]

Main changes are:
1. Inclusion in the catalog of the historical-1990 production simulations from IFS-NEMO and IFS-FESOM.
2. New fixes that targets the DestinE updated Data Governance

Complete list:
- IFS-FESOM historical-1990-dev-lowres with new data governance added to the catalog (#770)
- AtmoGlobalMean diagnostic improvements (#722)
- Teleconnections diagnostic improvements (#722)
- Read only one level for retrieving 3D array metadata, select single level for retrieve (#713)
- IFS-FESOM historical-1990-dev-lowres with new data governance added to the catalog
- Fix mismatch between var argument and variables specified in catalog for FDB (#761)
- Compact catalogs using yaml override syntax (#752)
- Fix loading source grid file before smmregrid weight generation (#756)

## [v0.5.2-beta]

Complete list:
-  A new fdb container is used to generate the correct AQUA container

## [v0.5.2-alpha]

Main changes are:
1. Coupled models IFS-NEMO and IFS-FESOM are now supported
2. Accessor to use functions and reader methods as if they were methods of xarray objects, see [notebook](https://github.com/DestinE-Climate-DT/AQUA/blob/main/notebooks/reader/accessor.ipynb)
3. Preliminary provenance information is now available in the history attribute of the output files
4. AQUA analysis wrapper is parallelized
5. A levelist can be provided in FDB sources, this will greatly speed up the data retrieve

Complete list:
- Fix reading only one sample variable and avoid _bnds variables (#743)
- Allow correct masked regridding after level selection. Add level selection also for not-FDB sources (#741)
- Read only one level for retrieving 3D array metadata, select specific levels for FDB retrieve (#713)
- Defining catalog entry for coupled models IFS-NEMO and IFS-FESOM (#720)
- Change fixer_name to fixer_name (#703)
- Reorganization of logging calls (#700)
- Accessor to use functions and reader methods as if they were methods of xarray objects (#716)
- Suggestions are printed if a model/exp/source is not found while inspecting the catalog (#721)
- Improvements in the single map plot function (#717)
- Minor metadata fixes (logger newline and keep "GRIB_" in attrs) (#715)
- LRA fix now correctly aggregating monthly data to yearly when a full year is available (#696)
- History update and refinement creating preliminary provenance information (plus AQUA emoji!) (#676)
- OPA lra compatible with no regrid.yaml (#692)
- Introducing fixer definitions not model/exp/source dependents to be specified at the metadata level (#681)
- AQUA analysis wrapper is parallelized and output folder is restructured (#684, #725)

## [v0.5.1]

Main changes are:
1. A new `Reader` method `info()` is available to print the catalog information
2. Grids are now stored online and a tool to deploy them on the `cli` folder is available

Complete list:
- Fix attributes of DataArrays read from FDB (#686)
- Reader.info() method to print the catalog information (#683)
- Simpler reader init() by reorganizing the calls to areas and regrid weights configuration and loading (#682)
- Optional autosearch for vert_coord (#682)
- plot_single_map adapted to different coordinate names and bugfixes (#680)
- Sea ice volume datasets for the Northern Hemisphere (PIOMAS) and the Southern Hemisphere (GIOMAS) (#598)
- Possibility of defining the regrid method from the grid definition (#678)
- Grids stored online and tool to deploy them on cli folder (#675)
- Global time series diagnostic improvements (#637)
- Teleconnections diagnostic improvements (#672)

## [v0.5]

Main changes are:
1. Refactor of the Reader() interface with less options at the init() level
2. Grids are now defined with the source metadata and not in a machine-dependent file
3. CLI wrapper is available to run all diagnostics in a single call
4. Refactoring of the streaming emulator with equal treatment for FDB or file sources

Complete list:
- Controlling the loglevel of the GSV interface (#665)
- Fix wrong fdb source (#657)
- Adding sample files and tests for NEMO 2D and 3D grids (#652)
- tprate not derived from tp for GSV sources (#653)
- Simplify reader init and retrieve providing less argument in initialization (#620)
- var='paramid' can be used to select variables in the retrieve method (#648)
- configdir is not searched based on util file position in the repo (#636)
- Cleaner mask treatment (Revision of mask structure in the reader #617)
- Fldmean fix if only one dimension is present for area selection (#640)
- Adding higher frequency ERA5 data on Levante and Lumi (#628)
- regrid.yaml files are removed, grid infos are now in the catalog metadata (#520, #622, #643)
- Load all available variables in FDB xarray/dask access (#619)
- Lint standard and enforced in CI (#616)
- Reader init split with methods (#523)
- Single map plot utility to be used by all diagnostics (#594)
- Script for automatic generation of Fdb catalog entries (IFS only) (#572)
- Fix loading of singularity mounting /projappl (#612)
- CLI wrapper parser (#599)
- Refactoring of streaming emulator (#593)
- Radiation CLI and diagnostic refinement (#537)
- Ocean3D CLI and diagnostic refinement (#578)
- AtmGlobalMean CLI and diagnostic refinement (#587)
- Tropical cyclones CLI refinements and TC module (#568, #645)
- Removing OPA, OPAgenerator and related tests from the AQUA (Remove OPA from AQUA #586)
- Renaming the experiments according to the DE340 AQUA syntax (Including dev-control-1990 in the source and rename the experiment according to DE340 scheme #556, #614, #618)
- Teleconnections diagnostic improvements (#571, #574, #576, #581, #592, #623)

## [v0.4]

Main changes are:
1. Update to all the diagnostics CLI
2. Refactor of the regridder so that `regrid.yaml`` is grid-based and not experiment-based
3. Xarray access to FDB sources
4. Refactor of the fixer so that merge/replace/default options are available
5. Remove of the `aqua` environment in favour of the `aqua_common` one. 

Complete list:
- Introduced color scheme for aqua logging (#567)
- CLI for sea diagnostic (#549)
- Add CLI for SSH diagnostic and some bug fixes (#540)
- Fix SSH diagnostic to be compatible with lates AQUA version (#538) 
- Helper function to identify vertical coordinates in a dataset (#552)
- Orography for tempest extremes TCs detection and update TCs CLI (Orography threshold included and CLI update #404)
- Improvement of performance indices CLI (Update of ECmean CLI #528)
- Fix to allow reading a list of multiple variables from FDB (#545)
- Further improvement of function to inspect the catalog (#533)
- Custom exceptions for AQUA (#518)
- Speed up of the `retrieve_plain` method (#524)
- Update documention for adding new data and setting up the container (Increase documentation coverage #519)
- CLI wrapper for the state-of-the-art diagnostics analysis (#517, #527, #525, #530, #534, #536, #539, #548, #549, #559)
- Refactor the regrid.yaml as grid-based instead of experiment-based (#291)
- aqua_common environment simplified and updated (#498)
- Update available variables in FDB catalogs on lumi (#514)
- Solve reversed latitudes bug for fixed data (#510)
- Switch to legacy eccodes tables based on intake source metadata (#493)
- Add GPM IMERG precipitation data to the catalog on levante (#505)
- Fix ocean3d diagnostic colorbars not being symmetric when missing values are present (#504) 
- FDB NEMO test access to data (#488)
- Xarray dask access to FDB (#476)
- Issue a warning when multiple gribcodes are associated to the same shortname (Cases for multiple eccodes grib codes #483)
- Allowing fixer to overwrite or merge default configuration (Increasing flexibiity of the fixer allowing for merge, replace and default options #480)
- Add new tests (Increase testing #250)
- Global time series diagnostic setup for multiple variables CLI (#474)
- Option to avoid incomplete chunk when averagin with timmean (Introduce check for chunk completeness in timmean() #466)
- Simplification of Fixer() workflow, more methods and less redundancy (Functionize fixer #478)
- Remove the `aqua` environment file, only `aqua_common` is left (#482)

## [v0.3]

Main changes are:
1. Fixer moved at `Reader()` level
2. Area selection available in `fldmean()` method
3. FDB/GSV access for IFS-NEMO development simulations
4. Configuration file `config-aqua.yaml` replaces `config.yaml`

Complete list:
- Templates in configuration yaml files (#469)
- Bug fixes for FDB access options (#463, #462)
- Add observational catalogs on Lumi (Update Lumi catalog #454)
- Automatic finding of cdo (#456)
- Area is fixed if data are fixed (Fixer applied to grid areas #442)
- Tests missing failure fix (Fix #436 CI workflow passes even if some tests fail #452)
- FDB/GSV access to IFS control and historical simulations (#434, #458)
- Climatology support restored in the Reader (Fix for climatology #445)
- Improvement function to inspect the catalog (Inspect_catalog improvement #446)
- Minor improvements of the gribber (Fix gribber fdb #427)
- Allow the LRA generator to work with generators and so with FDB (LRA from fdb on mafalda #430)
- Fixes only on selected variables (Fixer updates #428)
- Complete revision of the FDB/GSV access, allowing to access also recent experiments using variable step (#343)
- Teleconnections diagnostic adapted to new code improvements (Teleconnections Dev branch update #424, #465)
- Add support for area selection with fldmean (Fldmean box selection #409)
- Environment simplified, dependencies are now mostly on the pyproject file (A simpler environment.yml #286)
- Intake esm functionality added back (Fix intake-esm #287)
- Intake esm tests (Test also intake-esm #335)
- Yaml dependencies removed (Logger and yaml issues in util.py #334)
- Log history working for iterators as well (Logger and yaml issues in util.py #334)
- Util refactor (Utility refactor #405)
- Fixer at reader level (Fixes at Reader level #244)
- Uniform timmean (Uniform time after timmean and add option for time_bnds #419)
- FDB tests added (Add FDB 5.11, a local FDB with some test data #280, #432)
- Refactor of unit conversion and non-metpy cases (Flexible unit fix from YAML file #416)
- Refactor of the config file definition (Refactor of the configuration search #417)

## [v0.2.1]

- Add development control-1950 and historical-1990 experiments to the LRA (LRA for control-1950 and historical-1990 on Levante from v0.2 #455)

## [v0.2]

- Improve the LRA generator and worklow CLI (Streaming for the LRA #289)
- AQUA new common environment installation tool for LUMI added (#413)
- Added a bash script "load_aqua_lumi.sh" to load aqua environment in LUMI with containers (Adding an AQUA singularity container for LUMI #418)

## [v0.2-beta]

This is the `AQUA` version part of the Deliverable D340.7.1.2. 

- SSH diagnostic improvements (Linting SSH diagnostics #377, SSH diag: PDF file name changed #388)
- Timmean fix to uniform time axis (Fix for timmean() to uniform output time axis #381)
- New tests trigger routine (Tests trigger with label #385)
- Fix for tco1279 and FESOM (fix for masked tco1279 #390, psu fix for salinity #383)
- ECmean improvements (various improvement for ecmean #392)
- Seaice diagnostic improvements (Deliverable340.7.1.2 fix seaice #389, Linting Seaice diagnostics #376)
- Teleconnections diagnostic graphics module enhanced and various improvements (Teleconnections corrections for D340.7.1.2 #379, Fix import in teleconnections notebooks #395, Teleconnections fix docs #408)
- Tropical cyclones linting of the diagnostic (Linting tropical cyclones diagnostics #380, Improved plotting functions for tropical cyclones #391)
- Ocean diagnostics restructured in a single folder, sharing common functions and other improvements (Linting+Fixes Ocean diagnostics #374, Adding units for MLD plot in ocean3d package #406)
- Documentation fixes (Documentation fixes after review #403)
- Atmglobalmean and radiation diagnostic improvements (Atmglobalmean fix #371)
- MSWEP fixer bugfix (Change MSWEP datamodel #397, fixing of mswep #401)

## [v0.2-alpha]

This is the `AQUA` version that will be part of the Deliverable D340.7.1.2, sent to internal review. This is mostly done by the inclusion of twelve diagnostics within the AQUA framework

- Added teleconnections diagnostic (#308, #309, #318, #333, #352)
- Added tropical cyclones diagnostic (#310, #345)
- Added performance indices diagnostic based on ECmean tool (#57, #327) 
- Added sea ice diagnostic (#353, #368)
- Added global timeseries diagnostic (#358, #359)
- Added radiation analysis diagnostic (#301, #360)
- Added global mean bias diagnostic (#285, #371)
- Added SSH variability diagnostic (#367, #369)
- Added tropical rainfall diagnostic (#314)
- Added Ocean circulation diagnostic (#295)
- Added global ocean diagnosc (#164)
- Added global mean timeseries (#268)
- Multiple fixes in the Reader (#316, #324, #334)
- Avoid time duplicated in the Reader (#357)
- Enabling autodoc for diagnostics (#330)
- Data access improvement on Levante, including new datasets (#332, #355, #321)
- Added a common environment file (#363)
- Support for Lumi installation (#315)
- Added the `changelog` file

### Changed

- Dummy diagnostic is now in the `dummy` folder (previously was `dummy-diagnostic`)
- Tests and code is now working with python>=3.9 (previously python 3.11 was excluded)

## [v0.1-beta]

This is the `AQUA` version that will be part of the Deliverable D340.7.1.1.
This is mostly built on the `AQUA` `Reader` class which support for climate model data interpolation, spatial and temporal aggregation and conversion for a common GRIB-like data format.


- Low resolution archive documentation
- Fixed a bug in the `Gribber` class that was not reading the correct yaml catalog file

## v0.1-alpha

This is the AQUA pre-release to be sent to internal reviewers. 
Documentations is completed and notebooks are working.

[unreleased]: https://github.com/DestinE-Climate-DT/AQUA/compare/v0.13-beta...HEAD
[v0.13-beta]: https://github.com/DestinE-Climate-DT/AQUA/compare/v0.13-alpha...v0.13-beta
[v0.13-alpha]: https://github.com/DestinE-Climate-DT/AQUA/compare/v0.12.2...v0.13-alpha
[v0.12.2]: https://github.com/DestinE-Climate-DT/AQUA/compare/v0.12.1...v0.12.2
[v0.12.1]: https://github.com/DestinE-Climate-DT/AQUA/compare/v0.12...v0.12.1
[v0.12]: https://github.com/DestinE-Climate-DT/AQUA/compare/v0.11.3...v0.12
[v0.11.3]: https://github.com/DestinE-Climate-DT/AQUA/compare/v0.11.2...v0.11.3
[v0.11.2]: https://github.com/DestinE-Climate-DT/AQUA/compare/v0.11.1...v0.11.2
[v0.11.1]: https://github.com/DestinE-Climate-DT/AQUA/compare/v0.11...v0.11.1
[v0.11]: https://github.com/DestinE-Climate-DT/AQUA/compare/v0.10.3...v0.11
[v0.10.3]:https://github.com/DestinE-Climate-DT/AQUA/compare/v0.10.2...v0.10.3
[v0.10.2]: https://github.com/DestinE-Climate-DT/AQUA/compare/v0.10.1...v0.10.2
[v0.10.1]: https://github.com/DestinE-Climate-DT/AQUA/compare/v0.10...v0.10.1
[v0.10]: https://github.com/DestinE-Climate-DT/AQUA/compare/v0.9.2...v0.10
[v0.9.2]: https://github.com/DestinE-Climate-DT/AQUA/compare/v0.9.1...v0.9.2
[v0.9.1]: https://github.com/DestinE-Climate-DT/AQUA/compare/v0.9...v0.9.1
[v0.9]: https://github.com/DestinE-Climate-DT/AQUA/compare/v0.8.2...v0.9
[v0.8.2]: https://github.com/DestinE-Climate-DT/AQUA/compare/v0.8.1...v0.8.2
[v0.8.1]: https://github.com/DestinE-Climate-DT/AQUA/compare/v0.8...v0.8.1
[v0.8]: https://github.com/DestinE-Climate-DT/AQUA/compare/v0.7.3...v0.8
[v0.7.3]: https://github.com/DestinE-Climate-DT/AQUA/compare/v0.7.2...v0.7.3
[v0.7.2]: https://github.com/DestinE-Climate-DT/AQUA/compare/v0.7.1...v0.7.2
[v0.7.1]: https://github.com/DestinE-Climate-DT/AQUA/compare/v0.7...v0.7.1
[v0.7]: https://github.com/DestinE-Climate-DT/AQUA/compare/v0.6.3...v0.7
[v0.6.3]: https://github.com/DestinE-Climate-DT/AQUA/compare/v0.6.2...v0.6.3
[v0.6.2]: https://github.com/DestinE-Climate-DT/AQUA/compare/v0.6.1...v0.6.2
[v0.6.1]: https://github.com/DestinE-Climate-DT/AQUA/compare/v0.6...v0.6.1
[v0.6]: https://github.com/DestinE-Climate-DT/AQUA/compare/v0.5.2-beta...v0.6
[v0.5.2-beta]: https://github.com/DestinE-Climate-DT/AQUA/compare/v0.5.2-alpha...v0.5.2-beta
[v0.5.2-alpha]: https://github.com/DestinE-Climate-DT/AQUA/compare/v0.5.1...v0.5.2-alpha
[v0.5.1]: https://github.com/DestinE-Climate-DT/AQUA/compare/v0.5...v0.5.1
[v0.5]: https://github.com/DestinE-Climate-DT/AQUA/compare/v0.4...v0.5
[v0.4]: https://github.com/DestinE-Climate-DT/AQUA/compare/v0.3...v0.4
[v0.3]: https://github.com/DestinE-Climate-DT/AQUA/compare/v0.2.1...v0.3
[v0.2.1]: https://github.com/DestinE-Climate-DT/AQUA/compare/v0.2...v0.2.1
[v0.2]: https://github.com/DestinE-Climate-DT/AQUA/compare/v0.2-beta...v0.2
[v0.2-beta]: https://github.com/DestinE-Climate-DT/AQUA/compare/v0.2-alpha...v0.2-beta
[v0.2-alpha]: https://github.com/DestinE-Climate-DT/AQUA/compare/v0.1-beta...v0.2-alpha
[v0.1-beta]: https://github.com/DestinE-Climate-DT/AQUA/compare/v0.1-alpha...v0.1-beta<|MERGE_RESOLUTION|>--- conflicted
+++ resolved
@@ -12,14 +12,11 @@
 - `cli_dummy.py` script is deprecated and will be removed in the next release. Use the `cli_checker.py` instead.
  
 AQUA core complete list:
-<<<<<<< HEAD
 - More general checksum checker for grids and observations ( #1550)
-=======
 - Output dir including catalogue for aqua-analysis.py (#1640)
 - Grids for O-25.1 cycle are added in the grids folder (they are v3) (#1647)
 - `deltat` for fixer can now be specified in source metadata and not only in fixes (#1626)
 - LRA generator integrates ``--rebuild`` flag to regenerate areas and weights. The `--autosubmit` option is removed (#1623)
->>>>>>> 57d105f2
 - Hotfix for catgen tests (#1648)
 - Experiment and dashboard metadata are now created with the catalog generator (#1637)
 - Safety checks according to data frequency for HPC, bridge and request start/end dates in intake GSV (#1636, #1655)
