# Changelog

All notable changes to this project will be documented in this file.
The format is based on [Keep a Changelog](https://keepachangelog.com/en/1.1.0/)

## [Unreleased]

Unreleased in the current development version (target v0.17.0): 

AQUA core complete list:
<<<<<<< HEAD
- `EvaluateFormula` class to replace the `eval_formula` function with extra provenance features (#2042)
=======
- Solve fixer issue leading to wrong target variable names (#2057)
>>>>>>> 3f132ca8
- Upgrade to `smmregrid=0.1.2`, which fixes coastal erosion in conservative regridding (#1963)
- Refactor LRA of output and catalog entry creatro with `OutputPathBuilder` and `CatalogEntryBuilder` classes (#1932)
- LRA cli support realization, stat and frequency (#1932)
- Update to the new STACv2 API for Lumi (#2039)
- `aqua add` and `aqua avail` commands now support a `--repository` option to specify a different repository to explore (#2037)
- `AQUA_CONFIG` environment variable can be set to customize the path of the configuration files in `aqua-analysis.py` (#2027)
- Development base container updated to stack 7.0.2.8 (#2022, #2025)
- `Trender()` class provide also coefficients and normalize them (#1991)

AQUA diagnostics complete list:
- Global Biases: pressure levels plot works correctly with the CLI (#2027)
- Timeseries: `diagnostic_name` option to override the default name in the CLI (#2027)
- Global Biases: output directory is now correctly set in the cli (#2027)
- Timeseries: `center_time` option to center the time axis is exposed in the CLI (#2028)
- Timeseries: fix the missing variable name in some netcdf output (#2023)
- Diagnostic core: new `_select_region` method in `Diagnostic`, wrapped by `select_region` to select a region also on custom datasets (#2020)

## [v0.16.0]

Removed:
- Removed source or experiment specific fixes; only the `fixer_name` is now supported.

Workflow modifications:
- Due to a bug in Singularity, `--no-mount /etc/localtime` has to be implemented into the AQUA container call 
- `push_analysis.sh` now updates and pushes to LUMI-O the file `experiments.yaml`, which is used by the 
  dashboard to know which experiments to list. The file is downloaded from the object store, updated and 
  pushed back. Additionally it exit with different error codes if the bucket is missing or the S3 credential
  are not correct.

AQUA core complete list:
- Update to the new STAC API for Lumi (#2017)
- Added the `aqua grids set` command to set the paths block in the `aqua-config.yaml` file, overwriting the default values (#2003)
- Derivation of metadata from eccodes is done with a builtin python method instead of definiton file inspection (#2009, #2014)
- `h5py` installed from pypi. Hard pin to version 3.12.1 removed in favor of a lower limit to the version (#2002)
- `aqua-analysis` can accept a `--regrid` argument in order to activate the regrid on each diagnostics supporting it (#1947)
- `--no-mount /etc/localtime` option added to the `load_aqua_container.sh` script for all HPC (#1975)
- Upgrade to eccodes==2.41.0 (#1890)
- Fix HPC2020 (ECMWF) installation (#1994)
- `plot_timeseries` can handle multiple references and ensemble mean and std (#1988, #1999)
- Support for CDO 2.5.0, modified test files accordingly (v6) (#1987)
- Remove DOCKER secrets and prepare ground for dependabot action e.g introduce AQUA_GITHUB_PAT (#1983)
- `Trender()` class to include both `trend()` and `detrend()` method (#1980)
- `cartopy_offlinedata` is added on container and path is set in cli call, to support MN5 no internet for coastlines download (#1960)
- plot_single_map() can now handle high nlevels with a decreased cbar ticks density (#1940)
- plot_single_map() now can avoid coastlines to support paleoclimate maps (#1940)
- Fixes to support EC-EARTH4 conversion to GRIB2 (#1940)
- Added support for TL63, TL255, eORCA1, ORCA2 grids for EC-EARTH4 model (#1940)
- `FldStat()` as independent module for area-weighted operations (#1835)
- Refactor of `Fixer()`, now independent from the `Reader()` and supported by classes `FixerDataModel` and `FixerOperator` (#1929) 
- Update and push to lumi-o the a file listing experiments needed by the dashboard (#1950)
- Integration of HEALPix data with `plot_single_map()` (#1897)
- Use scientific notation in multiple maps plotting to avoid label overlapping (#1953)

AQUA diagnostics complete list:
- Diagnostic core: a `diagnostic_name` is now available in the configuration file to override the default name (#2000)
- Ecmean, GlobalBiases, Teleconnections: regrid functionality correctly working in cli (#2006)
- Diagnostic core: updated docs for `OutputSaver` (#2010)
- Diagnostic core: save_netcdf() is now based on the new OutputSaver (#1965)
- Diagnostic core: raise an error if retrieve() returns an empty dataset (#1997)
- GlobalBiases: major refactor (#1803, #1993)
- Ocean Drift: using the `_set_region` method from the `Diagnostic` class (#1981)
- Diagnostic core: new `_set_region` method in `Diagnostic` class to find region name, lon and lat limits (#1979)
- Timeseries: regions are now in the `definitions` folder (not `interface` anymore) (#1884)
- Teleconnections: complete refactor according to the Diagnostic, PlotDiagnostic schema (#1884)
- Radiations: timeseries correctly working for exps with enddate before 2000 (#1940)
- Diagnostic core: new `round_startdate` and `round_enddate` functions for time management (#1940)
- Timeseries: fix in the new cli wich was ignoring the regrid option and had bad time handling (#1940)
- Timeseries: Use new OutputSaver in Timeseries diagnostics (#1948, #2000)
- Diagnostic core: new `select_region` to crop a region based on `_set_region` and `area_selection` method (#1984)

## [v0.15.0]

Main changes are:
- Polytope support 
- Plotting routines support cartopy projections and matplotlib styles
- Major refactor of AQUA core functionalities: Regridder, Datamodel, OutputSaver, Timstat  
- Major refactor of Timeseries, SeasonalCycle, GregoryPlot diagnostics

Removed:
- `aqua.slurm` has been removed.

Workflow modifications:
- `push_analysis.sh` (and the tool `push_s3.py` which it calls) now both return proper error codes if the transfer fails. 0 = ok, 1 = credentials not valid, 2 = bucket not found. This would allow the workflow to check return codes. As an alternative, connectivity could be tested before attempting to run push_analysis by pushing a small file (e.g. with `python push_s3.py aqua-web ping.txt`))

AQUA core complete list:
- Add FDB_HOME to debug logs (#1914)
- Enabling support for DestinE STAC API to detect `bridge_start_date`and `bridge_end_date` (#1895)
- Return codes for push_s3 and push_analysis utilities (#1903)
- Polytope support (#1893)
- Additional stats for LRA and other refinements (#1886) 
- New OutputSaver class (#1837)
- Introduce a `Timstat()` module independent from the `Reader()` (#1832)
- Adapt Catalog Generator to Data-Portfolio v1.3.0 (#1848)
- Introduction of a internal AQUA data model able to guess coordinates and convert toward required target data convention definition (#1862, #1877, #1883)
- Custom `paths` in the `config-aqua.yaml` can now be defined and will take priority over the catalog paths (#1809)
- Remove deprecated `aqua.slurm` module (#1860)
- Refactor of `plot_maps()` and `plot_maps_diff()` functions with projection support and use their single map version internally (#1865)
- Refactor of `plot_single_map()` and `plot_single_map_diff()` functions with projection support (#1854)
- Refactor time handling: replacement of `datetime` objects and of `pd.Timestamp` lists (#1828)
- Fix the `regrid_method` option in the Reader (#1859)
- Add a GitHub Token for downloading ClimateDT catalogs (#1855)
- Ignore `nonlocal` complaints by flake8 (#1855)
- WOCE-ARGO ocean dataset grids and fixes added (#1846)
- Upgrade of base container to FDB 5.15.11 (#1845)
- Matplotlib styles can be set in the configuration file (#1729)
- Graphics refactoring for timeseries plot functions (#1729, #1841)
- Major refactor of the regrid options, with new modular `Regridder()` class replacing `Regrid()` mixin (#1768)
- Refactor of the `retrieve_plain()` function with contextmanager and smmregrid GridInspector (#1768)

AQUA diagnostics complete list:
- Diagnostic core: refinement of OutputSaver metadata and name handling (#1901)
- Diagnostic core: refactor of the documentation folder structure (#1891)
- Timeseries: complete refactor of the timeseries diagnostic according to the Diagnostic, PlotDiagnostic schema (#1712, #1896)

## [v0.14.0]

Main changes are:
- AQUA is now open source
- Documentation is now available on ReadTheDocs
- Attributes added by AQUA are now "AQUA_" prefixed
- A core diagnostic class has been introduced

Removed:
- Support for python==3.9 has been dropped.
- Generators option from the Reader has been removed.

Workflow modifications:
- `aqua_analysis.py`: all the config files are used from the `AQUA_CONFIG` folder. This allows individual run modification kept in the `AQUA_CONFIG` folder for reproducibility.
- `makes_contents.py`: can now take a config file as an argument to generate the `content.yaml` file.
- `push_analysis.sh`: now has an option to rsync the figures to a specified location. Extra flags have been added (see Dashboard section in the documentation).

AQUA core complete list:
- Updated AQUA development container to micromamba 2.0.7 (#1834)
- Updated base container to eccodes 2.40 (#1833)
- Added Healpix zoom 7 grid for ICON R02B08 native oceanic grid (#1823)
- Remove generators from Reader (#1791)
- Fix tcc grib code and add some cmor codes in the convention file (#1800)
- Add a regrid option to cli of relevant diagnostics (#1792)
- Limit estimation of time for weight generation only to regular lon/lat grids (#1786)
- LRA generation can operate spatial subsection (#1711)
- Attributes added by AQUA are now "AQUA_" prefixed (#1790)
- Remove zarr pin (#1794)
- Dropping support for python==3.9 (#1778, #1797)
- Reader intake-xarray sources can select a coder for time decoding (#1778)
- Document use of AQUA on ECMWF HPC2020 (#1782)
- Added history logging for lat-lon in area selection (#1479)
- Cleaner workflow and pytest/coverage configuration (#1755, #1758)
- catalog, model, exp, source info are now stored in the DataArray attributes (#1753)
- Avoid infinite hanging during bridge access (#1733, #1738)
- Enable dependabot to monitor dependencies every month (#1748)
- `eccodes` bump to 2.40.0 (#1747)
- Integrate codecov to monitor coverage and test analytics and remove old bot (#1736, #1737, #1755, #1819)
- Reinitialize `GSVRetriever` instance only when needed (#1733)
- Enable the option to read FDB data info from file, and refactor start/end hpc/bridge dates handling (#1732, #1743, #1762)
- Fix `push_analysis.sh` options and `aqua_analysis.py` config paths (#1723, #1754)
- Enable zip compression for LRA yearly files (#1726)
- Enable publication of documentation on ReadTheDocs (#1699, #1716)
- Adapt Catgen test to the new number of sources for ICON (#1708)
- Added tests for the Hovmoller plot routine (#1532)
- `push_s3` compatibility with `boto3>=1.36.0` (#1704)
- Rsync option for push_analysis.sh (#1689)
- Multiple updates to allow for AQUA open source, including Dockerfiles, actions, dependencies and containers (#1574)

AQUA diagnostics complete list:
- Ensemble: config file structure and tests (#1630)
- Ocean3d: Tests for the Ocean3d diagnostic (#1780)
- Diagnostic core: A common function to check and convert variable units is provided as `convert_data_units()` (#1806)
- Ocean3d: Bug fix to regridding of observations in cli (#1811)
- Diagnostic core: the `retrieve()` method uses internally a `_retrieve()` method that returns instead of updating attributes (#1763)
- Diagnostic core: documentation about class and config file structure (#1790)
- Diagnostic core: A common function to load the diagnostic config file is provided (#1750)
- Global bias: add test (#1675)
- Diagnostic core: Add additional command-line arguments for configuration and processing options (#1745)
- Global bias: Handling plev and using scientific notation in contour plots (#1649)
- Ecmean: Fix net surface radiative flux and wind stresses in ecmean (#1696)
- Diagnostic core: A common parser and fuctions to open/close the dask cluster are provided (#1703)

## [v0.13.1]

Main changes are:
1. Ocean3d major refactoring

AQUA core complete list:
- Fixer delete option accepts non-lists (#1687)
- Ansi color 8-bit fix for logger (#1671)
- Hotfix for unmatched string in catgen (#1672)
- Test for aqua-analysis.py (#1664)
- Fix in the catgen now correctly generating an automatic description if not provided (#1662)

AQUA diagnostics complete list:
- Diagnostic core: added a Diagnostic class to be inherited by all diagnostics (#1681)
- Timeseries: hotfix of problems with the catalog usage in output saving (#1669)
- Tropical Rainfall: Update of the precomputed histograms paths for lumi and MN5 (#1661)
- Ocean3d: Trend is calculating using polyfit. Restructed the mixed layer depth function. (#1651)
- Global bias: hotfix for regrid option (#1670)

## [v0.13.0]

Main changes are:
1. Grids updated to work with operational O-25.1
2. Compliance of the catalog generator to the O-25.1 data portfolio
3. New 'Biases and Radiation' diagnostics replace the old 'AtmGlobalMean and Radiation'
4. Push of figures to LUMI-O and improvements for aqua-web

Deprecated:
- `aqua-analysis.sh` script is deprecated and has been removed. Use `aqua-analysis.py` instead.
- `cli_dummy.py` script is deprecated and will be removed in the next release. Use the `cli_checker.py` instead.
 
AQUA core complete list:
- More general checksum checker for grids and observations ( #1550)
- Output dir including catalogue for aqua-analysis.py (#1640)
- Grids for O-25.1 cycle are added in the grids folder (they are v3) (#1647)
- `deltat` for fixer can now be specified in source metadata and not only in fixes (#1626)
- LRA generator integrates ``--rebuild`` flag to regenerate areas and weights. The `--autosubmit` option is removed (#1623)
- Hotfix for catgen tests (#1648)
- Experiment and dashboard metadata are now created with the catalog generator (#1637)
- Safety checks according to data frequency for HPC, bridge and request start/end dates in intake GSV (#1636, #1655)
- Experiment metadata for aqua-web and dashboard from catalog entry (#1633)
- Automatic identification of ocean grid in the catalog generator (#1621)
- `OutputSaver` can deduce the catalog name from the model, exp (#1627)
- Pin zarr<3.0.0 to avoid breaking changes (#1625)
- Units utility are now functions and not methods of FixerMixin (#1558)
- New `cli_checker.py` tool to check the existance of the required model in the catalog and rebuild the area files (#1619)
- Update the catalog generator to align with changes in the data portfolio (#1593)
- Adding ICON phase2 hpx6 and hpz9 grids (#1596)
- Push figures to LUMI-O for dashboard (#1582, #1607)
- Bridge_start_date and expver switching (#1597)
- Include all available figure metadata in content.json for dashboard/aqua-web (#1573)
- Upgrade LUMI module to 24.03 and to eccodes 2.39.0

AQUA diagnostics complete list:
- Old AtmoGlobalMean and Radiation diagnostics removed (#1622)
- `--catalog` is accepted by all the diagnostics altough it is not used by all of them yet (#1619)
- Timeseries: enabled region selection in the CLI (#1564)
- Ocean3d: Bugfix of values for Ocean trend function (#1583)
- Biases and Radiation: Refactoring of Bias and Radiation Diagnostics (#1243)
- Biases and Radiation: Fix Seasonal Bias Output in global_biases for NetCDF Saving Compatibility and other fixes (#1585, #1604, #1628)
- Biases and Radiation: Adding `save_netcdf` flag and function (#1510)
- Biases and Radiation: Integrating Updated OutputSaver (#1487)

## [v0.13-beta]

Main changes are:
1. All the diagnostics are now compatible with the new fixes and eccodes version.
2. Full compatibility with HealPix grids and the new CDO version.
3. Major improvements in the Ocean3D diagnostic.

AQUA core complete list:
- Safety checks and error messages on FDB folders (#1512)
- Refreshed internal `to_list` function (#1512)
- Reorganizing and extending CI/CD catalog with 5 years of hpz3 data from ERA5 (atm) and FESOM (oce) (#1552)
- Version info in a separate module (#1546) 
- Corrected `tcc` units to % (#1551)
- Fix pdf attributes (#1547)
- Catgen fixes (#1536)
- Introduced fixer for ClimateDT phase 2 (#1536)
- `aqua_analysis.py` using a common central dask cluster (#1525)
- Added the `cdo_options: "--force"` to the definitions of the oceanic HealPix grids (#1539)

AQUA diagnostic complete list:
- ECmean: Integrating the performance indices and global mean within the `aqua_diagnostics` module (#1556)
- Teleconnections: The `teleconnections` diagnostic is now integrated in the `aqua_diagnostics` module (#1352)
- Teleconnections: OutputSaver for the teleconnections diagnostic (#1567, #1570)
- Ocean3d: Fix to improve memory usage and cli (#1490)
- Seaice: Fix to read sithick as fallback instead of sivol (#1543)
- Ocean3d: Minor fix to allow to read new variable names (#1540)
- Timeseries: The `timeseries` diagnostic is now integrated in the `aqua_diagnostics` module (#1340)
- Timeseries: Integrating Updated OutputSaver (#1492)

## [v0.13-alpha]

Main changes are:
1. A refactor of the fixes, with a new common main convention table is available, based on eccodes.
2. Diagnostics are updated to work with the new fixes and the new eccodes version. This is not yet complete and will be finalized in the next release.
3. The FDB reader always rely on paramids, so that support for eccodes 2.39.0 and backward compatibility is ensured.

AQUA core complete list:
- push-analysis.sh maintenance (#1555)
- Added the `cdo_options: "--force"` to the definitions of the HealPix grids (#1527)
- Removing default fixes (#1519)
- Support for eccodes=2.39.0 with full fixes refactoring (#1519)
- Dashboard: Moved making of contents yaml to local hpc (#1470)
- Support for new smmregrid==0.1.0 including simpler weights and area generation (#1395)
- Removing cdo pin for more recent versions (#1395)
- Change `bridge_end_date` convention (#1498)
- `catgen` to support data bridge options (#1499)
- Enhance OutputSaver with Improved File Handling, Logging, and NetCDF Write Modes (#1495)
- Introduction a specific pipeline and tests for `catgen` utiliy (#1505)
- Remove pin on xarray (#1507)
- FDB reader internally always asks for paramids (#1491, #1508, #1529)
- Introduction of a convention table for the fixer, in order to create a more general fixer (#1488, #1506)
- Refactor of `cli_lra_parallel_slurm.py` to work with container via jinja (#1497) 
- Convert `aqua-analysis.sh` to Python with Subprocess and Multiprocessing Support (#1354, #1521)
- New base container for aqua-container (#1441)
- Autodetection of latest AQUA in `load-aqua-container.sh` script (#1437)
- Update Metadata Handling for NetCDF, PDF, and PNG Outputs (#1430)
- Add instructions to install AQUA on MN5 (#1468)
- Introduce `grids-checker.py` tool to verify presence and checksum of the grid files (#1486)

AQUA diagnostic complete list:
- Tropical Cyclones: Adaptation to IFS-FESOM and tool to compute orography from data (#1393)
- Seaice: Hotfix for sea ice plots (#1432)

## [v0.12.2]

Main changes are: 
1. Single container script to be used on Lumi, MN5 and Levante

AQUA core complete list:
- Introduce `timeshift` option for the fixer to roll forward/back the time axis (#1411)
- Centralize and refactor in single script the tool to load AQUA container (#1413)
- Add extra maintenance options to submit-aqua-web (#1415)
- Update push-analysis.sh removing dependency on full AQUA and option not to convert to png (#1419)
- Pin to xarray<2024.09 to prevent bug in polyfit requires temporary (#1420)
- Remove spurious dimensions when running `fldmean()` (#1423)

AQUA diagnostic complete list:
- Refactor of plotThickness method in the sea ice diagnostic (#1427)


## [v0.12.1]

AQUA core complete list:
- Allow multiple realizations in fdb-catalog-generator (#1335)
- Fix the container loading script in order to avoid load of local libraries (#1399)
- Fix using AQUA container for submit-aqua-web, do not wipe old figures by default (#1387)
- New `timstat` module which opens complement `timmean()` with `timmax()`, `timmin()` and `timstd()` methods (#1391)
- Fix installation to avoid mismatch between `hdf5` and `h5py` libraries (#1408)

## [v0.12]

Main changes are:
1. AQUA installation now requires a mandatory machine name.
2. The `aqua` source code has been moved to the `src` folder. The change is transparent to the user.
3. A diagnostic module, called `aqua.diagnostics`, is under development. The module is not yet active, diagnostics are still available with the previous structure.

AQUA core complete list:
- Mixed updates to support data for NextGEMS cycle4 hackathon (#1375)
- Preprocess functionality added to the `Reader` class (#1298)
- The AQUAthon material has been moved under the `notebooks` folder (#1342)
- `aqua` source code has been moved to the `src` folder (#1332)
- A diagnostic module, called `aqua.diagnostics`, has been created under the `src` folder (#1332, #1341)
- LRA generator tool support for multiple relizations (#1357, #1375)
- LRA generator requires `catalog` as a mandatory argument (#1357)
- AQUA console revisiting, adding `avail` method and `update` method (#1346)
- AQUA install now requires mandatory machine name (#1346)
- Fix to make keyword step optional in request (#1360)

## [v0.11.3]

AQUA core complete list:
- LRA, both from CLI and worklow, is part of the AQUA console and can be run with `aqua lra $options` (#1294)
- FDB catalog generator is part of the AQUA console and can be run with `aqua catgen $options` (#1294)
- Coordinate unit overriding is now possible via the `tgt_units` argument (#1320)
- Full support for python>=3.9 (#1325)
- Pin of (python) eccodes<2.37.0 in pyproject due to recent changes in binary/python structure (#1325)

AQUA diagnostic complete list:
- Radiation: Bugfix in the CLI for the radiation diagnostic (#1319)

## [v0.11.2]

AQUA core complete list:
- Renaming of FESOM grids to include original resolution name (#1312)
- Bugfix of the fdb-catalog-generator tool that was not correctly assigning NEMO grids (#1309)
- Bugfix of the GSV intake driver that was not handling correctly metadata jinja replacement (#1304) 
- Bugfix of _merge_fixes() method when the parent fix has no vars specified (#1310)
- Safety check for the netcdf driver providing more informative error when files are not found (#1307, #1313)

AQUA diagnostic complete list:
- Tropical Rainfall: Fix Minor Issues in Tropical Precipitation CLI Metadata and Formatting (#1266)

## [v0.11.1]

Attention: If you are accessing FDB experiments, we suggest to not use versions older than this release.

Main changes are:
1. AQUA works with FDB written with ecCodes versions > 2.35 as well as lower.
2. Timeseries and Seasonal cyle can now be evaluated also on a specific region 

AQUA core complete list:
- ecCodes now pinned to >=2.36.0 and tool for fixing older definition files (#1302)

AQUA diagnostic complete list:
- Timeseries: a region can be selected for Timeseries and Seasonal Cycle with the `lon_limits` and `lat_limits` arguments (#1299)
- Timeseries: the cli argument for extending the time range is now extend (previously expand) (#1299)
- Timeseries: all the available diagnostics support the catalog argument (#1299)

## [v0.11]

Attention: this version is not compatible with catalog entries with ecCodes >= 2.35.0.

1. LRA supports multi-catalog structure
2. ecCodes temporarily restricted to < 2.34

AQUA core complete list:
- Refactor the fdb-catalog-generator tool to work with data-portfolio repository (#1275)
- Introduce a function to convert NetCDF to Zarr and zarr catalog entry for LRA (#1068)
- Suppress the warning of missing catalogs in the AQUA console `add` command (#1288)
- Lumi installation is completely updated to LUMI/23.09 modules (#1290)
- gsv_intake switches eccodes also for shortname definitions (#1279)
- Increase compatibility between LRA generator and multi-catalog (#1278)
- Allow for intake string replacement within LRA-generated catalogs (#1278)
- Avoid warning for missing intake variable default when calling the `Reader()` (#1287)

AQUA diagnostic complete list:
- Teleconnections: catalog feature bugfix (#1276)

## [v0.10.3]

Attention: this version is not compatible with catalog entries with ecCodes < 2.35.0.

Main changes are:
1. support for ecCodes >= 2.35.0 (to be used with caution, not working with exps with eccodes < 2.35.0)
2. fdb_path is deprecated in favour of fdb_home

AQUA core complete list:
- Restructure fixes folder and files (#1271)
- Removed eccodes pin, better handling of tables in get_eccodes_attr (#1269)
- Added test for diagnostics integration to AQUA installation process (#1244)
- Bugfix for the monthly frequency data with monthly cumulated fluxes (#1255)
- fdb_path becomes optional and deprecated in favour of fdb_home (#1262)
- Branch support for tool to push analysis to explorer (#1273)

AQUA diagnostic complete list:
- ECmean documentation updates (#1264)

## [v0.10.2]

Main changes are:
1. aqua-analysis script can be configured with an external yaml file
2. AQUA installation process now includes diagnostics integration

AQUA core complete list:
- Rename OutputNamer to OutputSaver and add catalog name (#1259)
- Hotfix for rare situation with 3D data but no vertical chunking defined (#1252)
- External yaml file to configure aqua-analysis (#1246)
- Adding diagnostics integration to AQUA installation process (#1229)

AQUA diagnostic complete list:
- Teleconnections: adding the catalog feature to the diagnostic (#1247)
- ECmean upgrades for the CLI (#1241)
- ECmean enables the computation of global mean diagostic (#1241)

## [v0.10.1]

AQUA core complete list:
- Fixer for monthly frequency data with monthly cumulated fluxes (#1201)
- Catalogs can be installed from the external repository (#1182)
- Added grid for NEMO multiIO r100 (#1227)
- Reorganized analysis output in catalog/model/exp structure (#1218)

## [v0.10]

Main changes are:
1. The catalog is externalized and AQUA supports multiple catalogs. It is now mandatory to use the aqua console to add a new catalog to the AQUA installation.

AQUA core complete list:
- Catalog is externalized to a separate repository (#1200)
- AQUA is now capable of accessing multiple catalogs at the same time (#1205)
- MN5 container for AQUA (#1213)

## [v0.9.2]

Main changes are:
1. The `aqua-config.yaml` file is replaced by a template to be installed. The aqua console is now mandatory to use aqua.
2. `$AQUA` removed from the `Configdir()` autosearch, an installation with the aqua console is mandatory to use aqua.
3. AQUA cli command to provide the installation path with `--path` option. This can substitute the `$AQUA` variable in scripts.
4. The catalog file is now split into `machine.yaml` and `catalog.yaml` to support machine dependency of data path and intake variables as kwargs into each catalog.

AQUA core complete list:
- More detailed documentation for Levante and Lumi installation (#1210)
- `aqua-config.yaml` replaced by a template to be installed on each machine (#1203)
- `$AQUA` removed from the `Configdir()` autosearch (#1208)
- AQUA cli command to provide the installation path with `--path` option (#1193)
- Restructure of the `machine` and `catalog` instances to support a catalog based development (#1186)
- AQUA installation via command line support a machine specification `aqua install lumi` (#1186)
- Introduction of `machine.yaml` file to support machine dependency of data path and intake variables as kwargs into each catalog (#1186)
- Removing all the AQUA catalogs from the repo, now using https://github.com/DestinE-Climate-DT/Climate-DT-catalog (#1200)

## [v0.9.1]

Main changes are:
1. Update of fdb libraries to be compatible with the FDB data bridge

AQUA core complete list:
- OutputNamer Class: Comprehensive Naming Scheme and Metadata Support (#998)
- Creation of png figures for AQUA explorer is local (#1189)

## [v0.9]

Main changes are:
1. AQUA has an `aqua` CLI entry point, that allow for installation/uninstallation, catalog add/remova/update, fixes and grids handling
2. Experiments placed half on HPC and half on DataBridge data can be accessed in continuous manner.

AQUA core complete list:
- AQUA entry point for installation and catalog maintanance and fixes/grids handling (#1131, #1134, #1146, #1168, #1169)
- Automatic switching between HPC and databridge FDB (#1054, #1190)
- CLI script for automatic multiple experiment analysis submission (#1160, #1175)

## [v0.8.2]

Main changes are: 
1. `aqua-grids.yaml` file split in multiple files into `grids` folder
2. Container for Levante

AQUA core complete list:
- Removing any machine name depencency from slurm files (#1135)
- Jinja replacement is added to the aqua-config.yaml (#1154)
- grid definitions split in multiple files (#1152)
- Add script to access the container on Levante HPC (#1151)
- Add support for IFS TL63 and TL159 grids (#1150)
- Swift links for tests and grids renewed (#1142)
- Removing the docker folder (#1137)
- Introducing a tool for benchmarking AQUA code (#1057)
- Define AQUA NEMO healpix grids as a function of their ORCA source (#1113)

AQUA diagnostics complete list:
- Tropical Rainfall: Improve Paths in Live Demonstration Notebook  (#1157)
- Atm global mean: produce seasonal bias plots by default (#1140)
- Tropical Rainfall: Notebook for the Live Demonstration (#1112)
- Teleconnections: MJO Hovmoller plot introduced as notebook (#247)
- Tropical Rainfall: Reduce Redundancy in Conversion Functions (#1096)

## [v0.8.1]

Main changes are: 
1. Fixes following internal D340.7.3.3 and D340.7.1.4 review 

AQUA core complete list:
- Tco399-eORCA025 control, historical and scenario runs added to Lumi catalog (#1070)
- ESA-CCI-L4 dataset added for Lumi and Levante catalogs (#1090)
- Various fixes to the documentation (#1106)
- Fixer for dimensions is now available (#1050)

AQUA diagnostics complete list:
- Timeseries: units can be overridden in the configuration file (#1098)
- Tropical Rainfall: Fixing the Bug in the CLI (#1100)

## [v0.8]

Main changes are:
1. Support for Python 3.12
2. Update in the catalog for Levante and introduction of Leonardo
3. Multiple diagnostics improvement to fullfil D340.7.3.3 and D340.7.1.4

AQUA core complete list:
- LRA for ICON avg_sos and avg_tos (#1076)
- LRA for IFS-NEMO, IFS-FESOM, ICON added to Levante catalog (#1072)
- IFS-FESOM storyline +2K added to the Lumi catalog (#1059)
- Allowing for jinja-based replacemente in load_yaml (#1045) 
- Support for Python 3.12 (#1052)
- Extending pytests (#1053)
- More efficient use of `_retrieve_plain` for acessing sample data (#1048)
- Introducing the catalog structure for Leonardo HPC (#1049)
- Introducing an rsync script between LUMI and levante for grids (#1044)
- Introducing a basic jinja-based catalog entry generator (#853)
- Adapt NextGEMS sources and fixes to the final DestinE governance (#1008, #1035)
- Remove  NextGEMS cycle2 sources (#1008)
- Avoid GSVSource multiple class instantiation in dask mode (#1051)

AQUA diagnostics complete list:
- Teleconnections: refactor of the documentation (#1061)
- Tropical rainfall: Updating the Documentation and Notebooks (#1083)
- Performance indices: minor improvements with the inclusion of mask and area files (#1076)
- Timeseries: Seasonal Cycle and Gregory plots save netcdf files (#1079)
- Tropical rainfall: minor modifications to the CLI and fixes to changes in the wrapper introduced in PR #1063 (#1074)
- Tropical rainfall: adding daily variability and precipitation profiles to the cli (#1063)
- Teleconnections: bootstrap evaluation of concordance with reference dataset (#1026)
- SSH: Improvement of the CLI (#1024) 
- Tropical rainfall: adding metadata and comparison with era5 and imerg to the plots, re-binning of the histograms and buffering of the data (#1014)
- Timeseries: refactor of the documentation (#1031)
- Radiation: boxplot can accomodate custom variables (#933)
- Seaice: convert to module, add Extent maps (#803)
- Seaice: Implement seaice Volume timeseries and thickness maps (#1043)

## [v0.7.3]

Main changes are:
1. IFS-FESOM NextGEMS4 and storylines simulations available in the catalog
2. Vertical chunking for GSV intake access
3. FDB monthly average data access is available
4. kwargs parsing of reader arguments (e.g. allowing for zoom and ensemble support)

AQUA core complete list:
- Add kwargs parsing of reader arguments, passing them to intake to substitute parameters (#757)
- Remove `zoom` and use kwargs instead (#757)
- Enabling the memory monitoring and (optional) full performance monitoring in LRA (#1010)
- Adding IFS_9-FESOM_5 NextGEMS4 simulation on levante (#1009)
- Function to plot multiple maps is introduced as `plot_maps()` and documented (#866)
- Adding the IFS-FESOM storylines simulation (#848)
- `file_is_complete()` accounts also for the mindate attribute (#1007)
- Introducing a `yearmonth` timestyle to access FDB data on monthly average (#1001)
- Adding expected time calculation for weight generation (#701)
- Vertical chunking for GSV intake access (#1003)

AQUA diagnostics complete list:
- Timeseries: Various bugfix and improvements for cli and formula (#1013, #1016, #1022)

## [v0.7.2]

Main changes are:
1. `mtpr` is used for precipitation in all the catalog entries
2. LRA CLI support for parallel SLURM submission and other improvements
3. ICON production simulations available in the catalog
4. `detrend()` method is available in the `Reader` class
5. All the diagnostics have dask support in their CLI

AQUA core complete list:
- Fix LRA sources to allow incomplete times for different vars (#994)
- Distributed dask option for diagnostic CLIs and wrapper (#981)
- Added documentation for `plot_timeseries`, `plot_seasonalcycle` and `plot_single_map_diff` (#975)
- Minimum date fixer feature / ICON net fluxes fix (#958)
- Unified logging for all diagnostics (#931)
- A `detrend()` method is added to the Reader class (#919)
- LRA file handling improvements (#849, #972)
- Updating fixer for ERA5 monthly and hourly data on Levante (#937)
- GSV pin to 1.0.0 (#950)
- Adding ICON production simulations (#925)
- LRA CLI for parallel SLURM submission support a max number of concurrent jobs and avoid same job to run (#955, #990)
- Renaming of EC-mean output figures in cli push tool for aqua-web (#930)
- Renaming the `tprate` variable into `mtpr` in all fixes (#944)

AQUA diagnostic complete list:
- Tropical rainfall: enhancements of plotting and performance, files path correction (#997)
- Timeseries: seasonal cycle runs as a separate cli in aqua-analysis for performance speed-up (#982)
- Timeseries: seasonal cycle is added if reference data are not available in some timespan (#974)
- Tropical rainfall: Removing unnecessary printing during the CLI, optimazing the CLi for low and high-resolution data (#963)
- Timeseries: Grergory plot TOA limits are dynamically chosen (#959)
- SSH: technical improvements including removal of hardcoded loglevel and timespan definition. (#677)
- SSH: ready with new data governance and option to plot difference plots added. (#677)
- Atmosferic Global Mean: added mean bias for the entire year in seasonal bias function (#947)
- Tropical Cyclones: working with IFS-NEMO and ICON, includes retrieval of orography from file (#1071).

## [v0.7.1]

Main changes are:
1. Complete update of the timeseries diagnostic
2. LRA CLI for parallel SLURM submission
3. SSP370 production scenario for IFS-NEMO available in the catalog

AQUA core complete list:
- Plot timeseries is now a framework function (#907)
- Improve the automatic parsing of date range according to schema from fdb (#928)
- LRA CLI for parallel SLURM submission (#909)
- Added graphics function to plot data and difference between two datasets on the same map (#892)
- Add IFS-NEMO ssp370 scenario (#906)

AQUA diagnostics complete list:
- Teleconnections: comparison with obs is done automatically in diagnostic CLI (#924)
- Teleconnections: capability to find index file if already present (#926)
- Timeseries: save flag introduced to save to enable/disable saving of the timeseries (#934)
- Improve the automatic parsing of date range according to schema from fdb (#928)
- Updated output filenames for atmglobalmean diagnostic (#921)
- Added graphics function to plot data and difference between two datasets on the same map (#892)
- Implemented `pyproject.toml` for global_time_series diagnostic (#920).
- Implemented `pyproject.toml` for tropical_rainfall diagnostic (#850).
- Updating CLi for tropical_rainfall diagnostic (#815)
- LRA cli for parallel SLURM submission (#909)
- Timeseries: seasonal cycle is available for the global timeseries (#912)
- Timeseries: refactory of Gregory plot as a class, comparison with multiple models and observations (#910)
- Add IFS-NEMO ssp370 scenario (#906)
- Timeseries: complete refactory of the timeseries as a class, comparison with multiple models and observations (#907)
- Plot timeseries is now a framework function (#907)

## [v0.7]

Main changes are:
1. Multiple updates to the diagnostics, both scientific and graphical, to work with more recent GSV data
2. `mtpr` is now used instead of `tprate` for precipitation
2. Documentation has been reorganized and integrated

Complete list:
- New utility `add_pdf_metadata` to add metadata to a pdf file (#898)
- Experiments `a0gg` and `a0jp` added to the IFS-NEMO catalog, and removal of `historical-1990-dev-lowres` (#889)
- Updated notebooks to ensure consistency across different machines by using observational datasets, and included a demo of aqua components for Lumi (#868)
- Scripts for pushing figures and docs to aqua-web (#880)
- Fixed catalog for historical-1990-dev-lowres source (#888, #895)
- data_models src files are now in the aqua/data_models folder, with minor modifications (#884)
- Warning options based on the `loglevel` (#852)
- Timeseries: formula bugfix and annual plot only for complete years (#876)
- mtpr instead of tprate derived from tp (#828)
- eccodes 2.34.0 does not accomodate for AQUA step approach, pin to <2.34.0 (#873)
- Bugfix of the `aqua-analysis` wrapper, now can work teleconnections on atmospheric and oceanic variables 
and the default path is an absolute one (#859, #862)
- Ocean3D: many fixes and adaptations to new data governance (#776)
- Bugfix of the `aqua-analysis` wrapper, now can work teleconnections on atmospheric and oceanic variables (#859)
- Radiation: adaptation to new data governance and many improvements (#727)
- Seaice: Sea ice extent has now seasonal cycle (#797)
- Fixing the paths in `cli/lumi-install/lumi_install.sh` (#856).
- Refactor of the documentation (#842, #871)
- The drop warning in `aqua/gsv/intake_gsv.py` (#844)
- Tropical cyclones diagnostic: working with new data governance (includes possibility to retrieve orography from file (#816)

## [v0.6.3]

Complete list:
- Setting last date for NaN fix for IFS-NEMO/IFS-FESOM to 1999-10-01 and cleaner merge of parent fixes (#819)
- Hotfix to set `intake==0.7.0` as default (#841)
- Timeseries: can add annual std and now default uncertainty is 2 std (#830)
- `retrieve_plain()` method now set off startdate and enddate (#829)
- Complete restructure of fixer to make use of `fixer_name`: set a default for each model and a `False` to disable it (#746)
- Added `center_time` option in the `timmean()` method to save the time coordinate in the middle of the time interval and create a Timmean module and related TimmeanMixin class (#811)
- Fixer to rename coordinates available (#822)
- Fixing new pandas timedelta definition: replacing H with h in all FDB catalog (#786)
- Change environment name from `aqua_common` to `aqua`(#805)
- Adding a run test label to trigger CI (#826)
- Tropical_rainfall: improve organization and maintainability, introducing nested classes (#814)
- Revisiting CERES fixes (#833)
- Timeseries: add bands for observation in Gregory plots (#837)

## [v0.6.2]

Complete list:
- Global time series plot annual and monthly timeseries together, improved Gregory plot (#809)
- Teleconnection can now take a time range as input and ylim in the index plot function (#799)
- LRA to use `auto` final time and `exclude_incomplete` (#791)
- Hotfix for v0.12.0 of the GSV_interface related to valid_time (#788)
- Global time series adapted to new data governance (#785)
- AtmoGlobalMean diagnostic improvements and adaptation to new data governance (#745 #789 #807 #812)
- Sea-ice diagnostic adapted to new data governance (#790)
- Implement a fix setting to NaN the data of the first step in each month (for IFS historical-1990) (#776)

## [v0.6.1]

Complete list:
- Teleconnection improvement to accept different variable names for ENSO (avg_tos instead of sst) (#778)
- ERA5 fixes compatible with new data governance (#772)
- Update the LRA generator (removing aggregation and improving) filecheck and fix entries for historical-1990-dev-lowres (#772)
- Updates of ECmean to work with production experiments (#773, #780)
- Automatic data start and end dates for FDB sources (#762)

## [v0.6]

Main changes are:
1. Inclusion in the catalog of the historical-1990 production simulations from IFS-NEMO and IFS-FESOM.
2. New fixes that targets the DestinE updated Data Governance

Complete list:
- IFS-FESOM historical-1990-dev-lowres with new data governance added to the catalog (#770)
- AtmoGlobalMean diagnostic improvements (#722)
- Teleconnections diagnostic improvements (#722)
- Read only one level for retrieving 3D array metadata, select single level for retrieve (#713)
- IFS-FESOM historical-1990-dev-lowres with new data governance added to the catalog
- Fix mismatch between var argument and variables specified in catalog for FDB (#761)
- Compact catalogs using yaml override syntax (#752)
- Fix loading source grid file before smmregrid weight generation (#756)

## [v0.5.2-beta]

Complete list:
-  A new fdb container is used to generate the correct AQUA container

## [v0.5.2-alpha]

Main changes are:
1. Coupled models IFS-NEMO and IFS-FESOM are now supported
2. Accessor to use functions and reader methods as if they were methods of xarray objects, see [notebook](https://github.com/DestinE-Climate-DT/AQUA/blob/main/notebooks/reader/accessor.ipynb)
3. Preliminary provenance information is now available in the history attribute of the output files
4. AQUA analysis wrapper is parallelized
5. A levelist can be provided in FDB sources, this will greatly speed up the data retrieve

Complete list:
- Fix reading only one sample variable and avoid _bnds variables (#743)
- Allow correct masked regridding after level selection. Add level selection also for not-FDB sources (#741)
- Read only one level for retrieving 3D array metadata, select specific levels for FDB retrieve (#713)
- Defining catalog entry for coupled models IFS-NEMO and IFS-FESOM (#720)
- Change fixer_name to fixer_name (#703)
- Reorganization of logging calls (#700)
- Accessor to use functions and reader methods as if they were methods of xarray objects (#716)
- Suggestions are printed if a model/exp/source is not found while inspecting the catalog (#721)
- Improvements in the single map plot function (#717)
- Minor metadata fixes (logger newline and keep "GRIB_" in attrs) (#715)
- LRA fix now correctly aggregating monthly data to yearly when a full year is available (#696)
- History update and refinement creating preliminary provenance information (plus AQUA emoji!) (#676)
- OPA lra compatible with no regrid.yaml (#692)
- Introducing fixer definitions not model/exp/source dependents to be specified at the metadata level (#681)
- AQUA analysis wrapper is parallelized and output folder is restructured (#684, #725)

## [v0.5.1]

Main changes are:
1. A new `Reader` method `info()` is available to print the catalog information
2. Grids are now stored online and a tool to deploy them on the `cli` folder is available

Complete list:
- Fix attributes of DataArrays read from FDB (#686)
- Reader.info() method to print the catalog information (#683)
- Simpler reader init() by reorganizing the calls to areas and regrid weights configuration and loading (#682)
- Optional autosearch for vert_coord (#682)
- plot_single_map adapted to different coordinate names and bugfixes (#680)
- Sea ice volume datasets for the Northern Hemisphere (PIOMAS) and the Southern Hemisphere (GIOMAS) (#598)
- Possibility of defining the regrid method from the grid definition (#678)
- Grids stored online and tool to deploy them on cli folder (#675)
- Global time series diagnostic improvements (#637)
- Teleconnections diagnostic improvements (#672)

## [v0.5]

Main changes are:
1. Refactor of the Reader() interface with less options at the init() level
2. Grids are now defined with the source metadata and not in a machine-dependent file
3. CLI wrapper is available to run all diagnostics in a single call
4. Refactoring of the streaming emulator with equal treatment for FDB or file sources

Complete list:
- Controlling the loglevel of the GSV interface (#665)
- Fix wrong fdb source (#657)
- Adding sample files and tests for NEMO 2D and 3D grids (#652)
- tprate not derived from tp for GSV sources (#653)
- Simplify reader init and retrieve providing less argument in initialization (#620)
- var='paramid' can be used to select variables in the retrieve method (#648)
- configdir is not searched based on util file position in the repo (#636)
- Cleaner mask treatment (Revision of mask structure in the reader #617)
- Fldmean fix if only one dimension is present for area selection (#640)
- Adding higher frequency ERA5 data on Levante and Lumi (#628)
- regrid.yaml files are removed, grid infos are now in the catalog metadata (#520, #622, #643)
- Load all available variables in FDB xarray/dask access (#619)
- Lint standard and enforced in CI (#616)
- Reader init split with methods (#523)
- Single map plot utility to be used by all diagnostics (#594)
- Script for automatic generation of Fdb catalog entries (IFS only) (#572)
- Fix loading of singularity mounting /projappl (#612)
- CLI wrapper parser (#599)
- Refactoring of streaming emulator (#593)
- Radiation CLI and diagnostic refinement (#537)
- Ocean3D CLI and diagnostic refinement (#578)
- AtmGlobalMean CLI and diagnostic refinement (#587)
- Tropical cyclones CLI refinements and TC module (#568, #645)
- Removing OPA, OPAgenerator and related tests from the AQUA (Remove OPA from AQUA #586)
- Renaming the experiments according to the DE340 AQUA syntax (Including dev-control-1990 in the source and rename the experiment according to DE340 scheme #556, #614, #618)
- Teleconnections diagnostic improvements (#571, #574, #576, #581, #592, #623)

## [v0.4]

Main changes are:
1. Update to all the diagnostics CLI
2. Refactor of the regridder so that `regrid.yaml`` is grid-based and not experiment-based
3. Xarray access to FDB sources
4. Refactor of the fixer so that merge/replace/default options are available
5. Remove of the `aqua` environment in favour of the `aqua_common` one. 

Complete list:
- Introduced color scheme for aqua logging (#567)
- CLI for sea diagnostic (#549)
- Add CLI for SSH diagnostic and some bug fixes (#540)
- Fix SSH diagnostic to be compatible with lates AQUA version (#538) 
- Helper function to identify vertical coordinates in a dataset (#552)
- Orography for tempest extremes TCs detection and update TCs CLI (Orography threshold included and CLI update #404)
- Improvement of performance indices CLI (Update of ECmean CLI #528)
- Fix to allow reading a list of multiple variables from FDB (#545)
- Further improvement of function to inspect the catalog (#533)
- Custom exceptions for AQUA (#518)
- Speed up of the `retrieve_plain` method (#524)
- Update documention for adding new data and setting up the container (Increase documentation coverage #519)
- CLI wrapper for the state-of-the-art diagnostics analysis (#517, #527, #525, #530, #534, #536, #539, #548, #549, #559)
- Refactor the regrid.yaml as grid-based instead of experiment-based (#291)
- aqua_common environment simplified and updated (#498)
- Update available variables in FDB catalogs on lumi (#514)
- Solve reversed latitudes bug for fixed data (#510)
- Switch to legacy eccodes tables based on intake source metadata (#493)
- Add GPM IMERG precipitation data to the catalog on levante (#505)
- Fix ocean3d diagnostic colorbars not being symmetric when missing values are present (#504) 
- FDB NEMO test access to data (#488)
- Xarray dask access to FDB (#476)
- Issue a warning when multiple gribcodes are associated to the same shortname (Cases for multiple eccodes grib codes #483)
- Allowing fixer to overwrite or merge default configuration (Increasing flexibiity of the fixer allowing for merge, replace and default options #480)
- Add new tests (Increase testing #250)
- Global time series diagnostic setup for multiple variables CLI (#474)
- Option to avoid incomplete chunk when averagin with timmean (Introduce check for chunk completeness in timmean() #466)
- Simplification of Fixer() workflow, more methods and less redundancy (Functionize fixer #478)
- Remove the `aqua` environment file, only `aqua_common` is left (#482)

## [v0.3]

Main changes are:
1. Fixer moved at `Reader()` level
2. Area selection available in `fldmean()` method
3. FDB/GSV access for IFS-NEMO development simulations
4. Configuration file `config-aqua.yaml` replaces `config.yaml`

Complete list:
- Templates in configuration yaml files (#469)
- Bug fixes for FDB access options (#463, #462)
- Add observational catalogs on Lumi (Update Lumi catalog #454)
- Automatic finding of cdo (#456)
- Area is fixed if data are fixed (Fixer applied to grid areas #442)
- Tests missing failure fix (Fix #436 CI workflow passes even if some tests fail #452)
- FDB/GSV access to IFS control and historical simulations (#434, #458)
- Climatology support restored in the Reader (Fix for climatology #445)
- Improvement function to inspect the catalog (Inspect_catalog improvement #446)
- Minor improvements of the gribber (Fix gribber fdb #427)
- Allow the LRA generator to work with generators and so with FDB (LRA from fdb on mafalda #430)
- Fixes only on selected variables (Fixer updates #428)
- Complete revision of the FDB/GSV access, allowing to access also recent experiments using variable step (#343)
- Teleconnections diagnostic adapted to new code improvements (Teleconnections Dev branch update #424, #465)
- Add support for area selection with fldmean (Fldmean box selection #409)
- Environment simplified, dependencies are now mostly on the pyproject file (A simpler environment.yml #286)
- Intake esm functionality added back (Fix intake-esm #287)
- Intake esm tests (Test also intake-esm #335)
- Yaml dependencies removed (Logger and yaml issues in util.py #334)
- Log history working for iterators as well (Logger and yaml issues in util.py #334)
- Util refactor (Utility refactor #405)
- Fixer at reader level (Fixes at Reader level #244)
- Uniform timmean (Uniform time after timmean and add option for time_bnds #419)
- FDB tests added (Add FDB 5.11, a local FDB with some test data #280, #432)
- Refactor of unit conversion and non-metpy cases (Flexible unit fix from YAML file #416)
- Refactor of the config file definition (Refactor of the configuration search #417)

## [v0.2.1]

- Add development control-1950 and historical-1990 experiments to the LRA (LRA for control-1950 and historical-1990 on Levante from v0.2 #455)

## [v0.2]

- Improve the LRA generator and worklow CLI (Streaming for the LRA #289)
- AQUA new common environment installation tool for LUMI added (#413)
- Added a bash script "load_aqua_lumi.sh" to load aqua environment in LUMI with containers (Adding an AQUA singularity container for LUMI #418)

## [v0.2-beta]

This is the `AQUA` version part of the Deliverable D340.7.1.2. 

- SSH diagnostic improvements (Linting SSH diagnostics #377, SSH diag: PDF file name changed #388)
- Timmean fix to uniform time axis (Fix for timmean() to uniform output time axis #381)
- New tests trigger routine (Tests trigger with label #385)
- Fix for tco1279 and FESOM (fix for masked tco1279 #390, psu fix for salinity #383)
- ECmean improvements (various improvement for ecmean #392)
- Seaice diagnostic improvements (Deliverable340.7.1.2 fix seaice #389, Linting Seaice diagnostics #376)
- Teleconnections diagnostic graphics module enhanced and various improvements (Teleconnections corrections for D340.7.1.2 #379, Fix import in teleconnections notebooks #395, Teleconnections fix docs #408)
- Tropical cyclones linting of the diagnostic (Linting tropical cyclones diagnostics #380, Improved plotting functions for tropical cyclones #391)
- Ocean diagnostics restructured in a single folder, sharing common functions and other improvements (Linting+Fixes Ocean diagnostics #374, Adding units for MLD plot in ocean3d package #406)
- Documentation fixes (Documentation fixes after review #403)
- Atmglobalmean and radiation diagnostic improvements (Atmglobalmean fix #371)
- MSWEP fixer bugfix (Change MSWEP datamodel #397, fixing of mswep #401)

## [v0.2-alpha]

This is the `AQUA` version that will be part of the Deliverable D340.7.1.2, sent to internal review. This is mostly done by the inclusion of twelve diagnostics within the AQUA framework

- Added teleconnections diagnostic (#308, #309, #318, #333, #352)
- Added tropical cyclones diagnostic (#310, #345)
- Added performance indices diagnostic based on ECmean tool (#57, #327) 
- Added sea ice diagnostic (#353, #368)
- Added global timeseries diagnostic (#358, #359)
- Added radiation analysis diagnostic (#301, #360)
- Added global mean bias diagnostic (#285, #371)
- Added SSH variability diagnostic (#367, #369)
- Added tropical rainfall diagnostic (#314)
- Added Ocean circulation diagnostic (#295)
- Added global ocean diagnosc (#164)
- Added global mean timeseries (#268)
- Multiple fixes in the Reader (#316, #324, #334)
- Avoid time duplicated in the Reader (#357)
- Enabling autodoc for diagnostics (#330)
- Data access improvement on Levante, including new datasets (#332, #355, #321)
- Added a common environment file (#363)
- Support for Lumi installation (#315)
- Added the `changelog` file

### Changed

- Dummy diagnostic is now in the `dummy` folder (previously was `dummy-diagnostic`)
- Tests and code is now working with python>=3.9 (previously python 3.11 was excluded)

## [v0.1-beta]

This is the `AQUA` version that will be part of the Deliverable D340.7.1.1.
This is mostly built on the `AQUA` `Reader` class which support for climate model data interpolation, spatial and temporal aggregation and conversion for a common GRIB-like data format.


- Low resolution archive documentation
- Fixed a bug in the `Gribber` class that was not reading the correct yaml catalog file

## v0.1-alpha

This is the AQUA pre-release to be sent to internal reviewers. 
Documentations is completed and notebooks are working.

[unreleased]: https://github.com/DestinE-Climate-DT/AQUA/compare/v0.16.0...HEAD
[v0.16.0]: https://github.com/DestinE-Climate-DT/AQUA/compare/v0.15.0...v0.16.0
[v0.15.0]: https://github.com/DestinE-Climate-DT/AQUA/compare/v0.14.0...v0.15.0
[v0.14.0]: https://github.com/DestinE-Climate-DT/AQUA/compare/v0.13.1...v0.14.0
[v0.13.1]: https://github.com/DestinE-Climate-DT/AQUA/compare/v0.13.0...v0.13.1
[v0.13.0]: https://github.com/DestinE-Climate-DT/AQUA/compare/v0.13-beta...v0.13.0
[v0.13-beta]: https://github.com/DestinE-Climate-DT/AQUA/compare/v0.13-alpha...v0.13-beta
[v0.13-alpha]: https://github.com/DestinE-Climate-DT/AQUA/compare/v0.12.2...v0.13-alpha
[v0.12.2]: https://github.com/DestinE-Climate-DT/AQUA/compare/v0.12.1...v0.12.2
[v0.12.1]: https://github.com/DestinE-Climate-DT/AQUA/compare/v0.12...v0.12.1
[v0.12]: https://github.com/DestinE-Climate-DT/AQUA/compare/v0.11.3...v0.12
[v0.11.3]: https://github.com/DestinE-Climate-DT/AQUA/compare/v0.11.2...v0.11.3
[v0.11.2]: https://github.com/DestinE-Climate-DT/AQUA/compare/v0.11.1...v0.11.2
[v0.11.1]: https://github.com/DestinE-Climate-DT/AQUA/compare/v0.11...v0.11.1
[v0.11]: https://github.com/DestinE-Climate-DT/AQUA/compare/v0.10.3...v0.11
[v0.10.3]:https://github.com/DestinE-Climate-DT/AQUA/compare/v0.10.2...v0.10.3
[v0.10.2]: https://github.com/DestinE-Climate-DT/AQUA/compare/v0.10.1...v0.10.2
[v0.10.1]: https://github.com/DestinE-Climate-DT/AQUA/compare/v0.10...v0.10.1
[v0.10]: https://github.com/DestinE-Climate-DT/AQUA/compare/v0.9.2...v0.10
[v0.9.2]: https://github.com/DestinE-Climate-DT/AQUA/compare/v0.9.1...v0.9.2
[v0.9.1]: https://github.com/DestinE-Climate-DT/AQUA/compare/v0.9...v0.9.1
[v0.9]: https://github.com/DestinE-Climate-DT/AQUA/compare/v0.8.2...v0.9
[v0.8.2]: https://github.com/DestinE-Climate-DT/AQUA/compare/v0.8.1...v0.8.2
[v0.8.1]: https://github.com/DestinE-Climate-DT/AQUA/compare/v0.8...v0.8.1
[v0.8]: https://github.com/DestinE-Climate-DT/AQUA/compare/v0.7.3...v0.8
[v0.7.3]: https://github.com/DestinE-Climate-DT/AQUA/compare/v0.7.2...v0.7.3
[v0.7.2]: https://github.com/DestinE-Climate-DT/AQUA/compare/v0.7.1...v0.7.2
[v0.7.1]: https://github.com/DestinE-Climate-DT/AQUA/compare/v0.7...v0.7.1
[v0.7]: https://github.com/DestinE-Climate-DT/AQUA/compare/v0.6.3...v0.7
[v0.6.3]: https://github.com/DestinE-Climate-DT/AQUA/compare/v0.6.2...v0.6.3
[v0.6.2]: https://github.com/DestinE-Climate-DT/AQUA/compare/v0.6.1...v0.6.2
[v0.6.1]: https://github.com/DestinE-Climate-DT/AQUA/compare/v0.6...v0.6.1
[v0.6]: https://github.com/DestinE-Climate-DT/AQUA/compare/v0.5.2-beta...v0.6
[v0.5.2-beta]: https://github.com/DestinE-Climate-DT/AQUA/compare/v0.5.2-alpha...v0.5.2-beta
[v0.5.2-alpha]: https://github.com/DestinE-Climate-DT/AQUA/compare/v0.5.1...v0.5.2-alpha
[v0.5.1]: https://github.com/DestinE-Climate-DT/AQUA/compare/v0.5...v0.5.1
[v0.5]: https://github.com/DestinE-Climate-DT/AQUA/compare/v0.4...v0.5
[v0.4]: https://github.com/DestinE-Climate-DT/AQUA/compare/v0.3...v0.4
[v0.3]: https://github.com/DestinE-Climate-DT/AQUA/compare/v0.2.1...v0.3
[v0.2.1]: https://github.com/DestinE-Climate-DT/AQUA/compare/v0.2...v0.2.1
[v0.2]: https://github.com/DestinE-Climate-DT/AQUA/compare/v0.2-beta...v0.2
[v0.2-beta]: https://github.com/DestinE-Climate-DT/AQUA/compare/v0.2-alpha...v0.2-beta
[v0.2-alpha]: https://github.com/DestinE-Climate-DT/AQUA/compare/v0.1-beta...v0.2-alpha
[v0.1-beta]: https://github.com/DestinE-Climate-DT/AQUA/compare/v0.1-alpha...v0.1-beta<|MERGE_RESOLUTION|>--- conflicted
+++ resolved
@@ -8,11 +8,8 @@
 Unreleased in the current development version (target v0.17.0): 
 
 AQUA core complete list:
-<<<<<<< HEAD
 - `EvaluateFormula` class to replace the `eval_formula` function with extra provenance features (#2042)
-=======
 - Solve fixer issue leading to wrong target variable names (#2057)
->>>>>>> 3f132ca8
 - Upgrade to `smmregrid=0.1.2`, which fixes coastal erosion in conservative regridding (#1963)
 - Refactor LRA of output and catalog entry creatro with `OutputPathBuilder` and `CatalogEntryBuilder` classes (#1932)
 - LRA cli support realization, stat and frequency (#1932)
