# Changelog

All notable changes to this project will be documented in this file.
The format is based on [Keep a Changelog](https://keepachangelog.com/en/1.0.0/)

## [Unreleased]

Unreleased in the current development version (target v0.14):

AQUA core complete list:
<<<<<<< HEAD

- Avoid infinite hanging when accessing bridge (#1733, #1738)
- Enable the option to read FDB data info from file, and refactor start/end hpc/bridge dates handling (#1732)
=======
- Integrate codecov to monitor coverage and remove old bot (#1736, #1737)
- Reinitialize GSVReader instance only when needed (#1733)
- Enable the option to read FDB data info from file, and refactor start/end hpc/bridge dates handling (#1732, #1743)
>>>>>>> d1ae0604
- Fix push_analysis options and aqua_analysis config paths (#1723)
- Enable zip compression for LRA yearly files (#1726)
- Enable publication of documentation on ReadTheDocs (#1699, #1716)
- Adapt Catgen test to the new number of sources for ICON (#1708)
- Added tests for the Hovmoller plot routine (#1532)
- push_s3 compatibility with boto3>=1.36.0 (#1704)
- Rsync option for push_analysis.sh (#1689)
- Multiple updates to allow for AQUA open source, including Dockerfiles, actions, dependencies and containers (#1574)

AQUA diagnostics complete list:
- Global bias: Handling plev and using scientific notation in contour plots (#1649)
- Ecmean: Fix net surface radiative flux and wind stresses in ecmean (#1696)
- Diagnostic core: A common parser and fuctions to open/close the dask cluster are provided (#1703)

## [v0.13.1]

Main changes are:
1. Ocean3d major refactoring

AQUA core complete list:
- Fixer delete option accepts non-lists (#1687)
- Ansi color 8-bit fix for logger (#1671)
- Hotfix for unmatched string in catgen (#1672)
- Test for aqua-analysis.py (#1664)
- Fix in the catgen now correctly generating an automatic description if not provided (#1662)

AQUA diagnostics complete list:
- Diagnostic core: added a Diagnostic class to be inherited by all diagnostics (#1681)
- Timeseries: hotfix of problems with the catalog usage in output saving (#1669)
- Tropical Rainfall: Update of the precomputed histograms paths for lumi and MN5 (#1661)
- Ocean3d: Trend is calculating using polyfit. Restructed the mixed layer depth function. (#1651)
- Global bias: hotfix for regrid option (#1670)

## [v0.13.0]

Main changes are:
1. Grids updated to work with operational O-25.1
2. Compliance of the catalog generator to the O-25.1 data portfolio
3. New 'Biases and Radiation' diagnostics replace the old 'AtmGlobalMean and Radiation'
4. Push of figures to LUMI-O and improvements for aqua-web

Deprecated:
- `aqua-analysis.sh` script is deprecated and has been removed. Use `aqua-analysis.py` instead.
- `cli_dummy.py` script is deprecated and will be removed in the next release. Use the `cli_checker.py` instead.
 
AQUA core complete list:
- More general checksum checker for grids and observations ( #1550)
- Output dir including catalogue for aqua-analysis.py (#1640)
- Grids for O-25.1 cycle are added in the grids folder (they are v3) (#1647)
- `deltat` for fixer can now be specified in source metadata and not only in fixes (#1626)
- LRA generator integrates ``--rebuild`` flag to regenerate areas and weights. The `--autosubmit` option is removed (#1623)
- Hotfix for catgen tests (#1648)
- Experiment and dashboard metadata are now created with the catalog generator (#1637)
- Safety checks according to data frequency for HPC, bridge and request start/end dates in intake GSV (#1636, #1655)
- Experiment metadata for aqua-web and dashboard from catalog entry (#1633)
- Automatic identification of ocean grid in the catalog generator (#1621)
- `OutputSaver` can deduce the catalog name from the model, exp (#1627)
- Pin zarr<3.0.0 to avoid breaking changes (#1625)
- Units utility are now functions and not methods of FixerMixin (#1558)
- New `cli_checker.py` tool to check the existance of the required model in the catalog and rebuild the area files (#1619)
- Update the catalog generator to align with changes in the data portfolio (#1593)
- Adding ICON phase2 hpx6 and hpz9 grids (#1596)
- Push figures to LUMI-O for dashboard (#1582, #1607)
- Bridge_start_date and expver switching (#1597)
- Include all available figure metadata in content.json for dashboard/aqua-web (#1573)
- Upgrade LUMI module to 24.03 and to eccodes 2.39.0

AQUA diagnostics complete list:
- Old AtmoGlobalMean and Radiation diagnostics removed (#1622)
- `--catalog` is accepted by all the diagnostics altough it is not used by all of them yet (#1619)
- Timeseries: enabled region selection in the CLI (#1564)
- Ocean3d: Bugfix of values for Ocean trend function (#1583)
- Biases and Radiation: Refactoring of Bias and Radiation Diagnostics (#1243)
- Biases and Radiation: Fix Seasonal Bias Output in global_biases for NetCDF Saving Compatibility and other fixes (#1585, #1604, #1628)
- Biases and Radiation: Adding `save_netcdf` flag and function (#1510)
- Biases and Radiation: Integrating Updated OutputSaver (#1487)

## [v0.13-beta]

Main changes are:
1. All the diagnostics are now compatible with the new fixes and eccodes version.
2. Full compatibility with HealPix grids and the new CDO version.
3. Major improvements in the Ocean3D diagnostic.

AQUA core complete list:
- Safety checks and error messages on FDB folders (#1512)
- Refreshed internal `to_list` function (#1512)
- Reorganizing and extending CI/CD catalog with 5 years of hpz3 data from ERA5 (atm) and FESOM (oce) (#1552)
- Version info in a separate module (#1546) 
- Corrected `tcc` units to % (#1551)
- Fix pdf attributes (#1547)
- Catgen fixes (#1536)
- Introduced fixer for ClimateDT phase 2 (#1536)
- `aqua_analysis.py` using a common central dask cluster (#1525)
- Added the `cdo_options: "--force"` to the definitions of the oceanic HealPix grids (#1539)

AQUA diagnostic complete list:
- ECmean: Integrating the performance indices and global mean within the `aqua_diagnostics` module (#1556)
- Teleconnections: The `teleconnections` diagnostic is now integrated in the `aqua_diagnostics` module (#1352)
- Teleconnections: OutputSaver for the teleconnections diagnostic (#1567, #1570)
- Ocean3d: Fix to improve memory usage and cli (#1490)
- Seaice: Fix to read sithick as fallback instead of sivol (#1543)
- Ocean3d: Minor fix to allow to read new variable names (#1540)
- Timeseries: The `timeseries` diagnostic is now integrated in the `aqua_diagnostics` module (#1340)
- Timeseries: Integrating Updated OutputSaver (#1492)

## [v0.13-alpha]

Main changes are:
1. A refactor of the fixes, with a new common main convention table is available, based on eccodes.
2. Diagnostics are updated to work with the new fixes and the new eccodes version. This is not yet complete and will be finalized in the next release.
3. The FDB reader always rely on paramids, so that support for eccodes 2.39.0 and backward compatibility is ensured.

AQUA core complete list:
- push-analysis.sh maintenance (#1555)
- Added the `cdo_options: "--force"` to the definitions of the HealPix grids (#1527)
- Removing default fixes (#1519)
- Support for eccodes=2.39.0 with full fixes refactoring (#1519)
- Dashboard: Moved making of contents yaml to local hpc (#1470)
- Support for new smmregrid==0.1.0 including simpler weights and area generation (#1395)
- Removing cdo pin for more recent versions (#1395)
- Change `bridge_end_date` convention (#1498)
- `catgen` to support data bridge options (#1499)
- Enhance OutputSaver with Improved File Handling, Logging, and NetCDF Write Modes (#1495)
- Introduction a specific pipeline and tests for `catgen` utiliy (#1505)
- Remove pin on xarray (#1507)
- FDB reader internally always asks for paramids (#1491, #1508, #1529)
- Introduction of a convention table for the fixer, in order to create a more general fixer (#1488, #1506)
- Refactor of `cli_lra_parallel_slurm.py` to work with container via jinja (#1497) 
- Convert `aqua-analysis.sh` to Python with Subprocess and Multiprocessing Support (#1354, #1521)
- New base container for aqua-container (#1441)
- Autodetection of latest AQUA in `load-aqua-container.sh` script (#1437)
- Update Metadata Handling for NetCDF, PDF, and PNG Outputs (#1430)
- Add instructions to install AQUA on MN5 (#1468)
- Introduce `grids-checker.py` tool to verify presence and checksum of the grid files (#1486)

AQUA diagnostic complete list:
- Tropical Cyclones: Adaptation to IFS-FESOM and tool to compute orography from data (#1393)
- Seaice: Hotfix for sea ice plots (#1432)

## [v0.12.2]

Main changes are: 
1. Single container script to be used on Lumi, MN5 and Levante

AQUA core complete list:
- Introduce `timeshift` option for the fixer to roll forward/back the time axis (#1411)
- Centralize and refactor in single script the tool to load AQUA container (#1413)
- Add extra maintenance options to submit-aqua-web (#1415)
- Update push-analysis.sh removing dependency on full AQUA and option not to convert to png (#1419)
- Pin to xarray<2024.09 to prevent bug in polyfit requires temporary (#1420)
- Remove spurious dimensions when running `fldmean()` (#1423)

AQUA diagnostic complete list:
- Refactor of plotThickness method in the sea ice diagnostic (#1427)


## [v0.12.1]

AQUA core complete list:
- Allow multiple realizations in fdb-catalog-generator (#1335)
- Fix the container loading script in order to avoid load of local libraries (#1399)
- Fix using AQUA container for submit-aqua-web, do not wipe old figures by default (#1387)
- New `timstat` module which opens complement `timmean()` with `timmax()`, `timmin()` and `timstd()` methods (#1391)
- Fix installation to avoid mismatch between `hdf5` and `h5py` libraries (#1408)

## [v0.12]

Main changes are:
1. AQUA installation now requires a mandatory machine name.
2. The `aqua` source code has been moved to the `src` folder. The change is transparent to the user.
3. A diagnostic module, called `aqua.diagnostics`, is under development. The module is not yet active, diagnostics are still available with the previous structure.

AQUA core complete list:
- Mixed updates to support data for NextGEMS cycle4 hackathon (#1375)
- Preprocess functionality added to the `Reader` class (#1298)
- The AQUAthon material has been moved under the `notebooks` folder (#1342)
- `aqua` source code has been moved to the `src` folder (#1332)
- A diagnostic module, called `aqua.diagnostics`, has been created under the `src` folder (#1332, #1341)
- LRA generator tool support for multiple relizations (#1357, #1375)
- LRA generator requires `catalog` as a mandatory argument (#1357)
- AQUA console revisiting, adding `avail` method and `update` method (#1346)
- AQUA install now requires mandatory machine name (#1346)
- Fix to make keyword step optional in request (#1360)

## [v0.11.3]

AQUA core complete list:
- LRA, both from CLI and worklow, is part of the AQUA console and can be run with `aqua lra $options` (#1294)
- FDB catalog generator is part of the AQUA console and can be run with `aqua catgen $options` (#1294)
- Coordinate unit overriding is now possible via the `tgt_units` argument (#1320)
- Full support for python>=3.9 (#1325)
- Pin of (python) eccodes<2.37.0 in pyproject due to recent changes in binary/python structure (#1325)

AQUA diagnostic complete list:
- Radiation: Bugfix in the CLI for the radiation diagnostic (#1319)

## [v0.11.2]

AQUA core complete list:
- Renaming of FESOM grids to include original resolution name (#1312)
- Bugfix of the fdb-catalog-generator tool that was not correctly assigning NEMO grids (#1309)
- Bugfix of the GSV intake driver that was not handling correctly metadata jinja replacement (#1304) 
- Bugfix of _merge_fixes() method when the parent fix has no vars specified (#1310)
- Safety check for the netcdf driver providing more informative error when files are not found (#1307, #1313)

AQUA diagnostic complete list:
- Tropical Rainfall: Fix Minor Issues in Tropical Precipitation CLI Metadata and Formatting (#1266)

## [v0.11.1]

Attention: If you are accessing FDB experiments, we suggest to not use versions older than this release.

Main changes are:
1. AQUA works with FDB written with ecCodes versions > 2.35 as well as lower.
2. Timeseries and Seasonal cyle can now be evaluated also on a specific region 

AQUA core complete list:
- ecCodes now pinned to >=2.36.0 and tool for fixing older definition files (#1302)

AQUA diagnostic complete list:
- Timeseries: a region can be selected for Timeseries and Seasonal Cycle with the `lon_limits` and `lat_limits` arguments (#1299)
- Timeseries: the cli argument for extending the time range is now extend (previously expand) (#1299)
- Timeseries: all the available diagnostics support the catalog argument (#1299)

## [v0.11]

Attention: this version is not compatible with catalog entries with ecCodes >= 2.35.0.

1. LRA supports multi-catalog structure
2. ecCodes temporarily restricted to < 2.34

AQUA core complete list:
- Refactor the fdb-catalog-generator tool to work with data-portfolio repository (#1275)
- Introduce a function to convert NetCDF to Zarr and zarr catalog entry for LRA (#1068)
- Suppress the warning of missing catalogs in the AQUA console `add` command (#1288)
- Lumi installation is completely updated to LUMI/23.09 modules (#1290)
- gsv_intake switches eccodes also for shortname definitions (#1279)
- Increase compatibility between LRA generator and multi-catalog (#1278)
- Allow for intake string replacement within LRA-generated catalogs (#1278)
- Avoid warning for missing intake variable default when calling the `Reader()` (#1287)

AQUA diagnostic complete list:
- Teleconnections: catalog feature bugfix (#1276)

## [v0.10.3]

Attention: this version is not compatible with catalog entries with ecCodes < 2.35.0.

Main changes are:
1. support for ecCodes >= 2.35.0 (to be used with caution, not working with exps with eccodes < 2.35.0)
2. fdb_path is deprecated in favour of fdb_home

AQUA core complete list:
- Restructure fixes folder and files (#1271)
- Removed eccodes pin, better handling of tables in get_eccodes_attr (#1269)
- Added test for diagnostics integration to AQUA installation process (#1244)
- Bugfix for the monthly frequency data with monthly cumulated fluxes (#1255)
- fdb_path becomes optional and deprecated in favour of fdb_home (#1262)
- Branch support for tool to push analysis to explorer (#1273)

AQUA diagnostic complete list:
- ECmean documentation updates (#1264)

## [v0.10.2]

Main changes are:
1. aqua-analysis script can be configured with an external yaml file
2. AQUA installation process now includes diagnostics integration

AQUA core complete list:
- Rename OutputNamer to OutputSaver and add catalog name (#1259)
- Hotfix for rare situation with 3D data but no vertical chunking defined (#1252)
- External yaml file to configure aqua-analysis (#1246)
- Adding diagnostics integration to AQUA installation process (#1229)

AQUA diagnostic complete list:
- Teleconnections: adding the catalog feature to the diagnostic (#1247)
- ECmean upgrades for the CLI (#1241)
- ECmean enables the computation of global mean diagostic (#1241)

## [v0.10.1]

AQUA core complete list:
- Fixer for monthly frequency data with monthly cumulated fluxes (#1201)
- Catalogs can be installed from the external repository (#1182)
- Added grid for NEMO multiIO r100 (#1227)
- Reorganized analysis output in catalog/model/exp structure (#1218)

## [v0.10]

Main changes are:
1. The catalog is externalized and AQUA supports multiple catalogs. It is now mandatory to use the aqua console to add a new catalog to the AQUA installation.

AQUA core complete list:
- Catalog is externalized to a separate repository (#1200)
- AQUA is now capable of accessing multiple catalogs at the same time (#1205)
- MN5 container for AQUA (#1213)

## [v0.9.2]

Main changes are:
1. The `aqua-config.yaml` file is replaced by a template to be installed. The aqua console is now mandatory to use aqua.
2. `$AQUA` removed from the `Configdir()` autosearch, an installation with the aqua console is mandatory to use aqua.
3. AQUA cli command to provide the installation path with `--path` option. This can substitute the `$AQUA` variable in scripts.
4. The catalog file is now split into `machine.yaml` and `catalog.yaml` to support machine dependency of data path and intake variables as kwargs into each catalog.

AQUA core complete list:
- More detailed documentation for Levante and Lumi installation (#1210)
- `aqua-config.yaml` replaced by a template to be installed on each machine (#1203)
- `$AQUA` removed from the `Configdir()` autosearch (#1208)
- AQUA cli command to provide the installation path with `--path` option (#1193)
- Restructure of the `machine` and `catalog` instances to support a catalog based development (#1186)
- AQUA installation via command line support a machine specification `aqua install lumi` (#1186)
- Introduction of `machine.yaml` file to support machine dependency of data path and intake variables as kwargs into each catalog (#1186)
- Removing all the AQUA catalogs from the repo, now using https://github.com/DestinE-Climate-DT/Climate-DT-catalog (#1200)

## [v0.9.1]

Main changes are:
1. Update of fdb libraries to be compatible with the FDB data bridge

AQUA core complete list:
- OutputNamer Class: Comprehensive Naming Scheme and Metadata Support (#998)
- Creation of png figures for AQUA explorer is local (#1189)

## [v0.9]

Main changes are:
1. AQUA has an `aqua` CLI entry point, that allow for installation/uninstallation, catalog add/remova/update, fixes and grids handling
2. Experiments placed half on HPC and half on DataBridge data can be accessed in continuous manner.

AQUA core complete list:
- AQUA entry point for installation and catalog maintanance and fixes/grids handling (#1131, #1134, #1146, #1168, #1169)
- Automatic switching between HPC and databridge FDB (#1054, #1190)
- CLI script for automatic multiple experiment analysis submission (#1160, #1175)

## [v0.8.2]

Main changes are: 
1. `aqua-grids.yaml` file split in multiple files into `grids` folder
2. Container for Levante

AQUA core complete list:
- Removing any machine name depencency from slurm files (#1135)
- Jinja replacement is added to the aqua-config.yaml (#1154)
- grid definitions split in multiple files (#1152)
- Add script to access the container on Levante HPC (#1151)
- Add support for IFS TL63 and TL159 grids (#1150)
- Swift links for tests and grids renewed (#1142)
- Removing the docker folder (#1137)
- Introducing a tool for benchmarking AQUA code (#1057)
- Define AQUA NEMO healpix grids as a function of their ORCA source (#1113)

AQUA diagnostics complete list:
- Tropical Rainfall: Improve Paths in Live Demonstration Notebook  (#1157)
- Atm global mean: produce seasonal bias plots by default (#1140)
- Tropical Rainfall: Notebook for the Live Demonstration (#1112)
- Teleconnections: MJO Hovmoller plot introduced as notebook (#247)
- Tropical Rainfall: Reduce Redundancy in Conversion Functions (#1096)

## [v0.8.1]

Main changes are: 
1. Fixes following internal D340.7.3.3 and D340.7.1.4 review 

AQUA core complete list:
- Tco399-eORCA025 control, historical and scenario runs added to Lumi catalog (#1070)
- ESA-CCI-L4 dataset added for Lumi and Levante catalogs (#1090)
- Various fixes to the documentation (#1106)
- Fixer for dimensions is now available (#1050)

AQUA diagnostics complete list:
- Timeseries: units can be overridden in the configuration file (#1098)
- Tropical Rainfall: Fixing the Bug in the CLI (#1100)

## [v0.8]

Main changes are:
1. Support for Python 3.12
2. Update in the catalog for Levante and introduction of Leonardo
3. Multiple diagnostics improvement to fullfil D340.7.3.3 and D340.7.1.4

AQUA core complete list:
- LRA for ICON avg_sos and avg_tos (#1076)
- LRA for IFS-NEMO, IFS-FESOM, ICON added to Levante catalog (#1072)
- IFS-FESOM storyline +2K added to the Lumi catalog (#1059)
- Allowing for jinja-based replacemente in load_yaml (#1045) 
- Support for Python 3.12 (#1052)
- Extending pytests (#1053)
- More efficient use of `_retrieve_plain` for acessing sample data (#1048)
- Introducing the catalog structure for Leonardo HPC (#1049)
- Introducing an rsync script between LUMI and levante for grids (#1044)
- Introducing a basic jinja-based catalog entry generator (#853)
- Adapt NextGEMS sources and fixes to the final DestinE governance (#1008, #1035)
- Remove  NextGEMS cycle2 sources (#1008)
- Avoid GSVSource multiple class instantiation in dask mode (#1051)

AQUA diagnostics complete list:
- Teleconnections: refactor of the documentation (#1061)
- Tropical rainfall: Updating the Documentation and Notebooks (#1083)
- Performance indices: minor improvements with the inclusion of mask and area files (#1076)
- Timeseries: Seasonal Cycle and Gregory plots save netcdf files (#1079)
- Tropical rainfall: minor modifications to the CLI and fixes to changes in the wrapper introduced in PR #1063 (#1074)
- Tropical rainfall: adding daily variability and precipitation profiles to the cli (#1063)
- Teleconnections: bootstrap evaluation of concordance with reference dataset (#1026)
- SSH: Improvement of the CLI (#1024) 
- Tropical rainfall: adding metadata and comparison with era5 and imerg to the plots, re-binning of the histograms and buffering of the data (#1014)
- Timeseries: refactor of the documentation (#1031)
- Radiation: boxplot can accomodate custom variables (#933)
- Seaice: convert to module, add Extent maps (#803)
- Seaice: Implement seaice Volume timeseries and thickness maps (#1043)

## [v0.7.3]

Main changes are:
1. IFS-FESOM NextGEMS4 and storylines simulations available in the catalog
2. Vertical chunking for GSV intake access
3. FDB monthly average data access is available
4. kwargs parsing of reader arguments (e.g. allowing for zoom and ensemble support)

AQUA core complete list:
- Add kwargs parsing of reader arguments, passing them to intake to substitute parameters (#757)
- Remove `zoom` and use kwargs instead (#757)
- Enabling the memory monitoring and (optional) full performance monitoring in LRA (#1010)
- Adding IFS_9-FESOM_5 NextGEMS4 simulation on levante (#1009)
- Function to plot multiple maps is introduced as `plot_maps()` and documented (#866)
- Adding the IFS-FESOM storylines simulation (#848)
- `file_is_complete()` accounts also for the mindate attribute (#1007)
- Introducing a `yearmonth` timestyle to access FDB data on monthly average (#1001)
- Adding expected time calculation for weight generation (#701)
- Vertical chunking for GSV intake access (#1003)

AQUA diagnostics complete list:
- Timeseries: Various bugfix and improvements for cli and formula (#1013, #1016, #1022)

## [v0.7.2]

Main changes are:
1. `mtpr` is used for precipitation in all the catalog entries
2. LRA CLI support for parallel SLURM submission and other improvements
3. ICON production simulations available in the catalog
4. `detrend()` method is available in the `Reader` class
5. All the diagnostics have dask support in their CLI

AQUA core complete list:
- Fix LRA sources to allow incomplete times for different vars (#994)
- Distributed dask option for diagnostic CLIs and wrapper (#981)
- Added documentation for `plot_timeseries`, `plot_seasonalcycle` and `plot_single_map_diff` (#975)
- Minimum date fixer feature / ICON net fluxes fix (#958)
- Unified logging for all diagnostics (#931)
- A `detrend()` method is added to the Reader class (#919)
- LRA file handling improvements (#849, #972)
- Updating fixer for ERA5 monthly and hourly data on Levante (#937)
- GSV pin to 1.0.0 (#950)
- Adding ICON production simulations (#925)
- LRA CLI for parallel SLURM submission support a max number of concurrent jobs and avoid same job to run (#955, #990)
- Renaming of EC-mean output figures in cli push tool for aqua-web (#930)
- Renaming the `tprate` variable into `mtpr` in all fixes (#944)

AQUA diagnostic complete list:
- Tropical rainfall: enhancements of plotting and performance, files path correction (#997)
- Timeseries: seasonal cycle runs as a separate cli in aqua-analysis for performance speed-up (#982)
- Timeseries: seasonal cycle is added if reference data are not available in some timespan (#974)
- Tropical rainfall: Removing unnecessary printing during the CLI, optimazing the CLi for low and high-resolution data (#963)
- Timeseries: Grergory plot TOA limits are dynamically chosen (#959)
- SSH: technical improvements including removal of hardcoded loglevel and timespan definition. (#677)
- SSH: ready with new data governance and option to plot difference plots added. (#677)
- Atmosferic Global Mean: added mean bias for the entire year in seasonal bias function (#947)
- Tropical Cyclones: working with IFS-NEMO and ICON, includes retrieval of orography from file (#1071).

## [v0.7.1]

Main changes are:
1. Complete update of the timeseries diagnostic
2. LRA CLI for parallel SLURM submission
3. SSP370 production scenario for IFS-NEMO available in the catalog

AQUA core complete list:
- Plot timeseries is now a framework function (#907)
- Improve the automatic parsing of date range according to schema from fdb (#928)
- LRA CLI for parallel SLURM submission (#909)
- Added graphics function to plot data and difference between two datasets on the same map (#892)
- Add IFS-NEMO ssp370 scenario (#906)

AQUA diagnostics complete list:
- Teleconnections: comparison with obs is done automatically in diagnostic CLI (#924)
- Teleconnections: capability to find index file if already present (#926)
- Timeseries: save flag introduced to save to enable/disable saving of the timeseries (#934)
- Improve the automatic parsing of date range according to schema from fdb (#928)
- Updated output filenames for atmglobalmean diagnostic (#921)
- Added graphics function to plot data and difference between two datasets on the same map (#892)
- Implemented `pyproject.toml` for global_time_series diagnostic (#920).
- Implemented `pyproject.toml` for tropical_rainfall diagnostic (#850).
- Updating CLi for tropical_rainfall diagnostic (#815)
- LRA cli for parallel SLURM submission (#909)
- Timeseries: seasonal cycle is available for the global timeseries (#912)
- Timeseries: refactory of Gregory plot as a class, comparison with multiple models and observations (#910)
- Add IFS-NEMO ssp370 scenario (#906)
- Timeseries: complete refactory of the timeseries as a class, comparison with multiple models and observations (#907)
- Plot timeseries is now a framework function (#907)

## [v0.7]

Main changes are:
1. Multiple updates to the diagnostics, both scientific and graphical, to work with more recent GSV data
2. `mtpr` is now used instead of `tprate` for precipitation
2. Documentation has been reorganized and integrated

Complete list:
- New utility `add_pdf_metadata` to add metadata to a pdf file (#898)
- Experiments `a0gg` and `a0jp` added to the IFS-NEMO catalog, and removal of `historical-1990-dev-lowres` (#889)
- Updated notebooks to ensure consistency across different machines by using observational datasets, and included a demo of aqua components for Lumi (#868)
- Scripts for pushing figures and docs to aqua-web (#880)
- Fixed catalog for historical-1990-dev-lowres source (#888, #895)
- data_models src files are now in the aqua/data_models folder, with minor modifications (#884)
- Warning options based on the `loglevel` (#852)
- Timeseries: formula bugfix and annual plot only for complete years (#876)
- mtpr instead of tprate derived from tp (#828)
- eccodes 2.34.0 does not accomodate for AQUA step approach, pin to <2.34.0 (#873)
- Bugfix of the `aqua-analysis` wrapper, now can work teleconnections on atmospheric and oceanic variables 
and the default path is an absolute one (#859, #862)
- Ocean3D: many fixes and adaptations to new data governance (#776)
- Bugfix of the `aqua-analysis` wrapper, now can work teleconnections on atmospheric and oceanic variables (#859)
- Radiation: adaptation to new data governance and many improvements (#727)
- Seaice: Sea ice extent has now seasonal cycle (#797)
- Fixing the paths in `cli/lumi-install/lumi_install.sh` (#856).
- Refactor of the documentation (#842, #871)
- The drop warning in `aqua/gsv/intake_gsv.py` (#844)
- Tropical cyclones diagnostic: working with new data governance (includes possibility to retrieve orography from file (#816)

## [v0.6.3]

Complete list:
- Setting last date for NaN fix for IFS-NEMO/IFS-FESOM to 1999-10-01 and cleaner merge of parent fixes (#819)
- Hotfix to set `intake==0.7.0` as default (#841)
- Timeseries: can add annual std and now default uncertainty is 2 std (#830)
- `retrieve_plain()` method now set off startdate and enddate (#829)
- Complete restructure of fixer to make use of `fixer_name`: set a default for each model and a `False` to disable it (#746)
- Added `center_time` option in the `timmean()` method to save the time coordinate in the middle of the time interval and create a Timmean module and related TimmeanMixin class (#811)
- Fixer to rename coordinates available (#822)
- Fixing new pandas timedelta definition: replacing H with h in all FDB catalog (#786)
- Change environment name from `aqua_common` to `aqua`(#805)
- Adding a run test label to trigger CI (#826)
- Tropical_rainfall: improve organization and maintainability, introducing nested classes (#814)
- Revisiting CERES fixes (#833)
- Timeseries: add bands for observation in Gregory plots (#837)

## [v0.6.2]

Complete list:
- Global time series plot annual and monthly timeseries together, improved Gregory plot (#809)
- Teleconnection can now take a time range as input and ylim in the index plot function (#799)
- LRA to use `auto` final time and `exclude_incomplete` (#791)
- Hotfix for v0.12.0 of the GSV_interface related to valid_time (#788)
- Global time series adapted to new data governance (#785)
- AtmoGlobalMean diagnostic improvements and adaptation to new data governance (#745 #789 #807 #812)
- Sea-ice diagnostic adapted to new data governance (#790)
- Implement a fix setting to NaN the data of the first step in each month (for IFS historical-1990) (#776)

## [v0.6.1]

Complete list:
- Teleconnection improvement to accept different variable names for ENSO (avg_tos instead of sst) (#778)
- ERA5 fixes compatible with new data governance (#772)
- Update the LRA generator (removing aggregation and improving) filecheck and fix entries for historical-1990-dev-lowres (#772)
- Updates of ECmean to work with production experiments (#773, #780)
- Automatic data start and end dates for FDB sources (#762)

## [v0.6]

Main changes are:
1. Inclusion in the catalog of the historical-1990 production simulations from IFS-NEMO and IFS-FESOM.
2. New fixes that targets the DestinE updated Data Governance

Complete list:
- IFS-FESOM historical-1990-dev-lowres with new data governance added to the catalog (#770)
- AtmoGlobalMean diagnostic improvements (#722)
- Teleconnections diagnostic improvements (#722)
- Read only one level for retrieving 3D array metadata, select single level for retrieve (#713)
- IFS-FESOM historical-1990-dev-lowres with new data governance added to the catalog
- Fix mismatch between var argument and variables specified in catalog for FDB (#761)
- Compact catalogs using yaml override syntax (#752)
- Fix loading source grid file before smmregrid weight generation (#756)

## [v0.5.2-beta]

Complete list:
-  A new fdb container is used to generate the correct AQUA container

## [v0.5.2-alpha]

Main changes are:
1. Coupled models IFS-NEMO and IFS-FESOM are now supported
2. Accessor to use functions and reader methods as if they were methods of xarray objects, see [notebook](https://github.com/DestinE-Climate-DT/AQUA/blob/main/notebooks/reader/accessor.ipynb)
3. Preliminary provenance information is now available in the history attribute of the output files
4. AQUA analysis wrapper is parallelized
5. A levelist can be provided in FDB sources, this will greatly speed up the data retrieve

Complete list:
- Fix reading only one sample variable and avoid _bnds variables (#743)
- Allow correct masked regridding after level selection. Add level selection also for not-FDB sources (#741)
- Read only one level for retrieving 3D array metadata, select specific levels for FDB retrieve (#713)
- Defining catalog entry for coupled models IFS-NEMO and IFS-FESOM (#720)
- Change fixer_name to fixer_name (#703)
- Reorganization of logging calls (#700)
- Accessor to use functions and reader methods as if they were methods of xarray objects (#716)
- Suggestions are printed if a model/exp/source is not found while inspecting the catalog (#721)
- Improvements in the single map plot function (#717)
- Minor metadata fixes (logger newline and keep "GRIB_" in attrs) (#715)
- LRA fix now correctly aggregating monthly data to yearly when a full year is available (#696)
- History update and refinement creating preliminary provenance information (plus AQUA emoji!) (#676)
- OPA lra compatible with no regrid.yaml (#692)
- Introducing fixer definitions not model/exp/source dependents to be specified at the metadata level (#681)
- AQUA analysis wrapper is parallelized and output folder is restructured (#684, #725)

## [v0.5.1]

Main changes are:
1. A new `Reader` method `info()` is available to print the catalog information
2. Grids are now stored online and a tool to deploy them on the `cli` folder is available

Complete list:
- Fix attributes of DataArrays read from FDB (#686)
- Reader.info() method to print the catalog information (#683)
- Simpler reader init() by reorganizing the calls to areas and regrid weights configuration and loading (#682)
- Optional autosearch for vert_coord (#682)
- plot_single_map adapted to different coordinate names and bugfixes (#680)
- Sea ice volume datasets for the Northern Hemisphere (PIOMAS) and the Southern Hemisphere (GIOMAS) (#598)
- Possibility of defining the regrid method from the grid definition (#678)
- Grids stored online and tool to deploy them on cli folder (#675)
- Global time series diagnostic improvements (#637)
- Teleconnections diagnostic improvements (#672)

## [v0.5]

Main changes are:
1. Refactor of the Reader() interface with less options at the init() level
2. Grids are now defined with the source metadata and not in a machine-dependent file
3. CLI wrapper is available to run all diagnostics in a single call
4. Refactoring of the streaming emulator with equal treatment for FDB or file sources

Complete list:
- Controlling the loglevel of the GSV interface (#665)
- Fix wrong fdb source (#657)
- Adding sample files and tests for NEMO 2D and 3D grids (#652)
- tprate not derived from tp for GSV sources (#653)
- Simplify reader init and retrieve providing less argument in initialization (#620)
- var='paramid' can be used to select variables in the retrieve method (#648)
- configdir is not searched based on util file position in the repo (#636)
- Cleaner mask treatment (Revision of mask structure in the reader #617)
- Fldmean fix if only one dimension is present for area selection (#640)
- Adding higher frequency ERA5 data on Levante and Lumi (#628)
- regrid.yaml files are removed, grid infos are now in the catalog metadata (#520, #622, #643)
- Load all available variables in FDB xarray/dask access (#619)
- Lint standard and enforced in CI (#616)
- Reader init split with methods (#523)
- Single map plot utility to be used by all diagnostics (#594)
- Script for automatic generation of Fdb catalog entries (IFS only) (#572)
- Fix loading of singularity mounting /projappl (#612)
- CLI wrapper parser (#599)
- Refactoring of streaming emulator (#593)
- Radiation CLI and diagnostic refinement (#537)
- Ocean3D CLI and diagnostic refinement (#578)
- AtmGlobalMean CLI and diagnostic refinement (#587)
- Tropical cyclones CLI refinements and TC module (#568, #645)
- Removing OPA, OPAgenerator and related tests from the AQUA (Remove OPA from AQUA #586)
- Renaming the experiments according to the DE340 AQUA syntax (Including dev-control-1990 in the source and rename the experiment according to DE340 scheme #556, #614, #618)
- Teleconnections diagnostic improvements (#571, #574, #576, #581, #592, #623)

## [v0.4]

Main changes are:
1. Update to all the diagnostics CLI
2. Refactor of the regridder so that `regrid.yaml`` is grid-based and not experiment-based
3. Xarray access to FDB sources
4. Refactor of the fixer so that merge/replace/default options are available
5. Remove of the `aqua` environment in favour of the `aqua_common` one. 

Complete list:
- Introduced color scheme for aqua logging (#567)
- CLI for sea diagnostic (#549)
- Add CLI for SSH diagnostic and some bug fixes (#540)
- Fix SSH diagnostic to be compatible with lates AQUA version (#538) 
- Helper function to identify vertical coordinates in a dataset (#552)
- Orography for tempest extremes TCs detection and update TCs CLI (Orography threshold included and CLI update #404)
- Improvement of performance indices CLI (Update of ECmean CLI #528)
- Fix to allow reading a list of multiple variables from FDB (#545)
- Further improvement of function to inspect the catalog (#533)
- Custom exceptions for AQUA (#518)
- Speed up of the `retrieve_plain` method (#524)
- Update documention for adding new data and setting up the container (Increase documentation coverage #519)
- CLI wrapper for the state-of-the-art diagnostics analysis (#517, #527, #525, #530, #534, #536, #539, #548, #549, #559)
- Refactor the regrid.yaml as grid-based instead of experiment-based (#291)
- aqua_common environment simplified and updated (#498)
- Update available variables in FDB catalogs on lumi (#514)
- Solve reversed latitudes bug for fixed data (#510)
- Switch to legacy eccodes tables based on intake source metadata (#493)
- Add GPM IMERG precipitation data to the catalog on levante (#505)
- Fix ocean3d diagnostic colorbars not being symmetric when missing values are present (#504) 
- FDB NEMO test access to data (#488)
- Xarray dask access to FDB (#476)
- Issue a warning when multiple gribcodes are associated to the same shortname (Cases for multiple eccodes grib codes #483)
- Allowing fixer to overwrite or merge default configuration (Increasing flexibiity of the fixer allowing for merge, replace and default options #480)
- Add new tests (Increase testing #250)
- Global time series diagnostic setup for multiple variables CLI (#474)
- Option to avoid incomplete chunk when averagin with timmean (Introduce check for chunk completeness in timmean() #466)
- Simplification of Fixer() workflow, more methods and less redundancy (Functionize fixer #478)
- Remove the `aqua` environment file, only `aqua_common` is left (#482)

## [v0.3]

Main changes are:
1. Fixer moved at `Reader()` level
2. Area selection available in `fldmean()` method
3. FDB/GSV access for IFS-NEMO development simulations
4. Configuration file `config-aqua.yaml` replaces `config.yaml`

Complete list:
- Templates in configuration yaml files (#469)
- Bug fixes for FDB access options (#463, #462)
- Add observational catalogs on Lumi (Update Lumi catalog #454)
- Automatic finding of cdo (#456)
- Area is fixed if data are fixed (Fixer applied to grid areas #442)
- Tests missing failure fix (Fix #436 CI workflow passes even if some tests fail #452)
- FDB/GSV access to IFS control and historical simulations (#434, #458)
- Climatology support restored in the Reader (Fix for climatology #445)
- Improvement function to inspect the catalog (Inspect_catalog improvement #446)
- Minor improvements of the gribber (Fix gribber fdb #427)
- Allow the LRA generator to work with generators and so with FDB (LRA from fdb on mafalda #430)
- Fixes only on selected variables (Fixer updates #428)
- Complete revision of the FDB/GSV access, allowing to access also recent experiments using variable step (#343)
- Teleconnections diagnostic adapted to new code improvements (Teleconnections Dev branch update #424, #465)
- Add support for area selection with fldmean (Fldmean box selection #409)
- Environment simplified, dependencies are now mostly on the pyproject file (A simpler environment.yml #286)
- Intake esm functionality added back (Fix intake-esm #287)
- Intake esm tests (Test also intake-esm #335)
- Yaml dependencies removed (Logger and yaml issues in util.py #334)
- Log history working for iterators as well (Logger and yaml issues in util.py #334)
- Util refactor (Utility refactor #405)
- Fixer at reader level (Fixes at Reader level #244)
- Uniform timmean (Uniform time after timmean and add option for time_bnds #419)
- FDB tests added (Add FDB 5.11, a local FDB with some test data #280, #432)
- Refactor of unit conversion and non-metpy cases (Flexible unit fix from YAML file #416)
- Refactor of the config file definition (Refactor of the configuration search #417)

## [v0.2.1]

- Add development control-1950 and historical-1990 experiments to the LRA (LRA for control-1950 and historical-1990 on Levante from v0.2 #455)

## [v0.2]

- Improve the LRA generator and worklow CLI (Streaming for the LRA #289)
- AQUA new common environment installation tool for LUMI added (#413)
- Added a bash script "load_aqua_lumi.sh" to load aqua environment in LUMI with containers (Adding an AQUA singularity container for LUMI #418)

## [v0.2-beta]

This is the `AQUA` version part of the Deliverable D340.7.1.2. 

- SSH diagnostic improvements (Linting SSH diagnostics #377, SSH diag: PDF file name changed #388)
- Timmean fix to uniform time axis (Fix for timmean() to uniform output time axis #381)
- New tests trigger routine (Tests trigger with label #385)
- Fix for tco1279 and FESOM (fix for masked tco1279 #390, psu fix for salinity #383)
- ECmean improvements (various improvement for ecmean #392)
- Seaice diagnostic improvements (Deliverable340.7.1.2 fix seaice #389, Linting Seaice diagnostics #376)
- Teleconnections diagnostic graphics module enhanced and various improvements (Teleconnections corrections for D340.7.1.2 #379, Fix import in teleconnections notebooks #395, Teleconnections fix docs #408)
- Tropical cyclones linting of the diagnostic (Linting tropical cyclones diagnostics #380, Improved plotting functions for tropical cyclones #391)
- Ocean diagnostics restructured in a single folder, sharing common functions and other improvements (Linting+Fixes Ocean diagnostics #374, Adding units for MLD plot in ocean3d package #406)
- Documentation fixes (Documentation fixes after review #403)
- Atmglobalmean and radiation diagnostic improvements (Atmglobalmean fix #371)
- MSWEP fixer bugfix (Change MSWEP datamodel #397, fixing of mswep #401)

## [v0.2-alpha]

This is the `AQUA` version that will be part of the Deliverable D340.7.1.2, sent to internal review. This is mostly done by the inclusion of twelve diagnostics within the AQUA framework

- Added teleconnections diagnostic (#308, #309, #318, #333, #352)
- Added tropical cyclones diagnostic (#310, #345)
- Added performance indices diagnostic based on ECmean tool (#57, #327) 
- Added sea ice diagnostic (#353, #368)
- Added global timeseries diagnostic (#358, #359)
- Added radiation analysis diagnostic (#301, #360)
- Added global mean bias diagnostic (#285, #371)
- Added SSH variability diagnostic (#367, #369)
- Added tropical rainfall diagnostic (#314)
- Added Ocean circulation diagnostic (#295)
- Added global ocean diagnosc (#164)
- Added global mean timeseries (#268)
- Multiple fixes in the Reader (#316, #324, #334)
- Avoid time duplicated in the Reader (#357)
- Enabling autodoc for diagnostics (#330)
- Data access improvement on Levante, including new datasets (#332, #355, #321)
- Added a common environment file (#363)
- Support for Lumi installation (#315)
- Added the `changelog` file

### Changed

- Dummy diagnostic is now in the `dummy` folder (previously was `dummy-diagnostic`)
- Tests and code is now working with python>=3.9 (previously python 3.11 was excluded)

## [v0.1-beta]

This is the `AQUA` version that will be part of the Deliverable D340.7.1.1.
This is mostly built on the `AQUA` `Reader` class which support for climate model data interpolation, spatial and temporal aggregation and conversion for a common GRIB-like data format.


- Low resolution archive documentation
- Fixed a bug in the `Gribber` class that was not reading the correct yaml catalog file

## v0.1-alpha

This is the AQUA pre-release to be sent to internal reviewers. 
Documentations is completed and notebooks are working.

[unreleased]: https://github.com/DestinE-Climate-DT/AQUA/compare/v0.13.1...HEAD
[v0.13.1]: https://github.com/DestinE-Climate-DT/AQUA/compare/v0.13.0...v0.13.1
[v0.13.0]: https://github.com/DestinE-Climate-DT/AQUA/compare/v0.13-beta...v0.13.0
[v0.13-beta]: https://github.com/DestinE-Climate-DT/AQUA/compare/v0.13-alpha...v0.13-beta
[v0.13-alpha]: https://github.com/DestinE-Climate-DT/AQUA/compare/v0.12.2...v0.13-alpha
[v0.12.2]: https://github.com/DestinE-Climate-DT/AQUA/compare/v0.12.1...v0.12.2
[v0.12.1]: https://github.com/DestinE-Climate-DT/AQUA/compare/v0.12...v0.12.1
[v0.12]: https://github.com/DestinE-Climate-DT/AQUA/compare/v0.11.3...v0.12
[v0.11.3]: https://github.com/DestinE-Climate-DT/AQUA/compare/v0.11.2...v0.11.3
[v0.11.2]: https://github.com/DestinE-Climate-DT/AQUA/compare/v0.11.1...v0.11.2
[v0.11.1]: https://github.com/DestinE-Climate-DT/AQUA/compare/v0.11...v0.11.1
[v0.11]: https://github.com/DestinE-Climate-DT/AQUA/compare/v0.10.3...v0.11
[v0.10.3]:https://github.com/DestinE-Climate-DT/AQUA/compare/v0.10.2...v0.10.3
[v0.10.2]: https://github.com/DestinE-Climate-DT/AQUA/compare/v0.10.1...v0.10.2
[v0.10.1]: https://github.com/DestinE-Climate-DT/AQUA/compare/v0.10...v0.10.1
[v0.10]: https://github.com/DestinE-Climate-DT/AQUA/compare/v0.9.2...v0.10
[v0.9.2]: https://github.com/DestinE-Climate-DT/AQUA/compare/v0.9.1...v0.9.2
[v0.9.1]: https://github.com/DestinE-Climate-DT/AQUA/compare/v0.9...v0.9.1
[v0.9]: https://github.com/DestinE-Climate-DT/AQUA/compare/v0.8.2...v0.9
[v0.8.2]: https://github.com/DestinE-Climate-DT/AQUA/compare/v0.8.1...v0.8.2
[v0.8.1]: https://github.com/DestinE-Climate-DT/AQUA/compare/v0.8...v0.8.1
[v0.8]: https://github.com/DestinE-Climate-DT/AQUA/compare/v0.7.3...v0.8
[v0.7.3]: https://github.com/DestinE-Climate-DT/AQUA/compare/v0.7.2...v0.7.3
[v0.7.2]: https://github.com/DestinE-Climate-DT/AQUA/compare/v0.7.1...v0.7.2
[v0.7.1]: https://github.com/DestinE-Climate-DT/AQUA/compare/v0.7...v0.7.1
[v0.7]: https://github.com/DestinE-Climate-DT/AQUA/compare/v0.6.3...v0.7
[v0.6.3]: https://github.com/DestinE-Climate-DT/AQUA/compare/v0.6.2...v0.6.3
[v0.6.2]: https://github.com/DestinE-Climate-DT/AQUA/compare/v0.6.1...v0.6.2
[v0.6.1]: https://github.com/DestinE-Climate-DT/AQUA/compare/v0.6...v0.6.1
[v0.6]: https://github.com/DestinE-Climate-DT/AQUA/compare/v0.5.2-beta...v0.6
[v0.5.2-beta]: https://github.com/DestinE-Climate-DT/AQUA/compare/v0.5.2-alpha...v0.5.2-beta
[v0.5.2-alpha]: https://github.com/DestinE-Climate-DT/AQUA/compare/v0.5.1...v0.5.2-alpha
[v0.5.1]: https://github.com/DestinE-Climate-DT/AQUA/compare/v0.5...v0.5.1
[v0.5]: https://github.com/DestinE-Climate-DT/AQUA/compare/v0.4...v0.5
[v0.4]: https://github.com/DestinE-Climate-DT/AQUA/compare/v0.3...v0.4
[v0.3]: https://github.com/DestinE-Climate-DT/AQUA/compare/v0.2.1...v0.3
[v0.2.1]: https://github.com/DestinE-Climate-DT/AQUA/compare/v0.2...v0.2.1
[v0.2]: https://github.com/DestinE-Climate-DT/AQUA/compare/v0.2-beta...v0.2
[v0.2-beta]: https://github.com/DestinE-Climate-DT/AQUA/compare/v0.2-alpha...v0.2-beta
[v0.2-alpha]: https://github.com/DestinE-Climate-DT/AQUA/compare/v0.1-beta...v0.2-alpha
[v0.1-beta]: https://github.com/DestinE-Climate-DT/AQUA/compare/v0.1-alpha...v0.1-beta<|MERGE_RESOLUTION|>--- conflicted
+++ resolved
@@ -8,15 +8,12 @@
 Unreleased in the current development version (target v0.14):
 
 AQUA core complete list:
-<<<<<<< HEAD
 
 - Avoid infinite hanging when accessing bridge (#1733, #1738)
 - Enable the option to read FDB data info from file, and refactor start/end hpc/bridge dates handling (#1732)
-=======
 - Integrate codecov to monitor coverage and remove old bot (#1736, #1737)
 - Reinitialize GSVReader instance only when needed (#1733)
 - Enable the option to read FDB data info from file, and refactor start/end hpc/bridge dates handling (#1732, #1743)
->>>>>>> d1ae0604
 - Fix push_analysis options and aqua_analysis config paths (#1723)
 - Enable zip compression for LRA yearly files (#1726)
 - Enable publication of documentation on ReadTheDocs (#1699, #1716)
