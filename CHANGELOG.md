--- conflicted
+++ resolved
@@ -6,6 +6,7 @@
 ## [Unreleased]
 
 AQUA core complete list:
+- Add unique random key to dask graph tokens for each CLI (#2462)
 - eORCA025 nested grid for o25.1 and o26.1 support (#2460)
 - Area selection full support for regions across the dateline (#2451)
 
@@ -19,15 +20,10 @@
 AQUA core complete list:
 - Safe dumping yaml with a temporary file and SoftFileLock (#2448)
 
-<<<<<<< HEAD
-AQUA diagnostics complete list:
-- Add unique random key to dask graph tokens for each CLI (#2462)
-=======
 ## [v0.19.1]
 
 AQUA core complete list:
 - Add filelock when modifying catalog sources (#2437)
->>>>>>> b82afe3e
 
 ## [v0.19.0]
 
