--- conflicted
+++ resolved
@@ -47,11 +47,8 @@
 - `apply_circular_window()` utility function to apply a circular window to cartopy maps (#2100)
 
 AQUA diagnostics complete list:
-<<<<<<< HEAD
 - Timeseries: fix title and description generation (#2311)
-=======
 - Timeseries: update SeasonalCycles caption (#2299)
->>>>>>> 285b658d
 - Seaice: added documentation and updated notebooks (#2249)
 - Seaice: update varname for PIOMAS and GIOMAS from sivol to sithick after updating the data in `obs` catalog (#2290)
 - Global Biases: allow GlobalBias to take color palette as argument (#2283)
