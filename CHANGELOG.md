# Changelog

All notable changes to this project will be documented in this file.
The format is based on [Keep a Changelog](https://keepachangelog.com/en/1.0.0/)

## [Unreleased]

Unreleased in the current development version:
<<<<<<< HEAD
- The notebook with a demo of aqua components for Lumi (#854)
=======

- Scripts for pushing figures and docs to aqua-web (#880)
- Fixed catalogue for historical-1990-dev-lowres source (#888, #895)
- data_models src files are now in the aqua/data_models folder, with minor modifications (#884)
- Warning options based on the `loglevel` (#852)
- Timeseries: formula bugfix and annual plot only for complete years (#876)
- mtpr instead of tprate derived from tp (#828)
- eccodes 2.34.0 does not accomodate for AQUA step approach, pin to <2.34.0 (#873)
- Bugfix of the `aqua-analysis` wrapper, now can work teleconnections on atmospheric and oceanic variables 
and the default path is an absolute one (#859, #862)
- Ocean3D: many fixes and adaptations to new data governance (#776)
- Bugfix of the `aqua-analysis` wrapper, now can work teleconnections on atmospheric and oceanic variables (#859)
>>>>>>> 61664cf8
- Radiation: adaptation to new data governance and many improvements (#727)
- Seaice: Sea ice extent has now seasonal cycle (#797)
- Fixing the paths in `cli/lumi-install/lumi_install.sh` (#856).
- Refactor of the documentation (#842, #871)
- The drop warning in `aqua/gsv/intake_gsv.py` (#844)

## [v0.6.3]

Complete list:
- Setting last date for NaN fix for IFS-NEMO/IFS-FESOM to 1999-10-01 and cleaner merge of parent fixes (#819)
- Hotfix to set `intake==0.7.0` as default (#841)
- Timeseries: can add annual std and now default uncertainty is 2 std (#830)
- `retrieve_plain()` method now set off startdate and enddate (#829)
- Complete restructure of fixer to make use of `fixer_name`: set a default for each model and a `False` to disable it (#746)
- Added `center_time` option in the `timmean()` method to save the time coordinate in the middle of the time interval and create a Timmean module and related TimmeanMixin class (#811)
- Fixer to rename coordinates available (#822)
- Fixing new pandas timedelta definition: replacing H with h in all FDB catalog (#786)
- Change environment name from `aqua_common` to `aqua`(#805)
- Adding a run test label to trigger CI (#826)
- Tropical_rainfall: improve organization and maintainability, introducing nested classes (#814)
- Revisiting CERES fixes (#833)
- Timeseries: add bands for observation in Gregory plots (#837)

## [v0.6.2]

Complete list:
- Global time series plot annual and monthly timeseries together, improved Gregory plot (#809)
- Teleconnection can now take a time range as input and ylim in the index plot function (#799)
- LRA to use `auto` final time and `exclude_incomplete` (#791)
- Hotfix for v0.12.0 of the GSV_interface related to valid_time (#788)
- Global time series adapted to new data governance (#785)
- AtmoGlobalMean diagnostic improvements and adaptation to new data governance (#745 #789 #807 #812)
- Sea-ice diagnostic adapted to new data governance (#790)
- Implement a fix setting to NaN the data of the first step in each month (for IFS historical-1990) (#776)

## [v0.6.1]

Complete list:
- Teleconnection improvement to accept different variable names for ENSO (avg_tos instead of sst) (#778)
- ERA5 fixes compatible with new data governance (#772)
- Update the LRA generator (removing aggregation and improving) filecheck and fix entries for historical-1990-dev-lowres (#772)
- Updates of ECmean to work with production experiments (#773, #780)
- Automatic data start and end dates for FDB sources (#762)

## [v0.6]

Main changes are:
1. Inclusion in the catalog of the historical-1990 production simulations from IFS-NEMO and IFS-FESOM.
2. New fixes that targets the DestinE updated Data Governance

- IFS-FESOM historical-1990-dev-lowres with new data governance added to the catalogue (#770)
- AtmoGlobalMean diagnostic improvements (#722)
- Teleconnections diagnostic improvements (#722)
- Read only one level for retrieving 3D array metadata, select single level for retrieve (#713)
- IFS-FESOM historical-1990-dev-lowres with new data governance added to the catalogue
- Fix mismatch between var argument and variables specified in catalogue for FDB (#761)
- Compact catalogues using yaml override syntax (#752)
- Fix loading source grid file before smmregrid weight generation (#756)

## [v0.5.2-beta]

Complete list:
-  A new fdb container is used to generate the correct AQUA container

## [v0.5.2-alpha]

Main changes are:
1. Coupled models IFS-NEMO and IFS-FESOM are now supported
2. Accessor to use functions and reader methods as if they were methods of xarray objects, see [notebook](https://github.com/DestinE-Climate-DT/AQUA/blob/main/notebooks/reader/accessor.ipynb)
3. Preliminary provenance information is now available in the history attribute of the output files
4. AQUA analysis wrapper is parallelized
5. A levelist can be provided in FDB sources, this will greatly speed up the data retrieve

Complete list:
- Fix reading only one sample variable and avoid _bnds variables (#743)
- Allow correct masked regridding after level selection. Add level selection also for not-FDB sources (#741)
- Read only one level for retrieving 3D array metadata, select specific levels for FDB retrieve (#713)
- Defining catalog entry for coupled models IFS-NEMO and IFS-FESOM (#720)
- Change fixer_name to fixer_name (#703)
- Reorganization of logging calls (#700)
- Accessor to use functions and reader methods as if they were methods of xarray objects (#716)
- Suggestions are printed if a model/exp/source is not found while inspecting the catalogue (#721)
- Improvements in the single map plot function (#717)
- Minor metadata fixes (logger newline and keep "GRIB_" in attrs) (#715)
- LRA fix now correctly aggregating monthly data to yearly when a full year is available (#696)
- History update and refinement creating preliminary provenance information (plus AQUA emoji!) (#676)
- OPA lra compatible with no regrid.yaml (#692)
- Introducing fixer definitions not model/exp/source dependents to be specified at the metadata level (#681)
- AQUA analysis wrapper is parallelized and output folder is restructured (#684, #725)

## [v0.5.1]

Main changes are:
1. A new `Reader` method `info()` is available to print the catalogue information
2. Grids are now stored online and a tool to deploy them on the `cli` folder is available

Complete list:
- Fix attributes of DataArrays read from FDB (#686)
- Reader.info() method to print the catalogue information (#683)
- Simpler reader init() by reorganizing the calls to areas and regrid weights configuration and loading (#682)
- Optional autosearch for vert_coord (#682)
- plot_single_map adapted to different coordinate names and bugfixes (#680)
- Sea ice volume datasets for the Northern Hemisphere (PIOMAS) and the Southern Hemisphere (GIOMAS) (#598)
- Possibility of defining the regrid method from the grid definition (#678)
- Grids stored online and tool to deploy them on cli folder (#675)
- Global time series diagnostic improvements (#637)
- Teleconnections diagnostic improvements (#672)

## [v0.5]

Main changes are:
1. Refactor of the Reader() interface with less options at the init() level
2. Grids are now defined with the source metadata and not in a machine-dependent file
3. CLI wrapper is available to run all diagnostics in a single call
4. Refactoring of the streaming emulator with equal treatment for FDB or file sources

Complete list:
- Controlling the loglevel of the GSV interface (#665)
- Fix wrong fdb source (#657)
- Adding sample files and tests for NEMO 2D and 3D grids (#652)
- tprate not derived from tp for GSV sources (#653)
- Simplify reader init and retrieve providing less argument in initialization (#620)
- var='paramid' can be used to select variables in the retrieve method (#648)
- configdir is not searched based on util file position in the repo (#636)
- Cleaner mask treatment (Revision of mask structure in the reader #617)
- Fldmean fix if only one dimension is present for area selection (#640)
- Adding higher frequency ERA5 data on Levante and Lumi (#628)
- regrid.yaml files are removed, grid infos are now in the catalogue metadata (#520, #622, #643)
- Load all available variables in FDB xarray/dask access (#619)
- Lint standard and enforced in CI (#616)
- Reader init split with methods (#523)
- Single map plot utility to be used by all diagnostics (#594)
- Script for automatic generation of Fdb catalog entries (IFS only) (#572)
- Fix loading of singularity mounting /projappl (#612)
- CLI wrapper parser (#599)
- Refactoring of streaming emulator (#593)
- Radiation CLI and diagnostic refinement (#537)
- Ocean3D CLI and diagnostic refinement (#578)
- AtmGlobalMean CLI and diagnostic refinement (#587)
- Tropical cyclones CLI refinements and TC module (#568, #645)
- Removing OPA, OPAgenerator and related tests from the AQUA (Remove OPA from AQUA #586)
- Renaming the experiments according to the DE340 AQUA syntax (Including dev-control-1990 in the source and rename the experiment according to DE340 scheme #556, #614, #618)
- Teleconnections diagnostic improvements (#571, #574, #576, #581, #592, #623)

## [v0.4]

Main changes are:
1. Update to all the diagnostics CLI
2. Refactor of the regridder so that `regrid.yaml`` is grid-based and not experiment-based
3. Xarray access to FDB sources
4. Refactor of the fixer so that merge/replace/default options are available
5. Remove of the `aqua` environment in favour of the `aqua_common` one. 

Complete list:
- Introduced color scheme for aqua logging (#567)
- CLI for sea diagnostic (#549)
- Add CLI for SSH diagnostic and some bug fixes (#540)
- Fix SSH diagnostic to be compatible with lates AQUA version (#538) 
- Helper function to identify vertical coordinates in a dataset (#552)
- Orography for tempest extremes TCs detection and update TCs CLI (Orography threshold included and CLI update #404)
- Improvement of performance indices CLI (Update of ECmean CLI #528)
- Fix to allow reading a list of multiple variables from FDB (#545)
- Further improvement of function to inspect the catalogue (#533)
- Custom exceptions for AQUA (#518)
- Speed up of the `retrieve_plain` method (#524)
- Update documention for adding new data and setting up the container (Increase documentation coverage #519)
- CLI wrapper for the state-of-the-art diagnostics analysis (#517, #527, #525, #530, #534, #536, #539, #548, #549, #559)
- Refactor the regrid.yaml as grid-based instead of experiment-based (#291)
- aqua_common environment simplified and updated (#498)
- Update available variables in FDB catalogues on lumi (#514)
- Solve reversed latitudes bug for fixed data (#510)
- Switch to legacy eccodes tables based on intake source metadata (#493)
- Add GPM IMERG precipitation data to the catalogue on levante (#505)
- Fix ocean3d diagnostic colorbars not being symmetric when missing values are present (#504) 
- FDB NEMO test access to data (#488)
- Xarray dask access to FDB (#476)
- Issue a warning when multiple gribcodes are associated to the same shortname (Cases for multiple eccodes grib codes #483)
- Allowing fixer to overwrite or merge default configuration (Increasing flexibiity of the fixer allowing for merge, replace and default options #480)
- Add new tests (Increase testing #250)
- Global time series diagnostic setup for multiple variables CLI (#474)
- Option to avoid incomplete chunk when averagin with timmean (Introduce check for chunk completeness in timmean() #466)
- Simplification of Fixer() workflow, more methods and less redundancy (Functionize fixer #478)
- Remove the `aqua` environment file, only `aqua_common` is left (#482)

## [v0.3]

Main changes are:
1. Fixer moved at `Reader()` level
2. Area selection available in `fldmean()` method
3. FDB/GSV access for IFS-NEMO development simulations
4. Configuration file `config-aqua.yaml` replaces `config.yaml`

Complete list:
- Templates in configuration yaml files (#469)
- Bug fixes for FDB access options (#463, #462)
- Add observational catalogs on Lumi (Update Lumi catalog #454)
- Automatic finding of cdo (#456)
- Area is fixed if data are fixed (Fixer applied to grid areas #442)
- Tests missing failure fix (Fix #436 CI workflow passes even if some tests fail #452)
- FDB/GSV access to IFS control and historical simulations (#434, #458)
- Climatology support restored in the Reader (Fix for climatology #445)
- Improvement function to inspect the catalogue (Inspect_catalogue improvement #446)
- Minor improvements of the gribber (Fix gribber fdb #427)
- Allow the LRA generator to work with generators and so with FDB (LRA from fdb on mafalda #430)
- Fixes only on selected variables (Fixer updates #428)
- Complete revision of the FDB/GSV access, allowing to access also recent experiments using variable step (#343)
- Teleconnections diagnostic adapted to new code improvements (Teleconnections Dev branch update #424, #465)
- Add support for area selection with fldmean (Fldmean box selection #409)
- Environment simplified, dependencies are now mostly on the pyproject file (A simpler environment.yml #286)
- Intake esm functionality added back (Fix intake-esm #287)
- Intake esm tests (Test also intake-esm #335)
- Yaml dependencies removed (Logger and yaml issues in util.py #334)
- Log history working for iterators as well (Logger and yaml issues in util.py #334)
- Util refactor (Utility refactor #405)
- Fixer at reader level (Fixes at Reader level #244)
- Uniform timmean (Uniform time after timmean and add option for time_bnds #419)
- FDB tests added (Add FDB 5.11, a local FDB with some test data #280, #432)
- Refactor of unit conversion and non-metpy cases (Flexible unit fix from YAML file #416)
- Refactor of the config file definition (Refactor of the configuration search #417)

## [v0.2.1]

- Add development control-1950 and historical-1990 experiments to the LRA (LRA for control-1950 and historical-1990 on Levante from v0.2 #455)

## [v0.2]

- Improve the LRA generator and worklow CLI (Streaming for the LRA #289)
- AQUA new common environment installation tool for LUMI added (#413)
- Added a bash script "load_aqua_lumi.sh" to load aqua environment in LUMI with containers (Adding an AQUA singularity container for LUMI #418)

## [v0.2-beta]

This is the `AQUA` version part of the Deliverable D340.7.1.2. 

- SSH diagnostic improvements (Linting SSH diagnostics #377, SSH diag: PDF file name changed #388)
- Timmean fix to uniform time axis (Fix for timmean() to uniform output time axis #381)
- New tests trigger routine (Tests trigger with label #385)
- Fix for tco1279 and FESOM (fix for masked tco1279 #390, psu fix for salinity #383)
- ECmean improvements (various improvement for ecmean #392)
- Seaice diagnostic improvements (Deliverable340.7.1.2 fix seaice #389, Linting Seaice diagnostics #376)
- Teleconnections diagnostic graphics module enhanced and various improvements (Teleconnections corrections for D340.7.1.2 #379, Fix import in teleconnections notebooks #395, Teleconnections fix docs #408)
- Tropical cyclones linting of the diagnostic (Linting tropical cyclones diagnostics #380, Improved plotting functions for tropical cyclones #391)
- Ocean diagnostics restructured in a single folder, sharing common functions and other improvements (Linting+Fixes Ocean diagnostics #374, Adding units for MLD plot in ocean3d package #406)
- Documentation fixes (Documentation fixes after review #403)
- Atmglobalmean and radiation diagnostic improvements (Atmglobalmean fix #371)
- MSWEP fixer bugfix (Change MSWEP datamodel #397, fixing of mswep #401)

## [v0.2-alpha]

This is the `AQUA` version that will be part of the Deliverable D340.7.1.2, sent to internal review. This is mostly done by the inclusion of twelve diagnostics within the AQUA framework

- Added teleconnections diagnostic (#308, #309, #318, #333, #352)
- Added tropical cyclones diagnostic (#310, #345)
- Added performance indices diagnostic based on ECmean tool (#57, #327) 
- Added sea ice diagnostic (#353, #368)
- Added global timeseries diagnostic (#358, #359)
- Added radiation analysis diagnostic (#301, #360)
- Added global mean bias diagnostic (#285, #371)
- Added SSH variability diagnostic (#367, #369)
- Added tropical rainfall diagnostic (#314)
- Added Ocean circulation diagnostic (#295)
- Added global ocean diagnosc (#164)
- Added global mean timeseries (#268)
- Multiple fixes in the Reader (#316, #324, #334)
- Avoid time duplicated in the Reader (#357)
- Enabling autodoc for diagnostics (#330)
- Data access improvement on Levante, including new datasets (#332, #355, #321)
- Added a common environment file (#363)
- Support for Lumi installation (#315)
- Added the `changelog` file

### Changed

- Dummy diagnostic is now in the `dummy` folder (previously was `dummy-diagnostic`)
- Tests and code is now working with python>=3.9 (previously python 3.11 was excluded)

## [v0.1-beta]

This is the `AQUA` version that will be part of the Deliverable D340.7.1.1.
This is mostly built on the `AQUA` `Reader` class which support for climate model data interpolation, spatial and temporal aggregation and conversion for a common GRIB-like data format.


- Low resolution archive documentation
- Fixed a bug in the `Gribber` class that was not reading the correct yaml catalogue file

## v0.1-alpha

This is the AQUA pre-release to be sent to internal reviewers. 
Documentations is completed and notebooks are working.

[unreleased]: https://github.com/DestinE-Climate-DT/AQUA/compare/v0.6.3...HEAD
[v0.6.3]: https://github.com/DestinE-Climate-DT/AQUA/compare/v0.6.2...v0.6.3
[v0.6.2]: https://github.com/DestinE-Climate-DT/AQUA/compare/v0.6.1...v0.6.2
[v0.6.1]: https://github.com/DestinE-Climate-DT/AQUA/compare/v0.6...v0.6.1
[v0.6]: https://github.com/DestinE-Climate-DT/AQUA/compare/v0.5.2-beta...v0.6
[v0.5.2-beta]: https://github.com/DestinE-Climate-DT/AQUA/compare/v0.5.2-alpha...v0.5.2-beta
[v0.5.2-alpha]: https://github.com/DestinE-Climate-DT/AQUA/compare/v0.5.1...v0.5.2-alpha
[v0.5.1]: https://github.com/DestinE-Climate-DT/AQUA/compare/v0.5...v0.5.1
[v0.5]: https://github.com/DestinE-Climate-DT/AQUA/compare/v0.4...v0.5
[v0.4]: https://github.com/DestinE-Climate-DT/AQUA/compare/v0.3...v0.4
[v0.3]: https://github.com/DestinE-Climate-DT/AQUA/compare/v0.2.1...v0.3
[v0.2.1]: https://github.com/DestinE-Climate-DT/AQUA/compare/v0.2...v0.2.1
[v0.2]: https://github.com/DestinE-Climate-DT/AQUA/compare/v0.2-beta...v0.2
[v0.2-beta]: https://github.com/DestinE-Climate-DT/AQUA/compare/v0.2-alpha...v0.2-beta
[v0.2-alpha]: https://github.com/DestinE-Climate-DT/AQUA/compare/v0.1-beta...v0.2-alpha
[v0.1-beta]: https://github.com/DestinE-Climate-DT/AQUA/compare/v0.1-alpha...v0.1-beta<|MERGE_RESOLUTION|>--- conflicted
+++ resolved
@@ -6,10 +6,7 @@
 ## [Unreleased]
 
 Unreleased in the current development version:
-<<<<<<< HEAD
 - The notebook with a demo of aqua components for Lumi (#854)
-=======
-
 - Scripts for pushing figures and docs to aqua-web (#880)
 - Fixed catalogue for historical-1990-dev-lowres source (#888, #895)
 - data_models src files are now in the aqua/data_models folder, with minor modifications (#884)
@@ -21,7 +18,6 @@
 and the default path is an absolute one (#859, #862)
 - Ocean3D: many fixes and adaptations to new data governance (#776)
 - Bugfix of the `aqua-analysis` wrapper, now can work teleconnections on atmospheric and oceanic variables (#859)
->>>>>>> 61664cf8
 - Radiation: adaptation to new data governance and many improvements (#727)
 - Seaice: Sea ice extent has now seasonal cycle (#797)
 - Fixing the paths in `cli/lumi-install/lumi_install.sh` (#856).
