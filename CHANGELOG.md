# Changelog

All notable changes to this project will be documented in this file.
The format is based on [Keep a Changelog](https://keepachangelog.com/en/1.1.0/)

## [Unreleased]

Unreleased in the current development version (target v0.19.0):

ClimateDT workflow modifications:
- The configuration file of the catalog generator now requires `expid`
- Aqua analysis config file organized differently with diagnostic groups
- Diagnostic and cli tool config files grouped differently in `$AQUA/config/diagnostics` and `$AQUA/config/tools`
- New position for push_analysis ``config.grouping.yaml` in `$AQUA/config/analysis`

AQUA core complete list:
<<<<<<< HEAD
- Safe parallel creation of area and weight files (#2412)
- New grid lat-lon-r100 with explicit grid file, new default in DROP catgen (#2410)
=======
- New grid lat-lon-r100 with explicit grid file, new default in DROP catgen (#2410, #2413)
>>>>>>> 5a3d0a75
- Realization formatting correctly processed by the Reader (#2392) 
- Realization (and other intake kwargs) are an attribute of the Reader (#2392)
- Refactoring of aqua analysis to allow config file with diagnostic groups and reorganization of diagnostic config files (#2371)
- Optimizations of diagnostic parallel execution (#2371) 
- Including minor fixes to output filenames, figure descriptions and color ranges (#2371)
- Enumerate aqua analysis log file for multiple config files (#2407)
- Fix push_analysis.sh rsync functionality to not use ssh (#2403)
- Minor fixes to output filenames, figure descriptions and color ranges (#2371)
- `stardate` and `enddate` can be passed to DROP to limit the range of scan (#2325)
- Chunking of netcdf sources is not filtered anymore (#2380)
- Introduce `expid` into configuration file of the catalog generator (#2340)
- EC-EARTH4 ORCA2 and eORCA1 grids refactor (#2280)
- Added PALEORCA2 support for the EC-EARTH4 low-resolution paleoclimate configuration (#2280)
- AQUA analysis now can receive ``stardate`` and ``enddate`` (#2368)

AQUA diagnostics complete list:
- Ocean3D diagnostics: improve description, titles and notebook (#2397)
- Ocean3D diagnostics config files: fix optimal chunking (#2409)
- Boxplots: improve title and description (#2411)
- LatLonProfiles: figures description fix (#2388)
- Stratification: MLD and vertical profiles diagnostic refactor (#2268)
- ECmean Performance Indices replace EC23 climatology with the new EC24 (#2367)

## [v0.18.1]

AQUA core complete list:
- Handle unknown activity names in catgen (#2351)
- Update Data Portfolio to v2.1.0 (#2356)
- Updated target grib codes for cpr and snvol (#2346)
- Offline cartopy data added to environment (#2344)
- Allow start/enddate passed in `retrieve` to be used also in `retrieve_plain()` (#2335)
- Timeseries graphical function adapted to plot multiple levels for ocean diagnostic (#2328)
- Extending evaluate formula method to exponential and parenthesis (#2327)

AQUA diagnostics complete list:
- Global Biases/Boxplots: use diagnostic_name while saving netcdfs, remove radiative flux from config (#2363)
- Global Biases: add 10si as formula to config file (#2338)
- LatLonProfiles: tests (#2339), CLI implementation (#2345) and removal of hardcoded diagnostic_name (#2357)
- Ocean Drift: timeseries plotting function with update in cli (#2322)
- Implement `fldstat` methods in Seaice diagnostics (#2297)
- Gregory: more detailed description and plot labels (#2306)
- Ensemble: updated ensemble module to use realizations via Reader class (#2342)
- Radiation: using CERES ebaf42 instead of ebaf41 (#2333)

## [v0.18.0]

Main changes: 
1. LRA generator is renamed to DROP (Data Reduction OPerator)
2. `aqua analysis` is now an entry point replacing the `aqua_analysis.py` script
3. Timstat module is now extended to support custom function
4. Introduction of new LatLonProfiles diagnostic 
5. Completely refactored diagnostics: Sea Ice, radiation, Ocean drift and Ocean stratification

Removed:
-  removed old OutputSaver (#2146) 

ClimateDT workflow modifications:
- `aqua-analysis.py` is now an entry point `aqua analysis` in the AQUA console, with the same syntax as before.
- `aqua lra` entry point is renamed to `aqua drop`.
- DVC is now used for observations, grids and CI/CD: please refer to aqua-dvc for AQUA support data. 

AQUA core complete list:
- File locking for catalog generator (#2348)
- nc2zarr installation and sample for zarr conversion (#2332)
- Allow `Reader()` to access standard and custom `fldstat` methods provided by `FldStat()` (#2277)
- Actions now upload artifacts with test results and environment specifications (#2323)
- Pin for pydantic<2.12.0 (#2323)
- Rename LRA to DROP (Data Reduction OPerator) via the `Drop()` class (#2234)
- Add updated grids conformal to OSI-SAF v3 (#2317)
- Area selection is now a separate class, `AreaSelection` in the `aqua.fldstat` module (#2245)
- Added graphical function for vertical profile plotting (#2314, #2316)
- Added catgen support for storyline experiments (#2308)
- Pin maximum version of xarray (#2303)
- CI/CD data now is read from aqua-dvc repository (#8370)
- Histogram (or any callable function) possible through TimStat. New timhist method (#2263)
- Update AQUA base container to ECMWF specifications for new cycle with FDB 5.17.3 (#2217)
- Data extraction (LRA) can be done without regrid option and LRA log history is more accurate (#2142)
- Split out plotting function for vertical profile and add contour option (#2190)
- GSV update to v2.13.1, support for Polytope access to MN5 DataBridge (#2202)
- Separation of concerns in LRA between dask-based computation and serial netcdf writing (#2212)
- Refactor `grids-downloader.sh` script, now outputdir is a cli argument (#2209)
- Refactor of some `aqua.util.time` function, improving name and pandas integration (#2205,#2218)
- Refactor of the `dump_yaml` utility function, now correctly handling `None` values as `null` (#2198)
- `Reader` will now turn off areas and grids capabilities when `src_grid_name` is `False` (#2198)
- LRA and `OutputSaver` jinja-related duplicated methods are now merged (#2198)
- LatLonProfiles: refinement of the graphical functions (#2201)
- Minor EC-Earth4 adjustments (#2196)
- Hotfix in catgen for monthly chunking (#2184)
- Fix loaded areas as dataset (#2174)
- Show error message if empty data are retrieved by in `reader` (#2170)
- Few graphical adjustments in multiple_maps (#2159)
- Add description for ECmean diagnostic (#2158)
- Fix fldstat coordinate treatment (#2147)
- Fixer applied when units name changes is required and no factor is found (#2128)
- Update aqua-analysis config for refactored diagnostics (#2144)
- Fixed incompatible coordinate transformatiosn (#2137)
- Added Nord4 support in the `load-aqua-container.sh` script (#2130)
- Add `aqua analysis` to replace the `aqua-analysis.py` script, with a more flexible CLI interface (#2065)
- Bugfix in `plot_seasonalcycles()` trying to use a non-existing `time` coordinate (#2114)
- Add `norm` keyword argument to the `plot_single_map` to allow non-linear colorbar normalisation (#2107)
- `draw_manual_gridlines()` utility function to draw gridlines on cartopy maps (#2105)
- `apply_circular_window()` utility function to apply a circular window to cartopy maps (#2100)

AQUA diagnostics complete list:
- Radiation: add Surface Radiation Fluxes (snlwrf, snswrf, latent and sensible heat) (#2318)
- Seaice: added documentation and updated notebooks (#2249)
- Seaice: update varname for PIOMAS and GIOMAS from sivol to sithick after updating the data in `obs` catalog (#2290)
- Global Biases: allow GlobalBias to take color palette as argument (#2283)
- Boxplots: added option to plot anomalies and add a mean value dotted line (#2255)
- Global Biases: address formatting issues in plots (#2272)
- Global Biases: fix location of config file for cli (#2284)
- Timeseries: fix for annual only plots (#2279)
- Timeseries: add `reader_kwargs` option to pass extra arguments to the Reader and ensemble support (#2222, #2279)
- Add `source_oce` option for ECmean to aqua anlysis (#2246)
- Add missing center time option to seasonalcycles (#2247)
- Teleconnections: adapted MJO to the new Hovmoller graphical function (#1969)
- Ocean Drift: Hovmoller multiplot class and complete diagnostic cli (#1969)
- Diagnostic core: Locking of catalog yaml when modified (#2238)
- Timeseries: fix output figure to use diagnostic name (#2240)
- Diagnostic core: bugfix in Diagnostic class related to parsing realization (#2226)
- Updated grouping file for dashboard (#2241)
- Dummy: removed old diagnostic (#2210)
- Diagnostic core: `retrieve` and `_retrieve` methods can take a `months_required` argument so that diagnostics can raise an error if insufficient months of data are available. (#2205)
- Timeseries: introduction of the catalog entry capability, default in CLI (#2198)
- Diagnostic core: introduction of the catalog entry capability and `self.realization` attribute (#2198)
- Ensemble: Updating the ensemble module according the the issue #1925 (#2004)
- Timeseries: refined title and description, more attributes used (#2193)
- New LatLonProfiles diagnostic tool (#1934 and #2207)
- Boxplots: add support for reader_kwargs (#2149)
- Global Biases: add the `diagnostic_name` option in config file (#2159)
- Gregory: refined the reference label generation (#2157)
- Seaice: add support for `reader_kwargs` (#2153)
- Remove old seaice diagnostic scripts (#2152)
- Timeseries: fix lazy calculation of seasonal cycles (#2143)
- Boxplots: fix output dir (#2136) 
- Boxplots: add tests and update docs (#2129)
- Seaice: refactored diagnostic with cli and added bias plot with custom projections (#1684, #2140, #2165, #2171, #2178, #2185, #2221)
- Stratification: Stratification class to create density and mixed layer depth data, notebook and tests added. (#2093)
- Radiation: complete refactor of the diagnostic, now based on the `Boxplots` diagnostic and the  `boxplot ` function in graphics (#2007)
- SeasonalCycles: fix a bug which was preventing to plot when no reference data is provided (#2114)

## [v0.17.0]

Main changes are:
1. Support for realizations for `aqua-analysis`, `aqua-push` and a set of diagnostics (Timeseries, Global Biases, Teleconnections, Ecmean)
2. Support for data-portfolio v2.0.0
3. LRA output tree refactored accomodating for realization, statistic and frequency

Removed:
-  removed Reader.info() method (#2076) 

ClimateDT workflow modifications:
- `machine` and `author` are mandatory fields in the catalog generator config file.
- Data portfolio required is v2.0.0, no API changes are involved in this change.
- Add possibility to change the 'default' realization in Catalog Generator config file.
- AQUA analysis can take a `--realization` option to enable the analysis of a specific realization.

AQUA core complete list:
- Introduce a tentative command to generate grids from sources, `aqua grids build` based on `GridBuilder` class (#2066)
- Support for data-portfolio v2.0.0: updated catalog generator, pinned gsv to v2.12.0. Machine now required in config. (#2092)
- Add possibility to change the 'default' realization in Catalog Generator config file (#2058) 
- `aqua add <catalog>` option in the AQUA console can use GITHUB_TOKEN and GITHUB_USER environment variables to authenticate with GitHub API (#2081)
- Added a `aqua update -c all` option in the AQUA console to update all the catalogs intalled from the Climate-DT repository (#2081)
- `Reader` can filter kwargs so that a parameter not available in the intake source is removed and not passed to the intake driver (#2074)
- Adapt catgen to changes in data-portfolio v1.3.2 (#2076)
- Add `get_projection()` utility function for selection of Cartopy map projections (#2068)
- Tools to push to dashboard support ensemble realizations (#2070)
- `aqua-analysis.py` now supports a `--realization` option to enable the analysis of a specific realization (#2041, #2090)
- Separate new histogram function in the framework (#2061)
- Introducing `timsum()` method to compute cumulative sum (#2059)
- `EvaluateFormula` class to replace the `eval_formula` function with extra provenance features (#2042)
- Solve fixer issue leading to wrong target variable names (#2057)
- Upgrade to `smmregrid=0.1.2`, which fixes coastal erosion in conservative regridding (#1963)
- Refactor LRA of output and catalog entry creatro with `OutputPathBuilder` and `CatalogEntryBuilder` classes (#1932)
- LRA cli support realization, stat and frequency (#1932)
- Update to the new STACv2 API for Lumi (#2039)
- `aqua add` and `aqua avail` commands now support a `--repository` option to specify a different repository to explore (#2037)
- `AQUA_CONFIG` environment variable can be set to customize the path of the configuration files in `aqua-analysis.py` (#2027)
- Development base container updated to stack 7.0.2.8 (#2022, #2025)
- `Trender()` class provide also coefficients and normalize them (#1991)
- Catalog entry builder functionality for diagnostics included in OutputSaver Class (#2086)

AQUA diagnostics complete list:
- Sea-ice extent and volume: bugs related to use of legacy reader functionality (#2111)
- Ocean Trends: Trends class to create trend data along with zonal trend, notebook and tests added. (#1990)
- Global Biases: allow GlobalBias to take projection as argument (#2036)
- ECmean: diagnostics refactored to use `OutputSaver` and new common configuration file (#2012)
- ECmean: dependency to 0.1.15 (#2012)
- Timeseries, Global Biases, Teleconnections, Ecmean: `--realization` option to select a specific realization in the CLI (#2041)
- Global Biases: add try-except block in cli (#2069)
- Global Biases: handling of formulae and Cloud Radiative Forcing Computation (#2031)
- Global Biases: pressure levels plot works correctly with the CLI (#2027)
- Timeseries: `diagnostic_name` option to override the default name in the CLI (#2027)
- Global Biases: output directory is now correctly set in the cli (#2027)
- Timeseries: `center_time` option to center the time axis is exposed in the CLI (#2028)
- Timeseries: fix the missing variable name in some netcdf output (#2023)
- Diagnostic core: new `_select_region` method in `Diagnostic`, wrapped by `select_region` to select a region also on custom datasets (#2020, #2032)

## [v0.16.0]

Removed:
- Removed source or experiment specific fixes; only the `fixer_name` is now supported.

ClimateDT workflow modifications:
- Due to a bug in Singularity, `--no-mount /etc/localtime` has to be implemented into the AQUA container call 
- `push_analysis.sh` now updates and pushes to LUMI-O the file `experiments.yaml`, which is used by the 
  dashboard to know which experiments to list. The file is downloaded from the object store, updated and 
  pushed back. Additionally it exit with different error codes if the bucket is missing or the S3 credential
  are not correct.

AQUA core complete list:
- Update to the new STAC API for Lumi (#2017)
- Added the `aqua grids set` command to set the paths block in the `aqua-config.yaml` file, overwriting the default values (#2003)
- Derivation of metadata from eccodes is done with a builtin python method instead of definiton file inspection (#2009, #2014)
- `h5py` installed from pypi. Hard pin to version 3.12.1 removed in favor of a lower limit to the version (#2002)
- `aqua-analysis` can accept a `--regrid` argument in order to activate the regrid on each diagnostics supporting it (#1947)
- `--no-mount /etc/localtime` option added to the `load_aqua_container.sh` script for all HPC (#1975)
- Upgrade to eccodes==2.41.0 (#1890)
- Fix HPC2020 (ECMWF) installation (#1994)
- `plot_timeseries` can handle multiple references and ensemble mean and std (#1988, #1999)
- Support for CDO 2.5.0, modified test files accordingly (v6) (#1987)
- Remove DOCKER secrets and prepare ground for dependabot action e.g introduce AQUA_GITHUB_PAT (#1983)
- `Trender()` class to include both `trend()` and `detrend()` method (#1980)
- `cartopy_offlinedata` is added on container and path is set in cli call, to support MN5 no internet for coastlines download (#1960)
- plot_single_map() can now handle high nlevels with a decreased cbar ticks density (#1940)
- plot_single_map() now can avoid coastlines to support paleoclimate maps (#1940)
- Fixes to support EC-EARTH4 conversion to GRIB2 (#1940)
- Added support for TL63, TL255, eORCA1, ORCA2 grids for EC-EARTH4 model (#1940)
- `FldStat()` as independent module for area-weighted operations (#1835)
- Refactor of `Fixer()`, now independent from the `Reader()` and supported by classes `FixerDataModel` and `FixerOperator` (#1929) 
- Update and push to lumi-o the a file listing experiments needed by the dashboard (#1950)
- Integration of HEALPix data with `plot_single_map()` (#1897)
- Use scientific notation in multiple maps plotting to avoid label overlapping (#1953)

AQUA diagnostics complete list:
- Diagnostic core: a `diagnostic_name` is now available in the configuration file to override the default name (#2000)
- Ecmean, GlobalBiases, Teleconnections: regrid functionality correctly working in cli (#2006)
- Diagnostic core: updated docs for `OutputSaver` (#2010)
- Diagnostic core: save_netcdf() is now based on the new OutputSaver (#1965)
- Diagnostic core: raise an error if retrieve() returns an empty dataset (#1997)
- GlobalBiases: major refactor (#1803, #1993)
- Ocean Drift: using the `_set_region` method from the `Diagnostic` class (#1981)
- Diagnostic core: new `_set_region` method in `Diagnostic` class to find region name, lon and lat limits (#1979)
- Timeseries: regions are now in the `definitions` folder (not `interface` anymore) (#1884)
- Teleconnections: complete refactor according to the Diagnostic, PlotDiagnostic schema (#1884)
- Radiations: timeseries correctly working for exps with enddate before 2000 (#1940)
- Diagnostic core: new `round_startdate` and `round_enddate` functions for time management (#1940)
- Timeseries: fix in the new cli wich was ignoring the regrid option and had bad time handling (#1940)
- Timeseries: Use new OutputSaver in Timeseries diagnostics (#1948, #2000)
- Diagnostic core: new `select_region` to crop a region based on `_set_region` and `area_selection` method (#1984)

## [v0.15.0]

Main changes are:
- Polytope support 
- Plotting routines support cartopy projections and matplotlib styles
- Major refactor of AQUA core functionalities: Regridder, Datamodel, OutputSaver, Timstat  
- Major refactor of Timeseries, SeasonalCycle, GregoryPlot diagnostics

Removed:
- `aqua.slurm` has been removed.

ClimateDT workflow modifications:
- `push_analysis.sh` (and the tool `push_s3.py` which it calls) now both return proper error codes if the transfer fails. 0 = ok, 1 = credentials not valid, 2 = bucket not found. This would allow the workflow to check return codes. As an alternative, connectivity could be tested before attempting to run push_analysis by pushing a small file (e.g. with `python push_s3.py aqua-web ping.txt`))

AQUA core complete list:
- Add FDB_HOME to debug logs (#1914)
- Enabling support for DestinE STAC API to detect `bridge_start_date`and `bridge_end_date` (#1895)
- Return codes for push_s3 and push_analysis utilities (#1903)
- Polytope support (#1893)
- Additional stats for LRA and other refinements (#1886) 
- New OutputSaver class (#1837)
- Introduce a `Timstat()` module independent from the `Reader()` (#1832)
- Adapt Catalog Generator to Data-Portfolio v1.3.0 (#1848)
- Introduction of a internal AQUA data model able to guess coordinates and convert toward required target data convention definition (#1862, #1877, #1883)
- Custom `paths` in the `config-aqua.yaml` can now be defined and will take priority over the catalog paths (#1809)
- Remove deprecated `aqua.slurm` module (#1860)
- Refactor of `plot_maps()` and `plot_maps_diff()` functions with projection support and use their single map version internally (#1865)
- Refactor of `plot_single_map()` and `plot_single_map_diff()` functions with projection support (#1854)
- Refactor time handling: replacement of `datetime` objects and of `pd.Timestamp` lists (#1828)
- Fix the `regrid_method` option in the Reader (#1859)
- Add a GitHub Token for downloading ClimateDT catalogs (#1855)
- Ignore `nonlocal` complaints by flake8 (#1855)
- WOCE-ARGO ocean dataset grids and fixes added (#1846)
- Upgrade of base container to FDB 5.15.11 (#1845)
- Matplotlib styles can be set in the configuration file (#1729)
- Graphics refactoring for timeseries plot functions (#1729, #1841)
- Major refactor of the regrid options, with new modular `Regridder()` class replacing `Regrid()` mixin (#1768)
- Refactor of the `retrieve_plain()` function with contextmanager and smmregrid GridInspector (#1768)

AQUA diagnostics complete list:
- Diagnostic core: refinement of OutputSaver metadata and name handling (#1901)
- Diagnostic core: refactor of the documentation folder structure (#1891)
- Timeseries: complete refactor of the timeseries diagnostic according to the Diagnostic, PlotDiagnostic schema (#1712, #1896)

## [v0.14.0]

Main changes are:
- AQUA is now open source
- Documentation is now available on ReadTheDocs
- Attributes added by AQUA are now "AQUA_" prefixed
- A core diagnostic class has been introduced

Removed:
- Support for python==3.9 has been dropped.
- Generators option from the Reader has been removed.

ClimateDT workflow modifications:
- `aqua_analysis.py`: all the config files are used from the `AQUA_CONFIG` folder. This allows individual run modification kept in the `AQUA_CONFIG` folder for reproducibility.
- `makes_contents.py`: can now take a config file as an argument to generate the `content.yaml` file.
- `push_analysis.sh`: now has an option to rsync the figures to a specified location. Extra flags have been added (see Dashboard section in the documentation).

AQUA core complete list:
- Updated AQUA development container to micromamba 2.0.7 (#1834)
- Updated base container to eccodes 2.40 (#1833)
- Added Healpix zoom 7 grid for ICON R02B08 native oceanic grid (#1823)
- Remove generators from Reader (#1791)
- Fix tcc grib code and add some cmor codes in the convention file (#1800)
- Add a regrid option to cli of relevant diagnostics (#1792)
- Limit estimation of time for weight generation only to regular lon/lat grids (#1786)
- LRA generation can operate spatial subsection (#1711)
- Attributes added by AQUA are now "AQUA_" prefixed (#1790)
- Remove zarr pin (#1794)
- Dropping support for python==3.9 (#1778, #1797)
- Reader intake-xarray sources can select a coder for time decoding (#1778)
- Document use of AQUA on ECMWF HPC2020 (#1782)
- Added history logging for lat-lon in area selection (#1479)
- Cleaner workflow and pytest/coverage configuration (#1755, #1758)
- catalog, model, exp, source info are now stored in the DataArray attributes (#1753)
- Avoid infinite hanging during bridge access (#1733, #1738)
- Enable dependabot to monitor dependencies every month (#1748)
- `eccodes` bump to 2.40.0 (#1747)
- Integrate codecov to monitor coverage and test analytics and remove old bot (#1736, #1737, #1755, #1819)
- Reinitialize `GSVRetriever` instance only when needed (#1733)
- Enable the option to read FDB data info from file, and refactor start/end hpc/bridge dates handling (#1732, #1743, #1762)
- Fix `push_analysis.sh` options and `aqua_analysis.py` config paths (#1723, #1754)
- Enable zip compression for LRA yearly files (#1726)
- Enable publication of documentation on ReadTheDocs (#1699, #1716)
- Adapt Catgen test to the new number of sources for ICON (#1708)
- Added tests for the Hovmoller plot routine (#1532)
- `push_s3` compatibility with `boto3>=1.36.0` (#1704)
- Rsync option for push_analysis.sh (#1689)
- Multiple updates to allow for AQUA open source, including Dockerfiles, actions, dependencies and containers (#1574)

AQUA diagnostics complete list:
- Ensemble: config file structure and tests (#1630)
- Ocean3d: Tests for the Ocean3d diagnostic (#1780)
- Diagnostic core: A common function to check and convert variable units is provided as `convert_data_units()` (#1806)
- Ocean3d: Bug fix to regridding of observations in cli (#1811)
- Diagnostic core: the `retrieve()` method uses internally a `_retrieve()` method that returns instead of updating attributes (#1763)
- Diagnostic core: documentation about class and config file structure (#1790)
- Diagnostic core: A common function to load the diagnostic config file is provided (#1750)
- Global bias: add test (#1675)
- Diagnostic core: Add additional command-line arguments for configuration and processing options (#1745)
- Global bias: Handling plev and using scientific notation in contour plots (#1649)
- Ecmean: Fix net surface radiative flux and wind stresses in ecmean (#1696)
- Diagnostic core: A common parser and fuctions to open/close the dask cluster are provided (#1703)

## [v0.13.1]

Main changes are:
1. Ocean3d major refactoring

AQUA core complete list:
- Fixer delete option accepts non-lists (#1687)
- Ansi color 8-bit fix for logger (#1671)
- Hotfix for unmatched string in catgen (#1672)
- Test for aqua-analysis.py (#1664)
- Fix in the catgen now correctly generating an automatic description if not provided (#1662)

AQUA diagnostics complete list:
- Diagnostic core: added a Diagnostic class to be inherited by all diagnostics (#1681)
- Timeseries: hotfix of problems with the catalog usage in output saving (#1669)
- Tropical Rainfall: Update of the precomputed histograms paths for lumi and MN5 (#1661)
- Ocean3d: Trend is calculating using polyfit. Restructed the mixed layer depth function. (#1651)
- Global bias: hotfix for regrid option (#1670)

## [v0.13.0]

Main changes are:
1. Grids updated to work with operational O-25.1
2. Compliance of the catalog generator to the O-25.1 data portfolio
3. New 'Biases and Radiation' diagnostics replace the old 'AtmGlobalMean and Radiation'
4. Push of figures to LUMI-O and improvements for aqua-web

Deprecated:
- `aqua-analysis.sh` script is deprecated and has been removed. Use `aqua-analysis.py` instead.
- `cli_dummy.py` script is deprecated and will be removed in the next release. Use the `cli_checker.py` instead.
 
AQUA core complete list:
- More general checksum checker for grids and observations ( #1550)
- Output dir including catalogue for aqua-analysis.py (#1640)
- Grids for O-25.1 cycle are added in the grids folder (they are v3) (#1647)
- `deltat` for fixer can now be specified in source metadata and not only in fixes (#1626)
- LRA generator integrates ``--rebuild`` flag to regenerate areas and weights. The `--autosubmit` option is removed (#1623)
- Hotfix for catgen tests (#1648)
- Experiment and dashboard metadata are now created with the catalog generator (#1637)
- Safety checks according to data frequency for HPC, bridge and request start/end dates in intake GSV (#1636, #1655)
- Experiment metadata for aqua-web and dashboard from catalog entry (#1633)
- Automatic identification of ocean grid in the catalog generator (#1621)
- `OutputSaver` can deduce the catalog name from the model, exp (#1627)
- Pin zarr<3.0.0 to avoid breaking changes (#1625)
- Units utility are now functions and not methods of FixerMixin (#1558)
- New `cli_checker.py` tool to check the existance of the required model in the catalog and rebuild the area files (#1619)
- Update the catalog generator to align with changes in the data portfolio (#1593)
- Adding ICON phase2 hpx6 and hpz9 grids (#1596)
- Push figures to LUMI-O for dashboard (#1582, #1607)
- Bridge_start_date and expver switching (#1597)
- Include all available figure metadata in content.json for dashboard/aqua-web (#1573)
- Upgrade LUMI module to 24.03 and to eccodes 2.39.0

AQUA diagnostics complete list:
- Old AtmoGlobalMean and Radiation diagnostics removed (#1622)
- `--catalog` is accepted by all the diagnostics altough it is not used by all of them yet (#1619)
- Timeseries: enabled region selection in the CLI (#1564)
- Ocean3d: Bugfix of values for Ocean trend function (#1583)
- Biases and Radiation: Refactoring of Bias and Radiation Diagnostics (#1243)
- Biases and Radiation: Fix Seasonal Bias Output in global_biases for NetCDF Saving Compatibility and other fixes (#1585, #1604, #1628)
- Biases and Radiation: Adding `save_netcdf` flag and function (#1510)
- Biases and Radiation: Integrating Updated OutputSaver (#1487)

## [v0.13-beta]

Main changes are:
1. All the diagnostics are now compatible with the new fixes and eccodes version.
2. Full compatibility with HealPix grids and the new CDO version.
3. Major improvements in the Ocean3D diagnostic.

AQUA core complete list:
- Safety checks and error messages on FDB folders (#1512)
- Refreshed internal `to_list` function (#1512)
- Reorganizing and extending CI/CD catalog with 5 years of hpz3 data from ERA5 (atm) and FESOM (oce) (#1552)
- Version info in a separate module (#1546) 
- Corrected `tcc` units to % (#1551)
- Fix pdf attributes (#1547)
- Catgen fixes (#1536)
- Introduced fixer for ClimateDT phase 2 (#1536)
- `aqua_analysis.py` using a common central dask cluster (#1525)
- Added the `cdo_options: "--force"` to the definitions of the oceanic HealPix grids (#1539)

AQUA diagnostic complete list:
- ECmean: Integrating the performance indices and global mean within the `aqua_diagnostics` module (#1556)
- Teleconnections: The `teleconnections` diagnostic is now integrated in the `aqua_diagnostics` module (#1352)
- Teleconnections: OutputSaver for the teleconnections diagnostic (#1567, #1570)
- Ocean3d: Fix to improve memory usage and cli (#1490)
- Seaice: Fix to read sithick as fallback instead of sivol (#1543)
- Ocean3d: Minor fix to allow to read new variable names (#1540)
- Timeseries: The `timeseries` diagnostic is now integrated in the `aqua_diagnostics` module (#1340)
- Timeseries: Integrating Updated OutputSaver (#1492)

## [v0.13-alpha]

Main changes are:
1. A refactor of the fixes, with a new common main convention table is available, based on eccodes.
2. Diagnostics are updated to work with the new fixes and the new eccodes version. This is not yet complete and will be finalized in the next release.
3. The FDB reader always rely on paramids, so that support for eccodes 2.39.0 and backward compatibility is ensured.

AQUA core complete list:
- push-analysis.sh maintenance (#1555)
- Added the `cdo_options: "--force"` to the definitions of the HealPix grids (#1527)
- Removing default fixes (#1519)
- Support for eccodes=2.39.0 with full fixes refactoring (#1519)
- Dashboard: Moved making of contents yaml to local hpc (#1470)
- Support for new smmregrid==0.1.0 including simpler weights and area generation (#1395)
- Removing cdo pin for more recent versions (#1395)
- Change `bridge_end_date` convention (#1498)
- `catgen` to support data bridge options (#1499)
- Enhance OutputSaver with Improved File Handling, Logging, and NetCDF Write Modes (#1495)
- Introduction a specific pipeline and tests for `catgen` utiliy (#1505)
- Remove pin on xarray (#1507)
- FDB reader internally always asks for paramids (#1491, #1508, #1529)
- Introduction of a convention table for the fixer, in order to create a more general fixer (#1488, #1506)
- Refactor of `cli_lra_parallel_slurm.py` to work with container via jinja (#1497) 
- Convert `aqua-analysis.sh` to Python with Subprocess and Multiprocessing Support (#1354, #1521)
- New base container for aqua-container (#1441)
- Autodetection of latest AQUA in `load-aqua-container.sh` script (#1437)
- Update Metadata Handling for NetCDF, PDF, and PNG Outputs (#1430)
- Add instructions to install AQUA on MN5 (#1468)
- Introduce `grids-checker.py` tool to verify presence and checksum of the grid files (#1486)

AQUA diagnostic complete list:
- Tropical Cyclones: Adaptation to IFS-FESOM and tool to compute orography from data (#1393)
- Seaice: Hotfix for sea ice plots (#1432)

## [v0.12.2]

Main changes are: 
1. Single container script to be used on Lumi, MN5 and Levante

AQUA core complete list:
- Introduce `timeshift` option for the fixer to roll forward/back the time axis (#1411)
- Centralize and refactor in single script the tool to load AQUA container (#1413)
- Add extra maintenance options to submit-aqua-web (#1415)
- Update push-analysis.sh removing dependency on full AQUA and option not to convert to png (#1419)
- Pin to xarray<2024.09 to prevent bug in polyfit requires temporary (#1420)
- Remove spurious dimensions when running `fldmean()` (#1423)

AQUA diagnostic complete list:
- Refactor of plotThickness method in the sea ice diagnostic (#1427)


## [v0.12.1]

AQUA core complete list:
- Allow multiple realizations in fdb-catalog-generator (#1335)
- Fix the container loading script in order to avoid load of local libraries (#1399)
- Fix using AQUA container for submit-aqua-web, do not wipe old figures by default (#1387)
- New `timstat` module which opens complement `timmean()` with `timmax()`, `timmin()` and `timstd()` methods (#1391)
- Fix installation to avoid mismatch between `hdf5` and `h5py` libraries (#1408)

## [v0.12]

Main changes are:
1. AQUA installation now requires a mandatory machine name.
2. The `aqua` source code has been moved to the `src` folder. The change is transparent to the user.
3. A diagnostic module, called `aqua.diagnostics`, is under development. The module is not yet active, diagnostics are still available with the previous structure.

AQUA core complete list:
- Mixed updates to support data for NextGEMS cycle4 hackathon (#1375)
- Preprocess functionality added to the `Reader` class (#1298)
- The AQUAthon material has been moved under the `notebooks` folder (#1342)
- `aqua` source code has been moved to the `src` folder (#1332)
- A diagnostic module, called `aqua.diagnostics`, has been created under the `src` folder (#1332, #1341)
- LRA generator tool support for multiple relizations (#1357, #1375)
- LRA generator requires `catalog` as a mandatory argument (#1357)
- AQUA console revisiting, adding `avail` method and `update` method (#1346)
- AQUA install now requires mandatory machine name (#1346)
- Fix to make keyword step optional in request (#1360)

## [v0.11.3]

AQUA core complete list:
- LRA, both from CLI and worklow, is part of the AQUA console and can be run with `aqua lra $options` (#1294)
- FDB catalog generator is part of the AQUA console and can be run with `aqua catgen $options` (#1294)
- Coordinate unit overriding is now possible via the `tgt_units` argument (#1320)
- Full support for python>=3.9 (#1325)
- Pin of (python) eccodes<2.37.0 in pyproject due to recent changes in binary/python structure (#1325)

AQUA diagnostic complete list:
- Radiation: Bugfix in the CLI for the radiation diagnostic (#1319)

## [v0.11.2]

AQUA core complete list:
- Renaming of FESOM grids to include original resolution name (#1312)
- Bugfix of the fdb-catalog-generator tool that was not correctly assigning NEMO grids (#1309)
- Bugfix of the GSV intake driver that was not handling correctly metadata jinja replacement (#1304) 
- Bugfix of _merge_fixes() method when the parent fix has no vars specified (#1310)
- Safety check for the netcdf driver providing more informative error when files are not found (#1307, #1313)

AQUA diagnostic complete list:
- Tropical Rainfall: Fix Minor Issues in Tropical Precipitation CLI Metadata and Formatting (#1266)

## [v0.11.1]

Attention: If you are accessing FDB experiments, we suggest to not use versions older than this release.

Main changes are:
1. AQUA works with FDB written with ecCodes versions > 2.35 as well as lower.
2. Timeseries and Seasonal cyle can now be evaluated also on a specific region 

AQUA core complete list:
- ecCodes now pinned to >=2.36.0 and tool for fixing older definition files (#1302)

AQUA diagnostic complete list:
- Timeseries: a region can be selected for Timeseries and Seasonal Cycle with the `lon_limits` and `lat_limits` arguments (#1299)
- Timeseries: the cli argument for extending the time range is now extend (previously expand) (#1299)
- Timeseries: all the available diagnostics support the catalog argument (#1299)

## [v0.11]

Attention: this version is not compatible with catalog entries with ecCodes >= 2.35.0.

1. LRA supports multi-catalog structure
2. ecCodes temporarily restricted to < 2.34

AQUA core complete list:
- Refactor the fdb-catalog-generator tool to work with data-portfolio repository (#1275)
- Introduce a function to convert NetCDF to Zarr and zarr catalog entry for LRA (#1068)
- Suppress the warning of missing catalogs in the AQUA console `add` command (#1288)
- Lumi installation is completely updated to LUMI/23.09 modules (#1290)
- gsv_intake switches eccodes also for shortname definitions (#1279)
- Increase compatibility between LRA generator and multi-catalog (#1278)
- Allow for intake string replacement within LRA-generated catalogs (#1278)
- Avoid warning for missing intake variable default when calling the `Reader()` (#1287)

AQUA diagnostic complete list:
- Teleconnections: catalog feature bugfix (#1276)

## [v0.10.3]

Attention: this version is not compatible with catalog entries with ecCodes < 2.35.0.

Main changes are:
1. support for ecCodes >= 2.35.0 (to be used with caution, not working with exps with eccodes < 2.35.0)
2. fdb_path is deprecated in favour of fdb_home

AQUA core complete list:
- Restructure fixes folder and files (#1271)
- Removed eccodes pin, better handling of tables in get_eccodes_attr (#1269)
- Added test for diagnostics integration to AQUA installation process (#1244)
- Bugfix for the monthly frequency data with monthly cumulated fluxes (#1255)
- fdb_path becomes optional and deprecated in favour of fdb_home (#1262)
- Branch support for tool to push analysis to explorer (#1273)

AQUA diagnostic complete list:
- ECmean documentation updates (#1264)

## [v0.10.2]

Main changes are:
1. aqua-analysis script can be configured with an external yaml file
2. AQUA installation process now includes diagnostics integration

AQUA core complete list:
- Rename OutputNamer to OutputSaver and add catalog name (#1259)
- Hotfix for rare situation with 3D data but no vertical chunking defined (#1252)
- External yaml file to configure aqua-analysis (#1246)
- Adding diagnostics integration to AQUA installation process (#1229)

AQUA diagnostic complete list:
- Teleconnections: adding the catalog feature to the diagnostic (#1247)
- ECmean upgrades for the CLI (#1241)
- ECmean enables the computation of global mean diagostic (#1241)

## [v0.10.1]

AQUA core complete list:
- Fixer for monthly frequency data with monthly cumulated fluxes (#1201)
- Catalogs can be installed from the external repository (#1182)
- Added grid for NEMO multiIO r100 (#1227)
- Reorganized analysis output in catalog/model/exp structure (#1218)

## [v0.10]

Main changes are:
1. The catalog is externalized and AQUA supports multiple catalogs. It is now mandatory to use the aqua console to add a new catalog to the AQUA installation.

AQUA core complete list:
- Catalog is externalized to a separate repository (#1200)
- AQUA is now capable of accessing multiple catalogs at the same time (#1205)
- MN5 container for AQUA (#1213)

## [v0.9.2]

Main changes are:
1. The `aqua-config.yaml` file is replaced by a template to be installed. The aqua console is now mandatory to use aqua.
2. `$AQUA` removed from the `Configdir()` autosearch, an installation with the aqua console is mandatory to use aqua.
3. AQUA cli command to provide the installation path with `--path` option. This can substitute the `$AQUA` variable in scripts.
4. The catalog file is now split into `machine.yaml` and `catalog.yaml` to support machine dependency of data path and intake variables as kwargs into each catalog.

AQUA core complete list:
- More detailed documentation for Levante and Lumi installation (#1210)
- `aqua-config.yaml` replaced by a template to be installed on each machine (#1203)
- `$AQUA` removed from the `Configdir()` autosearch (#1208)
- AQUA cli command to provide the installation path with `--path` option (#1193)
- Restructure of the `machine` and `catalog` instances to support a catalog based development (#1186)
- AQUA installation via command line support a machine specification `aqua install lumi` (#1186)
- Introduction of `machine.yaml` file to support machine dependency of data path and intake variables as kwargs into each catalog (#1186)
- Removing all the AQUA catalogs from the repo, now using https://github.com/DestinE-Climate-DT/Climate-DT-catalog (#1200)

## [v0.9.1]

Main changes are:
1. Update of fdb libraries to be compatible with the FDB data bridge

AQUA core complete list:
- OutputNamer Class: Comprehensive Naming Scheme and Metadata Support (#998)
- Creation of png figures for AQUA explorer is local (#1189)

## [v0.9]

Main changes are:
1. AQUA has an `aqua` CLI entry point, that allow for installation/uninstallation, catalog add/remova/update, fixes and grids handling
2. Experiments placed half on HPC and half on DataBridge data can be accessed in continuous manner.

AQUA core complete list:
- AQUA entry point for installation and catalog maintanance and fixes/grids handling (#1131, #1134, #1146, #1168, #1169)
- Automatic switching between HPC and databridge FDB (#1054, #1190)
- CLI script for automatic multiple experiment analysis submission (#1160, #1175)

## [v0.8.2]

Main changes are: 
1. `aqua-grids.yaml` file split in multiple files into `grids` folder
2. Container for Levante

AQUA core complete list:
- Removing any machine name depencency from slurm files (#1135)
- Jinja replacement is added to the aqua-config.yaml (#1154)
- grid definitions split in multiple files (#1152)
- Add script to access the container on Levante HPC (#1151)
- Add support for IFS TL63 and TL159 grids (#1150)
- Swift links for tests and grids renewed (#1142)
- Removing the docker folder (#1137)
- Introducing a tool for benchmarking AQUA code (#1057)
- Define AQUA NEMO healpix grids as a function of their ORCA source (#1113)

AQUA diagnostics complete list:
- Tropical Rainfall: Improve Paths in Live Demonstration Notebook  (#1157)
- Atm global mean: produce seasonal bias plots by default (#1140)
- Tropical Rainfall: Notebook for the Live Demonstration (#1112)
- Teleconnections: MJO Hovmoller plot introduced as notebook (#247)
- Tropical Rainfall: Reduce Redundancy in Conversion Functions (#1096)

## [v0.8.1]

Main changes are: 
1. Fixes following internal D340.7.3.3 and D340.7.1.4 review 

AQUA core complete list:
- Tco399-eORCA025 control, historical and scenario runs added to Lumi catalog (#1070)
- ESA-CCI-L4 dataset added for Lumi and Levante catalogs (#1090)
- Various fixes to the documentation (#1106)
- Fixer for dimensions is now available (#1050)

AQUA diagnostics complete list:
- Timeseries: units can be overridden in the configuration file (#1098)
- Tropical Rainfall: Fixing the Bug in the CLI (#1100)

## [v0.8]

Main changes are:
1. Support for Python 3.12
2. Update in the catalog for Levante and introduction of Leonardo
3. Multiple diagnostics improvement to fullfil D340.7.3.3 and D340.7.1.4

AQUA core complete list:
- LRA for ICON avg_sos and avg_tos (#1076)
- LRA for IFS-NEMO, IFS-FESOM, ICON added to Levante catalog (#1072)
- IFS-FESOM storyline +2K added to the Lumi catalog (#1059)
- Allowing for jinja-based replacemente in load_yaml (#1045) 
- Support for Python 3.12 (#1052)
- Extending pytests (#1053)
- More efficient use of `_retrieve_plain` for acessing sample data (#1048)
- Introducing the catalog structure for Leonardo HPC (#1049)
- Introducing an rsync script between LUMI and levante for grids (#1044)
- Introducing a basic jinja-based catalog entry generator (#853)
- Adapt NextGEMS sources and fixes to the final DestinE governance (#1008, #1035)
- Remove  NextGEMS cycle2 sources (#1008)
- Avoid GSVSource multiple class instantiation in dask mode (#1051)

AQUA diagnostics complete list:
- Teleconnections: refactor of the documentation (#1061)
- Tropical rainfall: Updating the Documentation and Notebooks (#1083)
- Performance indices: minor improvements with the inclusion of mask and area files (#1076)
- Timeseries: Seasonal Cycle and Gregory plots save netcdf files (#1079)
- Tropical rainfall: minor modifications to the CLI and fixes to changes in the wrapper introduced in PR #1063 (#1074)
- Tropical rainfall: adding daily variability and precipitation profiles to the cli (#1063)
- Teleconnections: bootstrap evaluation of concordance with reference dataset (#1026)
- SSH: Improvement of the CLI (#1024) 
- Tropical rainfall: adding metadata and comparison with era5 and imerg to the plots, re-binning of the histograms and buffering of the data (#1014)
- Timeseries: refactor of the documentation (#1031)
- Radiation: boxplot can accomodate custom variables (#933)
- Seaice: convert to module, add Extent maps (#803)
- Seaice: Implement seaice Volume timeseries and thickness maps (#1043)

## [v0.7.3]

Main changes are:
1. IFS-FESOM NextGEMS4 and storylines simulations available in the catalog
2. Vertical chunking for GSV intake access
3. FDB monthly average data access is available
4. kwargs parsing of reader arguments (e.g. allowing for zoom and ensemble support)

AQUA core complete list:
- Add kwargs parsing of reader arguments, passing them to intake to substitute parameters (#757)
- Remove `zoom` and use kwargs instead (#757)
- Enabling the memory monitoring and (optional) full performance monitoring in LRA (#1010)
- Adding IFS_9-FESOM_5 NextGEMS4 simulation on levante (#1009)
- Function to plot multiple maps is introduced as `plot_maps()` and documented (#866)
- Adding the IFS-FESOM storylines simulation (#848)
- `file_is_complete()` accounts also for the mindate attribute (#1007)
- Introducing a `yearmonth` timestyle to access FDB data on monthly average (#1001)
- Adding expected time calculation for weight generation (#701)
- Vertical chunking for GSV intake access (#1003)

AQUA diagnostics complete list:
- Timeseries: Various bugfix and improvements for cli and formula (#1013, #1016, #1022)

## [v0.7.2]

Main changes are:
1. `mtpr` is used for precipitation in all the catalog entries
2. LRA CLI support for parallel SLURM submission and other improvements
3. ICON production simulations available in the catalog
4. `detrend()` method is available in the `Reader` class
5. All the diagnostics have dask support in their CLI

AQUA core complete list:
- Fix LRA sources to allow incomplete times for different vars (#994)
- Distributed dask option for diagnostic CLIs and wrapper (#981)
- Added documentation for `plot_timeseries`, `plot_seasonalcycle` and `plot_single_map_diff` (#975)
- Minimum date fixer feature / ICON net fluxes fix (#958)
- Unified logging for all diagnostics (#931)
- A `detrend()` method is added to the Reader class (#919)
- LRA file handling improvements (#849, #972)
- Updating fixer for ERA5 monthly and hourly data on Levante (#937)
- GSV pin to 1.0.0 (#950)
- Adding ICON production simulations (#925)
- LRA CLI for parallel SLURM submission support a max number of concurrent jobs and avoid same job to run (#955, #990)
- Renaming of EC-mean output figures in cli push tool for aqua-web (#930)
- Renaming the `tprate` variable into `mtpr` in all fixes (#944)

AQUA diagnostic complete list:
- Tropical rainfall: enhancements of plotting and performance, files path correction (#997)
- Timeseries: seasonal cycle runs as a separate cli in aqua-analysis for performance speed-up (#982)
- Timeseries: seasonal cycle is added if reference data are not available in some timespan (#974)
- Tropical rainfall: Removing unnecessary printing during the CLI, optimazing the CLi for low and high-resolution data (#963)
- Timeseries: Grergory plot TOA limits are dynamically chosen (#959)
- SSH: technical improvements including removal of hardcoded loglevel and timespan definition. (#677)
- SSH: ready with new data governance and option to plot difference plots added. (#677)
- Atmosferic Global Mean: added mean bias for the entire year in seasonal bias function (#947)
- Tropical Cyclones: working with IFS-NEMO and ICON, includes retrieval of orography from file (#1071).

## [v0.7.1]

Main changes are:
1. Complete update of the timeseries diagnostic
2. LRA CLI for parallel SLURM submission
3. SSP370 production scenario for IFS-NEMO available in the catalog

AQUA core complete list:
- Plot timeseries is now a framework function (#907)
- Improve the automatic parsing of date range according to schema from fdb (#928)
- LRA CLI for parallel SLURM submission (#909)
- Added graphics function to plot data and difference between two datasets on the same map (#892)
- Add IFS-NEMO ssp370 scenario (#906)

AQUA diagnostics complete list:
- Teleconnections: comparison with obs is done automatically in diagnostic CLI (#924)
- Teleconnections: capability to find index file if already present (#926)
- Timeseries: save flag introduced to save to enable/disable saving of the timeseries (#934)
- Improve the automatic parsing of date range according to schema from fdb (#928)
- Updated output filenames for atmglobalmean diagnostic (#921)
- Added graphics function to plot data and difference between two datasets on the same map (#892)
- Implemented `pyproject.toml` for global_time_series diagnostic (#920).
- Implemented `pyproject.toml` for tropical_rainfall diagnostic (#850).
- Updating CLi for tropical_rainfall diagnostic (#815)
- LRA cli for parallel SLURM submission (#909)
- Timeseries: seasonal cycle is available for the global timeseries (#912)
- Timeseries: refactory of Gregory plot as a class, comparison with multiple models and observations (#910)
- Add IFS-NEMO ssp370 scenario (#906)
- Timeseries: complete refactory of the timeseries as a class, comparison with multiple models and observations (#907)
- Plot timeseries is now a framework function (#907)

## [v0.7]

Main changes are:
1. Multiple updates to the diagnostics, both scientific and graphical, to work with more recent GSV data
2. `mtpr` is now used instead of `tprate` for precipitation
2. Documentation has been reorganized and integrated

Complete list:
- New utility `add_pdf_metadata` to add metadata to a pdf file (#898)
- Experiments `a0gg` and `a0jp` added to the IFS-NEMO catalog, and removal of `historical-1990-dev-lowres` (#889)
- Updated notebooks to ensure consistency across different machines by using observational datasets, and included a demo of aqua components for Lumi (#868)
- Scripts for pushing figures and docs to aqua-web (#880)
- Fixed catalog for historical-1990-dev-lowres source (#888, #895)
- data_models src files are now in the aqua/data_models folder, with minor modifications (#884)
- Warning options based on the `loglevel` (#852)
- Timeseries: formula bugfix and annual plot only for complete years (#876)
- mtpr instead of tprate derived from tp (#828)
- eccodes 2.34.0 does not accomodate for AQUA step approach, pin to <2.34.0 (#873)
- Bugfix of the `aqua-analysis` wrapper, now can work teleconnections on atmospheric and oceanic variables 
and the default path is an absolute one (#859, #862)
- Ocean3D: many fixes and adaptations to new data governance (#776)
- Bugfix of the `aqua-analysis` wrapper, now can work teleconnections on atmospheric and oceanic variables (#859)
- Radiation: adaptation to new data governance and many improvements (#727)
- Seaice: Sea ice extent has now seasonal cycle (#797)
- Fixing the paths in `cli/lumi-install/lumi_install.sh` (#856).
- Refactor of the documentation (#842, #871)
- The drop warning in `aqua/gsv/intake_gsv.py` (#844)
- Tropical cyclones diagnostic: working with new data governance (includes possibility to retrieve orography from file (#816)

## [v0.6.3]

Complete list:
- Setting last date for NaN fix for IFS-NEMO/IFS-FESOM to 1999-10-01 and cleaner merge of parent fixes (#819)
- Hotfix to set `intake==0.7.0` as default (#841)
- Timeseries: can add annual std and now default uncertainty is 2 std (#830)
- `retrieve_plain()` method now set off startdate and enddate (#829)
- Complete restructure of fixer to make use of `fixer_name`: set a default for each model and a `False` to disable it (#746)
- Added `center_time` option in the `timmean()` method to save the time coordinate in the middle of the time interval and create a Timmean module and related TimmeanMixin class (#811)
- Fixer to rename coordinates available (#822)
- Fixing new pandas timedelta definition: replacing H with h in all FDB catalog (#786)
- Change environment name from `aqua_common` to `aqua`(#805)
- Adding a run test label to trigger CI (#826)
- Tropical_rainfall: improve organization and maintainability, introducing nested classes (#814)
- Revisiting CERES fixes (#833)
- Timeseries: add bands for observation in Gregory plots (#837)

## [v0.6.2]

Complete list:
- Global time series plot annual and monthly timeseries together, improved Gregory plot (#809)
- Teleconnection can now take a time range as input and ylim in the index plot function (#799)
- LRA to use `auto` final time and `exclude_incomplete` (#791)
- Hotfix for v0.12.0 of the GSV_interface related to valid_time (#788)
- Global time series adapted to new data governance (#785)
- AtmoGlobalMean diagnostic improvements and adaptation to new data governance (#745 #789 #807 #812)
- Sea-ice diagnostic adapted to new data governance (#790)
- Implement a fix setting to NaN the data of the first step in each month (for IFS historical-1990) (#776)

## [v0.6.1]

Complete list:
- Teleconnection improvement to accept different variable names for ENSO (avg_tos instead of sst) (#778)
- ERA5 fixes compatible with new data governance (#772)
- Update the LRA generator (removing aggregation and improving) filecheck and fix entries for historical-1990-dev-lowres (#772)
- Updates of ECmean to work with production experiments (#773, #780)
- Automatic data start and end dates for FDB sources (#762)

## [v0.6]

Main changes are:
1. Inclusion in the catalog of the historical-1990 production simulations from IFS-NEMO and IFS-FESOM.
2. New fixes that targets the DestinE updated Data Governance

Complete list:
- IFS-FESOM historical-1990-dev-lowres with new data governance added to the catalog (#770)
- AtmoGlobalMean diagnostic improvements (#722)
- Teleconnections diagnostic improvements (#722)
- Read only one level for retrieving 3D array metadata, select single level for retrieve (#713)
- IFS-FESOM historical-1990-dev-lowres with new data governance added to the catalog
- Fix mismatch between var argument and variables specified in catalog for FDB (#761)
- Compact catalogs using yaml override syntax (#752)
- Fix loading source grid file before smmregrid weight generation (#756)

## [v0.5.2-beta]

Complete list:
-  A new fdb container is used to generate the correct AQUA container

## [v0.5.2-alpha]

Main changes are:
1. Coupled models IFS-NEMO and IFS-FESOM are now supported
2. Accessor to use functions and reader methods as if they were methods of xarray objects, see [notebook](https://github.com/DestinE-Climate-DT/AQUA/blob/main/notebooks/reader/accessor.ipynb)
3. Preliminary provenance information is now available in the history attribute of the output files
4. AQUA analysis wrapper is parallelized
5. A levelist can be provided in FDB sources, this will greatly speed up the data retrieve

Complete list:
- Fix reading only one sample variable and avoid _bnds variables (#743)
- Allow correct masked regridding after level selection. Add level selection also for not-FDB sources (#741)
- Read only one level for retrieving 3D array metadata, select specific levels for FDB retrieve (#713)
- Defining catalog entry for coupled models IFS-NEMO and IFS-FESOM (#720)
- Change fixer_name to fixer_name (#703)
- Reorganization of logging calls (#700)
- Accessor to use functions and reader methods as if they were methods of xarray objects (#716)
- Suggestions are printed if a model/exp/source is not found while inspecting the catalog (#721)
- Improvements in the single map plot function (#717)
- Minor metadata fixes (logger newline and keep "GRIB_" in attrs) (#715)
- LRA fix now correctly aggregating monthly data to yearly when a full year is available (#696)
- History update and refinement creating preliminary provenance information (plus AQUA emoji!) (#676)
- OPA lra compatible with no regrid.yaml (#692)
- Introducing fixer definitions not model/exp/source dependents to be specified at the metadata level (#681)
- AQUA analysis wrapper is parallelized and output folder is restructured (#684, #725)

## [v0.5.1]

Main changes are:
1. A new `Reader` method `info()` is available to print the catalog information
2. Grids are now stored online and a tool to deploy them on the `cli` folder is available

Complete list:
- Fix attributes of DataArrays read from FDB (#686)
- Reader.info() method to print the catalog information (#683)
- Simpler reader init() by reorganizing the calls to areas and regrid weights configuration and loading (#682)
- Optional autosearch for vert_coord (#682)
- plot_single_map adapted to different coordinate names and bugfixes (#680)
- Sea ice volume datasets for the Northern Hemisphere (PIOMAS) and the Southern Hemisphere (GIOMAS) (#598)
- Possibility of defining the regrid method from the grid definition (#678)
- Grids stored online and tool to deploy them on cli folder (#675)
- Global time series diagnostic improvements (#637)
- Teleconnections diagnostic improvements (#672)

## [v0.5]

Main changes are:
1. Refactor of the Reader() interface with less options at the init() level
2. Grids are now defined with the source metadata and not in a machine-dependent file
3. CLI wrapper is available to run all diagnostics in a single call
4. Refactoring of the streaming emulator with equal treatment for FDB or file sources

Complete list:
- Controlling the loglevel of the GSV interface (#665)
- Fix wrong fdb source (#657)
- Adding sample files and tests for NEMO 2D and 3D grids (#652)
- tprate not derived from tp for GSV sources (#653)
- Simplify reader init and retrieve providing less argument in initialization (#620)
- var='paramid' can be used to select variables in the retrieve method (#648)
- configdir is not searched based on util file position in the repo (#636)
- Cleaner mask treatment (Revision of mask structure in the reader #617)
- Fldmean fix if only one dimension is present for area selection (#640)
- Adding higher frequency ERA5 data on Levante and Lumi (#628)
- regrid.yaml files are removed, grid infos are now in the catalog metadata (#520, #622, #643)
- Load all available variables in FDB xarray/dask access (#619)
- Lint standard and enforced in CI (#616)
- Reader init split with methods (#523)
- Single map plot utility to be used by all diagnostics (#594)
- Script for automatic generation of Fdb catalog entries (IFS only) (#572)
- Fix loading of singularity mounting /projappl (#612)
- CLI wrapper parser (#599)
- Refactoring of streaming emulator (#593)
- Radiation CLI and diagnostic refinement (#537)
- Ocean3D CLI and diagnostic refinement (#578)
- AtmGlobalMean CLI and diagnostic refinement (#587)
- Tropical cyclones CLI refinements and TC module (#568, #645)
- Removing OPA, OPAgenerator and related tests from the AQUA (Remove OPA from AQUA #586)
- Renaming the experiments according to the DE340 AQUA syntax (Including dev-control-1990 in the source and rename the experiment according to DE340 scheme #556, #614, #618)
- Teleconnections diagnostic improvements (#571, #574, #576, #581, #592, #623)

## [v0.4]

Main changes are:
1. Update to all the diagnostics CLI
2. Refactor of the regridder so that `regrid.yaml`` is grid-based and not experiment-based
3. Xarray access to FDB sources
4. Refactor of the fixer so that merge/replace/default options are available
5. Remove of the `aqua` environment in favour of the `aqua_common` one. 

Complete list:
- Introduced color scheme for aqua logging (#567)
- CLI for sea diagnostic (#549)
- Add CLI for SSH diagnostic and some bug fixes (#540)
- Fix SSH diagnostic to be compatible with lates AQUA version (#538) 
- Helper function to identify vertical coordinates in a dataset (#552)
- Orography for tempest extremes TCs detection and update TCs CLI (Orography threshold included and CLI update #404)
- Improvement of performance indices CLI (Update of ECmean CLI #528)
- Fix to allow reading a list of multiple variables from FDB (#545)
- Further improvement of function to inspect the catalog (#533)
- Custom exceptions for AQUA (#518)
- Speed up of the `retrieve_plain` method (#524)
- Update documention for adding new data and setting up the container (Increase documentation coverage #519)
- CLI wrapper for the state-of-the-art diagnostics analysis (#517, #527, #525, #530, #534, #536, #539, #548, #549, #559)
- Refactor the regrid.yaml as grid-based instead of experiment-based (#291)
- aqua_common environment simplified and updated (#498)
- Update available variables in FDB catalogs on lumi (#514)
- Solve reversed latitudes bug for fixed data (#510)
- Switch to legacy eccodes tables based on intake source metadata (#493)
- Add GPM IMERG precipitation data to the catalog on levante (#505)
- Fix ocean3d diagnostic colorbars not being symmetric when missing values are present (#504) 
- FDB NEMO test access to data (#488)
- Xarray dask access to FDB (#476)
- Issue a warning when multiple gribcodes are associated to the same shortname (Cases for multiple eccodes grib codes #483)
- Allowing fixer to overwrite or merge default configuration (Increasing flexibiity of the fixer allowing for merge, replace and default options #480)
- Add new tests (Increase testing #250)
- Global time series diagnostic setup for multiple variables CLI (#474)
- Option to avoid incomplete chunk when averagin with timmean (Introduce check for chunk completeness in timmean() #466)
- Simplification of Fixer() workflow, more methods and less redundancy (Functionize fixer #478)
- Remove the `aqua` environment file, only `aqua_common` is left (#482)

## [v0.3]

Main changes are:
1. Fixer moved at `Reader()` level
2. Area selection available in `fldmean()` method
3. FDB/GSV access for IFS-NEMO development simulations
4. Configuration file `config-aqua.yaml` replaces `config.yaml`

Complete list:
- Templates in configuration yaml files (#469)
- Bug fixes for FDB access options (#463, #462)
- Add observational catalogs on Lumi (Update Lumi catalog #454)
- Automatic finding of cdo (#456)
- Area is fixed if data are fixed (Fixer applied to grid areas #442)
- Tests missing failure fix (Fix #436 CI workflow passes even if some tests fail #452)
- FDB/GSV access to IFS control and historical simulations (#434, #458)
- Climatology support restored in the Reader (Fix for climatology #445)
- Improvement function to inspect the catalog (Inspect_catalog improvement #446)
- Minor improvements of the gribber (Fix gribber fdb #427)
- Allow the LRA generator to work with generators and so with FDB (LRA from fdb on mafalda #430)
- Fixes only on selected variables (Fixer updates #428)
- Complete revision of the FDB/GSV access, allowing to access also recent experiments using variable step (#343)
- Teleconnections diagnostic adapted to new code improvements (Teleconnections Dev branch update #424, #465)
- Add support for area selection with fldmean (Fldmean box selection #409)
- Environment simplified, dependencies are now mostly on the pyproject file (A simpler environment.yml #286)
- Intake esm functionality added back (Fix intake-esm #287)
- Intake esm tests (Test also intake-esm #335)
- Yaml dependencies removed (Logger and yaml issues in util.py #334)
- Log history working for iterators as well (Logger and yaml issues in util.py #334)
- Util refactor (Utility refactor #405)
- Fixer at reader level (Fixes at Reader level #244)
- Uniform timmean (Uniform time after timmean and add option for time_bnds #419)
- FDB tests added (Add FDB 5.11, a local FDB with some test data #280, #432)
- Refactor of unit conversion and non-metpy cases (Flexible unit fix from YAML file #416)
- Refactor of the config file definition (Refactor of the configuration search #417)

## [v0.2.1]

- Add development control-1950 and historical-1990 experiments to the LRA (LRA for control-1950 and historical-1990 on Levante from v0.2 #455)

## [v0.2]

- Improve the LRA generator and worklow CLI (Streaming for the LRA #289)
- AQUA new common environment installation tool for LUMI added (#413)
- Added a bash script "load_aqua_lumi.sh" to load aqua environment in LUMI with containers (Adding an AQUA singularity container for LUMI #418)

## [v0.2-beta]

This is the `AQUA` version part of the Deliverable D340.7.1.2. 

- SSH diagnostic improvements (Linting SSH diagnostics #377, SSH diag: PDF file name changed #388)
- Timmean fix to uniform time axis (Fix for timmean() to uniform output time axis #381)
- New tests trigger routine (Tests trigger with label #385)
- Fix for tco1279 and FESOM (fix for masked tco1279 #390, psu fix for salinity #383)
- ECmean improvements (various improvement for ecmean #392)
- Seaice diagnostic improvements (Deliverable340.7.1.2 fix seaice #389, Linting Seaice diagnostics #376)
- Teleconnections diagnostic graphics module enhanced and various improvements (Teleconnections corrections for D340.7.1.2 #379, Fix import in teleconnections notebooks #395, Teleconnections fix docs #408)
- Tropical cyclones linting of the diagnostic (Linting tropical cyclones diagnostics #380, Improved plotting functions for tropical cyclones #391)
- Ocean diagnostics restructured in a single folder, sharing common functions and other improvements (Linting+Fixes Ocean diagnostics #374, Adding units for MLD plot in ocean3d package #406)
- Documentation fixes (Documentation fixes after review #403)
- Atmglobalmean and radiation diagnostic improvements (Atmglobalmean fix #371)
- MSWEP fixer bugfix (Change MSWEP datamodel #397, fixing of mswep #401)

## [v0.2-alpha]

This is the `AQUA` version that will be part of the Deliverable D340.7.1.2, sent to internal review. This is mostly done by the inclusion of twelve diagnostics within the AQUA framework

- Added teleconnections diagnostic (#308, #309, #318, #333, #352)
- Added tropical cyclones diagnostic (#310, #345)
- Added performance indices diagnostic based on ECmean tool (#57, #327) 
- Added sea ice diagnostic (#353, #368)
- Added global timeseries diagnostic (#358, #359)
- Added radiation analysis diagnostic (#301, #360)
- Added global mean bias diagnostic (#285, #371)
- Added SSH variability diagnostic (#367, #369)
- Added tropical rainfall diagnostic (#314)
- Added Ocean circulation diagnostic (#295)
- Added global ocean diagnosc (#164)
- Added global mean timeseries (#268)
- Multiple fixes in the Reader (#316, #324, #334)
- Avoid time duplicated in the Reader (#357)
- Enabling autodoc for diagnostics (#330)
- Data access improvement on Levante, including new datasets (#332, #355, #321)
- Added a common environment file (#363)
- Support for Lumi installation (#315)
- Added the `changelog` file

### Changed

- Dummy diagnostic is now in the `dummy` folder (previously was `dummy-diagnostic`)
- Tests and code is now working with python>=3.9 (previously python 3.11 was excluded)

## [v0.1-beta]

This is the `AQUA` version that will be part of the Deliverable D340.7.1.1.
This is mostly built on the `AQUA` `Reader` class which support for climate model data interpolation, spatial and temporal aggregation and conversion for a common GRIB-like data format.


- Low resolution archive documentation
- Fixed a bug in the `Gribber` class that was not reading the correct yaml catalog file

## v0.1-alpha

This is the AQUA pre-release to be sent to internal reviewers. 
Documentations is completed and notebooks are working.

[unreleased]: https://github.com/DestinE-Climate-DT/AQUA/compare/v0.18.1...HEAD
[v0.18.1]: https://github.com/DestinE-Climate-DT/AQUA/compare/v0.18.0...v0.18.1
[v0.18.0]: https://github.com/DestinE-Climate-DT/AQUA/compare/v0.17.0...v0.18.0
[v0.17.0]: https://github.com/DestinE-Climate-DT/AQUA/compare/v0.16.0...v0.17.0
[v0.16.0]: https://github.com/DestinE-Climate-DT/AQUA/compare/v0.15.0...v0.16.0
[v0.15.0]: https://github.com/DestinE-Climate-DT/AQUA/compare/v0.14.0...v0.15.0
[v0.14.0]: https://github.com/DestinE-Climate-DT/AQUA/compare/v0.13.1...v0.14.0
[v0.13.1]: https://github.com/DestinE-Climate-DT/AQUA/compare/v0.13.0...v0.13.1
[v0.13.0]: https://github.com/DestinE-Climate-DT/AQUA/compare/v0.13-beta...v0.13.0
[v0.13-beta]: https://github.com/DestinE-Climate-DT/AQUA/compare/v0.13-alpha...v0.13-beta
[v0.13-alpha]: https://github.com/DestinE-Climate-DT/AQUA/compare/v0.12.2...v0.13-alpha
[v0.12.2]: https://github.com/DestinE-Climate-DT/AQUA/compare/v0.12.1...v0.12.2
[v0.12.1]: https://github.com/DestinE-Climate-DT/AQUA/compare/v0.12...v0.12.1
[v0.12]: https://github.com/DestinE-Climate-DT/AQUA/compare/v0.11.3...v0.12
[v0.11.3]: https://github.com/DestinE-Climate-DT/AQUA/compare/v0.11.2...v0.11.3
[v0.11.2]: https://github.com/DestinE-Climate-DT/AQUA/compare/v0.11.1...v0.11.2
[v0.11.1]: https://github.com/DestinE-Climate-DT/AQUA/compare/v0.11...v0.11.1
[v0.11]: https://github.com/DestinE-Climate-DT/AQUA/compare/v0.10.3...v0.11
[v0.10.3]:https://github.com/DestinE-Climate-DT/AQUA/compare/v0.10.2...v0.10.3
[v0.10.2]: https://github.com/DestinE-Climate-DT/AQUA/compare/v0.10.1...v0.10.2
[v0.10.1]: https://github.com/DestinE-Climate-DT/AQUA/compare/v0.10...v0.10.1
[v0.10]: https://github.com/DestinE-Climate-DT/AQUA/compare/v0.9.2...v0.10
[v0.9.2]: https://github.com/DestinE-Climate-DT/AQUA/compare/v0.9.1...v0.9.2
[v0.9.1]: https://github.com/DestinE-Climate-DT/AQUA/compare/v0.9...v0.9.1
[v0.9]: https://github.com/DestinE-Climate-DT/AQUA/compare/v0.8.2...v0.9
[v0.8.2]: https://github.com/DestinE-Climate-DT/AQUA/compare/v0.8.1...v0.8.2
[v0.8.1]: https://github.com/DestinE-Climate-DT/AQUA/compare/v0.8...v0.8.1
[v0.8]: https://github.com/DestinE-Climate-DT/AQUA/compare/v0.7.3...v0.8
[v0.7.3]: https://github.com/DestinE-Climate-DT/AQUA/compare/v0.7.2...v0.7.3
[v0.7.2]: https://github.com/DestinE-Climate-DT/AQUA/compare/v0.7.1...v0.7.2
[v0.7.1]: https://github.com/DestinE-Climate-DT/AQUA/compare/v0.7...v0.7.1
[v0.7]: https://github.com/DestinE-Climate-DT/AQUA/compare/v0.6.3...v0.7
[v0.6.3]: https://github.com/DestinE-Climate-DT/AQUA/compare/v0.6.2...v0.6.3
[v0.6.2]: https://github.com/DestinE-Climate-DT/AQUA/compare/v0.6.1...v0.6.2
[v0.6.1]: https://github.com/DestinE-Climate-DT/AQUA/compare/v0.6...v0.6.1
[v0.6]: https://github.com/DestinE-Climate-DT/AQUA/compare/v0.5.2-beta...v0.6
[v0.5.2-beta]: https://github.com/DestinE-Climate-DT/AQUA/compare/v0.5.2-alpha...v0.5.2-beta
[v0.5.2-alpha]: https://github.com/DestinE-Climate-DT/AQUA/compare/v0.5.1...v0.5.2-alpha
[v0.5.1]: https://github.com/DestinE-Climate-DT/AQUA/compare/v0.5...v0.5.1
[v0.5]: https://github.com/DestinE-Climate-DT/AQUA/compare/v0.4...v0.5
[v0.4]: https://github.com/DestinE-Climate-DT/AQUA/compare/v0.3...v0.4
[v0.3]: https://github.com/DestinE-Climate-DT/AQUA/compare/v0.2.1...v0.3
[v0.2.1]: https://github.com/DestinE-Climate-DT/AQUA/compare/v0.2...v0.2.1
[v0.2]: https://github.com/DestinE-Climate-DT/AQUA/compare/v0.2-beta...v0.2
[v0.2-beta]: https://github.com/DestinE-Climate-DT/AQUA/compare/v0.2-alpha...v0.2-beta
[v0.2-alpha]: https://github.com/DestinE-Climate-DT/AQUA/compare/v0.1-beta...v0.2-alpha
[v0.1-beta]: https://github.com/DestinE-Climate-DT/AQUA/compare/v0.1-alpha...v0.1-beta<|MERGE_RESOLUTION|>--- conflicted
+++ resolved
@@ -14,12 +14,8 @@
 - New position for push_analysis ``config.grouping.yaml` in `$AQUA/config/analysis`
 
 AQUA core complete list:
-<<<<<<< HEAD
 - Safe parallel creation of area and weight files (#2412)
-- New grid lat-lon-r100 with explicit grid file, new default in DROP catgen (#2410)
-=======
 - New grid lat-lon-r100 with explicit grid file, new default in DROP catgen (#2410, #2413)
->>>>>>> 5a3d0a75
 - Realization formatting correctly processed by the Reader (#2392) 
 - Realization (and other intake kwargs) are an attribute of the Reader (#2392)
 - Refactoring of aqua analysis to allow config file with diagnostic groups and reorganization of diagnostic config files (#2371)
