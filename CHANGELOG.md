# Changelog

All notable changes to this project will be documented in this file.
The format is based on [Keep a Changelog](https://keepachangelog.com/en/1.0.0/)

## [Unreleased]

Unreleased is the current development version.

<<<<<<< HEAD
- Add CLI for SSH diagnostic and some bug fixes (#540)
=======
- Fix SSH diagnostic to be compatible with lates AQUA version (#538) 
>>>>>>> 241eb98d
- Helper function to identify vertical coordinates in a dataset (#552)
- Orography for tempest extremes TCs detection and update TCs CLI (Orography threshold included and CLI update #404)
- Improvement of performance indices CLI (Update of ECmean CLI #528)
- Fix to allow reading a list of multiple variables from FDB (#545)
- Further improvement of function to inspect the catalogue (#533)
- Custom exceptions for AQUA (#518)
- Speed up of the `retrieve_plain` method (#524)
- Update documention for adding new data and setting up the container (Increase documentation coverage #519)
- CLI wrapper for the state-of-the-art diagnostics analysis (#517, #527, #525, #530, #534, #536, #539, #548, #559)
- Refactor the regrid.yaml as grid-based instead of experiment-based (#291)
- aqua_common environment simplified and updated (#498)
- Update available variables in FDB catalogues on lumi (#514)
- Solve reversed latitudes bug for fixed data (#510)
- Switch to legacy eccodes tables based on intake source metadata (#493)
- Add GPM IMERG precipitation data to the catalogue on levante (#505)
- Fix ocean3d diagnostic colorbars not being symmetric when missing values are present (#504) 
- FDB NEMO test access to data (#488)
- Xarray dask access to FDB (#476)
- Issue a warning when multiple gribcodes are associated to the same shortname (Cases for multiple eccodes grib codes #483)
- Allowing fixer to overwrite or merge default configuration (Increasing flexibiity of the fixer allowing for merge, replace and default options #480)
- Add new tests (Increase testing #250)
- Global time series diagnostic setup for multiple variables CLI (#474)
- Option to avoid incomplete chunk when averagin with timmean (Introduce check for chunk completeness in timmean() #466)
- Simplification of Fixer() workflow, more methods and less redundancy (Functionize fixer #478)
- Remove the `aqua` environment file, only `aqua_common` is left (#482)

## [v0.3]

Main changes are:
1. Fixer moved at `Reader()` level
2. Area selection available in `fldmean()` method
3. FDB/GSV access for IFS-NEMO development simulations
4. Configuration file `config-aqua.yaml` replaces `config.yaml`

Complete list:
- Templates in configuration yaml files (#469)
- Bug fixes for FDB access options (#463, #462)
- Add observational catalogs on Lumi (Update Lumi catalog #454)
- Automatic finding of cdo (#456)
- Area is fixed if data are fixed (Fixer applied to grid areas #442)
- Tests missing failure fix (Fix #436 CI workflow passes even if some tests fail #452)
- FDB/GSV access to IFS control and historical simulations (#434, #458)
- Climatology support restored in the Reader (Fix for climatology #445)
- Improvement function to inspect the catalogue (Inspect_catalogue improvement #446)
- Minor improvements of the gribber (Fix gribber fdb #427)
- Allow the LRA generator to work with generators and so with FDB (LRA from fdb on mafalda #430)
- Fixes only on selected variables (Fixer updates #428)
- Complete revision of the FDB/GSV access, allowing to access also recent experiments using variable step (#343)
- Teleconnections diagnostic adapted to new code improvements (Teleconnections Dev branch update #424, #465)
- Add support for area selection with fldmean (Fldmean box selection #409)
- Environment simplified, dependencies are now mostly on the pyproject file (A simpler environment.yml #286)
- Intake esm functionality added back (Fix intake-esm #287)
- Intake esm tests (Test also intake-esm #335)
- Yaml dependencies removed (Logger and yaml issues in util.py #334)
- Log history working for iterators as well (Logger and yaml issues in util.py #334)
- Util refactor (Utility refactor #405)
- Fixer at reader level (Fixes at Reader level #244)
- Uniform timmean (Uniform time after timmean and add option for time_bnds #419)
- FDB tests added (Add FDB 5.11, a local FDB with some test data #280, #432)
- Refactor of unit conversion and non-metpy cases (Flexible unit fix from YAML file #416)
- Refactor of the config file definition (Refactor of the configuration search #417)

## [v0.2.1]

- Add development control-1950 and historical-1990 experiments to the LRA (LRA for control-1950 and historical-1990 on Levante from v0.2 #455)

## [v0.2]

- Improve the LRA generator and worklow CLI (Streaming for the LRA #289)
- AQUA new common environment installation tool for LUMI added (#413)
- Added a bash script "load_aqua_lumi.sh" to load aqua environment in LUMI with containers (Adding an AQUA singularity container for LUMI #418)

## [v0.2-beta]

This is the `AQUA` version part of the Deliverable D340.7.1.2. 

- SSH diagnostic improvements (Linting SSH diagnostics #377, SSH diag: PDF file name changed #388)
- Timmean fix to uniform time axis (Fix for timmean() to uniform output time axis #381)
- New tests trigger routine (Tests trigger with label #385)
- Fix for tco1279 and FESOM (fix for masked tco1279 #390, psu fix for salinity #383)
- ECmean improvements (various improvement for ecmean #392)
- Seaice diagnostic improvements (Deliverable340.7.1.2 fix seaice #389, Linting Seaice diagnostics #376)
- Teleconnections diagnostic graphics module enhanced and various improvements (Teleconnections corrections for D340.7.1.2 #379, Fix import in teleconnections notebooks #395, Teleconnections fix docs #408)
- Tropical cyclones linting of the diagnostic (Linting tropical cyclones diagnostics #380, Improved plotting functions for tropical cyclones #391)
- Ocean diagnostics restructured in a single folder, sharing common functions and other improvements (Linting+Fixes Ocean diagnostics #374, Adding units for MLD plot in ocean3d package #406)
- Documentation fixes (Documentation fixes after review #403)
- Atmglobalmean and radiation diagnostic improvements (Atmglobalmean fix #371)
- MSWEP fixer bugfix (Change MSWEP datamodel #397, fixing of mswep #401)

## [v0.2-alpha]

This is the `AQUA` version that will be part of the Deliverable D340.7.1.2, sent to internal review. This is mostly done by the inclusion of twelve diagnostics within the AQUA framework

- Added teleconnections diagnostic (#308, #309, #318, #333, #352)
- Added tropical cyclones diagnostic (#310, #345)
- Added performance indices diagnostic based on ECmean tool (#57, #327) 
- Added sea ice diagnostic (#353, #368)
- Added global timeseries diagnostic (#358, #359)
- Added radiation analysis diagnostic (#301, #360)
- Added global mean bias diagnostic (#285, #371)
- Added SSH variability diagnostic (#367, #369)
- Added tropical rainfall diagnostic (#314)
- Added Ocean circulation diagnostic (#295)
- Added global ocean diagnosc (#164)
- Added global mean timeseries (#268)
- Multiple fixes in the Reader (#316, #324, #334)
- Avoid time duplicated in the Reader (#357)
- Enabling autodoc for diagnostics (#330)
- Data access improvement on Levante, including new datasets (#332, #355, #321)
- Added a common environment file (#363)
- Support for Lumi installation (#315)
- Added the `changelog` file

### Changed

- Dummy diagnostic is now in the `dummy` folder (previously was `dummy-diagnostic`)
- Tests and code is now working with python>=3.9 (previously python 3.11 was excluded)

## [v0.1-beta]

This is the `AQUA` version that will be part of the Deliverable D340.7.1.1.
This is mostly built on the `AQUA` `Reader` class which support for climate model data interpolation, spatial and temporal aggregation and conversion for a common GRIB-like data format.


- Low resolution archive documentation
- Fixed a bug in the `Gribber` class that was not reading the correct yaml catalogue file

## v0.1-alpha

This is the AQUA pre-release to be sent to internal reviewers. 
Documentations is completed and notebooks are working.

[unreleased]: https://github.com/oloapinivad/AQUA/compare/v0.3...HEAD
[v0.3]: https://github.com/oloapinivad/AQUA/compare/v0.2.1...v0.3
[v0.2.1]: https://github.com/oloapinivad/AQUA/compare/v0.2...v0.2.1
[v0.2]: https://github.com/oloapinivad/AQUA/compare/v0.2-beta...v0.2
[v0.2-beta]: https://github.com/oloapinivad/AQUA/compare/v0.2-alpha...v0.2-beta
[v0.2-alpha]: https://github.com/oloapinivad/AQUA/compare/v0.1-beta...v0.2-alpha
[v0.1-beta]: https://github.com/oloapinivad/AQUA/compare/v0.1-alpha...v0.1-beta<|MERGE_RESOLUTION|>--- conflicted
+++ resolved
@@ -7,11 +7,8 @@
 
 Unreleased is the current development version.
 
-<<<<<<< HEAD
 - Add CLI for SSH diagnostic and some bug fixes (#540)
-=======
 - Fix SSH diagnostic to be compatible with lates AQUA version (#538) 
->>>>>>> 241eb98d
 - Helper function to identify vertical coordinates in a dataset (#552)
 - Orography for tempest extremes TCs detection and update TCs CLI (Orography threshold included and CLI update #404)
 - Improvement of performance indices CLI (Update of ECmean CLI #528)
