# Changelog

All notable changes to this project will be documented in this file.
The format is based on [Keep a Changelog](https://keepachangelog.com/en/1.0.0/)

## [Unreleased]

Unreleased in the current development version:

AQUA core complete list:
<<<<<<< HEAD
- Fix seaice to read sithick instead of sivol (#1543)
=======
- Fix pdf attributes (#1547)
>>>>>>> 38005e52
- Catgen fixes (#1536)
- Introduced fixer for phase 2 (#1536)
- `aqua_analysis.py` using a common central dask cluster (#1525)
- Added the `cdo_options: "--force"` to the definitions of the oceanic HealPix grids (#1539)

AQUA diagnostic complete list:
- Minor fix to allow Ocean3D to read new variable names (#1540)

## [v0.13-alpha]

Main changes are:
1. A refactor of the fixes, with a new common main convention table is available, based on eccodes.
2. Diagnostics are updated to work with the new fixes and the new eccodes version. This is not yet complete and will be finalized in the next release.
3. The FDB reader always rely on paramids, so that support for eccodes 2.39.0 and backward compatibility is ensured.

AQUA core complete list:
- Added the `cdo_options: "--force"` to the definitions of the HealPix grids (#1527)
- Removing default fixes (#1519)
- Support for eccodes=2.39.0 with full fixes refactoring (#1519)
- Dashboard: Moved making of contents yaml to local hpc (#1470)
- Support for new smmregrid==0.1.0 including simpler weights and area generation (#1395)
- Removing cdo pin for more recent versions (#1395)
- Change `bridge_end_date` convention (#1498)
- `catgen` to support data bridge options (#1499)
- Enhance OutputSaver with Improved File Handling, Logging, and NetCDF Write Modes (#1495)
- Introduction a specific pipeline and tests for `catgen` utiliy (#1505)
- Remove pin on xarray (#1507)
- FDB reader internally always asks for paramids (#1491, #1508, #1529)
- Introduction of a convention table for the fixer, in order to create a more general fixer (#1488, #1506)
- Refactor of `cli_lra_parallel_slurm.py` to work with container via jinja (#1497) 
- Convert `aqua-analysis.sh` to Python with Subprocess and Multiprocessing Support (#1354, #1521)
- New base container for aqua-container (#1441)
- Autodetection of latest AQUA in `load-aqua-container.sh` script (#1437)
- Update Metadata Handling for NetCDF, PDF, and PNG Outputs (#1430)
- Add instructions to install AQUA on MN5 (#1468)
- Introduce `grids-checker.py` tool to verify presence and checksum of the grid files (#1486)

AQUA diagnostic complete list:
- Timeseries: The `timeseries` diagnostic is now integrated in the `aqua_diagnostics` module (#1340)
- Integrating Updated OutputSaver into Timeseries (#1492)
- Tropical Cyclones: Adaptation to IFS-FESOM and tool to compute orography from data (#1393)
- Seaice: Hotfix for sea ice plots (#1432)

## [v0.12.2]

Main changes are: 
1. Single container script to be used on Lumi, MN5 and Levante

AQUA core complete list:
- Introduce `timeshift` option for the fixer to roll forward/back the time axis (#1411)
- Centralize and refactor in single script the tool to load AQUA container (#1413)
- Add extra maintenance options to submit-aqua-web (#1415)
- Update push-analysis.sh removing dependency on full AQUA and option not to convert to png (#1419)
- Pin to xarray<2024.09 to prevent bug in polyfit requires temporary (#1420)
- Remove spurious dimensions when running `fldmean()` (#1423)

AQUA diagnostic complete list:
- Refactor of plotThickness method in the sea ice diagnostic (#1427)


## [v0.12.1]

AQUA core complete list:
- Allow multiple realizations in fdb-catalog-generator (#1335)
- Fix the container loading script in order to avoid load of local libraries (#1399)
- Fix using AQUA container for submit-aqua-web, do not wipe old figures by default (#1387)
- New `timstat` module which opens complement `timmean()` with `timmax()`, `timmin()` and `timstd()` methods (#1391)
- Fix installation to avoid mismatch between `hdf5` and `h5py` libraries (#1408)

## [v0.12]

Main changes are:
1. AQUA installation now requires a mandatory machine name.
2. The `aqua` source code has been moved to the `src` folder. The change is transparent to the user.
3. A diagnostic module, called `aqua.diagnostics`, is under development. The module is not yet active, diagnostics are still available with the previous structure.

AQUA core complete list:
- Mixed updates to support data for NextGEMS cycle4 hackathon (#1375)
- Preprocess functionality added to the `Reader` class (#1298)
- The AQUAthon material has been moved under the `notebooks` folder (#1342)
- `aqua` source code has been moved to the `src` folder (#1332)
- A diagnostic module, called `aqua.diagnostics`, has been created under the `src` folder (#1332, #1341)
- LRA generator tool support for multiple relizations (#1357, #1375)
- LRA generator requires `catalog` as a mandatory argument (#1357)
- AQUA console revisiting, adding `avail` method and `update` method (#1346)
- AQUA install now requires mandatory machine name (#1346)
- Fix to make keyword step optional in request (#1360)

## [v0.11.3]

AQUA core complete list:
- LRA, both from CLI and worklow, is part of the AQUA console and can be run with `aqua lra $options` (#1294)
- FDB catalog generator is part of the AQUA console and can be run with `aqua catgen $options` (#1294)
- Coordinate unit overriding is now possible via the `tgt_units` argument (#1320)
- Full support for python>=3.9 (#1325)
- Pin of (python) eccodes<2.37.0 in pyproject due to recent changes in binary/python structure (#1325)

AQUA diagnostic complete list:
- Radiation: Bugfix in the CLI for the radiation diagnostic (#1319)

## [v0.11.2]

AQUA core complete list:
- Renaming of FESOM grids to include original resolution name (#1312)
- Bugfix of the fdb-catalog-generator tool that was not correctly assigning NEMO grids (#1309)
- Bugfix of the GSV intake driver that was not handling correctly metadata jinja replacement (#1304) 
- Bugfix of _merge_fixes() method when the parent fix has no vars specified (#1310)
- Safety check for the netcdf driver providing more informative error when files are not found (#1307, #1313)

AQUA diagnostic complete list:
- Tropical Rainfall: Fix Minor Issues in Tropical Precipitation CLI Metadata and Formatting (#1266)

## [v0.11.1]

Attention: If you are accessing FDB experiments, we suggest to not use versions older than this release.

Main changes are:
1. AQUA works with FDB written with ecCodes versions > 2.35 as well as lower.
2. Timeseries and Seasonal cyle can now be evaluated also on a specific region 

AQUA core complete list:
- ecCodes now pinned to >=2.36.0 and tool for fixing older definition files (#1302)

AQUA diagnostic complete list:
- Timeseries: a region can be selected for Timeseries and Seasonal Cycle with the `lon_limits` and `lat_limits` arguments (#1299)
- Timeseries: the cli argument for extending the time range is now extend (previously expand) (#1299)
- Timeseries: all the available diagnostics support the catalog argument (#1299)

## [v0.11]

Attention: this version is not compatible with catalog entries with ecCodes >= 2.35.0.

1. LRA supports multi-catalog structure
2. ecCodes temporarily restricted to < 2.34

AQUA core complete list:
- Refactor the fdb-catalog-generator tool to work with data-portfolio repository (#1275)
- Introduce a function to convert NetCDF to Zarr and zarr catalog entry for LRA (#1068)
- Suppress the warning of missing catalogs in the AQUA console `add` command (#1288)
- Lumi installation is completely updated to LUMI/23.09 modules (#1290)
- gsv_intake switches eccodes also for shortname definitions (#1279)
- Increase compatibility between LRA generator and multi-catalog (#1278)
- Allow for intake string replacement within LRA-generated catalogs (#1278)
- Avoid warning for missing intake variable default when calling the `Reader()` (#1287)

AQUA diagnostic complete list:
- Teleconnections: catalog feature bugfix (#1276)

## [v0.10.3]

Attention: this version is not compatible with catalog entries with ecCodes < 2.35.0.

Main changes are:
1. support for ecCodes >= 2.35.0 (to be used with caution, not working with exps with eccodes < 2.35.0)
2. fdb_path is deprecated in favour of fdb_home

AQUA core complete list:
- Restructure fixes folder and files (#1271)
- Removed eccodes pin, better handling of tables in get_eccodes_attr (#1269)
- Added test for diagnostics integration to AQUA installation process (#1244)
- Bugfix for the monthly frequency data with monthly cumulated fluxes (#1255)
- fdb_path becomes optional and deprecated in favour of fdb_home (#1262)
- Branch support for tool to push analysis to explorer (#1273)

AQUA diagnostic complete list:
- ECmean documentation updates (#1264)

## [v0.10.2]

Main changes are:
1. aqua-analysis script can be configured with an external yaml file
2. AQUA installation process now includes diagnostics integration

AQUA core complete list:
- Rename OutputNamer to OutputSaver and add catalog name (#1259)
- Hotfix for rare situation with 3D data but no vertical chunking defined (#1252)
- External yaml file to configure aqua-analysis (#1246)
- Adding diagnostics integration to AQUA installation process (#1229)

AQUA diagnostic complete list:
- Teleconnections: adding the catalog feature to the diagnostic (#1247)
- ECmean upgrades for the CLI (#1241)
- ECmean enables the computation of global mean diagostic (#1241)

## [v0.10.1]

AQUA core complete list:
- Fixer for monthly frequency data with monthly cumulated fluxes (#1201)
- Catalogs can be installed from the external repository (#1182)
- Added grid for NEMO multiIO r100 (#1227)
- Reorganized analysis output in catalog/model/exp structure (#1218)

## [v0.10]

Main changes are:
1. The catalog is externalized and AQUA supports multiple catalogs. It is now mandatory to use the aqua console to add a new catalog to the AQUA installation.

AQUA core complete list:
- Catalog is externalized to a separate repository (#1200)
- AQUA is now capable of accessing multiple catalogs at the same time (#1205)
- MN5 container for AQUA (#1213)

## [v0.9.2]

Main changes are:
1. The `aqua-config.yaml` file is replaced by a template to be installed. The aqua console is now mandatory to use aqua.
2. `$AQUA` removed from the `Configdir()` autosearch, an installation with the aqua console is mandatory to use aqua.
3. AQUA cli command to provide the installation path with `--path` option. This can substitute the `$AQUA` variable in scripts.
4. The catalog file is now split into `machine.yaml` and `catalog.yaml` to support machine dependency of data path and intake variables as kwargs into each catalog.

AQUA core complete list:
- More detailed documentation for Levante and Lumi installation (#1210)
- `aqua-config.yaml` replaced by a template to be installed on each machine (#1203)
- `$AQUA` removed from the `Configdir()` autosearch (#1208)
- AQUA cli command to provide the installation path with `--path` option (#1193)
- Restructure of the `machine` and `catalog` instances to support a catalog based development (#1186)
- AQUA installation via command line support a machine specification `aqua install lumi` (#1186)
- Introduction of `machine.yaml` file to support machine dependency of data path and intake variables as kwargs into each catalog (#1186)
- Removing all the AQUA catalogs from the repo, now using https://github.com/DestinE-Climate-DT/Climate-DT-catalog (#1200)

## [v0.9.1]

Main changes are:
1. Update of fdb libraries to be compatible with the FDB data bridge

AQUA core complete list:
- OutputNamer Class: Comprehensive Naming Scheme and Metadata Support (#998)
- Creation of png figures for AQUA explorer is local (#1189)

## [v0.9]

Main changes are:
1. AQUA has an `aqua` CLI entry point, that allow for installation/uninstallation, catalog add/remova/update, fixes and grids handling
2. Experiments placed half on HPC and half on DataBridge data can be accessed in continuous manner.

AQUA core complete list:
- AQUA entry point for installation and catalog maintanance and fixes/grids handling (#1131, #1134, #1146, #1168, #1169)
- Automatic switching between HPC and databridge FDB (#1054, #1190)
- CLI script for automatic multiple experiment analysis submission (#1160, #1175)

## [v0.8.2]

Main changes are: 
1. `aqua-grids.yaml` file split in multiple files into `grids` folder
2. Container for Levante

AQUA core complete list:
- Removing any machine name depencency from slurm files (#1135)
- Jinja replacement is added to the aqua-config.yaml (#1154)
- grid definitions split in multiple files (#1152)
- Add script to access the container on Levante HPC (#1151)
- Add support for IFS TL63 and TL159 grids (#1150)
- Swift links for tests and grids renewed (#1142)
- Removing the docker folder (#1137)
- Introducing a tool for benchmarking AQUA code (#1057)
- Define AQUA NEMO healpix grids as a function of their ORCA source (#1113)

AQUA diagnostics complete list:
- Tropical Rainfall: Improve Paths in Live Demonstration Notebook  (#1157)
- Atm global mean: produce seasonal bias plots by default (#1140)
- Tropical Rainfall: Notebook for the Live Demonstration (#1112)
- Teleconnections: MJO Hovmoller plot introduced as notebook (#247)
- Tropical Rainfall: Reduce Redundancy in Conversion Functions (#1096)

## [v0.8.1]

Main changes are: 
1. Fixes following internal D340.7.3.3 and D340.7.1.4 review 

AQUA core complete list:
- Tco399-eORCA025 control, historical and scenario runs added to Lumi catalog (#1070)
- ESA-CCI-L4 dataset added for Lumi and Levante catalogs (#1090)
- Various fixes to the documentation (#1106)
- Fixer for dimensions is now available (#1050)

AQUA diagnostics complete list:
- Timeseries: units can be overridden in the configuration file (#1098)
- Tropical Rainfall: Fixing the Bug in the CLI (#1100)

## [v0.8]

Main changes are:
1. Support for Python 3.12
2. Update in the catalog for Levante and introduction of Leonardo
3. Multiple diagnostics improvement to fullfil D340.7.3.3 and D340.7.1.4

AQUA core complete list:
- LRA for ICON avg_sos and avg_tos (#1076)
- LRA for IFS-NEMO, IFS-FESOM, ICON added to Levante catalog (#1072)
- IFS-FESOM storyline +2K added to the Lumi catalog (#1059)
- Allowing for jinja-based replacemente in load_yaml (#1045) 
- Support for Python 3.12 (#1052)
- Extending pytests (#1053)
- More efficient use of `_retrieve_plain` for acessing sample data (#1048)
- Introducing the catalog structure for Leonardo HPC (#1049)
- Introducing an rsync script between LUMI and levante for grids (#1044)
- Introducing a basic jinja-based catalog entry generator (#853)
- Adapt NextGEMS sources and fixes to the final DestinE governance (#1008, #1035)
- Remove  NextGEMS cycle2 sources (#1008)
- Avoid GSVSource multiple class instantiation in dask mode (#1051)

AQUA diagnostics complete list:
- Teleconnections: refactor of the documentation (#1061)
- Tropical rainfall: Updating the Documentation and Notebooks (#1083)
- Performance indices: minor improvements with the inclusion of mask and area files (#1076)
- Timeseries: Seasonal Cycle and Gregory plots save netcdf files (#1079)
- Tropical rainfall: minor modifications to the CLI and fixes to changes in the wrapper introduced in PR #1063 (#1074)
- Tropical rainfall: adding daily variability and precipitation profiles to the cli (#1063)
- Teleconnections: bootstrap evaluation of concordance with reference dataset (#1026)
- SSH: Improvement of the CLI (#1024) 
- Tropical rainfall: adding metadata and comparison with era5 and imerg to the plots, re-binning of the histograms and buffering of the data (#1014)
- Timeseries: refactor of the documentation (#1031)
- Radiation: boxplot can accomodate custom variables (#933)
- Seaice: convert to module, add Extent maps (#803)
- Seaice: Implement seaice Volume timeseries and thickness maps (#1043)

## [v0.7.3]

Main changes are:
1. IFS-FESOM NextGEMS4 and storylines simulations available in the catalog
2. Vertical chunking for GSV intake access
3. FDB monthly average data access is available
4. kwargs parsing of reader arguments (e.g. allowing for zoom and ensemble support)

AQUA core complete list:
- Add kwargs parsing of reader arguments, passing them to intake to substitute parameters (#757)
- Remove `zoom` and use kwargs instead (#757)
- Enabling the memory monitoring and (optional) full performance monitoring in LRA (#1010)
- Adding IFS_9-FESOM_5 NextGEMS4 simulation on levante (#1009)
- Function to plot multiple maps is introduced as `plot_maps()` and documented (#866)
- Adding the IFS-FESOM storylines simulation (#848)
- `file_is_complete()` accounts also for the mindate attribute (#1007)
- Introducing a `yearmonth` timestyle to access FDB data on monthly average (#1001)
- Adding expected time calculation for weight generation (#701)
- Vertical chunking for GSV intake access (#1003)

AQUA diagnostics complete list:
- Timeseries: Various bugfix and improvements for cli and formula (#1013, #1016, #1022)

## [v0.7.2]

Main changes are:
1. `mtpr` is used for precipitation in all the catalog entries
2. LRA CLI support for parallel SLURM submission and other improvements
3. ICON production simulations available in the catalog
4. `detrend()` method is available in the `Reader` class
5. All the diagnostics have dask support in their CLI

AQUA core complete list:
- Fix LRA sources to allow incomplete times for different vars (#994)
- Distributed dask option for diagnostic CLIs and wrapper (#981)
- Added documentation for `plot_timeseries`, `plot_seasonalcycle` and `plot_single_map_diff` (#975)
- Minimum date fixer feature / ICON net fluxes fix (#958)
- Unified logging for all diagnostics (#931)
- A `detrend()` method is added to the Reader class (#919)
- LRA file handling improvements (#849, #972)
- Updating fixer for ERA5 monthly and hourly data on Levante (#937)
- GSV pin to 1.0.0 (#950)
- Adding ICON production simulations (#925)
- LRA CLI for parallel SLURM submission support a max number of concurrent jobs and avoid same job to run (#955, #990)
- Renaming of EC-mean output figures in cli push tool for aqua-web (#930)
- Renaming the `tprate` variable into `mtpr` in all fixes (#944)

AQUA diagnostic complete list:
- Tropical rainfall: enhancements of plotting and performance, files path correction (#997)
- Timeseries: seasonal cycle runs as a separate cli in aqua-analysis for performance speed-up (#982)
- Timeseries: seasonal cycle is added if reference data are not available in some timespan (#974)
- Tropical rainfall: Removing unnecessary printing during the CLI, optimazing the CLi for low and high-resolution data (#963)
- Timeseries: Grergory plot TOA limits are dynamically chosen (#959)
- SSH: technical improvements including removal of hardcoded loglevel and timespan definition. (#677)
- SSH: ready with new data governance and option to plot difference plots added. (#677)
- Atmosferic Global Mean: added mean bias for the entire year in seasonal bias function (#947)
- Tropical Cyclones: working with IFS-NEMO and ICON, includes retrieval of orography from file (#1071).

## [v0.7.1]

Main changes are:
1. Complete update of the timeseries diagnostic
2. LRA CLI for parallel SLURM submission
3. SSP370 production scenario for IFS-NEMO available in the catalog

AQUA core complete list:
- Plot timeseries is now a framework function (#907)
- Improve the automatic parsing of date range according to schema from fdb (#928)
- LRA CLI for parallel SLURM submission (#909)
- Added graphics function to plot data and difference between two datasets on the same map (#892)
- Add IFS-NEMO ssp370 scenario (#906)

AQUA diagnostics complete list:
- Teleconnections: comparison with obs is done automatically in diagnostic CLI (#924)
- Teleconnections: capability to find index file if already present (#926)
- Timeseries: save flag introduced to save to enable/disable saving of the timeseries (#934)
- Improve the automatic parsing of date range according to schema from fdb (#928)
- Updated output filenames for atmglobalmean diagnostic (#921)
- Added graphics function to plot data and difference between two datasets on the same map (#892)
- Implemented `pyproject.toml` for global_time_series diagnostic (#920).
- Implemented `pyproject.toml` for tropical_rainfall diagnostic (#850).
- Updating CLi for tropical_rainfall diagnostic (#815)
- LRA cli for parallel SLURM submission (#909)
- Timeseries: seasonal cycle is available for the global timeseries (#912)
- Timeseries: refactory of Gregory plot as a class, comparison with multiple models and observations (#910)
- Add IFS-NEMO ssp370 scenario (#906)
- Timeseries: complete refactory of the timeseries as a class, comparison with multiple models and observations (#907)
- Plot timeseries is now a framework function (#907)

## [v0.7]

Main changes are:
1. Multiple updates to the diagnostics, both scientific and graphical, to work with more recent GSV data
2. `mtpr` is now used instead of `tprate` for precipitation
2. Documentation has been reorganized and integrated

Complete list:
- New utility `add_pdf_metadata` to add metadata to a pdf file (#898)
- Experiments `a0gg` and `a0jp` added to the IFS-NEMO catalog, and removal of `historical-1990-dev-lowres` (#889)
- Updated notebooks to ensure consistency across different machines by using observational datasets, and included a demo of aqua components for Lumi (#868)
- Scripts for pushing figures and docs to aqua-web (#880)
- Fixed catalog for historical-1990-dev-lowres source (#888, #895)
- data_models src files are now in the aqua/data_models folder, with minor modifications (#884)
- Warning options based on the `loglevel` (#852)
- Timeseries: formula bugfix and annual plot only for complete years (#876)
- mtpr instead of tprate derived from tp (#828)
- eccodes 2.34.0 does not accomodate for AQUA step approach, pin to <2.34.0 (#873)
- Bugfix of the `aqua-analysis` wrapper, now can work teleconnections on atmospheric and oceanic variables 
and the default path is an absolute one (#859, #862)
- Ocean3D: many fixes and adaptations to new data governance (#776)
- Bugfix of the `aqua-analysis` wrapper, now can work teleconnections on atmospheric and oceanic variables (#859)
- Radiation: adaptation to new data governance and many improvements (#727)
- Seaice: Sea ice extent has now seasonal cycle (#797)
- Fixing the paths in `cli/lumi-install/lumi_install.sh` (#856).
- Refactor of the documentation (#842, #871)
- The drop warning in `aqua/gsv/intake_gsv.py` (#844)
- Tropical cyclones diagnostic: working with new data governance (includes possibility to retrieve orography from file (#816)

## [v0.6.3]

Complete list:
- Setting last date for NaN fix for IFS-NEMO/IFS-FESOM to 1999-10-01 and cleaner merge of parent fixes (#819)
- Hotfix to set `intake==0.7.0` as default (#841)
- Timeseries: can add annual std and now default uncertainty is 2 std (#830)
- `retrieve_plain()` method now set off startdate and enddate (#829)
- Complete restructure of fixer to make use of `fixer_name`: set a default for each model and a `False` to disable it (#746)
- Added `center_time` option in the `timmean()` method to save the time coordinate in the middle of the time interval and create a Timmean module and related TimmeanMixin class (#811)
- Fixer to rename coordinates available (#822)
- Fixing new pandas timedelta definition: replacing H with h in all FDB catalog (#786)
- Change environment name from `aqua_common` to `aqua`(#805)
- Adding a run test label to trigger CI (#826)
- Tropical_rainfall: improve organization and maintainability, introducing nested classes (#814)
- Revisiting CERES fixes (#833)
- Timeseries: add bands for observation in Gregory plots (#837)

## [v0.6.2]

Complete list:
- Global time series plot annual and monthly timeseries together, improved Gregory plot (#809)
- Teleconnection can now take a time range as input and ylim in the index plot function (#799)
- LRA to use `auto` final time and `exclude_incomplete` (#791)
- Hotfix for v0.12.0 of the GSV_interface related to valid_time (#788)
- Global time series adapted to new data governance (#785)
- AtmoGlobalMean diagnostic improvements and adaptation to new data governance (#745 #789 #807 #812)
- Sea-ice diagnostic adapted to new data governance (#790)
- Implement a fix setting to NaN the data of the first step in each month (for IFS historical-1990) (#776)

## [v0.6.1]

Complete list:
- Teleconnection improvement to accept different variable names for ENSO (avg_tos instead of sst) (#778)
- ERA5 fixes compatible with new data governance (#772)
- Update the LRA generator (removing aggregation and improving) filecheck and fix entries for historical-1990-dev-lowres (#772)
- Updates of ECmean to work with production experiments (#773, #780)
- Automatic data start and end dates for FDB sources (#762)

## [v0.6]

Main changes are:
1. Inclusion in the catalog of the historical-1990 production simulations from IFS-NEMO and IFS-FESOM.
2. New fixes that targets the DestinE updated Data Governance

Complete list:
- IFS-FESOM historical-1990-dev-lowres with new data governance added to the catalog (#770)
- AtmoGlobalMean diagnostic improvements (#722)
- Teleconnections diagnostic improvements (#722)
- Read only one level for retrieving 3D array metadata, select single level for retrieve (#713)
- IFS-FESOM historical-1990-dev-lowres with new data governance added to the catalog
- Fix mismatch between var argument and variables specified in catalog for FDB (#761)
- Compact catalogs using yaml override syntax (#752)
- Fix loading source grid file before smmregrid weight generation (#756)

## [v0.5.2-beta]

Complete list:
-  A new fdb container is used to generate the correct AQUA container

## [v0.5.2-alpha]

Main changes are:
1. Coupled models IFS-NEMO and IFS-FESOM are now supported
2. Accessor to use functions and reader methods as if they were methods of xarray objects, see [notebook](https://github.com/DestinE-Climate-DT/AQUA/blob/main/notebooks/reader/accessor.ipynb)
3. Preliminary provenance information is now available in the history attribute of the output files
4. AQUA analysis wrapper is parallelized
5. A levelist can be provided in FDB sources, this will greatly speed up the data retrieve

Complete list:
- Fix reading only one sample variable and avoid _bnds variables (#743)
- Allow correct masked regridding after level selection. Add level selection also for not-FDB sources (#741)
- Read only one level for retrieving 3D array metadata, select specific levels for FDB retrieve (#713)
- Defining catalog entry for coupled models IFS-NEMO and IFS-FESOM (#720)
- Change fixer_name to fixer_name (#703)
- Reorganization of logging calls (#700)
- Accessor to use functions and reader methods as if they were methods of xarray objects (#716)
- Suggestions are printed if a model/exp/source is not found while inspecting the catalog (#721)
- Improvements in the single map plot function (#717)
- Minor metadata fixes (logger newline and keep "GRIB_" in attrs) (#715)
- LRA fix now correctly aggregating monthly data to yearly when a full year is available (#696)
- History update and refinement creating preliminary provenance information (plus AQUA emoji!) (#676)
- OPA lra compatible with no regrid.yaml (#692)
- Introducing fixer definitions not model/exp/source dependents to be specified at the metadata level (#681)
- AQUA analysis wrapper is parallelized and output folder is restructured (#684, #725)

## [v0.5.1]

Main changes are:
1. A new `Reader` method `info()` is available to print the catalog information
2. Grids are now stored online and a tool to deploy them on the `cli` folder is available

Complete list:
- Fix attributes of DataArrays read from FDB (#686)
- Reader.info() method to print the catalog information (#683)
- Simpler reader init() by reorganizing the calls to areas and regrid weights configuration and loading (#682)
- Optional autosearch for vert_coord (#682)
- plot_single_map adapted to different coordinate names and bugfixes (#680)
- Sea ice volume datasets for the Northern Hemisphere (PIOMAS) and the Southern Hemisphere (GIOMAS) (#598)
- Possibility of defining the regrid method from the grid definition (#678)
- Grids stored online and tool to deploy them on cli folder (#675)
- Global time series diagnostic improvements (#637)
- Teleconnections diagnostic improvements (#672)

## [v0.5]

Main changes are:
1. Refactor of the Reader() interface with less options at the init() level
2. Grids are now defined with the source metadata and not in a machine-dependent file
3. CLI wrapper is available to run all diagnostics in a single call
4. Refactoring of the streaming emulator with equal treatment for FDB or file sources

Complete list:
- Controlling the loglevel of the GSV interface (#665)
- Fix wrong fdb source (#657)
- Adding sample files and tests for NEMO 2D and 3D grids (#652)
- tprate not derived from tp for GSV sources (#653)
- Simplify reader init and retrieve providing less argument in initialization (#620)
- var='paramid' can be used to select variables in the retrieve method (#648)
- configdir is not searched based on util file position in the repo (#636)
- Cleaner mask treatment (Revision of mask structure in the reader #617)
- Fldmean fix if only one dimension is present for area selection (#640)
- Adding higher frequency ERA5 data on Levante and Lumi (#628)
- regrid.yaml files are removed, grid infos are now in the catalog metadata (#520, #622, #643)
- Load all available variables in FDB xarray/dask access (#619)
- Lint standard and enforced in CI (#616)
- Reader init split with methods (#523)
- Single map plot utility to be used by all diagnostics (#594)
- Script for automatic generation of Fdb catalog entries (IFS only) (#572)
- Fix loading of singularity mounting /projappl (#612)
- CLI wrapper parser (#599)
- Refactoring of streaming emulator (#593)
- Radiation CLI and diagnostic refinement (#537)
- Ocean3D CLI and diagnostic refinement (#578)
- AtmGlobalMean CLI and diagnostic refinement (#587)
- Tropical cyclones CLI refinements and TC module (#568, #645)
- Removing OPA, OPAgenerator and related tests from the AQUA (Remove OPA from AQUA #586)
- Renaming the experiments according to the DE340 AQUA syntax (Including dev-control-1990 in the source and rename the experiment according to DE340 scheme #556, #614, #618)
- Teleconnections diagnostic improvements (#571, #574, #576, #581, #592, #623)

## [v0.4]

Main changes are:
1. Update to all the diagnostics CLI
2. Refactor of the regridder so that `regrid.yaml`` is grid-based and not experiment-based
3. Xarray access to FDB sources
4. Refactor of the fixer so that merge/replace/default options are available
5. Remove of the `aqua` environment in favour of the `aqua_common` one. 

Complete list:
- Introduced color scheme for aqua logging (#567)
- CLI for sea diagnostic (#549)
- Add CLI for SSH diagnostic and some bug fixes (#540)
- Fix SSH diagnostic to be compatible with lates AQUA version (#538) 
- Helper function to identify vertical coordinates in a dataset (#552)
- Orography for tempest extremes TCs detection and update TCs CLI (Orography threshold included and CLI update #404)
- Improvement of performance indices CLI (Update of ECmean CLI #528)
- Fix to allow reading a list of multiple variables from FDB (#545)
- Further improvement of function to inspect the catalog (#533)
- Custom exceptions for AQUA (#518)
- Speed up of the `retrieve_plain` method (#524)
- Update documention for adding new data and setting up the container (Increase documentation coverage #519)
- CLI wrapper for the state-of-the-art diagnostics analysis (#517, #527, #525, #530, #534, #536, #539, #548, #549, #559)
- Refactor the regrid.yaml as grid-based instead of experiment-based (#291)
- aqua_common environment simplified and updated (#498)
- Update available variables in FDB catalogs on lumi (#514)
- Solve reversed latitudes bug for fixed data (#510)
- Switch to legacy eccodes tables based on intake source metadata (#493)
- Add GPM IMERG precipitation data to the catalog on levante (#505)
- Fix ocean3d diagnostic colorbars not being symmetric when missing values are present (#504) 
- FDB NEMO test access to data (#488)
- Xarray dask access to FDB (#476)
- Issue a warning when multiple gribcodes are associated to the same shortname (Cases for multiple eccodes grib codes #483)
- Allowing fixer to overwrite or merge default configuration (Increasing flexibiity of the fixer allowing for merge, replace and default options #480)
- Add new tests (Increase testing #250)
- Global time series diagnostic setup for multiple variables CLI (#474)
- Option to avoid incomplete chunk when averagin with timmean (Introduce check for chunk completeness in timmean() #466)
- Simplification of Fixer() workflow, more methods and less redundancy (Functionize fixer #478)
- Remove the `aqua` environment file, only `aqua_common` is left (#482)

## [v0.3]

Main changes are:
1. Fixer moved at `Reader()` level
2. Area selection available in `fldmean()` method
3. FDB/GSV access for IFS-NEMO development simulations
4. Configuration file `config-aqua.yaml` replaces `config.yaml`

Complete list:
- Templates in configuration yaml files (#469)
- Bug fixes for FDB access options (#463, #462)
- Add observational catalogs on Lumi (Update Lumi catalog #454)
- Automatic finding of cdo (#456)
- Area is fixed if data are fixed (Fixer applied to grid areas #442)
- Tests missing failure fix (Fix #436 CI workflow passes even if some tests fail #452)
- FDB/GSV access to IFS control and historical simulations (#434, #458)
- Climatology support restored in the Reader (Fix for climatology #445)
- Improvement function to inspect the catalog (Inspect_catalog improvement #446)
- Minor improvements of the gribber (Fix gribber fdb #427)
- Allow the LRA generator to work with generators and so with FDB (LRA from fdb on mafalda #430)
- Fixes only on selected variables (Fixer updates #428)
- Complete revision of the FDB/GSV access, allowing to access also recent experiments using variable step (#343)
- Teleconnections diagnostic adapted to new code improvements (Teleconnections Dev branch update #424, #465)
- Add support for area selection with fldmean (Fldmean box selection #409)
- Environment simplified, dependencies are now mostly on the pyproject file (A simpler environment.yml #286)
- Intake esm functionality added back (Fix intake-esm #287)
- Intake esm tests (Test also intake-esm #335)
- Yaml dependencies removed (Logger and yaml issues in util.py #334)
- Log history working for iterators as well (Logger and yaml issues in util.py #334)
- Util refactor (Utility refactor #405)
- Fixer at reader level (Fixes at Reader level #244)
- Uniform timmean (Uniform time after timmean and add option for time_bnds #419)
- FDB tests added (Add FDB 5.11, a local FDB with some test data #280, #432)
- Refactor of unit conversion and non-metpy cases (Flexible unit fix from YAML file #416)
- Refactor of the config file definition (Refactor of the configuration search #417)

## [v0.2.1]

- Add development control-1950 and historical-1990 experiments to the LRA (LRA for control-1950 and historical-1990 on Levante from v0.2 #455)

## [v0.2]

- Improve the LRA generator and worklow CLI (Streaming for the LRA #289)
- AQUA new common environment installation tool for LUMI added (#413)
- Added a bash script "load_aqua_lumi.sh" to load aqua environment in LUMI with containers (Adding an AQUA singularity container for LUMI #418)

## [v0.2-beta]

This is the `AQUA` version part of the Deliverable D340.7.1.2. 

- SSH diagnostic improvements (Linting SSH diagnostics #377, SSH diag: PDF file name changed #388)
- Timmean fix to uniform time axis (Fix for timmean() to uniform output time axis #381)
- New tests trigger routine (Tests trigger with label #385)
- Fix for tco1279 and FESOM (fix for masked tco1279 #390, psu fix for salinity #383)
- ECmean improvements (various improvement for ecmean #392)
- Seaice diagnostic improvements (Deliverable340.7.1.2 fix seaice #389, Linting Seaice diagnostics #376)
- Teleconnections diagnostic graphics module enhanced and various improvements (Teleconnections corrections for D340.7.1.2 #379, Fix import in teleconnections notebooks #395, Teleconnections fix docs #408)
- Tropical cyclones linting of the diagnostic (Linting tropical cyclones diagnostics #380, Improved plotting functions for tropical cyclones #391)
- Ocean diagnostics restructured in a single folder, sharing common functions and other improvements (Linting+Fixes Ocean diagnostics #374, Adding units for MLD plot in ocean3d package #406)
- Documentation fixes (Documentation fixes after review #403)
- Atmglobalmean and radiation diagnostic improvements (Atmglobalmean fix #371)
- MSWEP fixer bugfix (Change MSWEP datamodel #397, fixing of mswep #401)

## [v0.2-alpha]

This is the `AQUA` version that will be part of the Deliverable D340.7.1.2, sent to internal review. This is mostly done by the inclusion of twelve diagnostics within the AQUA framework

- Added teleconnections diagnostic (#308, #309, #318, #333, #352)
- Added tropical cyclones diagnostic (#310, #345)
- Added performance indices diagnostic based on ECmean tool (#57, #327) 
- Added sea ice diagnostic (#353, #368)
- Added global timeseries diagnostic (#358, #359)
- Added radiation analysis diagnostic (#301, #360)
- Added global mean bias diagnostic (#285, #371)
- Added SSH variability diagnostic (#367, #369)
- Added tropical rainfall diagnostic (#314)
- Added Ocean circulation diagnostic (#295)
- Added global ocean diagnosc (#164)
- Added global mean timeseries (#268)
- Multiple fixes in the Reader (#316, #324, #334)
- Avoid time duplicated in the Reader (#357)
- Enabling autodoc for diagnostics (#330)
- Data access improvement on Levante, including new datasets (#332, #355, #321)
- Added a common environment file (#363)
- Support for Lumi installation (#315)
- Added the `changelog` file

### Changed

- Dummy diagnostic is now in the `dummy` folder (previously was `dummy-diagnostic`)
- Tests and code is now working with python>=3.9 (previously python 3.11 was excluded)

## [v0.1-beta]

This is the `AQUA` version that will be part of the Deliverable D340.7.1.1.
This is mostly built on the `AQUA` `Reader` class which support for climate model data interpolation, spatial and temporal aggregation and conversion for a common GRIB-like data format.


- Low resolution archive documentation
- Fixed a bug in the `Gribber` class that was not reading the correct yaml catalog file

## v0.1-alpha

This is the AQUA pre-release to be sent to internal reviewers. 
Documentations is completed and notebooks are working.

[unreleased]: https://github.com/DestinE-Climate-DT/AQUA/compare/v0.13-alpha...HEAD
[v0.13-alpha]: https://github.com/DestinE-Climate-DT/AQUA/compare/v0.12.2...v0.13-alpha
[v0.12.2]: https://github.com/DestinE-Climate-DT/AQUA/compare/v0.12.1...v0.12.2
[v0.12.1]: https://github.com/DestinE-Climate-DT/AQUA/compare/v0.12...v0.12.1
[v0.12]: https://github.com/DestinE-Climate-DT/AQUA/compare/v0.11.3...v0.12
[v0.11.3]: https://github.com/DestinE-Climate-DT/AQUA/compare/v0.11.2...v0.11.3
[v0.11.2]: https://github.com/DestinE-Climate-DT/AQUA/compare/v0.11.1...v0.11.2
[v0.11.1]: https://github.com/DestinE-Climate-DT/AQUA/compare/v0.11...v0.11.1
[v0.11]: https://github.com/DestinE-Climate-DT/AQUA/compare/v0.10.3...v0.11
[v0.10.3]:https://github.com/DestinE-Climate-DT/AQUA/compare/v0.10.2...v0.10.3
[v0.10.2]: https://github.com/DestinE-Climate-DT/AQUA/compare/v0.10.1...v0.10.2
[v0.10.1]: https://github.com/DestinE-Climate-DT/AQUA/compare/v0.10...v0.10.1
[v0.10]: https://github.com/DestinE-Climate-DT/AQUA/compare/v0.9.2...v0.10
[v0.9.2]: https://github.com/DestinE-Climate-DT/AQUA/compare/v0.9.1...v0.9.2
[v0.9.1]: https://github.com/DestinE-Climate-DT/AQUA/compare/v0.9...v0.9.1
[v0.9]: https://github.com/DestinE-Climate-DT/AQUA/compare/v0.8.2...v0.9
[v0.8.2]: https://github.com/DestinE-Climate-DT/AQUA/compare/v0.8.1...v0.8.2
[v0.8.1]: https://github.com/DestinE-Climate-DT/AQUA/compare/v0.8...v0.8.1
[v0.8]: https://github.com/DestinE-Climate-DT/AQUA/compare/v0.7.3...v0.8
[v0.7.3]: https://github.com/DestinE-Climate-DT/AQUA/compare/v0.7.2...v0.7.3
[v0.7.2]: https://github.com/DestinE-Climate-DT/AQUA/compare/v0.7.1...v0.7.2
[v0.7.1]: https://github.com/DestinE-Climate-DT/AQUA/compare/v0.7...v0.7.1
[v0.7]: https://github.com/DestinE-Climate-DT/AQUA/compare/v0.6.3...v0.7
[v0.6.3]: https://github.com/DestinE-Climate-DT/AQUA/compare/v0.6.2...v0.6.3
[v0.6.2]: https://github.com/DestinE-Climate-DT/AQUA/compare/v0.6.1...v0.6.2
[v0.6.1]: https://github.com/DestinE-Climate-DT/AQUA/compare/v0.6...v0.6.1
[v0.6]: https://github.com/DestinE-Climate-DT/AQUA/compare/v0.5.2-beta...v0.6
[v0.5.2-beta]: https://github.com/DestinE-Climate-DT/AQUA/compare/v0.5.2-alpha...v0.5.2-beta
[v0.5.2-alpha]: https://github.com/DestinE-Climate-DT/AQUA/compare/v0.5.1...v0.5.2-alpha
[v0.5.1]: https://github.com/DestinE-Climate-DT/AQUA/compare/v0.5...v0.5.1
[v0.5]: https://github.com/DestinE-Climate-DT/AQUA/compare/v0.4...v0.5
[v0.4]: https://github.com/DestinE-Climate-DT/AQUA/compare/v0.3...v0.4
[v0.3]: https://github.com/DestinE-Climate-DT/AQUA/compare/v0.2.1...v0.3
[v0.2.1]: https://github.com/DestinE-Climate-DT/AQUA/compare/v0.2...v0.2.1
[v0.2]: https://github.com/DestinE-Climate-DT/AQUA/compare/v0.2-beta...v0.2
[v0.2-beta]: https://github.com/DestinE-Climate-DT/AQUA/compare/v0.2-alpha...v0.2-beta
[v0.2-alpha]: https://github.com/DestinE-Climate-DT/AQUA/compare/v0.1-beta...v0.2-alpha
[v0.1-beta]: https://github.com/DestinE-Climate-DT/AQUA/compare/v0.1-alpha...v0.1-beta<|MERGE_RESOLUTION|>--- conflicted
+++ resolved
@@ -8,18 +8,17 @@
 Unreleased in the current development version:
 
 AQUA core complete list:
-<<<<<<< HEAD
-- Fix seaice to read sithick instead of sivol (#1543)
-=======
 - Fix pdf attributes (#1547)
->>>>>>> 38005e52
 - Catgen fixes (#1536)
 - Introduced fixer for phase 2 (#1536)
 - `aqua_analysis.py` using a common central dask cluster (#1525)
 - Added the `cdo_options: "--force"` to the definitions of the oceanic HealPix grids (#1539)
 
 AQUA diagnostic complete list:
-- Minor fix to allow Ocean3D to read new variable names (#1540)
+- Seaice: Fix to read sithick as fallback instead of sivol (#1543)
+- Ocean3d: Minor fix to allow to read new variable names (#1540)
+- Timeseries: The `timeseries` diagnostic is now integrated in the `aqua_diagnostics` module (#1340)
+- Integrating Updated OutputSaver into Timeseries (#1492)
 
 ## [v0.13-alpha]
 
@@ -51,8 +50,6 @@
 - Introduce `grids-checker.py` tool to verify presence and checksum of the grid files (#1486)
 
 AQUA diagnostic complete list:
-- Timeseries: The `timeseries` diagnostic is now integrated in the `aqua_diagnostics` module (#1340)
-- Integrating Updated OutputSaver into Timeseries (#1492)
 - Tropical Cyclones: Adaptation to IFS-FESOM and tool to compute orography from data (#1393)
 - Seaice: Hotfix for sea ice plots (#1432)
 
