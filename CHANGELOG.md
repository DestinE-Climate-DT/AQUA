--- conflicted
+++ resolved
@@ -8,12 +8,9 @@
 Unreleased in the current development version:
 
 AQUA core complete list:
-<<<<<<< HEAD
 - Suppress the warning of missing catalogs in the AQUA console `add` command (#1288)
-=======
 - Lumi installation is completely updated to LUMI/23.09 modules (#1290)
 - gsv_intake switches eccodes also for shortname definitions (#1279)
->>>>>>> 00042789
 - Increase compatibility between LRA generator and multi-catalog (#1278)
 - Allow for intake string replacement within LRA-generated catalogs (#1278)
 
