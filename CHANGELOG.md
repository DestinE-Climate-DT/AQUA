--- conflicted
+++ resolved
@@ -7,16 +7,13 @@
 
 Unreleased in the current development version:
 
-<<<<<<< HEAD
 - mtpr instead of tprate derived from tp (#828)
-=======
 - Bugfix of the `aqua-analysis` wrapper, now can work teleconnections on atmospheric and oceanic variables (#859)
 - Radiation: adaptation to new data governance and many improvements (#727)
 - Seaice: Sea ice extent has now seasonal cycle (#797)
 - Fixing the paths in `cli/lumi-install/lumi_install.sh` (#856).
 - Refactor of the documentation (#842)
 - The drop warning in `aqua/gsv/intake_gsv.py` (#844)
->>>>>>> 1fa439a4
 
 ## [v0.6.3]
 
