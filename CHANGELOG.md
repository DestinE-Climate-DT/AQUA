# Changelog

All notable changes to this project will be documented in this file.
The format is based on [Keep a Changelog](https://keepachangelog.com/en/1.1.0/)

## [Unreleased]

Unreleased in the current development version (target v0.20.0):

ClimateDT workflow modifications:

AQUA core complete list:
- eORCA025 nested grid for o25.1 and o26.1 support (#2459)
- Safe dumping yaml with a temporary file and SoftFileLock (#2445)
- Add filelock when modifying catalog sources (#2432)

AQUA diagnostics complete list:
<<<<<<< HEAD
- Histogram: new Histogram diagnostic tool (#2372)
=======
- Add unique random key to dask graph tokens for each CLI (#2462)
- Ocean3D: removed old diagnostic files (#2467)
>>>>>>> d6d0f3ea
- Teleconnections: ENSO better vmin/vmax for regression plots (#2453)
- Ocean Stratification and Ocean Trend: full support for regions across the dateline (#2433)
- Area selection full support for regions across the dateline (#2430, #2434)
- LatLonProfiles: Documentation (#2442), adjustments on lines plotting order (#2431) and AQUA_realization management (#2421)

## [v0.19.0]

ClimateDT workflow modifications:
- The configuration file of the catalog generator now requires `expid`
- Aqua analysis config file organized differently with diagnostic groups
- Diagnostic and cli tool config files grouped differently in `$AQUA/config/diagnostics` and `$AQUA/config/tools`
- New position for push_analysis `config.grouping.yaml` in `$AQUA/config/analysis`

AQUA core complete list:
- Centralise `save_figure` in OutputSaver class (#2425)
- Allow longer time default for connection to dask cluster (#2420)
- Safe parallel creation of area and weight files (#2412)
- New grid lat-lon-r100 with explicit grid file, new default in DROP catgen (#2410, #2413)
- Realization formatting correctly processed by the Reader (#2392) 
- Realization (and other intake kwargs) are an attribute of the Reader (#2392)
- Refactoring of aqua analysis to allow config file with diagnostic groups and reorganization of diagnostic config files (#2371)
- Optimizations of diagnostic parallel execution (#2371) 
- Including minor fixes to output filenames, figure descriptions and color ranges (#2371)
- Enumerate aqua analysis log file for multiple config files (#2407)
- Fix push_analysis.sh rsync functionality to not use ssh (#2403)
- Minor fixes to output filenames, figure descriptions and color ranges (#2371)
- `stardate` and `enddate` can be passed to DROP to limit the range of scan (#2325)
- Chunking of netcdf sources is not filtered anymore (#2380)
- Introduce `expid` into configuration file of the catalog generator (#2340)
- EC-EARTH4 ORCA2 and eORCA1 grids refactor (#2280)
- Added PALEORCA2 support for the EC-EARTH4 low-resolution paleoclimate configuration (#2280)
- AQUA analysis now can receive ``startdate`` and ``enddate`` (#2368, #2423)

AQUA diagnostics complete list:
- Cleanup diagnostic code, remove lower() and replace() for regions (#2422)
- Radiation surface and Gregory: update to CERES EBAF 4.2.1 (#2424)
- Ocean3D diagnostics: improve description, titles and notebook (#2397, #2414)
- Ocean3D diagnostics config files: fix optimal chunking (#2409)
- Boxplots: improve title and description (#2411)
- LatLonProfiles: figures description fix (#2388)
- Stratification: MLD and vertical profiles diagnostic refactor (#2268)
- ECmean Performance Indices replace EC23 climatology with the new EC24 (#2367)

## [v0.18.1]

AQUA core complete list:
- Handle unknown activity names in catgen (#2351)
- Update Data Portfolio to v2.1.0 (#2356)
- Updated target grib codes for cpr and snvol (#2346)
- Offline cartopy data added to environment (#2344)
- Allow start/enddate passed in `retrieve` to be used also in `retrieve_plain()` (#2335)
- Timeseries graphical function adapted to plot multiple levels for ocean diagnostic (#2328)
- Extending evaluate formula method to exponential and parenthesis (#2327)

AQUA diagnostics complete list:
- Global Biases/Boxplots: use diagnostic_name while saving netcdfs, remove radiative flux from config (#2363)
- Global Biases: add 10si as formula to config file (#2338)
- LatLonProfiles: tests (#2339), CLI implementation (#2345) and removal of hardcoded diagnostic_name (#2357)
- Ocean Drift: timeseries plotting function with update in cli (#2322)
- Implement `fldstat` methods in Seaice diagnostics (#2297)
- Gregory: more detailed description and plot labels (#2306)
- Ensemble: updated ensemble module to use realizations via Reader class (#2342)
- Radiation: using CERES ebaf42 instead of ebaf41 (#2333)

## [v0.18.0]

Main changes: 
1. LRA generator is renamed to DROP (Data Reduction OPerator)
2. `aqua analysis` is now an entry point replacing the `aqua_analysis.py` script
3. Timstat module is now extended to support custom function
4. Introduction of new LatLonProfiles diagnostic 
5. Completely refactored diagnostics: Sea Ice, radiation, Ocean drift and Ocean stratification

Removed:
-  removed old OutputSaver (#2146) 

ClimateDT workflow modifications:
- `aqua-analysis.py` is now an entry point `aqua analysis` in the AQUA console, with the same syntax as before.
- `aqua lra` entry point is renamed to `aqua drop`.
- DVC is now used for observations, grids and CI/CD: please refer to aqua-dvc for AQUA support data. 

AQUA core complete list:
- File locking for catalog generator (#2348)
- nc2zarr installation and sample for zarr conversion (#2332)
- Allow `Reader()` to access standard and custom `fldstat` methods provided by `FldStat()` (#2277)
- Actions now upload artifacts with test results and environment specifications (#2323)
- Pin for pydantic<2.12.0 (#2323)
- Rename LRA to DROP (Data Reduction OPerator) via the `Drop()` class (#2234)
- Add updated grids conformal to OSI-SAF v3 (#2317)
- Area selection is now a separate class, `AreaSelection` in the `aqua.fldstat` module (#2245)
- Added graphical function for vertical profile plotting (#2314, #2316)
- Added catgen support for storyline experiments (#2308)
- Pin maximum version of xarray (#2303)
- CI/CD data now is read from aqua-dvc repository (#8370)
- Histogram (or any callable function) possible through TimStat. New timhist method (#2263)
- Update AQUA base container to ECMWF specifications for new cycle with FDB 5.17.3 (#2217)
- Data extraction (LRA) can be done without regrid option and LRA log history is more accurate (#2142)
- Split out plotting function for vertical profile and add contour option (#2190)
- GSV update to v2.13.1, support for Polytope access to MN5 DataBridge (#2202)
- Separation of concerns in LRA between dask-based computation and serial netcdf writing (#2212)
- Refactor `grids-downloader.sh` script, now outputdir is a cli argument (#2209)
- Refactor of some `aqua.util.time` function, improving name and pandas integration (#2205,#2218)
- Refactor of the `dump_yaml` utility function, now correctly handling `None` values as `null` (#2198)
- `Reader` will now turn off areas and grids capabilities when `src_grid_name` is `False` (#2198)
- LRA and `OutputSaver` jinja-related duplicated methods are now merged (#2198)
- LatLonProfiles: refinement of the graphical functions (#2201)
- Minor EC-Earth4 adjustments (#2196)
- Hotfix in catgen for monthly chunking (#2184)
- Fix loaded areas as dataset (#2174)
- Show error message if empty data are retrieved by in `reader` (#2170)
- Few graphical adjustments in multiple_maps (#2159)
- Add description for ECmean diagnostic (#2158)
- Fix fldstat coordinate treatment (#2147)
- Fixer applied when units name changes is required and no factor is found (#2128)
- Update aqua-analysis config for refactored diagnostics (#2144)
- Fixed incompatible coordinate transformatiosn (#2137)
- Added Nord4 support in the `load-aqua-container.sh` script (#2130)
- Add `aqua analysis` to replace the `aqua-analysis.py` script, with a more flexible CLI interface (#2065)
- Bugfix in `plot_seasonalcycles()` trying to use a non-existing `time` coordinate (#2114)
- Add `norm` keyword argument to the `plot_single_map` to allow non-linear colorbar normalisation (#2107)
- `draw_manual_gridlines()` utility function to draw gridlines on cartopy maps (#2105)
- `apply_circular_window()` utility function to apply a circular window to cartopy maps (#2100)

AQUA diagnostics complete list:
- Radiation: add Surface Radiation Fluxes (snlwrf, snswrf, latent and sensible heat) (#2318)
- Seaice: added documentation and updated notebooks (#2249)
- Seaice: update varname for PIOMAS and GIOMAS from sivol to sithick after updating the data in `obs` catalog (#2290)
- Global Biases: allow GlobalBias to take color palette as argument (#2283)
- Boxplots: added option to plot anomalies and add a mean value dotted line (#2255)
- Global Biases: address formatting issues in plots (#2272)
- Global Biases: fix location of config file for cli (#2284)
- Timeseries: fix for annual only plots (#2279)
- Timeseries: add `reader_kwargs` option to pass extra arguments to the Reader and ensemble support (#2222, #2279)
- Add `source_oce` option for ECmean to aqua anlysis (#2246)
- Add missing center time option to seasonalcycles (#2247)
- Teleconnections: adapted MJO to the new Hovmoller graphical function (#1969)
- Ocean Drift: Hovmoller multiplot class and complete diagnostic cli (#1969)
- Diagnostic core: Locking of catalog yaml when modified (#2238)
- Timeseries: fix output figure to use diagnostic name (#2240)
- Diagnostic core: bugfix in Diagnostic class related to parsing realization (#2226)
- Updated grouping file for dashboard (#2241)
- Dummy: removed old diagnostic (#2210)
- Diagnostic core: `retrieve` and `_retrieve` methods can take a `months_required` argument so that diagnostics can raise an error if insufficient months of data are available. (#2205)
- Timeseries: introduction of the catalog entry capability, default in CLI (#2198)
- Diagnostic core: introduction of the catalog entry capability and `self.realization` attribute (#2198)
- Ensemble: Updating the ensemble module according the the issue #1925 (#2004)
- Timeseries: refined title and description, more attributes used (#2193)
- New LatLonProfiles diagnostic tool (#1934 and #2207)
- Boxplots: add support for reader_kwargs (#2149)
- Global Biases: add the `diagnostic_name` option in config file (#2159)
- Gregory: refined the reference label generation (#2157)
- Seaice: add support for `reader_kwargs` (#2153)
- Remove old seaice diagnostic scripts (#2152)
- Timeseries: fix lazy calculation of seasonal cycles (#2143)
- Boxplots: fix output dir (#2136) 
- Boxplots: add tests and update docs (#2129)
- Seaice: refactored diagnostic with cli and added bias plot with custom projections (#1684, #2140, #2165, #2171, #2178, #2185, #2221)
- Stratification: Stratification class to create density and mixed layer depth data, notebook and tests added. (#2093)
- Radiation: complete refactor of the diagnostic, now based on the `Boxplots` diagnostic and the  `boxplot ` function in graphics (#2007)
- SeasonalCycles: fix a bug which was preventing to plot when no reference data is provided (#2114)

## [v0.17.0]

Main changes are:
1. Support for realizations for `aqua-analysis`, `aqua-push` and a set of diagnostics (Timeseries, Global Biases, Teleconnections, Ecmean)
2. Support for data-portfolio v2.0.0
3. LRA output tree refactored accomodating for realization, statistic and frequency

Removed:
-  removed Reader.info() method (#2076) 

ClimateDT workflow modifications:
- `machine` and `author` are mandatory fields in the catalog generator config file.
- Data portfolio required is v2.0.0, no API changes are involved in this change.
- Add possibility to change the 'default' realization in Catalog Generator config file.
- AQUA analysis can take a `--realization` option to enable the analysis of a specific realization.

AQUA core complete list:
- Introduce a tentative command to generate grids from sources, `aqua grids build` based on `GridBuilder` class (#2066)
- Support for data-portfolio v2.0.0: updated catalog generator, pinned gsv to v2.12.0. Machine now required in config. (#2092)
- Add possibility to change the 'default' realization in Catalog Generator config file (#2058) 
- `aqua add <catalog>` option in the AQUA console can use GITHUB_TOKEN and GITHUB_USER environment variables to authenticate with GitHub API (#2081)
- Added a `aqua update -c all` option in the AQUA console to update all the catalogs intalled from the Climate-DT repository (#2081)
- `Reader` can filter kwargs so that a parameter not available in the intake source is removed and not passed to the intake driver (#2074)
- Adapt catgen to changes in data-portfolio v1.3.2 (#2076)
- Add `get_projection()` utility function for selection of Cartopy map projections (#2068)
- Tools to push to dashboard support ensemble realizations (#2070)
- `aqua-analysis.py` now supports a `--realization` option to enable the analysis of a specific realization (#2041, #2090)
- Separate new histogram function in the framework (#2061)
- Introducing `timsum()` method to compute cumulative sum (#2059)
- `EvaluateFormula` class to replace the `eval_formula` function with extra provenance features (#2042)
- Solve fixer issue leading to wrong target variable names (#2057)
- Upgrade to `smmregrid=0.1.2`, which fixes coastal erosion in conservative regridding (#1963)
- Refactor LRA of output and catalog entry creatro with `OutputPathBuilder` and `CatalogEntryBuilder` classes (#1932)
- LRA cli support realization, stat and frequency (#1932)
- Update to the new STACv2 API for Lumi (#2039)
- `aqua add` and `aqua avail` commands now support a `--repository` option to specify a different repository to explore (#2037)
- `AQUA_CONFIG` environment variable can be set to customize the path of the configuration files in `aqua-analysis.py` (#2027)
- Development base container updated to stack 7.0.2.8 (#2022, #2025)
- `Trender()` class provide also coefficients and normalize them (#1991)
- Catalog entry builder functionality for diagnostics included in OutputSaver Class (#2086)

AQUA diagnostics complete list:
- Sea-ice extent and volume: bugs related to use of legacy reader functionality (#2111)
- Ocean Trends: Trends class to create trend data along with zonal trend, notebook and tests added. (#1990)
- Global Biases: allow GlobalBias to take projection as argument (#2036)
- ECmean: diagnostics refactored to use `OutputSaver` and new common configuration file (#2012)
- ECmean: dependency to 0.1.15 (#2012)
- Timeseries, Global Biases, Teleconnections, Ecmean: `--realization` option to select a specific realization in the CLI (#2041)
- Global Biases: add try-except block in cli (#2069)
- Global Biases: handling of formulae and Cloud Radiative Forcing Computation (#2031)
- Global Biases: pressure levels plot works correctly with the CLI (#2027)
- Timeseries: `diagnostic_name` option to override the default name in the CLI (#2027)
- Global Biases: output directory is now correctly set in the cli (#2027)
- Timeseries: `center_time` option to center the time axis is exposed in the CLI (#2028)
- Timeseries: fix the missing variable name in some netcdf output (#2023)
- Diagnostic core: new `_select_region` method in `Diagnostic`, wrapped by `select_region` to select a region also on custom datasets (#2020, #2032)

## [v0.16.0]

Removed:
- Removed source or experiment specific fixes; only the `fixer_name` is now supported.

ClimateDT workflow modifications:
- Due to a bug in Singularity, `--no-mount /etc/localtime` has to be implemented into the AQUA container call 
- `push_analysis.sh` now updates and pushes to LUMI-O the file `experiments.yaml`, which is used by the 
  dashboard to know which experiments to list. The file is downloaded from the object store, updated and 
  pushed back. Additionally it exit with different error codes if the bucket is missing or the S3 credential
  are not correct.

AQUA core complete list:
- Update to the new STAC API for Lumi (#2017)
- Added the `aqua grids set` command to set the paths block in the `aqua-config.yaml` file, overwriting the default values (#2003)
- Derivation of metadata from eccodes is done with a builtin python method instead of definiton file inspection (#2009, #2014)
- `h5py` installed from pypi. Hard pin to version 3.12.1 removed in favor of a lower limit to the version (#2002)
- `aqua-analysis` can accept a `--regrid` argument in order to activate the regrid on each diagnostics supporting it (#1947)
- `--no-mount /etc/localtime` option added to the `load_aqua_container.sh` script for all HPC (#1975)
- Upgrade to eccodes==2.41.0 (#1890)
- Fix HPC2020 (ECMWF) installation (#1994)
- `plot_timeseries` can handle multiple references and ensemble mean and std (#1988, #1999)
- Support for CDO 2.5.0, modified test files accordingly (v6) (#1987)
- Remove DOCKER secrets and prepare ground for dependabot action e.g introduce AQUA_GITHUB_PAT (#1983)
- `Trender()` class to include both `trend()` and `detrend()` method (#1980)
- `cartopy_offlinedata` is added on container and path is set in cli call, to support MN5 no internet for coastlines download (#1960)
- plot_single_map() can now handle high nlevels with a decreased cbar ticks density (#1940)
- plot_single_map() now can avoid coastlines to support paleoclimate maps (#1940)
- Fixes to support EC-EARTH4 conversion to GRIB2 (#1940)
- Added support for TL63, TL255, eORCA1, ORCA2 grids for EC-EARTH4 model (#1940)
- `FldStat()` as independent module for area-weighted operations (#1835)
- Refactor of `Fixer()`, now independent from the `Reader()` and supported by classes `FixerDataModel` and `FixerOperator` (#1929) 
- Update and push to lumi-o the a file listing experiments needed by the dashboard (#1950)
- Integration of HEALPix data with `plot_single_map()` (#1897)
- Use scientific notation in multiple maps plotting to avoid label overlapping (#1953)

AQUA diagnostics complete list:
- Diagnostic core: a `diagnostic_name` is now available in the configuration file to override the default name (#2000)
- Ecmean, GlobalBiases, Teleconnections: regrid functionality correctly working in cli (#2006)
- Diagnostic core: updated docs for `OutputSaver` (#2010)
- Diagnostic core: save_netcdf() is now based on the new OutputSaver (#1965)
- Diagnostic core: raise an error if retrieve() returns an empty dataset (#1997)
- GlobalBiases: major refactor (#1803, #1993)
- Ocean Drift: using the `_set_region` method from the `Diagnostic` class (#1981)
- Diagnostic core: new `_set_region` method in `Diagnostic` class to find region name, lon and lat limits (#1979)
- Timeseries: regions are now in the `definitions` folder (not `interface` anymore) (#1884)
- Teleconnections: complete refactor according to the Diagnostic, PlotDiagnostic schema (#1884)
- Radiations: timeseries correctly working for exps with enddate before 2000 (#1940)
- Diagnostic core: new `round_startdate` and `round_enddate` functions for time management (#1940)
- Timeseries: fix in the new cli wich was ignoring the regrid option and had bad time handling (#1940)
- Timeseries: Use new OutputSaver in Timeseries diagnostics (#1948, #2000)
- Diagnostic core: new `select_region` to crop a region based on `_set_region` and `area_selection` method (#1984)

## [v0.15.0]

Main changes are:
- Polytope support 
- Plotting routines support cartopy projections and matplotlib styles
- Major refactor of AQUA core functionalities: Regridder, Datamodel, OutputSaver, Timstat  
- Major refactor of Timeseries, SeasonalCycle, GregoryPlot diagnostics

Removed:
- `aqua.slurm` has been removed.

ClimateDT workflow modifications:
- `push_analysis.sh` (and the tool `push_s3.py` which it calls) now both return proper error codes if the transfer fails. 0 = ok, 1 = credentials not valid, 2 = bucket not found. This would allow the workflow to check return codes. As an alternative, connectivity could be tested before attempting to run push_analysis by pushing a small file (e.g. with `python push_s3.py aqua-web ping.txt`))

AQUA core complete list:
- Add FDB_HOME to debug logs (#1914)
- Enabling support for DestinE STAC API to detect `bridge_start_date`and `bridge_end_date` (#1895)
- Return codes for push_s3 and push_analysis utilities (#1903)
- Polytope support (#1893)
- Additional stats for LRA and other refinements (#1886) 
- New OutputSaver class (#1837)
- Introduce a `Timstat()` module independent from the `Reader()` (#1832)
- Adapt Catalog Generator to Data-Portfolio v1.3.0 (#1848)
- Introduction of a internal AQUA data model able to guess coordinates and convert toward required target data convention definition (#1862, #1877, #1883)
- Custom `paths` in the `config-aqua.yaml` can now be defined and will take priority over the catalog paths (#1809)
- Remove deprecated `aqua.slurm` module (#1860)
- Refactor of `plot_maps()` and `plot_maps_diff()` functions with projection support and use their single map version internally (#1865)
- Refactor of `plot_single_map()` and `plot_single_map_diff()` functions with projection support (#1854)
- Refactor time handling: replacement of `datetime` objects and of `pd.Timestamp` lists (#1828)
- Fix the `regrid_method` option in the Reader (#1859)
- Add a GitHub Token for downloading ClimateDT catalogs (#1855)
- Ignore `nonlocal` complaints by flake8 (#1855)
- WOCE-ARGO ocean dataset grids and fixes added (#1846)
- Upgrade of base container to FDB 5.15.11 (#1845)
- Matplotlib styles can be set in the configuration file (#1729)
- Graphics refactoring for timeseries plot functions (#1729, #1841)
- Major refactor of the regrid options, with new modular `Regridder()` class replacing `Regrid()` mixin (#1768)
- Refactor of the `retrieve_plain()` function with contextmanager and smmregrid GridInspector (#1768)

AQUA diagnostics complete list:
- Diagnostic core: refinement of OutputSaver metadata and name handling (#1901)
- Diagnostic core: refactor of the documentation folder structure (#1891)
- Timeseries: complete refactor of the timeseries diagnostic according to the Diagnostic, PlotDiagnostic schema (#1712, #1896)

## [v0.14.0]

Main changes are:
- AQUA is now open source
- Documentation is now available on ReadTheDocs
- Attributes added by AQUA are now "AQUA_" prefixed
- A core diagnostic class has been introduced

Removed:
- Support for python==3.9 has been dropped.
- Generators option from the Reader has been removed.

ClimateDT workflow modifications:
- `aqua_analysis.py`: all the config files are used from the `AQUA_CONFIG` folder. This allows individual run modification kept in the `AQUA_CONFIG` folder for reproducibility.
- `makes_contents.py`: can now take a config file as an argument to generate the `content.yaml` file.
- `push_analysis.sh`: now has an option to rsync the figures to a specified location. Extra flags have been added (see Dashboard section in the documentation).

AQUA core complete list:
- Updated AQUA development container to micromamba 2.0.7 (#1834)
- Updated base container to eccodes 2.40 (#1833)
- Added Healpix zoom 7 grid for ICON R02B08 native oceanic grid (#1823)
- Remove generators from Reader (#1791)
- Fix tcc grib code and add some cmor codes in the convention file (#1800)
- Add a regrid option to cli of relevant diagnostics (#1792)
- Limit estimation of time for weight generation only to regular lon/lat grids (#1786)
- LRA generation can operate spatial subsection (#1711)
- Attributes added by AQUA are now "AQUA_" prefixed (#1790)
- Remove zarr pin (#1794)
- Dropping support for python==3.9 (#1778, #1797)
- Reader intake-xarray sources can select a coder for time decoding (#1778)
- Document use of AQUA on ECMWF HPC2020 (#1782)
- Added history logging for lat-lon in area selection (#1479)
- Cleaner workflow and pytest/coverage configuration (#1755, #1758)
- catalog, model, exp, source info are now stored in the DataArray attributes (#1753)
- Avoid infinite hanging during bridge access (#1733, #1738)
- Enable dependabot to monitor dependencies every month (#1748)
- `eccodes` bump to 2.40.0 (#1747)
- Integrate codecov to monitor coverage and test analytics and remove old bot (#1736, #1737, #1755, #1819)
- Reinitialize `GSVRetriever` instance only when needed (#1733)
- Enable the option to read FDB data info from file, and refactor start/end hpc/bridge dates handling (#1732, #1743, #1762)
- Fix `push_analysis.sh` options and `aqua_analysis.py` config paths (#1723, #1754)
- Enable zip compression for LRA yearly files (#1726)
- Enable publication of documentation on ReadTheDocs (#1699, #1716)
- Adapt Catgen test to the new number of sources for ICON (#1708)
- Added tests for the Hovmoller plot routine (#1532)
- `push_s3` compatibility with `boto3>=1.36.0` (#1704)
- Rsync option for push_analysis.sh (#1689)
- Multiple updates to allow for AQUA open source, including Dockerfiles, actions, dependencies and containers (#1574)

AQUA diagnostics complete list:
- Ensemble: config file structure and tests (#1630)
- Ocean3d: Tests for the Ocean3d diagnostic (#1780)
- Diagnostic core: A common function to check and convert variable units is provided as `convert_data_units()` (#1806)
- Ocean3d: Bug fix to regridding of observations in cli (#1811)
- Diagnostic core: the `retrieve()` method uses internally a `_retrieve()` method that returns instead of updating attributes (#1763)
- Diagnostic core: documentation about class and config file structure (#1790)
- Diagnostic core: A common function to load the diagnostic config file is provided (#1750)
- Global bias: add test (#1675)
- Diagnostic core: Add additional command-line arguments for configuration and processing options (#1745)
- Global bias: Handling plev and using scientific notation in contour plots (#1649)
- Ecmean: Fix net surface radiative flux and wind stresses in ecmean (#1696)
- Diagnostic core: A common parser and fuctions to open/close the dask cluster are provided (#1703)

## [v0.13.1]

Main changes are:
1. Ocean3d major refactoring

AQUA core complete list:
- Fixer delete option accepts non-lists (#1687)
- Ansi color 8-bit fix for logger (#1671)
- Hotfix for unmatched string in catgen (#1672)
- Test for aqua-analysis.py (#1664)
- Fix in the catgen now correctly generating an automatic description if not provided (#1662)

AQUA diagnostics complete list:
- Diagnostic core: added a Diagnostic class to be inherited by all diagnostics (#1681)
- Timeseries: hotfix of problems with the catalog usage in output saving (#1669)
- Tropical Rainfall: Update of the precomputed histograms paths for lumi and MN5 (#1661)
- Ocean3d: Trend is calculating using polyfit. Restructed the mixed layer depth function. (#1651)
- Global bias: hotfix for regrid option (#1670)

## [v0.13.0]

Main changes are:
1. Grids updated to work with operational O-25.1
2. Compliance of the catalog generator to the O-25.1 data portfolio
3. New 'Biases and Radiation' diagnostics replace the old 'AtmGlobalMean and Radiation'
4. Push of figures to LUMI-O and improvements for aqua-web

Deprecated:
- `aqua-analysis.sh` script is deprecated and has been removed. Use `aqua-analysis.py` instead.
- `cli_dummy.py` script is deprecated and will be removed in the next release. Use the `cli_checker.py` instead.
 
AQUA core complete list:
- More general checksum checker for grids and observations ( #1550)
- Output dir including catalogue for aqua-analysis.py (#1640)
- Grids for O-25.1 cycle are added in the grids folder (they are v3) (#1647)
- `deltat` for fixer can now be specified in source metadata and not only in fixes (#1626)
- LRA generator integrates ``--rebuild`` flag to regenerate areas and weights. The `--autosubmit` option is removed (#1623)
- Hotfix for catgen tests (#1648)
- Experiment and dashboard metadata are now created with the catalog generator (#1637)
- Safety checks according to data frequency for HPC, bridge and request start/end dates in intake GSV (#1636, #1655)
- Experiment metadata for aqua-web and dashboard from catalog entry (#1633)
- Automatic identification of ocean grid in the catalog generator (#1621)
- `OutputSaver` can deduce the catalog name from the model, exp (#1627)
- Pin zarr<3.0.0 to avoid breaking changes (#1625)
- Units utility are now functions and not methods of FixerMixin (#1558)
- New `cli_checker.py` tool to check the existance of the required model in the catalog and rebuild the area files (#1619)
- Update the catalog generator to align with changes in the data portfolio (#1593)
- Adding ICON phase2 hpx6 and hpz9 grids (#1596)
- Push figures to LUMI-O for dashboard (#1582, #1607)
- Bridge_start_date and expver switching (#1597)
- Include all available figure metadata in content.json for dashboard/aqua-web (#1573)
- Upgrade LUMI module to 24.03 and to eccodes 2.39.0

AQUA diagnostics complete list:
- Old AtmoGlobalMean and Radiation diagnostics removed (#1622)
- `--catalog` is accepted by all the diagnostics altough it is not used by all of them yet (#1619)
- Timeseries: enabled region selection in the CLI (#1564)
- Ocean3d: Bugfix of values for Ocean trend function (#1583)
- Biases and Radiation: Refactoring of Bias and Radiation Diagnostics (#1243)
- Biases and Radiation: Fix Seasonal Bias Output in global_biases for NetCDF Saving Compatibility and other fixes (#1585, #1604, #1628)
- Biases and Radiation: Adding `save_netcdf` flag and function (#1510)
- Biases and Radiation: Integrating Updated OutputSaver (#1487)

## [v0.13-beta]

Main changes are:
1. All the diagnostics are now compatible with the new fixes and eccodes version.
2. Full compatibility with HealPix grids and the new CDO version.
3. Major improvements in the Ocean3D diagnostic.

AQUA core complete list:
- Safety checks and error messages on FDB folders (#1512)
- Refreshed internal `to_list` function (#1512)
- Reorganizing and extending CI/CD catalog with 5 years of hpz3 data from ERA5 (atm) and FESOM (oce) (#1552)
- Version info in a separate module (#1546) 
- Corrected `tcc` units to % (#1551)
- Fix pdf attributes (#1547)
- Catgen fixes (#1536)
- Introduced fixer for ClimateDT phase 2 (#1536)
- `aqua_analysis.py` using a common central dask cluster (#1525)
- Added the `cdo_options: "--force"` to the definitions of the oceanic HealPix grids (#1539)

AQUA diagnostic complete list:
- ECmean: Integrating the performance indices and global mean within the `aqua_diagnostics` module (#1556)
- Teleconnections: The `teleconnections` diagnostic is now integrated in the `aqua_diagnostics` module (#1352)
- Teleconnections: OutputSaver for the teleconnections diagnostic (#1567, #1570)
- Ocean3d: Fix to improve memory usage and cli (#1490)
- Seaice: Fix to read sithick as fallback instead of sivol (#1543)
- Ocean3d: Minor fix to allow to read new variable names (#1540)
- Timeseries: The `timeseries` diagnostic is now integrated in the `aqua_diagnostics` module (#1340)
- Timeseries: Integrating Updated OutputSaver (#1492)

## [v0.13-alpha]

Main changes are:
1. A refactor of the fixes, with a new common main convention table is available, based on eccodes.
2. Diagnostics are updated to work with the new fixes and the new eccodes version. This is not yet complete and will be finalized in the next release.
3. The FDB reader always rely on paramids, so that support for eccodes 2.39.0 and backward compatibility is ensured.

AQUA core complete list:
- push-analysis.sh maintenance (#1555)
- Added the `cdo_options: "--force"` to the definitions of the HealPix grids (#1527)
- Removing default fixes (#1519)
- Support for eccodes=2.39.0 with full fixes refactoring (#1519)
- Dashboard: Moved making of contents yaml to local hpc (#1470)
- Support for new smmregrid==0.1.0 including simpler weights and area generation (#1395)
- Removing cdo pin for more recent versions (#1395)
- Change `bridge_end_date` convention (#1498)
- `catgen` to support data bridge options (#1499)
- Enhance OutputSaver with Improved File Handling, Logging, and NetCDF Write Modes (#1495)
- Introduction a specific pipeline and tests for `catgen` utiliy (#1505)
- Remove pin on xarray (#1507)
- FDB reader internally always asks for paramids (#1491, #1508, #1529)
- Introduction of a convention table for the fixer, in order to create a more general fixer (#1488, #1506)
- Refactor of `cli_lra_parallel_slurm.py` to work with container via jinja (#1497) 
- Convert `aqua-analysis.sh` to Python with Subprocess and Multiprocessing Support (#1354, #1521)
- New base container for aqua-container (#1441)
- Autodetection of latest AQUA in `load-aqua-container.sh` script (#1437)
- Update Metadata Handling for NetCDF, PDF, and PNG Outputs (#1430)
- Add instructions to install AQUA on MN5 (#1468)
- Introduce `grids-checker.py` tool to verify presence and checksum of the grid files (#1486)

AQUA diagnostic complete list:
- Tropical Cyclones: Adaptation to IFS-FESOM and tool to compute orography from data (#1393)
- Seaice: Hotfix for sea ice plots (#1432)

## [v0.12.2]

Main changes are: 
1. Single container script to be used on Lumi, MN5 and Levante

AQUA core complete list:
- Introduce `timeshift` option for the fixer to roll forward/back the time axis (#1411)
- Centralize and refactor in single script the tool to load AQUA container (#1413)
- Add extra maintenance options to submit-aqua-web (#1415)
- Update push-analysis.sh removing dependency on full AQUA and option not to convert to png (#1419)
- Pin to xarray<2024.09 to prevent bug in polyfit requires temporary (#1420)
- Remove spurious dimensions when running `fldmean()` (#1423)

AQUA diagnostic complete list:
- Refactor of plotThickness method in the sea ice diagnostic (#1427)


## [v0.12.1]

AQUA core complete list:
- Allow multiple realizations in fdb-catalog-generator (#1335)
- Fix the container loading script in order to avoid load of local libraries (#1399)
- Fix using AQUA container for submit-aqua-web, do not wipe old figures by default (#1387)
- New `timstat` module which opens complement `timmean()` with `timmax()`, `timmin()` and `timstd()` methods (#1391)
- Fix installation to avoid mismatch between `hdf5` and `h5py` libraries (#1408)

## [v0.12]

Main changes are:
1. AQUA installation now requires a mandatory machine name.
2. The `aqua` source code has been moved to the `src` folder. The change is transparent to the user.
3. A diagnostic module, called `aqua.diagnostics`, is under development. The module is not yet active, diagnostics are still available with the previous structure.

AQUA core complete list:
- Mixed updates to support data for NextGEMS cycle4 hackathon (#1375)
- Preprocess functionality added to the `Reader` class (#1298)
- The AQUAthon material has been moved under the `notebooks` folder (#1342)
- `aqua` source code has been moved to the `src` folder (#1332)
- A diagnostic module, called `aqua.diagnostics`, has been created under the `src` folder (#1332, #1341)
- LRA generator tool support for multiple relizations (#1357, #1375)
- LRA generator requires `catalog` as a mandatory argument (#1357)
- AQUA console revisiting, adding `avail` method and `update` method (#1346)
- AQUA install now requires mandatory machine name (#1346)
- Fix to make keyword step optional in request (#1360)

## [v0.11.3]

AQUA core complete list:
- LRA, both from CLI and worklow, is part of the AQUA console and can be run with `aqua lra $options` (#1294)
- FDB catalog generator is part of the AQUA console and can be run with `aqua catgen $options` (#1294)
- Coordinate unit overriding is now possible via the `tgt_units` argument (#1320)
- Full support for python>=3.9 (#1325)
- Pin of (python) eccodes<2.37.0 in pyproject due to recent changes in binary/python structure (#1325)

AQUA diagnostic complete list:
- Radiation: Bugfix in the CLI for the radiation diagnostic (#1319)

## [v0.11.2]

AQUA core complete list:
- Renaming of FESOM grids to include original resolution name (#1312)
- Bugfix of the fdb-catalog-generator tool that was not correctly assigning NEMO grids (#1309)
- Bugfix of the GSV intake driver that was not handling correctly metadata jinja replacement (#1304) 
- Bugfix of _merge_fixes() method when the parent fix has no vars specified (#1310)
- Safety check for the netcdf driver providing more informative error when files are not found (#1307, #1313)

AQUA diagnostic complete list:
- Tropical Rainfall: Fix Minor Issues in Tropical Precipitation CLI Metadata and Formatting (#1266)

## [v0.11.1]

Attention: If you are accessing FDB experiments, we suggest to not use versions older than this release.

Main changes are:
1. AQUA works with FDB written with ecCodes versions > 2.35 as well as lower.
2. Timeseries and Seasonal cyle can now be evaluated also on a specific region 

AQUA core complete list:
- ecCodes now pinned to >=2.36.0 and tool for fixing older definition files (#1302)

AQUA diagnostic complete list:
- Timeseries: a region can be selected for Timeseries and Seasonal Cycle with the `lon_limits` and `lat_limits` arguments (#1299)
- Timeseries: the cli argument for extending the time range is now extend (previously expand) (#1299)
- Timeseries: all the available diagnostics support the catalog argument (#1299)

## [v0.11]

Attention: this version is not compatible with catalog entries with ecCodes >= 2.35.0.

1. LRA supports multi-catalog structure
2. ecCodes temporarily restricted to < 2.34

AQUA core complete list:
- Refactor the fdb-catalog-generator tool to work with data-portfolio repository (#1275)
- Introduce a function to convert NetCDF to Zarr and zarr catalog entry for LRA (#1068)
- Suppress the warning of missing catalogs in the AQUA console `add` command (#1288)
- Lumi installation is completely updated to LUMI/23.09 modules (#1290)
- gsv_intake switches eccodes also for shortname definitions (#1279)
- Increase compatibility between LRA generator and multi-catalog (#1278)
- Allow for intake string replacement within LRA-generated catalogs (#1278)
- Avoid warning for missing intake variable default when calling the `Reader()` (#1287)

AQUA diagnostic complete list:
- Teleconnections: catalog feature bugfix (#1276)

## [v0.10.3]

Attention: this version is not compatible with catalog entries with ecCodes < 2.35.0.

Main changes are:
1. support for ecCodes >= 2.35.0 (to be used with caution, not working with exps with eccodes < 2.35.0)
2. fdb_path is deprecated in favour of fdb_home

AQUA core complete list:
- Restructure fixes folder and files (#1271)
- Removed eccodes pin, better handling of tables in get_eccodes_attr (#1269)
- Added test for diagnostics integration to AQUA installation process (#1244)
- Bugfix for the monthly frequency data with monthly cumulated fluxes (#1255)
- fdb_path becomes optional and deprecated in favour of fdb_home (#1262)
- Branch support for tool to push analysis to explorer (#1273)

AQUA diagnostic complete list:
- ECmean documentation updates (#1264)

## [v0.10.2]

Main changes are:
1. aqua-analysis script can be configured with an external yaml file
2. AQUA installation process now includes diagnostics integration

AQUA core complete list:
- Rename OutputNamer to OutputSaver and add catalog name (#1259)
- Hotfix for rare situation with 3D data but no vertical chunking defined (#1252)
- External yaml file to configure aqua-analysis (#1246)
- Adding diagnostics integration to AQUA installation process (#1229)

AQUA diagnostic complete list:
- Teleconnections: adding the catalog feature to the diagnostic (#1247)
- ECmean upgrades for the CLI (#1241)
- ECmean enables the computation of global mean diagostic (#1241)

## [v0.10.1]

AQUA core complete list:
- Fixer for monthly frequency data with monthly cumulated fluxes (#1201)
- Catalogs can be installed from the external repository (#1182)
- Added grid for NEMO multiIO r100 (#1227)
- Reorganized analysis output in catalog/model/exp structure (#1218)

## [v0.10]

Main changes are:
1. The catalog is externalized and AQUA supports multiple catalogs. It is now mandatory to use the aqua console to add a new catalog to the AQUA installation.

AQUA core complete list:
- Catalog is externalized to a separate repository (#1200)
- AQUA is now capable of accessing multiple catalogs at the same time (#1205)
- MN5 container for AQUA (#1213)

## [v0.9.2]

Main changes are:
1. The `aqua-config.yaml` file is replaced by a template to be installed. The aqua console is now mandatory to use aqua.
2. `$AQUA` removed from the `Configdir()` autosearch, an installation with the aqua console is mandatory to use aqua.
3. AQUA cli command to provide the installation path with `--path` option. This can substitute the `$AQUA` variable in scripts.
4. The catalog file is now split into `machine.yaml` and `catalog.yaml` to support machine dependency of data path and intake variables as kwargs into each catalog.

AQUA core complete list:
- More detailed documentation for Levante and Lumi installation (#1210)
- `aqua-config.yaml` replaced by a template to be installed on each machine (#1203)
- `$AQUA` removed from the `Configdir()` autosearch (#1208)
- AQUA cli command to provide the installation path with `--path` option (#1193)
- Restructure of the `machine` and `catalog` instances to support a catalog based development (#1186)
- AQUA installation via command line support a machine specification `aqua install lumi` (#1186)
- Introduction of `machine.yaml` file to support machine dependency of data path and intake variables as kwargs into each catalog (#1186)
- Removing all the AQUA catalogs from the repo, now using https://github.com/DestinE-Climate-DT/Climate-DT-catalog (#1200)

## [v0.9.1]

Main changes are:
1. Update of fdb libraries to be compatible with the FDB data bridge

AQUA core complete list:
- OutputNamer Class: Comprehensive Naming Scheme and Metadata Support (#998)
- Creation of png figures for AQUA explorer is local (#1189)

## [v0.9]

Main changes are:
1. AQUA has an `aqua` CLI entry point, that allow for installation/uninstallation, catalog add/remova/update, fixes and grids handling
2. Experiments placed half on HPC and half on DataBridge data can be accessed in continuous manner.

AQUA core complete list:
- AQUA entry point for installation and catalog maintanance and fixes/grids handling (#1131, #1134, #1146, #1168, #1169)
- Automatic switching between HPC and databridge FDB (#1054, #1190)
- CLI script for automatic multiple experiment analysis submission (#1160, #1175)

## [v0.8.2]

Main changes are: 
1. `aqua-grids.yaml` file split in multiple files into `grids` folder
2. Container for Levante

AQUA core complete list:
- Removing any machine name depencency from slurm files (#1135)
- Jinja replacement is added to the aqua-config.yaml (#1154)
- grid definitions split in multiple files (#1152)
- Add script to access the container on Levante HPC (#1151)
- Add support for IFS TL63 and TL159 grids (#1150)
- Swift links for tests and grids renewed (#1142)
- Removing the docker folder (#1137)
- Introducing a tool for benchmarking AQUA code (#1057)
- Define AQUA NEMO healpix grids as a function of their ORCA source (#1113)

AQUA diagnostics complete list:
- Tropical Rainfall: Improve Paths in Live Demonstration Notebook  (#1157)
- Atm global mean: produce seasonal bias plots by default (#1140)
- Tropical Rainfall: Notebook for the Live Demonstration (#1112)
- Teleconnections: MJO Hovmoller plot introduced as notebook (#247)
- Tropical Rainfall: Reduce Redundancy in Conversion Functions (#1096)

## [v0.8.1]

Main changes are: 
1. Fixes following internal D340.7.3.3 and D340.7.1.4 review 

AQUA core complete list:
- Tco399-eORCA025 control, historical and scenario runs added to Lumi catalog (#1070)
- ESA-CCI-L4 dataset added for Lumi and Levante catalogs (#1090)
- Various fixes to the documentation (#1106)
- Fixer for dimensions is now available (#1050)

AQUA diagnostics complete list:
- Timeseries: units can be overridden in the configuration file (#1098)
- Tropical Rainfall: Fixing the Bug in the CLI (#1100)

## [v0.8]

Main changes are:
1. Support for Python 3.12
2. Update in the catalog for Levante and introduction of Leonardo
3. Multiple diagnostics improvement to fullfil D340.7.3.3 and D340.7.1.4

AQUA core complete list:
- LRA for ICON avg_sos and avg_tos (#1076)
- LRA for IFS-NEMO, IFS-FESOM, ICON added to Levante catalog (#1072)
- IFS-FESOM storyline +2K added to the Lumi catalog (#1059)
- Allowing for jinja-based replacemente in load_yaml (#1045) 
- Support for Python 3.12 (#1052)
- Extending pytests (#1053)
- More efficient use of `_retrieve_plain` for acessing sample data (#1048)
- Introducing the catalog structure for Leonardo HPC (#1049)
- Introducing an rsync script between LUMI and levante for grids (#1044)
- Introducing a basic jinja-based catalog entry generator (#853)
- Adapt NextGEMS sources and fixes to the final DestinE governance (#1008, #1035)
- Remove  NextGEMS cycle2 sources (#1008)
- Avoid GSVSource multiple class instantiation in dask mode (#1051)

AQUA diagnostics complete list:
- Teleconnections: refactor of the documentation (#1061)
- Tropical rainfall: Updating the Documentation and Notebooks (#1083)
- Performance indices: minor improvements with the inclusion of mask and area files (#1076)
- Timeseries: Seasonal Cycle and Gregory plots save netcdf files (#1079)
- Tropical rainfall: minor modifications to the CLI and fixes to changes in the wrapper introduced in PR #1063 (#1074)
- Tropical rainfall: adding daily variability and precipitation profiles to the cli (#1063)
- Teleconnections: bootstrap evaluation of concordance with reference dataset (#1026)
- SSH: Improvement of the CLI (#1024) 
- Tropical rainfall: adding metadata and comparison with era5 and imerg to the plots, re-binning of the histograms and buffering of the data (#1014)
- Timeseries: refactor of the documentation (#1031)
- Radiation: boxplot can accomodate custom variables (#933)
- Seaice: convert to module, add Extent maps (#803)
- Seaice: Implement seaice Volume timeseries and thickness maps (#1043)

## [v0.7.3]

Main changes are:
1. IFS-FESOM NextGEMS4 and storylines simulations available in the catalog
2. Vertical chunking for GSV intake access
3. FDB monthly average data access is available
4. kwargs parsing of reader arguments (e.g. allowing for zoom and ensemble support)

AQUA core complete list:
- Add kwargs parsing of reader arguments, passing them to intake to substitute parameters (#757)
- Remove `zoom` and use kwargs instead (#757)
- Enabling the memory monitoring and (optional) full performance monitoring in LRA (#1010)
- Adding IFS_9-FESOM_5 NextGEMS4 simulation on levante (#1009)
- Function to plot multiple maps is introduced as `plot_maps()` and documented (#866)
- Adding the IFS-FESOM storylines simulation (#848)
- `file_is_complete()` accounts also for the mindate attribute (#1007)
- Introducing a `yearmonth` timestyle to access FDB data on monthly average (#1001)
- Adding expected time calculation for weight generation (#701)
- Vertical chunking for GSV intake access (#1003)

AQUA diagnostics complete list:
- Timeseries: Various bugfix and improvements for cli and formula (#1013, #1016, #1022)

## [v0.7.2]

Main changes are:
1. `mtpr` is used for precipitation in all the catalog entries
2. LRA CLI support for parallel SLURM submission and other improvements
3. ICON production simulations available in the catalog
4. `detrend()` method is available in the `Reader` class
5. All the diagnostics have dask support in their CLI

AQUA core complete list:
- Fix LRA sources to allow incomplete times for different vars (#994)
- Distributed dask option for diagnostic CLIs and wrapper (#981)
- Added documentation for `plot_timeseries`, `plot_seasonalcycle` and `plot_single_map_diff` (#975)
- Minimum date fixer feature / ICON net fluxes fix (#958)
- Unified logging for all diagnostics (#931)
- A `detrend()` method is added to the Reader class (#919)
- LRA file handling improvements (#849, #972)
- Updating fixer for ERA5 monthly and hourly data on Levante (#937)
- GSV pin to 1.0.0 (#950)
- Adding ICON production simulations (#925)
- LRA CLI for parallel SLURM submission support a max number of concurrent jobs and avoid same job to run (#955, #990)
- Renaming of EC-mean output figures in cli push tool for aqua-web (#930)
- Renaming the `tprate` variable into `mtpr` in all fixes (#944)

AQUA diagnostic complete list:
- Tropical rainfall: enhancements of plotting and performance, files path correction (#997)
- Timeseries: seasonal cycle runs as a separate cli in aqua-analysis for performance speed-up (#982)
- Timeseries: seasonal cycle is added if reference data are not available in some timespan (#974)
- Tropical rainfall: Removing unnecessary printing during the CLI, optimazing the CLi for low and high-resolution data (#963)
- Timeseries: Grergory plot TOA limits are dynamically chosen (#959)
- SSH: technical improvements including removal of hardcoded loglevel and timespan definition. (#677)
- SSH: ready with new data governance and option to plot difference plots added. (#677)
- Atmosferic Global Mean: added mean bias for the entire year in seasonal bias function (#947)
- Tropical Cyclones: working with IFS-NEMO and ICON, includes retrieval of orography from file (#1071).

## [v0.7.1]

Main changes are:
1. Complete update of the timeseries diagnostic
2. LRA CLI for parallel SLURM submission
3. SSP370 production scenario for IFS-NEMO available in the catalog

AQUA core complete list:
- Plot timeseries is now a framework function (#907)
- Improve the automatic parsing of date range according to schema from fdb (#928)
- LRA CLI for parallel SLURM submission (#909)
- Added graphics function to plot data and difference between two datasets on the same map (#892)
- Add IFS-NEMO ssp370 scenario (#906)

AQUA diagnostics complete list:
- Teleconnections: comparison with obs is done automatically in diagnostic CLI (#924)
- Teleconnections: capability to find index file if already present (#926)
- Timeseries: save flag introduced to save to enable/disable saving of the timeseries (#934)
- Improve the automatic parsing of date range according to schema from fdb (#928)
- Updated output filenames for atmglobalmean diagnostic (#921)
- Added graphics function to plot data and difference between two datasets on the same map (#892)
- Implemented `pyproject.toml` for global_time_series diagnostic (#920).
- Implemented `pyproject.toml` for tropical_rainfall diagnostic (#850).
- Updating CLi for tropical_rainfall diagnostic (#815)
- LRA cli for parallel SLURM submission (#909)
- Timeseries: seasonal cycle is available for the global timeseries (#912)
- Timeseries: refactory of Gregory plot as a class, comparison with multiple models and observations (#910)
- Add IFS-NEMO ssp370 scenario (#906)
- Timeseries: complete refactory of the timeseries as a class, comparison with multiple models and observations (#907)
- Plot timeseries is now a framework function (#907)

## [v0.7]

Main changes are:
1. Multiple updates to the diagnostics, both scientific and graphical, to work with more recent GSV data
2. `mtpr` is now used instead of `tprate` for precipitation
2. Documentation has been reorganized and integrated

Complete list:
- New utility `add_pdf_metadata` to add metadata to a pdf file (#898)
- Experiments `a0gg` and `a0jp` added to the IFS-NEMO catalog, and removal of `historical-1990-dev-lowres` (#889)
- Updated notebooks to ensure consistency across different machines by using observational datasets, and included a demo of aqua components for Lumi (#868)
- Scripts for pushing figures and docs to aqua-web (#880)
- Fixed catalog for historical-1990-dev-lowres source (#888, #895)
- data_models src files are now in the aqua/data_models folder, with minor modifications (#884)
- Warning options based on the `loglevel` (#852)
- Timeseries: formula bugfix and annual plot only for complete years (#876)
- mtpr instead of tprate derived from tp (#828)
- eccodes 2.34.0 does not accomodate for AQUA step approach, pin to <2.34.0 (#873)
- Bugfix of the `aqua-analysis` wrapper, now can work teleconnections on atmospheric and oceanic variables 
and the default path is an absolute one (#859, #862)
- Ocean3D: many fixes and adaptations to new data governance (#776)
- Bugfix of the `aqua-analysis` wrapper, now can work teleconnections on atmospheric and oceanic variables (#859)
- Radiation: adaptation to new data governance and many improvements (#727)
- Seaice: Sea ice extent has now seasonal cycle (#797)
- Fixing the paths in `cli/lumi-install/lumi_install.sh` (#856).
- Refactor of the documentation (#842, #871)
- The drop warning in `aqua/gsv/intake_gsv.py` (#844)
- Tropical cyclones diagnostic: working with new data governance (includes possibility to retrieve orography from file (#816)

## [v0.6.3]

Complete list:
- Setting last date for NaN fix for IFS-NEMO/IFS-FESOM to 1999-10-01 and cleaner merge of parent fixes (#819)
- Hotfix to set `intake==0.7.0` as default (#841)
- Timeseries: can add annual std and now default uncertainty is 2 std (#830)
- `retrieve_plain()` method now set off startdate and enddate (#829)
- Complete restructure of fixer to make use of `fixer_name`: set a default for each model and a `False` to disable it (#746)
- Added `center_time` option in the `timmean()` method to save the time coordinate in the middle of the time interval and create a Timmean module and related TimmeanMixin class (#811)
- Fixer to rename coordinates available (#822)
- Fixing new pandas timedelta definition: replacing H with h in all FDB catalog (#786)
- Change environment name from `aqua_common` to `aqua`(#805)
- Adding a run test label to trigger CI (#826)
- Tropical_rainfall: improve organization and maintainability, introducing nested classes (#814)
- Revisiting CERES fixes (#833)
- Timeseries: add bands for observation in Gregory plots (#837)

## [v0.6.2]

Complete list:
- Global time series plot annual and monthly timeseries together, improved Gregory plot (#809)
- Teleconnection can now take a time range as input and ylim in the index plot function (#799)
- LRA to use `auto` final time and `exclude_incomplete` (#791)
- Hotfix for v0.12.0 of the GSV_interface related to valid_time (#788)
- Global time series adapted to new data governance (#785)
- AtmoGlobalMean diagnostic improvements and adaptation to new data governance (#745 #789 #807 #812)
- Sea-ice diagnostic adapted to new data governance (#790)
- Implement a fix setting to NaN the data of the first step in each month (for IFS historical-1990) (#776)

## [v0.6.1]

Complete list:
- Teleconnection improvement to accept different variable names for ENSO (avg_tos instead of sst) (#778)
- ERA5 fixes compatible with new data governance (#772)
- Update the LRA generator (removing aggregation and improving) filecheck and fix entries for historical-1990-dev-lowres (#772)
- Updates of ECmean to work with production experiments (#773, #780)
- Automatic data start and end dates for FDB sources (#762)

## [v0.6]

Main changes are:
1. Inclusion in the catalog of the historical-1990 production simulations from IFS-NEMO and IFS-FESOM.
2. New fixes that targets the DestinE updated Data Governance

Complete list:
- IFS-FESOM historical-1990-dev-lowres with new data governance added to the catalog (#770)
- AtmoGlobalMean diagnostic improvements (#722)
- Teleconnections diagnostic improvements (#722)
- Read only one level for retrieving 3D array metadata, select single level for retrieve (#713)
- IFS-FESOM historical-1990-dev-lowres with new data governance added to the catalog
- Fix mismatch between var argument and variables specified in catalog for FDB (#761)
- Compact catalogs using yaml override syntax (#752)
- Fix loading source grid file before smmregrid weight generation (#756)

## [v0.5.2-beta]

Complete list:
-  A new fdb container is used to generate the correct AQUA container

## [v0.5.2-alpha]

Main changes are:
1. Coupled models IFS-NEMO and IFS-FESOM are now supported
2. Accessor to use functions and reader methods as if they were methods of xarray objects, see [notebook](https://github.com/DestinE-Climate-DT/AQUA/blob/main/notebooks/reader/accessor.ipynb)
3. Preliminary provenance information is now available in the history attribute of the output files
4. AQUA analysis wrapper is parallelized
5. A levelist can be provided in FDB sources, this will greatly speed up the data retrieve

Complete list:
- Fix reading only one sample variable and avoid _bnds variables (#743)
- Allow correct masked regridding after level selection. Add level selection also for not-FDB sources (#741)
- Read only one level for retrieving 3D array metadata, select specific levels for FDB retrieve (#713)
- Defining catalog entry for coupled models IFS-NEMO and IFS-FESOM (#720)
- Change fixer_name to fixer_name (#703)
- Reorganization of logging calls (#700)
- Accessor to use functions and reader methods as if they were methods of xarray objects (#716)
- Suggestions are printed if a model/exp/source is not found while inspecting the catalog (#721)
- Improvements in the single map plot function (#717)
- Minor metadata fixes (logger newline and keep "GRIB_" in attrs) (#715)
- LRA fix now correctly aggregating monthly data to yearly when a full year is available (#696)
- History update and refinement creating preliminary provenance information (plus AQUA emoji!) (#676)
- OPA lra compatible with no regrid.yaml (#692)
- Introducing fixer definitions not model/exp/source dependents to be specified at the metadata level (#681)
- AQUA analysis wrapper is parallelized and output folder is restructured (#684, #725)

## [v0.5.1]

Main changes are:
1. A new `Reader` method `info()` is available to print the catalog information
2. Grids are now stored online and a tool to deploy them on the `cli` folder is available

Complete list:
- Fix attributes of DataArrays read from FDB (#686)
- Reader.info() method to print the catalog information (#683)
- Simpler reader init() by reorganizing the calls to areas and regrid weights configuration and loading (#682)
- Optional autosearch for vert_coord (#682)
- plot_single_map adapted to different coordinate names and bugfixes (#680)
- Sea ice volume datasets for the Northern Hemisphere (PIOMAS) and the Southern Hemisphere (GIOMAS) (#598)
- Possibility of defining the regrid method from the grid definition (#678)
- Grids stored online and tool to deploy them on cli folder (#675)
- Global time series diagnostic improvements (#637)
- Teleconnections diagnostic improvements (#672)

## [v0.5]

Main changes are:
1. Refactor of the Reader() interface with less options at the init() level
2. Grids are now defined with the source metadata and not in a machine-dependent file
3. CLI wrapper is available to run all diagnostics in a single call
4. Refactoring of the streaming emulator with equal treatment for FDB or file sources

Complete list:
- Controlling the loglevel of the GSV interface (#665)
- Fix wrong fdb source (#657)
- Adding sample files and tests for NEMO 2D and 3D grids (#652)
- tprate not derived from tp for GSV sources (#653)
- Simplify reader init and retrieve providing less argument in initialization (#620)
- var='paramid' can be used to select variables in the retrieve method (#648)
- configdir is not searched based on util file position in the repo (#636)
- Cleaner mask treatment (Revision of mask structure in the reader #617)
- Fldmean fix if only one dimension is present for area selection (#640)
- Adding higher frequency ERA5 data on Levante and Lumi (#628)
- regrid.yaml files are removed, grid infos are now in the catalog metadata (#520, #622, #643)
- Load all available variables in FDB xarray/dask access (#619)
- Lint standard and enforced in CI (#616)
- Reader init split with methods (#523)
- Single map plot utility to be used by all diagnostics (#594)
- Script for automatic generation of Fdb catalog entries (IFS only) (#572)
- Fix loading of singularity mounting /projappl (#612)
- CLI wrapper parser (#599)
- Refactoring of streaming emulator (#593)
- Radiation CLI and diagnostic refinement (#537)
- Ocean3D CLI and diagnostic refinement (#578)
- AtmGlobalMean CLI and diagnostic refinement (#587)
- Tropical cyclones CLI refinements and TC module (#568, #645)
- Removing OPA, OPAgenerator and related tests from the AQUA (Remove OPA from AQUA #586)
- Renaming the experiments according to the DE340 AQUA syntax (Including dev-control-1990 in the source and rename the experiment according to DE340 scheme #556, #614, #618)
- Teleconnections diagnostic improvements (#571, #574, #576, #581, #592, #623)

## [v0.4]

Main changes are:
1. Update to all the diagnostics CLI
2. Refactor of the regridder so that `regrid.yaml`` is grid-based and not experiment-based
3. Xarray access to FDB sources
4. Refactor of the fixer so that merge/replace/default options are available
5. Remove of the `aqua` environment in favour of the `aqua_common` one. 

Complete list:
- Introduced color scheme for aqua logging (#567)
- CLI for sea diagnostic (#549)
- Add CLI for SSH diagnostic and some bug fixes (#540)
- Fix SSH diagnostic to be compatible with lates AQUA version (#538) 
- Helper function to identify vertical coordinates in a dataset (#552)
- Orography for tempest extremes TCs detection and update TCs CLI (Orography threshold included and CLI update #404)
- Improvement of performance indices CLI (Update of ECmean CLI #528)
- Fix to allow reading a list of multiple variables from FDB (#545)
- Further improvement of function to inspect the catalog (#533)
- Custom exceptions for AQUA (#518)
- Speed up of the `retrieve_plain` method (#524)
- Update documention for adding new data and setting up the container (Increase documentation coverage #519)
- CLI wrapper for the state-of-the-art diagnostics analysis (#517, #527, #525, #530, #534, #536, #539, #548, #549, #559)
- Refactor the regrid.yaml as grid-based instead of experiment-based (#291)
- aqua_common environment simplified and updated (#498)
- Update available variables in FDB catalogs on lumi (#514)
- Solve reversed latitudes bug for fixed data (#510)
- Switch to legacy eccodes tables based on intake source metadata (#493)
- Add GPM IMERG precipitation data to the catalog on levante (#505)
- Fix ocean3d diagnostic colorbars not being symmetric when missing values are present (#504) 
- FDB NEMO test access to data (#488)
- Xarray dask access to FDB (#476)
- Issue a warning when multiple gribcodes are associated to the same shortname (Cases for multiple eccodes grib codes #483)
- Allowing fixer to overwrite or merge default configuration (Increasing flexibiity of the fixer allowing for merge, replace and default options #480)
- Add new tests (Increase testing #250)
- Global time series diagnostic setup for multiple variables CLI (#474)
- Option to avoid incomplete chunk when averagin with timmean (Introduce check for chunk completeness in timmean() #466)
- Simplification of Fixer() workflow, more methods and less redundancy (Functionize fixer #478)
- Remove the `aqua` environment file, only `aqua_common` is left (#482)

## [v0.3]

Main changes are:
1. Fixer moved at `Reader()` level
2. Area selection available in `fldmean()` method
3. FDB/GSV access for IFS-NEMO development simulations
4. Configuration file `config-aqua.yaml` replaces `config.yaml`

Complete list:
- Templates in configuration yaml files (#469)
- Bug fixes for FDB access options (#463, #462)
- Add observational catalogs on Lumi (Update Lumi catalog #454)
- Automatic finding of cdo (#456)
- Area is fixed if data are fixed (Fixer applied to grid areas #442)
- Tests missing failure fix (Fix #436 CI workflow passes even if some tests fail #452)
- FDB/GSV access to IFS control and historical simulations (#434, #458)
- Climatology support restored in the Reader (Fix for climatology #445)
- Improvement function to inspect the catalog (Inspect_catalog improvement #446)
- Minor improvements of the gribber (Fix gribber fdb #427)
- Allow the LRA generator to work with generators and so with FDB (LRA from fdb on mafalda #430)
- Fixes only on selected variables (Fixer updates #428)
- Complete revision of the FDB/GSV access, allowing to access also recent experiments using variable step (#343)
- Teleconnections diagnostic adapted to new code improvements (Teleconnections Dev branch update #424, #465)
- Add support for area selection with fldmean (Fldmean box selection #409)
- Environment simplified, dependencies are now mostly on the pyproject file (A simpler environment.yml #286)
- Intake esm functionality added back (Fix intake-esm #287)
- Intake esm tests (Test also intake-esm #335)
- Yaml dependencies removed (Logger and yaml issues in util.py #334)
- Log history working for iterators as well (Logger and yaml issues in util.py #334)
- Util refactor (Utility refactor #405)
- Fixer at reader level (Fixes at Reader level #244)
- Uniform timmean (Uniform time after timmean and add option for time_bnds #419)
- FDB tests added (Add FDB 5.11, a local FDB with some test data #280, #432)
- Refactor of unit conversion and non-metpy cases (Flexible unit fix from YAML file #416)
- Refactor of the config file definition (Refactor of the configuration search #417)

## [v0.2.1]

- Add development control-1950 and historical-1990 experiments to the LRA (LRA for control-1950 and historical-1990 on Levante from v0.2 #455)

## [v0.2]

- Improve the LRA generator and worklow CLI (Streaming for the LRA #289)
- AQUA new common environment installation tool for LUMI added (#413)
- Added a bash script "load_aqua_lumi.sh" to load aqua environment in LUMI with containers (Adding an AQUA singularity container for LUMI #418)

## [v0.2-beta]

This is the `AQUA` version part of the Deliverable D340.7.1.2. 

- SSH diagnostic improvements (Linting SSH diagnostics #377, SSH diag: PDF file name changed #388)
- Timmean fix to uniform time axis (Fix for timmean() to uniform output time axis #381)
- New tests trigger routine (Tests trigger with label #385)
- Fix for tco1279 and FESOM (fix for masked tco1279 #390, psu fix for salinity #383)
- ECmean improvements (various improvement for ecmean #392)
- Seaice diagnostic improvements (Deliverable340.7.1.2 fix seaice #389, Linting Seaice diagnostics #376)
- Teleconnections diagnostic graphics module enhanced and various improvements (Teleconnections corrections for D340.7.1.2 #379, Fix import in teleconnections notebooks #395, Teleconnections fix docs #408)
- Tropical cyclones linting of the diagnostic (Linting tropical cyclones diagnostics #380, Improved plotting functions for tropical cyclones #391)
- Ocean diagnostics restructured in a single folder, sharing common functions and other improvements (Linting+Fixes Ocean diagnostics #374, Adding units for MLD plot in ocean3d package #406)
- Documentation fixes (Documentation fixes after review #403)
- Atmglobalmean and radiation diagnostic improvements (Atmglobalmean fix #371)
- MSWEP fixer bugfix (Change MSWEP datamodel #397, fixing of mswep #401)

## [v0.2-alpha]

This is the `AQUA` version that will be part of the Deliverable D340.7.1.2, sent to internal review. This is mostly done by the inclusion of twelve diagnostics within the AQUA framework

- Added teleconnections diagnostic (#308, #309, #318, #333, #352)
- Added tropical cyclones diagnostic (#310, #345)
- Added performance indices diagnostic based on ECmean tool (#57, #327) 
- Added sea ice diagnostic (#353, #368)
- Added global timeseries diagnostic (#358, #359)
- Added radiation analysis diagnostic (#301, #360)
- Added global mean bias diagnostic (#285, #371)
- Added SSH variability diagnostic (#367, #369)
- Added tropical rainfall diagnostic (#314)
- Added Ocean circulation diagnostic (#295)
- Added global ocean diagnosc (#164)
- Added global mean timeseries (#268)
- Multiple fixes in the Reader (#316, #324, #334)
- Avoid time duplicated in the Reader (#357)
- Enabling autodoc for diagnostics (#330)
- Data access improvement on Levante, including new datasets (#332, #355, #321)
- Added a common environment file (#363)
- Support for Lumi installation (#315)
- Added the `changelog` file

### Changed

- Dummy diagnostic is now in the `dummy` folder (previously was `dummy-diagnostic`)
- Tests and code is now working with python>=3.9 (previously python 3.11 was excluded)

## [v0.1-beta]

This is the `AQUA` version that will be part of the Deliverable D340.7.1.1.
This is mostly built on the `AQUA` `Reader` class which support for climate model data interpolation, spatial and temporal aggregation and conversion for a common GRIB-like data format.


- Low resolution archive documentation
- Fixed a bug in the `Gribber` class that was not reading the correct yaml catalog file

## v0.1-alpha

This is the AQUA pre-release to be sent to internal reviewers. 
Documentations is completed and notebooks are working.

[unreleased]: https://github.com/DestinE-Climate-DT/AQUA/compare/v0.19.0...HEAD
[v0.19.0]: https://github.com/DestinE-Climate-DT/AQUA/compare/v0.18.1...v0.19.0
[v0.18.1]: https://github.com/DestinE-Climate-DT/AQUA/compare/v0.18.0...v0.18.1
[v0.18.0]: https://github.com/DestinE-Climate-DT/AQUA/compare/v0.17.0...v0.18.0
[v0.17.0]: https://github.com/DestinE-Climate-DT/AQUA/compare/v0.16.0...v0.17.0
[v0.16.0]: https://github.com/DestinE-Climate-DT/AQUA/compare/v0.15.0...v0.16.0
[v0.15.0]: https://github.com/DestinE-Climate-DT/AQUA/compare/v0.14.0...v0.15.0
[v0.14.0]: https://github.com/DestinE-Climate-DT/AQUA/compare/v0.13.1...v0.14.0
[v0.13.1]: https://github.com/DestinE-Climate-DT/AQUA/compare/v0.13.0...v0.13.1
[v0.13.0]: https://github.com/DestinE-Climate-DT/AQUA/compare/v0.13-beta...v0.13.0
[v0.13-beta]: https://github.com/DestinE-Climate-DT/AQUA/compare/v0.13-alpha...v0.13-beta
[v0.13-alpha]: https://github.com/DestinE-Climate-DT/AQUA/compare/v0.12.2...v0.13-alpha
[v0.12.2]: https://github.com/DestinE-Climate-DT/AQUA/compare/v0.12.1...v0.12.2
[v0.12.1]: https://github.com/DestinE-Climate-DT/AQUA/compare/v0.12...v0.12.1
[v0.12]: https://github.com/DestinE-Climate-DT/AQUA/compare/v0.11.3...v0.12
[v0.11.3]: https://github.com/DestinE-Climate-DT/AQUA/compare/v0.11.2...v0.11.3
[v0.11.2]: https://github.com/DestinE-Climate-DT/AQUA/compare/v0.11.1...v0.11.2
[v0.11.1]: https://github.com/DestinE-Climate-DT/AQUA/compare/v0.11...v0.11.1
[v0.11]: https://github.com/DestinE-Climate-DT/AQUA/compare/v0.10.3...v0.11
[v0.10.3]:https://github.com/DestinE-Climate-DT/AQUA/compare/v0.10.2...v0.10.3
[v0.10.2]: https://github.com/DestinE-Climate-DT/AQUA/compare/v0.10.1...v0.10.2
[v0.10.1]: https://github.com/DestinE-Climate-DT/AQUA/compare/v0.10...v0.10.1
[v0.10]: https://github.com/DestinE-Climate-DT/AQUA/compare/v0.9.2...v0.10
[v0.9.2]: https://github.com/DestinE-Climate-DT/AQUA/compare/v0.9.1...v0.9.2
[v0.9.1]: https://github.com/DestinE-Climate-DT/AQUA/compare/v0.9...v0.9.1
[v0.9]: https://github.com/DestinE-Climate-DT/AQUA/compare/v0.8.2...v0.9
[v0.8.2]: https://github.com/DestinE-Climate-DT/AQUA/compare/v0.8.1...v0.8.2
[v0.8.1]: https://github.com/DestinE-Climate-DT/AQUA/compare/v0.8...v0.8.1
[v0.8]: https://github.com/DestinE-Climate-DT/AQUA/compare/v0.7.3...v0.8
[v0.7.3]: https://github.com/DestinE-Climate-DT/AQUA/compare/v0.7.2...v0.7.3
[v0.7.2]: https://github.com/DestinE-Climate-DT/AQUA/compare/v0.7.1...v0.7.2
[v0.7.1]: https://github.com/DestinE-Climate-DT/AQUA/compare/v0.7...v0.7.1
[v0.7]: https://github.com/DestinE-Climate-DT/AQUA/compare/v0.6.3...v0.7
[v0.6.3]: https://github.com/DestinE-Climate-DT/AQUA/compare/v0.6.2...v0.6.3
[v0.6.2]: https://github.com/DestinE-Climate-DT/AQUA/compare/v0.6.1...v0.6.2
[v0.6.1]: https://github.com/DestinE-Climate-DT/AQUA/compare/v0.6...v0.6.1
[v0.6]: https://github.com/DestinE-Climate-DT/AQUA/compare/v0.5.2-beta...v0.6
[v0.5.2-beta]: https://github.com/DestinE-Climate-DT/AQUA/compare/v0.5.2-alpha...v0.5.2-beta
[v0.5.2-alpha]: https://github.com/DestinE-Climate-DT/AQUA/compare/v0.5.1...v0.5.2-alpha
[v0.5.1]: https://github.com/DestinE-Climate-DT/AQUA/compare/v0.5...v0.5.1
[v0.5]: https://github.com/DestinE-Climate-DT/AQUA/compare/v0.4...v0.5
[v0.4]: https://github.com/DestinE-Climate-DT/AQUA/compare/v0.3...v0.4
[v0.3]: https://github.com/DestinE-Climate-DT/AQUA/compare/v0.2.1...v0.3
[v0.2.1]: https://github.com/DestinE-Climate-DT/AQUA/compare/v0.2...v0.2.1
[v0.2]: https://github.com/DestinE-Climate-DT/AQUA/compare/v0.2-beta...v0.2
[v0.2-beta]: https://github.com/DestinE-Climate-DT/AQUA/compare/v0.2-alpha...v0.2-beta
[v0.2-alpha]: https://github.com/DestinE-Climate-DT/AQUA/compare/v0.1-beta...v0.2-alpha
[v0.1-beta]: https://github.com/DestinE-Climate-DT/AQUA/compare/v0.1-alpha...v0.1-beta<|MERGE_RESOLUTION|>--- conflicted
+++ resolved
@@ -15,12 +15,9 @@
 - Add filelock when modifying catalog sources (#2432)
 
 AQUA diagnostics complete list:
-<<<<<<< HEAD
 - Histogram: new Histogram diagnostic tool (#2372)
-=======
 - Add unique random key to dask graph tokens for each CLI (#2462)
 - Ocean3D: removed old diagnostic files (#2467)
->>>>>>> d6d0f3ea
 - Teleconnections: ENSO better vmin/vmax for regression plots (#2453)
 - Ocean Stratification and Ocean Trend: full support for regions across the dateline (#2433)
 - Area selection full support for regions across the dateline (#2430, #2434)
