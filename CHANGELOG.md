# Changelog

All notable changes to this project will be documented in this file.
The format is based on [Keep a Changelog](https://keepachangelog.com/en/1.1.0/)

## [Unreleased]

ClimateDT workflow modifications:

Unreleased in the current development version (target v0.20.0):
- Parallelise tests execution using `pytest-xdist` module, centralise common fixtures to speed up tests execution time (#2402)

AQUA core complete list:
- Simplify grid files by removing `vert_coord` which is detected from the path dictionary (#2276)
- Remove some warnings and adapt the code to the incoming standards (#2436)
- Fix DROP CLI support for enddate, startdate and catalog (#2472)
- Autodefine DROP chunking in a more uniform way to speed up aqua-analysis computation (#2450)
- eORCA025 nested grid for o25.1 and o26.1 support (#2459)
- Safe dumping yaml with a temporary file and SoftFileLock (#2445)
- Add filelock when modifying catalog sources (#2432)

AQUA diagnostics complete list:
<<<<<<< HEAD
- Histogram: new Histogram diagnostic tool (#2372)
=======
- Tropical Cyclones: restore TC diagnostic functionality (#2206)
>>>>>>> 7f05a21e
- Add unique random key to dask graph tokens for each CLI (#2462)
- Ocean3D: removed old diagnostic files (#2467)
- Teleconnections: ENSO better vmin/vmax for regression plots (#2453)
- Ocean Stratification and Ocean Trend: full support for regions across the dateline (#2433)
- Area selection full support for regions across the dateline (#2430, #2434)
- LatLonProfiles: Documentation (#2442), adjustments on lines plotting order (#2431) and AQUA_realization management (#2421)

## [v0.19.0]

ClimateDT workflow modifications:
- The configuration file of the catalog generator now requires `expid`
- Aqua analysis config file organized differently with diagnostic groups
- Diagnostic and cli tool config files grouped differently in `$AQUA/config/diagnostics` and `$AQUA/config/tools`
- New position for push_analysis `config.grouping.yaml` in `$AQUA/config/analysis`

AQUA core complete list:
- Centralise `save_figure` in OutputSaver class (#2425)
- Allow longer time default for connection to dask cluster (#2420)
- Safe parallel creation of area and weight files (#2412)
- New grid lat-lon-r100 with explicit grid file, new default in DROP catgen (#2410, #2413)
- Realization formatting correctly processed by the Reader (#2392)
- Realization (and other intake kwargs) are an attribute of the Reader (#2392)
- Refactoring of aqua analysis to allow config file with diagnostic groups and reorganization of diagnostic config files (#2371)
- Optimizations of diagnostic parallel execution (#2371)
- Including minor fixes to output filenames, figure descriptions and color ranges (#2371)
- Enumerate aqua analysis log file for multiple config files (#2407)
- Fix push_analysis.sh rsync functionality to not use ssh (#2403)
- Minor fixes to output filenames, figure descriptions and color ranges (#2371)
- `stardate` and `enddate` can be passed to DROP to limit the range of scan (#2325)
- Chunking of netcdf sources is not filtered anymore (#2380)
- Introduce `expid` into configuration file of the catalog generator (#2340)
- EC-EARTH4 ORCA2 and eORCA1 grids refactor (#2280)
- Added PALEORCA2 support for the EC-EARTH4 low-resolution paleoclimate configuration (#2280)
- AQUA analysis now can receive ``startdate`` and ``enddate`` (#2368, #2423)

AQUA diagnostics complete list:
- Cleanup diagnostic code, remove lower() and replace() for regions (#2422)
- Radiation surface and Gregory: update to CERES EBAF 4.2.1 (#2424)
- Ocean3D diagnostics: improve description, titles and notebook (#2397, #2414)
- Ocean3D diagnostics config files: fix optimal chunking (#2409)
- Boxplots: improve title and description (#2411)
- LatLonProfiles: figures description fix (#2388)
- Stratification: MLD and vertical profiles diagnostic refactor (#2268)
- ECmean Performance Indices replace EC23 climatology with the new EC24 (#2367)

## [v0.18.1]

AQUA core complete list:
- Handle unknown activity names in catgen (#2351)
- Update Data Portfolio to v2.1.0 (#2356)
- Updated target grib codes for cpr and snvol (#2346)
- Offline cartopy data added to environment (#2344)
- Allow start/enddate passed in `retrieve` to be used also in `retrieve_plain()` (#2335)
- Timeseries graphical function adapted to plot multiple levels for ocean diagnostic (#2328)
- Extending evaluate formula method to exponential and parenthesis (#2327)

AQUA diagnostics complete list:
- Global Biases/Boxplots: use diagnostic_name while saving netcdfs, remove radiative flux from config (#2363)
- Global Biases: add 10si as formula to config file (#2338)
- LatLonProfiles: tests (#2339), CLI implementation (#2345) and removal of hardcoded diagnostic_name (#2357)
- Ocean Drift: timeseries plotting function with update in cli (#2322)
- Implement `fldstat` methods in Seaice diagnostics (#2297)
- Gregory: more detailed description and plot labels (#2306)
- Ensemble: updated ensemble module to use realizations via Reader class (#2342)
- Radiation: using CERES ebaf42 instead of ebaf41 (#2333)

## [v0.18.0]

Main changes: 
1. LRA generator is renamed to DROP (Data Reduction OPerator)
2. `aqua analysis` is now an entry point replacing the `aqua_analysis.py` script
3. Timstat module is now extended to support custom function
4. Introduction of new LatLonProfiles diagnostic 
5. Completely refactored diagnostics: Sea Ice, radiation, Ocean drift and Ocean stratification

Removed:
-  removed old OutputSaver (#2146) 

ClimateDT workflow modifications:
- `aqua-analysis.py` is now an entry point `aqua analysis` in the AQUA console, with the same syntax as before.
- `aqua lra` entry point is renamed to `aqua drop`.
- DVC is now used for observations, grids and CI/CD: please refer to aqua-dvc for AQUA support data. 

AQUA core complete list:
- File locking for catalog generator (#2348)
- nc2zarr installation and sample for zarr conversion (#2332)
- Allow `Reader()` to access standard and custom `fldstat` methods provided by `FldStat()` (#2277)
- Actions now upload artifacts with test results and environment specifications (#2323)
- Pin for pydantic<2.12.0 (#2323)
- Rename LRA to DROP (Data Reduction OPerator) via the `Drop()` class (#2234)
- Add updated grids conformal to OSI-SAF v3 (#2317)
- Area selection is now a separate class, `AreaSelection` in the `aqua.fldstat` module (#2245)
- Added graphical function for vertical profile plotting (#2314, #2316)
- Added catgen support for storyline experiments (#2308)
- Pin maximum version of xarray (#2303)
- CI/CD data now is read from aqua-dvc repository (#8370)
- Histogram (or any callable function) possible through TimStat. New timhist method (#2263)
- Update AQUA base container to ECMWF specifications for new cycle with FDB 5.17.3 (#2217)
- Data extraction (LRA) can be done without regrid option and LRA log history is more accurate (#2142)
- Split out plotting function for vertical profile and add contour option (#2190)
- GSV update to v2.13.1, support for Polytope access to MN5 DataBridge (#2202)
- Separation of concerns in LRA between dask-based computation and serial netcdf writing (#2212)
- Refactor `grids-downloader.sh` script, now outputdir is a cli argument (#2209)
- Refactor of some `aqua.util.time` function, improving name and pandas integration (#2205,#2218)
- Refactor of the `dump_yaml` utility function, now correctly handling `None` values as `null` (#2198)
- `Reader` will now turn off areas and grids capabilities when `src_grid_name` is `False` (#2198)
- LRA and `OutputSaver` jinja-related duplicated methods are now merged (#2198)
- LatLonProfiles: refinement of the graphical functions (#2201)
- Minor EC-Earth4 adjustments (#2196)
- Hotfix in catgen for monthly chunking (#2184)
- Fix loaded areas as dataset (#2174)
- Show error message if empty data are retrieved by in `reader` (#2170)
- Few graphical adjustments in multiple_maps (#2159)
- Add description for ECmean diagnostic (#2158)
- Fix fldstat coordinate treatment (#2147)
- Fixer applied when units name changes is required and no factor is found (#2128)
- Update aqua-analysis config for refactored diagnostics (#2144)
- Fixed incompatible coordinate transformatiosn (#2137)
- Added Nord4 support in the `load-aqua-container.sh` script (#2130)
- Add `aqua analysis` to replace the `aqua-analysis.py` script, with a more flexible CLI interface (#2065)
- Bugfix in `plot_seasonalcycles()` trying to use a non-existing `time` coordinate (#2114)
- Add `norm` keyword argument to the `plot_single_map` to allow non-linear colorbar normalisation (#2107)
- `draw_manual_gridlines()` utility function to draw gridlines on cartopy maps (#2105)
- `apply_circular_window()` utility function to apply a circular window to cartopy maps (#2100)

AQUA diagnostics complete list:
- Radiation: add Surface Radiation Fluxes (snlwrf, snswrf, latent and sensible heat) (#2318)
- Seaice: added documentation and updated notebooks (#2249)
- Seaice: update varname for PIOMAS and GIOMAS from sivol to sithick after updating the data in `obs` catalog (#2290)
- Global Biases: allow GlobalBias to take color palette as argument (#2283)
- Boxplots: added option to plot anomalies and add a mean value dotted line (#2255)
- Global Biases: address formatting issues in plots (#2272)
- Global Biases: fix location of config file for cli (#2284)
- Timeseries: fix for annual only plots (#2279)
- Timeseries: add `reader_kwargs` option to pass extra arguments to the Reader and ensemble support (#2222, #2279)
- Add `source_oce` option for ECmean to aqua anlysis (#2246)
- Add missing center time option to seasonalcycles (#2247)
- Teleconnections: adapted MJO to the new Hovmoller graphical function (#1969)
- Ocean Drift: Hovmoller multiplot class and complete diagnostic cli (#1969)
- Diagnostic core: Locking of catalog yaml when modified (#2238)
- Timeseries: fix output figure to use diagnostic name (#2240)
- Diagnostic core: bugfix in Diagnostic class related to parsing realization (#2226)
- Updated grouping file for dashboard (#2241)
- Dummy: removed old diagnostic (#2210)
- Diagnostic core: `retrieve` and `_retrieve` methods can take a `months_required` argument so that diagnostics can raise an error if insufficient months of data are available. (#2205)
- Timeseries: introduction of the catalog entry capability, default in CLI (#2198)
- Diagnostic core: introduction of the catalog entry capability and `self.realization` attribute (#2198)
- Ensemble: Updating the ensemble module according the the issue #1925 (#2004)
- Timeseries: refined title and description, more attributes used (#2193)
- New LatLonProfiles diagnostic tool (#1934 and #2207)
- Boxplots: add support for reader_kwargs (#2149)
- Global Biases: add the `diagnostic_name` option in config file (#2159)
- Gregory: refined the reference label generation (#2157)
- Seaice: add support for `reader_kwargs` (#2153)
- Remove old seaice diagnostic scripts (#2152)
- Timeseries: fix lazy calculation of seasonal cycles (#2143)
- Boxplots: fix output dir (#2136) 
- Boxplots: add tests and update docs (#2129)
- Seaice: refactored diagnostic with cli and added bias plot with custom projections (#1684, #2140, #2165, #2171, #2178, #2185, #2221)
- Stratification: Stratification class to create density and mixed layer depth data, notebook and tests added. (#2093)
- Radiation: complete refactor of the diagnostic, now based on the `Boxplots` diagnostic and the  `boxplot ` function in graphics (#2007)
- SeasonalCycles: fix a bug which was preventing to plot when no reference data is provided (#2114)

## [v0.17.0]

Main changes are:
1. Support for realizations for `aqua-analysis`, `aqua-push` and a set of diagnostics (Timeseries, Global Biases, Teleconnections, Ecmean)
2. Support for data-portfolio v2.0.0
3. LRA output tree refactored accomodating for realization, statistic and frequency

Removed:
-  removed Reader.info() method (#2076) 

ClimateDT workflow modifications:
- `machine` and `author` are mandatory fields in the catalog generator config file.
- Data portfolio required is v2.0.0, no API changes are involved in this change.
- Add possibility to change the 'default' realization in Catalog Generator config file.
- AQUA analysis can take a `--realization` option to enable the analysis of a specific realization.

AQUA core complete list:
- Introduce a tentative command to generate grids from sources, `aqua grids build` based on `GridBuilder` class (#2066)
- Support for data-portfolio v2.0.0: updated catalog generator, pinned gsv to v2.12.0. Machine now required in config. (#2092)
- Add possibility to change the 'default' realization in Catalog Generator config file (#2058) 
- `aqua add <catalog>` option in the AQUA console can use GITHUB_TOKEN and GITHUB_USER environment variables to authenticate with GitHub API (#2081)
- Added a `aqua update -c all` option in the AQUA console to update all the catalogs intalled from the Climate-DT repository (#2081)
- `Reader` can filter kwargs so that a parameter not available in the intake source is removed and not passed to the intake driver (#2074)
- Adapt catgen to changes in data-portfolio v1.3.2 (#2076)
- Add `get_projection()` utility function for selection of Cartopy map projections (#2068)
- Tools to push to dashboard support ensemble realizations (#2070)
- `aqua-analysis.py` now supports a `--realization` option to enable the analysis of a specific realization (#2041, #2090)
- Separate new histogram function in the framework (#2061)
- Introducing `timsum()` method to compute cumulative sum (#2059)
- `EvaluateFormula` class to replace the `eval_formula` function with extra provenance features (#2042)
- Solve fixer issue leading to wrong target variable names (#2057)
- Upgrade to `smmregrid=0.1.2`, which fixes coastal erosion in conservative regridding (#1963)
- Refactor LRA of output and catalog entry creatro with `OutputPathBuilder` and `CatalogEntryBuilder` classes (#1932)
- LRA cli support realization, stat and frequency (#1932)
- Update to the new STACv2 API for Lumi (#2039)
- `aqua add` and `aqua avail` commands now support a `--repository` option to specify a different repository to explore (#2037)
- `AQUA_CONFIG` environment variable can be set to customize the path of the configuration files in `aqua-analysis.py` (#2027)
- Development base container updated to stack 7.0.2.8 (#2022, #2025)
- `Trender()` class provide also coefficients and normalize them (#1991)
- Catalog entry builder functionality for diagnostics included in OutputSaver Class (#2086)

AQUA diagnostics complete list:
- Sea-ice extent and volume: bugs related to use of legacy reader functionality (#2111)
- Ocean Trends: Trends class to create trend data along with zonal trend, notebook and tests added. (#1990)
- Global Biases: allow GlobalBias to take projection as argument (#2036)
- ECmean: diagnostics refactored to use `OutputSaver` and new common configuration file (#2012)
- ECmean: dependency to 0.1.15 (#2012)
- Timeseries, Global Biases, Teleconnections, Ecmean: `--realization` option to select a specific realization in the CLI (#2041)
- Global Biases: add try-except block in cli (#2069)
- Global Biases: handling of formulae and Cloud Radiative Forcing Computation (#2031)
- Global Biases: pressure levels plot works correctly with the CLI (#2027)
- Timeseries: `diagnostic_name` option to override the default name in the CLI (#2027)
- Global Biases: output directory is now correctly set in the cli (#2027)
- Timeseries: `center_time` option to center the time axis is exposed in the CLI (#2028)
- Timeseries: fix the missing variable name in some netcdf output (#2023)
- Diagnostic core: new `_select_region` method in `Diagnostic`, wrapped by `select_region` to select a region also on custom datasets (#2020, #2032)

## [v0.16.0]

Removed:
- Removed source or experiment specific fixes; only the `fixer_name` is now supported.

ClimateDT workflow modifications:
- Due to a bug in Singularity, `--no-mount /etc/localtime` has to be implemented into the AQUA container call 
- `push_analysis.sh` now updates and pushes to LUMI-O the file `experiments.yaml`, which is used by the 
  dashboard to know which experiments to list. The file is downloaded from the object store, updated and 
  pushed back. Additionally it exit with different error codes if the bucket is missing or the S3 credential
  are not correct.

AQUA core complete list:
- Update to the new STAC API for Lumi (#2017)
- Added the `aqua grids set` command to set the paths block in the `aqua-config.yaml` file, overwriting the default values (#2003)
- Derivation of metadata from eccodes is done with a builtin python method instead of definiton file inspection (#2009, #2014)
- `h5py` installed from pypi. Hard pin to version 3.12.1 removed in favor of a lower limit to the version (#2002)
- `aqua-analysis` can accept a `--regrid` argument in order to activate the regrid on each diagnostics supporting it (#1947)
- `--no-mount /etc/localtime` option added to the `load_aqua_container.sh` script for all HPC (#1975)
- Upgrade to eccodes==2.41.0 (#1890)
- Fix HPC2020 (ECMWF) installation (#1994)
- `plot_timeseries` can handle multiple references and ensemble mean and std (#1988, #1999)
- Support for CDO 2.5.0, modified test files accordingly (v6) (#1987)
- Remove DOCKER secrets and prepare ground for dependabot action e.g introduce AQUA_GITHUB_PAT (#1983)
- `Trender()` class to include both `trend()` and `detrend()` method (#1980)
- `cartopy_offlinedata` is added on container and path is set in cli call, to support MN5 no internet for coastlines download (#1960)
- plot_single_map() can now handle high nlevels with a decreased cbar ticks density (#1940)
- plot_single_map() now can avoid coastlines to support paleoclimate maps (#1940)
- Fixes to support EC-EARTH4 conversion to GRIB2 (#1940)
- Added support for TL63, TL255, eORCA1, ORCA2 grids for EC-EARTH4 model (#1940)
- `FldStat()` as independent module for area-weighted operations (#1835)
- Refactor of `Fixer()`, now independent from the `Reader()` and supported by classes `FixerDataModel` and `FixerOperator` (#1929) 
- Update and push to lumi-o the a file listing experiments needed by the dashboard (#1950)
- Integration of HEALPix data with `plot_single_map()` (#1897)
- Use scientific notation in multiple maps plotting to avoid label overlapping (#1953)

AQUA diagnostics complete list:
- Diagnostic core: a `diagnostic_name` is now available in the configuration file to override the default name (#2000)
- Ecmean, GlobalBiases, Teleconnections: regrid functionality correctly working in cli (#2006)
- Diagnostic core: updated docs for `OutputSaver` (#2010)
- Diagnostic core: save_netcdf() is now based on the new OutputSaver (#1965)
- Diagnostic core: raise an error if retrieve() returns an empty dataset (#1997)
- GlobalBiases: major refactor (#1803, #1993)
- Ocean Drift: using the `_set_region` method from the `Diagnostic` class (#1981)
- Diagnostic core: new `_set_region` method in `Diagnostic` class to find region name, lon and lat limits (#1979)
- Timeseries: regions are now in the `definitions` folder (not `interface` anymore) (#1884)
- Teleconnections: complete refactor according to the Diagnostic, PlotDiagnostic schema (#1884)
- Radiations: timeseries correctly working for exps with enddate before 2000 (#1940)
- Diagnostic core: new `round_startdate` and `round_enddate` functions for time management (#1940)
- Timeseries: fix in the new cli wich was ignoring the regrid option and had bad time handling (#1940)
- Timeseries: Use new OutputSaver in Timeseries diagnostics (#1948, #2000)
- Diagnostic core: new `select_region` to crop a region based on `_set_region` and `area_selection` method (#1984)

## [v0.15.0]

Main changes are:
- Polytope support 
- Plotting routines support cartopy projections and matplotlib styles
- Major refactor of AQUA core functionalities: Regridder, Datamodel, OutputSaver, Timstat  
- Major refactor of Timeseries, SeasonalCycle, GregoryPlot diagnostics

Removed:
- `aqua.slurm` has been removed.

ClimateDT workflow modifications:
- `push_analysis.sh` (and the tool `push_s3.py` which it calls) now both return proper error codes if the transfer fails. 0 = ok, 1 = credentials not valid, 2 = bucket not found. This would allow the workflow to check return codes. As an alternative, connectivity could be tested before attempting to run push_analysis by pushing a small file (e.g. with `python push_s3.py aqua-web ping.txt`))

AQUA core complete list:
- Add FDB_HOME to debug logs (#1914)
- Enabling support for DestinE STAC API to detect `bridge_start_date`and `bridge_end_date` (#1895)
- Return codes for push_s3 and push_analysis utilities (#1903)
- Polytope support (#1893)
- Additional stats for LRA and other refinements (#1886) 
- New OutputSaver class (#1837)
- Introduce a `Timstat()` module independent from the `Reader()` (#1832)
- Adapt Catalog Generator to Data-Portfolio v1.3.0 (#1848)
- Introduction of a internal AQUA data model able to guess coordinates and convert toward required target data convention definition (#1862, #1877, #1883)
- Custom `paths` in the `config-aqua.yaml` can now be defined and will take priority over the catalog paths (#1809)
- Remove deprecated `aqua.slurm` module (#1860)
- Refactor of `plot_maps()` and `plot_maps_diff()` functions with projection support and use their single map version internally (#1865)
- Refactor of `plot_single_map()` and `plot_single_map_diff()` functions with projection support (#1854)
- Refactor time handling: replacement of `datetime` objects and of `pd.Timestamp` lists (#1828)
- Fix the `regrid_method` option in the Reader (#1859)
- Add a GitHub Token for downloading ClimateDT catalogs (#1855)
- Ignore `nonlocal` complaints by flake8 (#1855)
- WOCE-ARGO ocean dataset grids and fixes added (#1846)
- Upgrade of base container to FDB 5.15.11 (#1845)
- Matplotlib styles can be set in the configuration file (#1729)
- Graphics refactoring for timeseries plot functions (#1729, #1841)
- Major refactor of the regrid options, with new modular `Regridder()` class replacing `Regrid()` mixin (#1768)
- Refactor of the `retrieve_plain()` function with contextmanager and smmregrid GridInspector (#1768)

AQUA diagnostics complete list:
- Diagnostic core: refinement of OutputSaver metadata and name handling (#1901)
- Diagnostic core: refactor of the documentation folder structure (#1891)
- Timeseries: complete refactor of the timeseries diagnostic according to the Diagnostic, PlotDiagnostic schema (#1712, #1896)

## [v0.14.0]

Main changes are:
- AQUA is now open source
- Documentation is now available on ReadTheDocs
- Attributes added by AQUA are now "AQUA_" prefixed
- A core diagnostic class has been introduced

Removed:
- Support for python==3.9 has been dropped.
- Generators option from the Reader has been removed.

ClimateDT workflow modifications:
- `aqua_analysis.py`: all the config files are used from the `AQUA_CONFIG` folder. This allows individual run modification kept in the `AQUA_CONFIG` folder for reproducibility.
- `makes_contents.py`: can now take a config file as an argument to generate the `content.yaml` file.
- `push_analysis.sh`: now has an option to rsync the figures to a specified location. Extra flags have been added (see Dashboard section in the documentation).

AQUA core complete list:
- Updated AQUA development container to micromamba 2.0.7 (#1834)
- Updated base container to eccodes 2.40 (#1833)
- Added Healpix zoom 7 grid for ICON R02B08 native oceanic grid (#1823)
- Remove generators from Reader (#1791)
- Fix tcc grib code and add some cmor codes in the convention file (#1800)
- Add a regrid option to cli of relevant diagnostics (#1792)
- Limit estimation of time for weight generation only to regular lon/lat grids (#1786)
- LRA generation can operate spatial subsection (#1711)
- Attributes added by AQUA are now "AQUA_" prefixed (#1790)
- Remove zarr pin (#1794)
- Dropping support for python==3.9 (#1778, #1797)
- Reader intake-xarray sources can select a coder for time decoding (#1778)
- Document use of AQUA on ECMWF HPC2020 (#1782)
- Added history logging for lat-lon in area selection (#1479)
- Cleaner workflow and pytest/coverage configuration (#1755, #1758)
- catalog, model, exp, source info are now stored in the DataArray attributes (#1753)
- Avoid infinite hanging during bridge access (#1733, #1738)
- Enable dependabot to monitor dependencies every month (#1748)
- `eccodes` bump to 2.40.0 (#1747)
- Integrate codecov to monitor coverage and test analytics and remove old bot (#1736, #1737, #1755, #1819)
- Reinitialize `GSVRetriever` instance only when needed (#1733)
- Enable the option to read FDB data info from file, and refactor start/end hpc/bridge dates handling (#1732, #1743, #1762)
- Fix `push_analysis.sh` options and `aqua_analysis.py` config paths (#1723, #1754)
- Enable zip compression for LRA yearly files (#1726)
- Enable publication of documentation on ReadTheDocs (#1699, #1716)
- Adapt Catgen test to the new number of sources for ICON (#1708)
- Added tests for the Hovmoller plot routine (#1532)
- `push_s3` compatibility with `boto3>=1.36.0` (#1704)
- Rsync option for push_analysis.sh (#1689)
- Multiple updates to allow for AQUA open source, including Dockerfiles, actions, dependencies and containers (#1574)

AQUA diagnostics complete list:
- Ensemble: config file structure and tests (#1630)
- Ocean3d: Tests for the Ocean3d diagnostic (#1780)
- Diagnostic core: A common function to check and convert variable units is provided as `convert_data_units()` (#1806)
- Ocean3d: Bug fix to regridding of observations in cli (#1811)
- Diagnostic core: the `retrieve()` method uses internally a `_retrieve()` method that returns instead of updating attributes (#1763)
- Diagnostic core: documentation about class and config file structure (#1790)
- Diagnostic core: A common function to load the diagnostic config file is provided (#1750)
- Global bias: add test (#1675)
- Diagnostic core: Add additional command-line arguments for configuration and processing options (#1745)
- Global bias: Handling plev and using scientific notation in contour plots (#1649)
- Ecmean: Fix net surface radiative flux and wind stresses in ecmean (#1696)
- Diagnostic core: A common parser and fuctions to open/close the dask cluster are provided (#1703)

## [v0.13.1]

Main changes are:
1. Ocean3d major refactoring

AQUA core complete list:
- Fixer delete option accepts non-lists (#1687)
- Ansi color 8-bit fix for logger (#1671)
- Hotfix for unmatched string in catgen (#1672)
- Test for aqua-analysis.py (#1664)
- Fix in the catgen now correctly generating an automatic description if not provided (#1662)

AQUA diagnostics complete list:
- Diagnostic core: added a Diagnostic class to be inherited by all diagnostics (#1681)
- Timeseries: hotfix of problems with the catalog usage in output saving (#1669)
- Tropical Rainfall: Update of the precomputed histograms paths for lumi and MN5 (#1661)
- Ocean3d: Trend is calculating using polyfit. Restructed the mixed layer depth function. (#1651)
- Global bias: hotfix for regrid option (#1670)

## [v0.13.0]

Main changes are:
1. Grids updated to work with operational O-25.1
2. Compliance of the catalog generator to the O-25.1 data portfolio
3. New 'Biases and Radiation' diagnostics replace the old 'AtmGlobalMean and Radiation'
4. Push of figures to LUMI-O and improvements for aqua-web

Deprecated:
- `aqua-analysis.sh` script is deprecated and has been removed. Use `aqua-analysis.py` instead.
- `cli_dummy.py` script is deprecated and will be removed in the next release. Use the `cli_checker.py` instead.
 
AQUA core complete list:
- More general checksum checker for grids and observations ( #1550)
- Output dir including catalogue for aqua-analysis.py (#1640)
- Grids for O-25.1 cycle are added in the grids folder (they are v3) (#1647)
- `deltat` for fixer can now be specified in source metadata and not only in fixes (#1626)
- LRA generator integrates ``--rebuild`` flag to regenerate areas and weights. The `--autosubmit` option is removed (#1623)
- Hotfix for catgen tests (#1648)
- Experiment and dashboard metadata are now created with the catalog generator (#1637)
- Safety checks according to data frequency for HPC, bridge and request start/end dates in intake GSV (#1636, #1655)
- Experiment metadata for aqua-web and dashboard from catalog entry (#1633)
- Automatic identification of ocean grid in the catalog generator (#1621)
- `OutputSaver` can deduce the catalog name from the model, exp (#1627)
- Pin zarr<3.0.0 to avoid breaking changes (#1625)
- Units utility are now functions and not methods of FixerMixin (#1558)
- New `cli_checker.py` tool to check the existance of the required model in the catalog and rebuild the area files (#1619)
- Update the catalog generator to align with changes in the data portfolio (#1593)
- Adding ICON phase2 hpx6 and hpz9 grids (#1596)
- Push figures to LUMI-O for dashboard (#1582, #1607)
- Bridge_start_date and expver switching (#1597)
- Include all available figure metadata in content.json for dashboard/aqua-web (#1573)
- Upgrade LUMI module to 24.03 and to eccodes 2.39.0

AQUA diagnostics complete list:
- Old AtmoGlobalMean and Radiation diagnostics removed (#1622)
- `--catalog` is accepted by all the diagnostics altough it is not used by all of them yet (#1619)
- Timeseries: enabled region selection in the CLI (#1564)
- Ocean3d: Bugfix of values for Ocean trend function (#1583)
- Biases and Radiation: Refactoring of Bias and Radiation Diagnostics (#1243)
- Biases and Radiation: Fix Seasonal Bias Output in global_biases for NetCDF Saving Compatibility and other fixes (#1585, #1604, #1628)
- Biases and Radiation: Adding `save_netcdf` flag and function (#1510)
- Biases and Radiation: Integrating Updated OutputSaver (#1487)

## [v0.13-beta]

Main changes are:
1. All the diagnostics are now compatible with the new fixes and eccodes version.
2. Full compatibility with HealPix grids and the new CDO version.
3. Major improvements in the Ocean3D diagnostic.

AQUA core complete list:
- Safety checks and error messages on FDB folders (#1512)
- Refreshed internal `to_list` function (#1512)
- Reorganizing and extending CI/CD catalog with 5 years of hpz3 data from ERA5 (atm) and FESOM (oce) (#1552)
- Version info in a separate module (#1546) 
- Corrected `tcc` units to % (#1551)
- Fix pdf attributes (#1547)
- Catgen fixes (#1536)
- Introduced fixer for ClimateDT phase 2 (#1536)
- `aqua_analysis.py` using a common central dask cluster (#1525)
- Added the `cdo_options: "--force"` to the definitions of the oceanic HealPix grids (#1539)

AQUA diagnostic complete list:
- ECmean: Integrating the performance indices and global mean within the `aqua_diagnostics` module (#1556)
- Teleconnections: The `teleconnections` diagnostic is now integrated in the `aqua_diagnostics` module (#1352)
- Teleconnections: OutputSaver for the teleconnections diagnostic (#1567, #1570)
- Ocean3d: Fix to improve memory usage and cli (#1490)
- Seaice: Fix to read sithick as fallback instead of sivol (#1543)
- Ocean3d: Minor fix to allow to read new variable names (#1540)
- Timeseries: The `timeseries` diagnostic is now integrated in the `aqua_diagnostics` module (#1340)
- Timeseries: Integrating Updated OutputSaver (#1492)

## [v0.13-alpha]

Main changes are:
1. A refactor of the fixes, with a new common main convention table is available, based on eccodes.
2. Diagnostics are updated to work with the new fixes and the new eccodes version. This is not yet complete and will be finalized in the next release.
3. The FDB reader always rely on paramids, so that support for eccodes 2.39.0 and backward compatibility is ensured.

AQUA core complete list:
- push-analysis.sh maintenance (#1555)
- Added the `cdo_options: "--force"` to the definitions of the HealPix grids (#1527)
- Removing default fixes (#1519)
- Support for eccodes=2.39.0 with full fixes refactoring (#1519)
- Dashboard: Moved making of contents yaml to local hpc (#1470)
- Support for new smmregrid==0.1.0 including simpler weights and area generation (#1395)
- Removing cdo pin for more recent versions (#1395)
- Change `bridge_end_date` convention (#1498)
- `catgen` to support data bridge options (#1499)
- Enhance OutputSaver with Improved File Handling, Logging, and NetCDF Write Modes (#1495)
- Introduction a specific pipeline and tests for `catgen` utiliy (#1505)
- Remove pin on xarray (#1507)
- FDB reader internally always asks for paramids (#1491, #1508, #1529)
- Introduction of a convention table for the fixer, in order to create a more general fixer (#1488, #1506)
- Refactor of `cli_lra_parallel_slurm.py` to work with container via jinja (#1497) 
- Convert `aqua-analysis.sh` to Python with Subprocess and Multiprocessing Support (#1354, #1521)
- New base container for aqua-container (#1441)
- Autodetection of latest AQUA in `load-aqua-container.sh` script (#1437)
- Update Metadata Handling for NetCDF, PDF, and PNG Outputs (#1430)
- Add instructions to install AQUA on MN5 (#1468)
- Introduce `grids-checker.py` tool to verify presence and checksum of the grid files (#1486)

AQUA diagnostic complete list:
- Tropical Cyclones: Adaptation to IFS-FESOM and tool to compute orography from data (#1393)
- Seaice: Hotfix for sea ice plots (#1432)

## [v0.12.2]

Main changes are: 
1. Single container script to be used on Lumi, MN5 and Levante

AQUA core complete list:
- Introduce `timeshift` option for the fixer to roll forward/back the time axis (#1411)
- Centralize and refactor in single script the tool to load AQUA container (#1413)
- Add extra maintenance options to submit-aqua-web (#1415)
- Update push-analysis.sh removing dependency on full AQUA and option not to convert to png (#1419)
- Pin to xarray<2024.09 to prevent bug in polyfit requires temporary (#1420)
- Remove spurious dimensions when running `fldmean()` (#1423)

AQUA diagnostic complete list:
- Refactor of plotThickness method in the sea ice diagnostic (#1427)


## [v0.12.1]

AQUA core complete list:
- Allow multiple realizations in fdb-catalog-generator (#1335)
- Fix the container loading script in order to avoid load of local libraries (#1399)
- Fix using AQUA container for submit-aqua-web, do not wipe old figures by default (#1387)
- New `timstat` module which opens complement `timmean()` with `timmax()`, `timmin()` and `timstd()` methods (#1391)
- Fix installation to avoid mismatch between `hdf5` and `h5py` libraries (#1408)

## [v0.12]

Main changes are:
1. AQUA installation now requires a mandatory machine name.
2. The `aqua` source code has been moved to the `src` folder. The change is transparent to the user.
3. A diagnostic module, called `aqua.diagnostics`, is under development. The module is not yet active, diagnostics are still available with the previous structure.

AQUA core complete list:
- Mixed updates to support data for NextGEMS cycle4 hackathon (#1375)
- Preprocess functionality added to the `Reader` class (#1298)
- The AQUAthon material has been moved under the `notebooks` folder (#1342)
- `aqua` source code has been moved to the `src` folder (#1332)
- A diagnostic module, called `aqua.diagnostics`, has been created under the `src` folder (#1332, #1341)
- LRA generator tool support for multiple relizations (#1357, #1375)
- LRA generator requires `catalog` as a mandatory argument (#1357)
- AQUA console revisiting, adding `avail` method and `update` method (#1346)
- AQUA install now requires mandatory machine name (#1346)
- Fix to make keyword step optional in request (#1360)

## [v0.11.3]

AQUA core complete list:
- LRA, both from CLI and worklow, is part of the AQUA console and can be run with `aqua lra $options` (#1294)
- FDB catalog generator is part of the AQUA console and can be run with `aqua catgen $options` (#1294)
- Coordinate unit overriding is now possible via the `tgt_units` argument (#1320)
- Full support for python>=3.9 (#1325)
- Pin of (python) eccodes<2.37.0 in pyproject due to recent changes in binary/python structure (#1325)

AQUA diagnostic complete list:
- Radiation: Bugfix in the CLI for the radiation diagnostic (#1319)

## [v0.11.2]

AQUA core complete list:
- Renaming of FESOM grids to include original resolution name (#1312)
- Bugfix of the fdb-catalog-generator tool that was not correctly assigning NEMO grids (#1309)
- Bugfix of the GSV intake driver that was not handling correctly metadata jinja replacement (#1304) 
- Bugfix of _merge_fixes() method when the parent fix has no vars specified (#1310)
- Safety check for the netcdf driver providing more informative error when files are not found (#1307, #1313)

AQUA diagnostic complete list:
- Tropical Rainfall: Fix Minor Issues in Tropical Precipitation CLI Metadata and Formatting (#1266)

## [v0.11.1]

Attention: If you are accessing FDB experiments, we suggest to not use versions older than this release.

Main changes are:
1. AQUA works with FDB written with ecCodes versions > 2.35 as well as lower.
2. Timeseries and Seasonal cyle can now be evaluated also on a specific region 

AQUA core complete list:
- ecCodes now pinned to >=2.36.0 and tool for fixing older definition files (#1302)

AQUA diagnostic complete list:
- Timeseries: a region can be selected for Timeseries and Seasonal Cycle with the `lon_limits` and `lat_limits` arguments (#1299)
- Timeseries: the cli argument for extending the time range is now extend (previously expand) (#1299)
- Timeseries: all the available diagnostics support the catalog argument (#1299)

## [v0.11]

Attention: this version is not compatible with catalog entries with ecCodes >= 2.35.0.

1. LRA supports multi-catalog structure
2. ecCodes temporarily restricted to < 2.34

AQUA core complete list:
- Refactor the fdb-catalog-generator tool to work with data-portfolio repository (#1275)
- Introduce a function to convert NetCDF to Zarr and zarr catalog entry for LRA (#1068)
- Suppress the warning of missing catalogs in the AQUA console `add` command (#1288)
- Lumi installation is completely updated to LUMI/23.09 modules (#1290)
- gsv_intake switches eccodes also for shortname definitions (#1279)
- Increase compatibility between LRA generator and multi-catalog (#1278)
- Allow for intake string replacement within LRA-generated catalogs (#1278)
- Avoid warning for missing intake variable default when calling the `Reader()` (#1287)

AQUA diagnostic complete list:
- Teleconnections: catalog feature bugfix (#1276)

## [v0.10.3]

Attention: this version is not compatible with catalog entries with ecCodes < 2.35.0.

Main changes are:
1. support for ecCodes >= 2.35.0 (to be used with caution, not working with exps with eccodes < 2.35.0)
2. fdb_path is deprecated in favour of fdb_home

AQUA core complete list:
- Restructure fixes folder and files (#1271)
- Removed eccodes pin, better handling of tables in get_eccodes_attr (#1269)
- Added test for diagnostics integration to AQUA installation process (#1244)
- Bugfix for the monthly frequency data with monthly cumulated fluxes (#1255)
- fdb_path becomes optional and deprecated in favour of fdb_home (#1262)
- Branch support for tool to push analysis to explorer (#1273)

AQUA diagnostic complete list:
- ECmean documentation updates (#1264)

## [v0.10.2]

Main changes are:
1. aqua-analysis script can be configured with an external yaml file
2. AQUA installation process now includes diagnostics integration

AQUA core complete list:
- Rename OutputNamer to OutputSaver and add catalog name (#1259)
- Hotfix for rare situation with 3D data but no vertical chunking defined (#1252)
- External yaml file to configure aqua-analysis (#1246)
- Adding diagnostics integration to AQUA installation process (#1229)

AQUA diagnostic complete list:
- Teleconnections: adding the catalog feature to the diagnostic (#1247)
- ECmean upgrades for the CLI (#1241)
- ECmean enables the computation of global mean diagostic (#1241)

## [v0.10.1]

AQUA core complete list:
- Fixer for monthly frequency data with monthly cumulated fluxes (#1201)
- Catalogs can be installed from the external repository (#1182)
- Added grid for NEMO multiIO r100 (#1227)
- Reorganized analysis output in catalog/model/exp structure (#1218)

## [v0.10]

Main changes are:
1. The catalog is externalized and AQUA supports multiple catalogs. It is now mandatory to use the aqua console to add a new catalog to the AQUA installation.

AQUA core complete list:
- Catalog is externalized to a separate repository (#1200)
- AQUA is now capable of accessing multiple catalogs at the same time (#1205)
- MN5 container for AQUA (#1213)

## [v0.9.2]

Main changes are:
1. The `aqua-config.yaml` file is replaced by a template to be installed. The aqua console is now mandatory to use aqua.
2. `$AQUA` removed from the `Configdir()` autosearch, an installation with the aqua console is mandatory to use aqua.
3. AQUA cli command to provide the installation path with `--path` option. This can substitute the `$AQUA` variable in scripts.
4. The catalog file is now split into `machine.yaml` and `catalog.yaml` to support machine dependency of data path and intake variables as kwargs into each catalog.

AQUA core complete list:
- More detailed documentation for Levante and Lumi installation (#1210)
- `aqua-config.yaml` replaced by a template to be installed on each machine (#1203)
- `$AQUA` removed from the `Configdir()` autosearch (#1208)
- AQUA cli command to provide the installation path with `--path` option (#1193)
- Restructure of the `machine` and `catalog` instances to support a catalog based development (#1186)
- AQUA installation via command line support a machine specification `aqua install lumi` (#1186)
- Introduction of `machine.yaml` file to support machine dependency of data path and intake variables as kwargs into each catalog (#1186)
- Removing all the AQUA catalogs from the repo, now using https://github.com/DestinE-Climate-DT/Climate-DT-catalog (#1200)

## [v0.9.1]

Main changes are:
1. Update of fdb libraries to be compatible with the FDB data bridge

AQUA core complete list:
- OutputNamer Class: Comprehensive Naming Scheme and Metadata Support (#998)
- Creation of png figures for AQUA explorer is local (#1189)

## [v0.9]

Main changes are:
1. AQUA has an `aqua` CLI entry point, that allow for installation/uninstallation, catalog add/remova/update, fixes and grids handling
2. Experiments placed half on HPC and half on DataBridge data can be accessed in continuous manner.

AQUA core complete list:
- AQUA entry point for installation and catalog maintanance and fixes/grids handling (#1131, #1134, #1146, #1168, #1169)
- Automatic switching between HPC and databridge FDB (#1054, #1190)
- CLI script for automatic multiple experiment analysis submission (#1160, #1175)

## [v0.8.2]

Main changes are: 
1. `aqua-grids.yaml` file split in multiple files into `grids` folder
2. Container for Levante

AQUA core complete list:
- Removing any machine name depencency from slurm files (#1135)
- Jinja replacement is added to the aqua-config.yaml (#1154)
- grid definitions split in multiple files (#1152)
- Add script to access the container on Levante HPC (#1151)
- Add support for IFS TL63 and TL159 grids (#1150)
- Swift links for tests and grids renewed (#1142)
- Removing the docker folder (#1137)
- Introducing a tool for benchmarking AQUA code (#1057)
- Define AQUA NEMO healpix grids as a function of their ORCA source (#1113)

AQUA diagnostics complete list:
- Tropical Rainfall: Improve Paths in Live Demonstration Notebook  (#1157)
- Atm global mean: produce seasonal bias plots by default (#1140)
- Tropical Rainfall: Notebook for the Live Demonstration (#1112)
- Teleconnections: MJO Hovmoller plot introduced as notebook (#247)
- Tropical Rainfall: Reduce Redundancy in Conversion Functions (#1096)

## [v0.8.1]

Main changes are: 
1. Fixes following internal D340.7.3.3 and D340.7.1.4 review 

AQUA core complete list:
- Tco399-eORCA025 control, historical and scenario runs added to Lumi catalog (#1070)
- ESA-CCI-L4 dataset added for Lumi and Levante catalogs (#1090)
- Various fixes to the documentation (#1106)
- Fixer for dimensions is now available (#1050)

AQUA diagnostics complete list:
- Timeseries: units can be overridden in the configuration file (#1098)
- Tropical Rainfall: Fixing the Bug in the CLI (#1100)

## [v0.8]

Main changes are:
1. Support for Python 3.12
2. Update in the catalog for Levante and introduction of Leonardo
3. Multiple diagnostics improvement to fullfil D340.7.3.3 and D340.7.1.4

AQUA core complete list:
- LRA for ICON avg_sos and avg_tos (#1076)
- LRA for IFS-NEMO, IFS-FESOM, ICON added to Levante catalog (#1072)
- IFS-FESOM storyline +2K added to the Lumi catalog (#1059)
- Allowing for jinja-based replacemente in load_yaml (#1045) 
- Support for Python 3.12 (#1052)
- Extending pytests (#1053)
- More efficient use of `_retrieve_plain` for acessing sample data (#1048)
- Introducing the catalog structure for Leonardo HPC (#1049)
- Introducing an rsync script between LUMI and levante for grids (#1044)
- Introducing a basic jinja-based catalog entry generator (#853)
- Adapt NextGEMS sources and fixes to the final DestinE governance (#1008, #1035)
- Remove  NextGEMS cycle2 sources (#1008)
- Avoid GSVSource multiple class instantiation in dask mode (#1051)

AQUA diagnostics complete list:
- Teleconnections: refactor of the documentation (#1061)
- Tropical rainfall: Updating the Documentation and Notebooks (#1083)
- Performance indices: minor improvements with the inclusion of mask and area files (#1076)
- Timeseries: Seasonal Cycle and Gregory plots save netcdf files (#1079)
- Tropical rainfall: minor modifications to the CLI and fixes to changes in the wrapper introduced in PR #1063 (#1074)
- Tropical rainfall: adding daily variability and precipitation profiles to the cli (#1063)
- Teleconnections: bootstrap evaluation of concordance with reference dataset (#1026)
- SSH: Improvement of the CLI (#1024) 
- Tropical rainfall: adding metadata and comparison with era5 and imerg to the plots, re-binning of the histograms and buffering of the data (#1014)
- Timeseries: refactor of the documentation (#1031)
- Radiation: boxplot can accomodate custom variables (#933)
- Seaice: convert to module, add Extent maps (#803)
- Seaice: Implement seaice Volume timeseries and thickness maps (#1043)

## [v0.7.3]

Main changes are:
1. IFS-FESOM NextGEMS4 and storylines simulations available in the catalog
2. Vertical chunking for GSV intake access
3. FDB monthly average data access is available
4. kwargs parsing of reader arguments (e.g. allowing for zoom and ensemble support)

AQUA core complete list:
- Add kwargs parsing of reader arguments, passing them to intake to substitute parameters (#757)
- Remove `zoom` and use kwargs instead (#757)
- Enabling the memory monitoring and (optional) full performance monitoring in LRA (#1010)
- Adding IFS_9-FESOM_5 NextGEMS4 simulation on levante (#1009)
- Function to plot multiple maps is introduced as `plot_maps()` and documented (#866)
- Adding the IFS-FESOM storylines simulation (#848)
- `file_is_complete()` accounts also for the mindate attribute (#1007)
- Introducing a `yearmonth` timestyle to access FDB data on monthly average (#1001)
- Adding expected time calculation for weight generation (#701)
- Vertical chunking for GSV intake access (#1003)

AQUA diagnostics complete list:
- Timeseries: Various bugfix and improvements for cli and formula (#1013, #1016, #1022)

## [v0.7.2]

Main changes are:
1. `mtpr` is used for precipitation in all the catalog entries
2. LRA CLI support for parallel SLURM submission and other improvements
3. ICON production simulations available in the catalog
4. `detrend()` method is available in the `Reader` class
5. All the diagnostics have dask support in their CLI

AQUA core complete list:
- Fix LRA sources to allow incomplete times for different vars (#994)
- Distributed dask option for diagnostic CLIs and wrapper (#981)
- Added documentation for `plot_timeseries`, `plot_seasonalcycle` and `plot_single_map_diff` (#975)
- Minimum date fixer feature / ICON net fluxes fix (#958)
- Unified logging for all diagnostics (#931)
- A `detrend()` method is added to the Reader class (#919)
- LRA file handling improvements (#849, #972)
- Updating fixer for ERA5 monthly and hourly data on Levante (#937)
- GSV pin to 1.0.0 (#950)
- Adding ICON production simulations (#925)
- LRA CLI for parallel SLURM submission support a max number of concurrent jobs and avoid same job to run (#955, #990)
- Renaming of EC-mean output figures in cli push tool for aqua-web (#930)
- Renaming the `tprate` variable into `mtpr` in all fixes (#944)

AQUA diagnostic complete list:
- Tropical rainfall: enhancements of plotting and performance, files path correction (#997)
- Timeseries: seasonal cycle runs as a separate cli in aqua-analysis for performance speed-up (#982)
- Timeseries: seasonal cycle is added if reference data are not available in some timespan (#974)
- Tropical rainfall: Removing unnecessary printing during the CLI, optimazing the CLi for low and high-resolution data (#963)
- Timeseries: Grergory plot TOA limits are dynamically chosen (#959)
- SSH: technical improvements including removal of hardcoded loglevel and timespan definition. (#677)
- SSH: ready with new data governance and option to plot difference plots added. (#677)
- Atmosferic Global Mean: added mean bias for the entire year in seasonal bias function (#947)
- Tropical Cyclones: working with IFS-NEMO and ICON, includes retrieval of orography from file (#1071).

## [v0.7.1]

Main changes are:
1. Complete update of the timeseries diagnostic
2. LRA CLI for parallel SLURM submission
3. SSP370 production scenario for IFS-NEMO available in the catalog

AQUA core complete list:
- Plot timeseries is now a framework function (#907)
- Improve the automatic parsing of date range according to schema from fdb (#928)
- LRA CLI for parallel SLURM submission (#909)
- Added graphics function to plot data and difference between two datasets on the same map (#892)
- Add IFS-NEMO ssp370 scenario (#906)

AQUA diagnostics complete list:
- Teleconnections: comparison with obs is done automatically in diagnostic CLI (#924)
- Teleconnections: capability to find index file if already present (#926)
- Timeseries: save flag introduced to save to enable/disable saving of the timeseries (#934)
- Improve the automatic parsing of date range according to schema from fdb (#928)
- Updated output filenames for atmglobalmean diagnostic (#921)
- Added graphics function to plot data and difference between two datasets on the same map (#892)
- Implemented `pyproject.toml` for global_time_series diagnostic (#920).
- Implemented `pyproject.toml` for tropical_rainfall diagnostic (#850).
- Updating CLi for tropical_rainfall diagnostic (#815)
- LRA cli for parallel SLURM submission (#909)
- Timeseries: seasonal cycle is available for the global timeseries (#912)
- Timeseries: refactory of Gregory plot as a class, comparison with multiple models and observations (#910)
- Add IFS-NEMO ssp370 scenario (#906)
- Timeseries: complete refactory of the timeseries as a class, comparison with multiple models and observations (#907)
- Plot timeseries is now a framework function (#907)

## [v0.7]

Main changes are:
1. Multiple updates to the diagnostics, both scientific and graphical, to work with more recent GSV data
2. `mtpr` is now used instead of `tprate` for precipitation
2. Documentation has been reorganized and integrated

Complete list:
- New utility `add_pdf_metadata` to add metadata to a pdf file (#898)
- Experiments `a0gg` and `a0jp` added to the IFS-NEMO catalog, and removal of `historical-1990-dev-lowres` (#889)
- Updated notebooks to ensure consistency across different machines by using observational datasets, and included a demo of aqua components for Lumi (#868)
- Scripts for pushing figures and docs to aqua-web (#880)
- Fixed catalog for historical-1990-dev-lowres source (#888, #895)
- data_models src files are now in the aqua/data_models folder, with minor modifications (#884)
- Warning options based on the `loglevel` (#852)
- Timeseries: formula bugfix and annual plot only for complete years (#876)
- mtpr instead of tprate derived from tp (#828)
- eccodes 2.34.0 does not accomodate for AQUA step approach, pin to <2.34.0 (#873)
- Bugfix of the `aqua-analysis` wrapper, now can work teleconnections on atmospheric and oceanic variables 
and the default path is an absolute one (#859, #862)
- Ocean3D: many fixes and adaptations to new data governance (#776)
- Bugfix of the `aqua-analysis` wrapper, now can work teleconnections on atmospheric and oceanic variables (#859)
- Radiation: adaptation to new data governance and many improvements (#727)
- Seaice: Sea ice extent has now seasonal cycle (#797)
- Fixing the paths in `cli/lumi-install/lumi_install.sh` (#856).
- Refactor of the documentation (#842, #871)
- The drop warning in `aqua/gsv/intake_gsv.py` (#844)
- Tropical cyclones diagnostic: working with new data governance (includes possibility to retrieve orography from file (#816)

## [v0.6.3]

Complete list:
- Setting last date for NaN fix for IFS-NEMO/IFS-FESOM to 1999-10-01 and cleaner merge of parent fixes (#819)
- Hotfix to set `intake==0.7.0` as default (#841)
- Timeseries: can add annual std and now default uncertainty is 2 std (#830)
- `retrieve_plain()` method now set off startdate and enddate (#829)
- Complete restructure of fixer to make use of `fixer_name`: set a default for each model and a `False` to disable it (#746)
- Added `center_time` option in the `timmean()` method to save the time coordinate in the middle of the time interval and create a Timmean module and related TimmeanMixin class (#811)
- Fixer to rename coordinates available (#822)
- Fixing new pandas timedelta definition: replacing H with h in all FDB catalog (#786)
- Change environment name from `aqua_common` to `aqua`(#805)
- Adding a run test label to trigger CI (#826)
- Tropical_rainfall: improve organization and maintainability, introducing nested classes (#814)
- Revisiting CERES fixes (#833)
- Timeseries: add bands for observation in Gregory plots (#837)

## [v0.6.2]

Complete list:
- Global time series plot annual and monthly timeseries together, improved Gregory plot (#809)
- Teleconnection can now take a time range as input and ylim in the index plot function (#799)
- LRA to use `auto` final time and `exclude_incomplete` (#791)
- Hotfix for v0.12.0 of the GSV_interface related to valid_time (#788)
- Global time series adapted to new data governance (#785)
- AtmoGlobalMean diagnostic improvements and adaptation to new data governance (#745 #789 #807 #812)
- Sea-ice diagnostic adapted to new data governance (#790)
- Implement a fix setting to NaN the data of the first step in each month (for IFS historical-1990) (#776)

## [v0.6.1]

Complete list:
- Teleconnection improvement to accept different variable names for ENSO (avg_tos instead of sst) (#778)
- ERA5 fixes compatible with new data governance (#772)
- Update the LRA generator (removing aggregation and improving) filecheck and fix entries for historical-1990-dev-lowres (#772)
- Updates of ECmean to work with production experiments (#773, #780)
- Automatic data start and end dates for FDB sources (#762)

## [v0.6]

Main changes are:
1. Inclusion in the catalog of the historical-1990 production simulations from IFS-NEMO and IFS-FESOM.
2. New fixes that targets the DestinE updated Data Governance

Complete list:
- IFS-FESOM historical-1990-dev-lowres with new data governance added to the catalog (#770)
- AtmoGlobalMean diagnostic improvements (#722)
- Teleconnections diagnostic improvements (#722)
- Read only one level for retrieving 3D array metadata, select single level for retrieve (#713)
- IFS-FESOM historical-1990-dev-lowres with new data governance added to the catalog
- Fix mismatch between var argument and variables specified in catalog for FDB (#761)
- Compact catalogs using yaml override syntax (#752)
- Fix loading source grid file before smmregrid weight generation (#756)

## [v0.5.2-beta]

Complete list:
-  A new fdb container is used to generate the correct AQUA container

## [v0.5.2-alpha]

Main changes are:
1. Coupled models IFS-NEMO and IFS-FESOM are now supported
2. Accessor to use functions and reader methods as if they were methods of xarray objects, see [notebook](https://github.com/DestinE-Climate-DT/AQUA/blob/main/notebooks/reader/accessor.ipynb)
3. Preliminary provenance information is now available in the history attribute of the output files
4. AQUA analysis wrapper is parallelized
5. A levelist can be provided in FDB sources, this will greatly speed up the data retrieve

Complete list:
- Fix reading only one sample variable and avoid _bnds variables (#743)
- Allow correct masked regridding after level selection. Add level selection also for not-FDB sources (#741)
- Read only one level for retrieving 3D array metadata, select specific levels for FDB retrieve (#713)
- Defining catalog entry for coupled models IFS-NEMO and IFS-FESOM (#720)
- Change fixer_name to fixer_name (#703)
- Reorganization of logging calls (#700)
- Accessor to use functions and reader methods as if they were methods of xarray objects (#716)
- Suggestions are printed if a model/exp/source is not found while inspecting the catalog (#721)
- Improvements in the single map plot function (#717)
- Minor metadata fixes (logger newline and keep "GRIB_" in attrs) (#715)
- LRA fix now correctly aggregating monthly data to yearly when a full year is available (#696)
- History update and refinement creating preliminary provenance information (plus AQUA emoji!) (#676)
- OPA lra compatible with no regrid.yaml (#692)
- Introducing fixer definitions not model/exp/source dependents to be specified at the metadata level (#681)
- AQUA analysis wrapper is parallelized and output folder is restructured (#684, #725)

## [v0.5.1]

Main changes are:
1. A new `Reader` method `info()` is available to print the catalog information
2. Grids are now stored online and a tool to deploy them on the `cli` folder is available

Complete list:
- Fix attributes of DataArrays read from FDB (#686)
- Reader.info() method to print the catalog information (#683)
- Simpler reader init() by reorganizing the calls to areas and regrid weights configuration and loading (#682)
- Optional autosearch for vert_coord (#682)
- plot_single_map adapted to different coordinate names and bugfixes (#680)
- Sea ice volume datasets for the Northern Hemisphere (PIOMAS) and the Southern Hemisphere (GIOMAS) (#598)
- Possibility of defining the regrid method from the grid definition (#678)
- Grids stored online and tool to deploy them on cli folder (#675)
- Global time series diagnostic improvements (#637)
- Teleconnections diagnostic improvements (#672)

## [v0.5]

Main changes are:
1. Refactor of the Reader() interface with less options at the init() level
2. Grids are now defined with the source metadata and not in a machine-dependent file
3. CLI wrapper is available to run all diagnostics in a single call
4. Refactoring of the streaming emulator with equal treatment for FDB or file sources

Complete list:
- Controlling the loglevel of the GSV interface (#665)
- Fix wrong fdb source (#657)
- Adding sample files and tests for NEMO 2D and 3D grids (#652)
- tprate not derived from tp for GSV sources (#653)
- Simplify reader init and retrieve providing less argument in initialization (#620)
- var='paramid' can be used to select variables in the retrieve method (#648)
- configdir is not searched based on util file position in the repo (#636)
- Cleaner mask treatment (Revision of mask structure in the reader #617)
- Fldmean fix if only one dimension is present for area selection (#640)
- Adding higher frequency ERA5 data on Levante and Lumi (#628)
- regrid.yaml files are removed, grid infos are now in the catalog metadata (#520, #622, #643)
- Load all available variables in FDB xarray/dask access (#619)
- Lint standard and enforced in CI (#616)
- Reader init split with methods (#523)
- Single map plot utility to be used by all diagnostics (#594)
- Script for automatic generation of Fdb catalog entries (IFS only) (#572)
- Fix loading of singularity mounting /projappl (#612)
- CLI wrapper parser (#599)
- Refactoring of streaming emulator (#593)
- Radiation CLI and diagnostic refinement (#537)
- Ocean3D CLI and diagnostic refinement (#578)
- AtmGlobalMean CLI and diagnostic refinement (#587)
- Tropical cyclones CLI refinements and TC module (#568, #645)
- Removing OPA, OPAgenerator and related tests from the AQUA (Remove OPA from AQUA #586)
- Renaming the experiments according to the DE340 AQUA syntax (Including dev-control-1990 in the source and rename the experiment according to DE340 scheme #556, #614, #618)
- Teleconnections diagnostic improvements (#571, #574, #576, #581, #592, #623)

## [v0.4]

Main changes are:
1. Update to all the diagnostics CLI
2. Refactor of the regridder so that `regrid.yaml`` is grid-based and not experiment-based
3. Xarray access to FDB sources
4. Refactor of the fixer so that merge/replace/default options are available
5. Remove of the `aqua` environment in favour of the `aqua_common` one. 

Complete list:
- Introduced color scheme for aqua logging (#567)
- CLI for sea diagnostic (#549)
- Add CLI for SSH diagnostic and some bug fixes (#540)
- Fix SSH diagnostic to be compatible with lates AQUA version (#538) 
- Helper function to identify vertical coordinates in a dataset (#552)
- Orography for tempest extremes TCs detection and update TCs CLI (Orography threshold included and CLI update #404)
- Improvement of performance indices CLI (Update of ECmean CLI #528)
- Fix to allow reading a list of multiple variables from FDB (#545)
- Further improvement of function to inspect the catalog (#533)
- Custom exceptions for AQUA (#518)
- Speed up of the `retrieve_plain` method (#524)
- Update documention for adding new data and setting up the container (Increase documentation coverage #519)
- CLI wrapper for the state-of-the-art diagnostics analysis (#517, #527, #525, #530, #534, #536, #539, #548, #549, #559)
- Refactor the regrid.yaml as grid-based instead of experiment-based (#291)
- aqua_common environment simplified and updated (#498)
- Update available variables in FDB catalogs on lumi (#514)
- Solve reversed latitudes bug for fixed data (#510)
- Switch to legacy eccodes tables based on intake source metadata (#493)
- Add GPM IMERG precipitation data to the catalog on levante (#505)
- Fix ocean3d diagnostic colorbars not being symmetric when missing values are present (#504) 
- FDB NEMO test access to data (#488)
- Xarray dask access to FDB (#476)
- Issue a warning when multiple gribcodes are associated to the same shortname (Cases for multiple eccodes grib codes #483)
- Allowing fixer to overwrite or merge default configuration (Increasing flexibiity of the fixer allowing for merge, replace and default options #480)
- Add new tests (Increase testing #250)
- Global time series diagnostic setup for multiple variables CLI (#474)
- Option to avoid incomplete chunk when averagin with timmean (Introduce check for chunk completeness in timmean() #466)
- Simplification of Fixer() workflow, more methods and less redundancy (Functionize fixer #478)
- Remove the `aqua` environment file, only `aqua_common` is left (#482)

## [v0.3]

Main changes are:
1. Fixer moved at `Reader()` level
2. Area selection available in `fldmean()` method
3. FDB/GSV access for IFS-NEMO development simulations
4. Configuration file `config-aqua.yaml` replaces `config.yaml`

Complete list:
- Templates in configuration yaml files (#469)
- Bug fixes for FDB access options (#463, #462)
- Add observational catalogs on Lumi (Update Lumi catalog #454)
- Automatic finding of cdo (#456)
- Area is fixed if data are fixed (Fixer applied to grid areas #442)
- Tests missing failure fix (Fix #436 CI workflow passes even if some tests fail #452)
- FDB/GSV access to IFS control and historical simulations (#434, #458)
- Climatology support restored in the Reader (Fix for climatology #445)
- Improvement function to inspect the catalog (Inspect_catalog improvement #446)
- Minor improvements of the gribber (Fix gribber fdb #427)
- Allow the LRA generator to work with generators and so with FDB (LRA from fdb on mafalda #430)
- Fixes only on selected variables (Fixer updates #428)
- Complete revision of the FDB/GSV access, allowing to access also recent experiments using variable step (#343)
- Teleconnections diagnostic adapted to new code improvements (Teleconnections Dev branch update #424, #465)
- Add support for area selection with fldmean (Fldmean box selection #409)
- Environment simplified, dependencies are now mostly on the pyproject file (A simpler environment.yml #286)
- Intake esm functionality added back (Fix intake-esm #287)
- Intake esm tests (Test also intake-esm #335)
- Yaml dependencies removed (Logger and yaml issues in util.py #334)
- Log history working for iterators as well (Logger and yaml issues in util.py #334)
- Util refactor (Utility refactor #405)
- Fixer at reader level (Fixes at Reader level #244)
- Uniform timmean (Uniform time after timmean and add option for time_bnds #419)
- FDB tests added (Add FDB 5.11, a local FDB with some test data #280, #432)
- Refactor of unit conversion and non-metpy cases (Flexible unit fix from YAML file #416)
- Refactor of the config file definition (Refactor of the configuration search #417)

## [v0.2.1]

- Add development control-1950 and historical-1990 experiments to the LRA (LRA for control-1950 and historical-1990 on Levante from v0.2 #455)

## [v0.2]

- Improve the LRA generator and worklow CLI (Streaming for the LRA #289)
- AQUA new common environment installation tool for LUMI added (#413)
- Added a bash script "load_aqua_lumi.sh" to load aqua environment in LUMI with containers (Adding an AQUA singularity container for LUMI #418)

## [v0.2-beta]

This is the `AQUA` version part of the Deliverable D340.7.1.2. 

- SSH diagnostic improvements (Linting SSH diagnostics #377, SSH diag: PDF file name changed #388)
- Timmean fix to uniform time axis (Fix for timmean() to uniform output time axis #381)
- New tests trigger routine (Tests trigger with label #385)
- Fix for tco1279 and FESOM (fix for masked tco1279 #390, psu fix for salinity #383)
- ECmean improvements (various improvement for ecmean #392)
- Seaice diagnostic improvements (Deliverable340.7.1.2 fix seaice #389, Linting Seaice diagnostics #376)
- Teleconnections diagnostic graphics module enhanced and various improvements (Teleconnections corrections for D340.7.1.2 #379, Fix import in teleconnections notebooks #395, Teleconnections fix docs #408)
- Tropical cyclones linting of the diagnostic (Linting tropical cyclones diagnostics #380, Improved plotting functions for tropical cyclones #391)
- Ocean diagnostics restructured in a single folder, sharing common functions and other improvements (Linting+Fixes Ocean diagnostics #374, Adding units for MLD plot in ocean3d package #406)
- Documentation fixes (Documentation fixes after review #403)
- Atmglobalmean and radiation diagnostic improvements (Atmglobalmean fix #371)
- MSWEP fixer bugfix (Change MSWEP datamodel #397, fixing of mswep #401)

## [v0.2-alpha]

This is the `AQUA` version that will be part of the Deliverable D340.7.1.2, sent to internal review. This is mostly done by the inclusion of twelve diagnostics within the AQUA framework

- Added teleconnections diagnostic (#308, #309, #318, #333, #352)
- Added tropical cyclones diagnostic (#310, #345)
- Added performance indices diagnostic based on ECmean tool (#57, #327) 
- Added sea ice diagnostic (#353, #368)
- Added global timeseries diagnostic (#358, #359)
- Added radiation analysis diagnostic (#301, #360)
- Added global mean bias diagnostic (#285, #371)
- Added SSH variability diagnostic (#367, #369)
- Added tropical rainfall diagnostic (#314)
- Added Ocean circulation diagnostic (#295)
- Added global ocean diagnosc (#164)
- Added global mean timeseries (#268)
- Multiple fixes in the Reader (#316, #324, #334)
- Avoid time duplicated in the Reader (#357)
- Enabling autodoc for diagnostics (#330)
- Data access improvement on Levante, including new datasets (#332, #355, #321)
- Added a common environment file (#363)
- Support for Lumi installation (#315)
- Added the `changelog` file

### Changed

- Dummy diagnostic is now in the `dummy` folder (previously was `dummy-diagnostic`)
- Tests and code is now working with python>=3.9 (previously python 3.11 was excluded)

## [v0.1-beta]

This is the `AQUA` version that will be part of the Deliverable D340.7.1.1.
This is mostly built on the `AQUA` `Reader` class which support for climate model data interpolation, spatial and temporal aggregation and conversion for a common GRIB-like data format.


- Low resolution archive documentation
- Fixed a bug in the `Gribber` class that was not reading the correct yaml catalog file

## v0.1-alpha

This is the AQUA pre-release to be sent to internal reviewers. 
Documentations is completed and notebooks are working.

[unreleased]: https://github.com/DestinE-Climate-DT/AQUA/compare/v0.19.0...HEAD
[v0.19.0]: https://github.com/DestinE-Climate-DT/AQUA/compare/v0.18.1...v0.19.0
[v0.18.1]: https://github.com/DestinE-Climate-DT/AQUA/compare/v0.18.0...v0.18.1
[v0.18.0]: https://github.com/DestinE-Climate-DT/AQUA/compare/v0.17.0...v0.18.0
[v0.17.0]: https://github.com/DestinE-Climate-DT/AQUA/compare/v0.16.0...v0.17.0
[v0.16.0]: https://github.com/DestinE-Climate-DT/AQUA/compare/v0.15.0...v0.16.0
[v0.15.0]: https://github.com/DestinE-Climate-DT/AQUA/compare/v0.14.0...v0.15.0
[v0.14.0]: https://github.com/DestinE-Climate-DT/AQUA/compare/v0.13.1...v0.14.0
[v0.13.1]: https://github.com/DestinE-Climate-DT/AQUA/compare/v0.13.0...v0.13.1
[v0.13.0]: https://github.com/DestinE-Climate-DT/AQUA/compare/v0.13-beta...v0.13.0
[v0.13-beta]: https://github.com/DestinE-Climate-DT/AQUA/compare/v0.13-alpha...v0.13-beta
[v0.13-alpha]: https://github.com/DestinE-Climate-DT/AQUA/compare/v0.12.2...v0.13-alpha
[v0.12.2]: https://github.com/DestinE-Climate-DT/AQUA/compare/v0.12.1...v0.12.2
[v0.12.1]: https://github.com/DestinE-Climate-DT/AQUA/compare/v0.12...v0.12.1
[v0.12]: https://github.com/DestinE-Climate-DT/AQUA/compare/v0.11.3...v0.12
[v0.11.3]: https://github.com/DestinE-Climate-DT/AQUA/compare/v0.11.2...v0.11.3
[v0.11.2]: https://github.com/DestinE-Climate-DT/AQUA/compare/v0.11.1...v0.11.2
[v0.11.1]: https://github.com/DestinE-Climate-DT/AQUA/compare/v0.11...v0.11.1
[v0.11]: https://github.com/DestinE-Climate-DT/AQUA/compare/v0.10.3...v0.11
[v0.10.3]:https://github.com/DestinE-Climate-DT/AQUA/compare/v0.10.2...v0.10.3
[v0.10.2]: https://github.com/DestinE-Climate-DT/AQUA/compare/v0.10.1...v0.10.2
[v0.10.1]: https://github.com/DestinE-Climate-DT/AQUA/compare/v0.10...v0.10.1
[v0.10]: https://github.com/DestinE-Climate-DT/AQUA/compare/v0.9.2...v0.10
[v0.9.2]: https://github.com/DestinE-Climate-DT/AQUA/compare/v0.9.1...v0.9.2
[v0.9.1]: https://github.com/DestinE-Climate-DT/AQUA/compare/v0.9...v0.9.1
[v0.9]: https://github.com/DestinE-Climate-DT/AQUA/compare/v0.8.2...v0.9
[v0.8.2]: https://github.com/DestinE-Climate-DT/AQUA/compare/v0.8.1...v0.8.2
[v0.8.1]: https://github.com/DestinE-Climate-DT/AQUA/compare/v0.8...v0.8.1
[v0.8]: https://github.com/DestinE-Climate-DT/AQUA/compare/v0.7.3...v0.8
[v0.7.3]: https://github.com/DestinE-Climate-DT/AQUA/compare/v0.7.2...v0.7.3
[v0.7.2]: https://github.com/DestinE-Climate-DT/AQUA/compare/v0.7.1...v0.7.2
[v0.7.1]: https://github.com/DestinE-Climate-DT/AQUA/compare/v0.7...v0.7.1
[v0.7]: https://github.com/DestinE-Climate-DT/AQUA/compare/v0.6.3...v0.7
[v0.6.3]: https://github.com/DestinE-Climate-DT/AQUA/compare/v0.6.2...v0.6.3
[v0.6.2]: https://github.com/DestinE-Climate-DT/AQUA/compare/v0.6.1...v0.6.2
[v0.6.1]: https://github.com/DestinE-Climate-DT/AQUA/compare/v0.6...v0.6.1
[v0.6]: https://github.com/DestinE-Climate-DT/AQUA/compare/v0.5.2-beta...v0.6
[v0.5.2-beta]: https://github.com/DestinE-Climate-DT/AQUA/compare/v0.5.2-alpha...v0.5.2-beta
[v0.5.2-alpha]: https://github.com/DestinE-Climate-DT/AQUA/compare/v0.5.1...v0.5.2-alpha
[v0.5.1]: https://github.com/DestinE-Climate-DT/AQUA/compare/v0.5...v0.5.1
[v0.5]: https://github.com/DestinE-Climate-DT/AQUA/compare/v0.4...v0.5
[v0.4]: https://github.com/DestinE-Climate-DT/AQUA/compare/v0.3...v0.4
[v0.3]: https://github.com/DestinE-Climate-DT/AQUA/compare/v0.2.1...v0.3
[v0.2.1]: https://github.com/DestinE-Climate-DT/AQUA/compare/v0.2...v0.2.1
[v0.2]: https://github.com/DestinE-Climate-DT/AQUA/compare/v0.2-beta...v0.2
[v0.2-beta]: https://github.com/DestinE-Climate-DT/AQUA/compare/v0.2-alpha...v0.2-beta
[v0.2-alpha]: https://github.com/DestinE-Climate-DT/AQUA/compare/v0.1-beta...v0.2-alpha
[v0.1-beta]: https://github.com/DestinE-Climate-DT/AQUA/compare/v0.1-alpha...v0.1-beta<|MERGE_RESOLUTION|>--- conflicted
+++ resolved
@@ -20,11 +20,8 @@
 - Add filelock when modifying catalog sources (#2432)
 
 AQUA diagnostics complete list:
-<<<<<<< HEAD
 - Histogram: new Histogram diagnostic tool (#2372)
-=======
 - Tropical Cyclones: restore TC diagnostic functionality (#2206)
->>>>>>> 7f05a21e
 - Add unique random key to dask graph tokens for each CLI (#2462)
 - Ocean3D: removed old diagnostic files (#2467)
 - Teleconnections: ENSO better vmin/vmax for regression plots (#2453)
