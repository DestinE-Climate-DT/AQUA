# Changelog

All notable changes to this project will be documented in this file.
The format is based on [Keep a Changelog](https://keepachangelog.com/en/1.0.0/)

## [Unreleased]

Unreleased in the current development version:
<<<<<<< HEAD

- New utility `add_pdf_metadata` to add metadata to a pdf file (#898)
=======
- Updated notebooks to ensure consistency across different machines by using observational datasets, and included a demo of aqua components for Lumi (#868)
>>>>>>> b0e9a6f3
- Scripts for pushing figures and docs to aqua-web (#880)
- Fixed catalogue for historical-1990-dev-lowres source (#888, #895)
- data_models src files are now in the aqua/data_models folder, with minor modifications (#884)
- Warning options based on the `loglevel` (#852)
- Timeseries: formula bugfix and annual plot only for complete years (#876)
- mtpr instead of tprate derived from tp (#828)
- eccodes 2.34.0 does not accomodate for AQUA step approach, pin to <2.34.0 (#873)
- Bugfix of the `aqua-analysis` wrapper, now can work teleconnections on atmospheric and oceanic variables 
and the default path is an absolute one (#859, #862)
- Ocean3D: many fixes and adaptations to new data governance (#776)
- Bugfix of the `aqua-analysis` wrapper, now can work teleconnections on atmospheric and oceanic variables (#859)
- Radiation: adaptation to new data governance and many improvements (#727)
- Seaice: Sea ice extent has now seasonal cycle (#797)
- Fixing the paths in `cli/lumi-install/lumi_install.sh` (#856).
- Refactor of the documentation (#842, #871)
- The drop warning in `aqua/gsv/intake_gsv.py` (#844)
- Tropical cyclones diagnostic: working with new data governance (includes possibility to retrieve orography from file (#816)

## [v0.6.3]

Complete list:
- Setting last date for NaN fix for IFS-NEMO/IFS-FESOM to 1999-10-01 and cleaner merge of parent fixes (#819)
- Hotfix to set `intake==0.7.0` as default (#841)
- Timeseries: can add annual std and now default uncertainty is 2 std (#830)
- `retrieve_plain()` method now set off startdate and enddate (#829)
- Complete restructure of fixer to make use of `fixer_name`: set a default for each model and a `False` to disable it (#746)
- Added `center_time` option in the `timmean()` method to save the time coordinate in the middle of the time interval and create a Timmean module and related TimmeanMixin class (#811)
- Fixer to rename coordinates available (#822)
- Fixing new pandas timedelta definition: replacing H with h in all FDB catalog (#786)
- Change environment name from `aqua_common` to `aqua`(#805)
- Adding a run test label to trigger CI (#826)
- Tropical_rainfall: improve organization and maintainability, introducing nested classes (#814)
- Revisiting CERES fixes (#833)
- Timeseries: add bands for observation in Gregory plots (#837)

## [v0.6.2]

Complete list:
- Global time series plot annual and monthly timeseries together, improved Gregory plot (#809)
- Teleconnection can now take a time range as input and ylim in the index plot function (#799)
- LRA to use `auto` final time and `exclude_incomplete` (#791)
- Hotfix for v0.12.0 of the GSV_interface related to valid_time (#788)
- Global time series adapted to new data governance (#785)
- AtmoGlobalMean diagnostic improvements and adaptation to new data governance (#745 #789 #807 #812)
- Sea-ice diagnostic adapted to new data governance (#790)
- Implement a fix setting to NaN the data of the first step in each month (for IFS historical-1990) (#776)

## [v0.6.1]

Complete list:
- Teleconnection improvement to accept different variable names for ENSO (avg_tos instead of sst) (#778)
- ERA5 fixes compatible with new data governance (#772)
- Update the LRA generator (removing aggregation and improving) filecheck and fix entries for historical-1990-dev-lowres (#772)
- Updates of ECmean to work with production experiments (#773, #780)
- Automatic data start and end dates for FDB sources (#762)

## [v0.6]

Main changes are:
1. Inclusion in the catalog of the historical-1990 production simulations from IFS-NEMO and IFS-FESOM.
2. New fixes that targets the DestinE updated Data Governance

- IFS-FESOM historical-1990-dev-lowres with new data governance added to the catalogue (#770)
- AtmoGlobalMean diagnostic improvements (#722)
- Teleconnections diagnostic improvements (#722)
- Read only one level for retrieving 3D array metadata, select single level for retrieve (#713)
- IFS-FESOM historical-1990-dev-lowres with new data governance added to the catalogue
- Fix mismatch between var argument and variables specified in catalogue for FDB (#761)
- Compact catalogues using yaml override syntax (#752)
- Fix loading source grid file before smmregrid weight generation (#756)

## [v0.5.2-beta]

Complete list:
-  A new fdb container is used to generate the correct AQUA container

## [v0.5.2-alpha]

Main changes are:
1. Coupled models IFS-NEMO and IFS-FESOM are now supported
2. Accessor to use functions and reader methods as if they were methods of xarray objects, see [notebook](https://github.com/DestinE-Climate-DT/AQUA/blob/main/notebooks/reader/accessor.ipynb)
3. Preliminary provenance information is now available in the history attribute of the output files
4. AQUA analysis wrapper is parallelized
5. A levelist can be provided in FDB sources, this will greatly speed up the data retrieve

Complete list:
- Fix reading only one sample variable and avoid _bnds variables (#743)
- Allow correct masked regridding after level selection. Add level selection also for not-FDB sources (#741)
- Read only one level for retrieving 3D array metadata, select specific levels for FDB retrieve (#713)
- Defining catalog entry for coupled models IFS-NEMO and IFS-FESOM (#720)
- Change fixer_name to fixer_name (#703)
- Reorganization of logging calls (#700)
- Accessor to use functions and reader methods as if they were methods of xarray objects (#716)
- Suggestions are printed if a model/exp/source is not found while inspecting the catalogue (#721)
- Improvements in the single map plot function (#717)
- Minor metadata fixes (logger newline and keep "GRIB_" in attrs) (#715)
- LRA fix now correctly aggregating monthly data to yearly when a full year is available (#696)
- History update and refinement creating preliminary provenance information (plus AQUA emoji!) (#676)
- OPA lra compatible with no regrid.yaml (#692)
- Introducing fixer definitions not model/exp/source dependents to be specified at the metadata level (#681)
- AQUA analysis wrapper is parallelized and output folder is restructured (#684, #725)

## [v0.5.1]

Main changes are:
1. A new `Reader` method `info()` is available to print the catalogue information
2. Grids are now stored online and a tool to deploy them on the `cli` folder is available

Complete list:
- Fix attributes of DataArrays read from FDB (#686)
- Reader.info() method to print the catalogue information (#683)
- Simpler reader init() by reorganizing the calls to areas and regrid weights configuration and loading (#682)
- Optional autosearch for vert_coord (#682)
- plot_single_map adapted to different coordinate names and bugfixes (#680)
- Sea ice volume datasets for the Northern Hemisphere (PIOMAS) and the Southern Hemisphere (GIOMAS) (#598)
- Possibility of defining the regrid method from the grid definition (#678)
- Grids stored online and tool to deploy them on cli folder (#675)
- Global time series diagnostic improvements (#637)
- Teleconnections diagnostic improvements (#672)

## [v0.5]

Main changes are:
1. Refactor of the Reader() interface with less options at the init() level
2. Grids are now defined with the source metadata and not in a machine-dependent file
3. CLI wrapper is available to run all diagnostics in a single call
4. Refactoring of the streaming emulator with equal treatment for FDB or file sources

Complete list:
- Controlling the loglevel of the GSV interface (#665)
- Fix wrong fdb source (#657)
- Adding sample files and tests for NEMO 2D and 3D grids (#652)
- tprate not derived from tp for GSV sources (#653)
- Simplify reader init and retrieve providing less argument in initialization (#620)
- var='paramid' can be used to select variables in the retrieve method (#648)
- configdir is not searched based on util file position in the repo (#636)
- Cleaner mask treatment (Revision of mask structure in the reader #617)
- Fldmean fix if only one dimension is present for area selection (#640)
- Adding higher frequency ERA5 data on Levante and Lumi (#628)
- regrid.yaml files are removed, grid infos are now in the catalogue metadata (#520, #622, #643)
- Load all available variables in FDB xarray/dask access (#619)
- Lint standard and enforced in CI (#616)
- Reader init split with methods (#523)
- Single map plot utility to be used by all diagnostics (#594)
- Script for automatic generation of Fdb catalog entries (IFS only) (#572)
- Fix loading of singularity mounting /projappl (#612)
- CLI wrapper parser (#599)
- Refactoring of streaming emulator (#593)
- Radiation CLI and diagnostic refinement (#537)
- Ocean3D CLI and diagnostic refinement (#578)
- AtmGlobalMean CLI and diagnostic refinement (#587)
- Tropical cyclones CLI refinements and TC module (#568, #645)
- Removing OPA, OPAgenerator and related tests from the AQUA (Remove OPA from AQUA #586)
- Renaming the experiments according to the DE340 AQUA syntax (Including dev-control-1990 in the source and rename the experiment according to DE340 scheme #556, #614, #618)
- Teleconnections diagnostic improvements (#571, #574, #576, #581, #592, #623)

## [v0.4]

Main changes are:
1. Update to all the diagnostics CLI
2. Refactor of the regridder so that `regrid.yaml`` is grid-based and not experiment-based
3. Xarray access to FDB sources
4. Refactor of the fixer so that merge/replace/default options are available
5. Remove of the `aqua` environment in favour of the `aqua_common` one. 

Complete list:
- Introduced color scheme for aqua logging (#567)
- CLI for sea diagnostic (#549)
- Add CLI for SSH diagnostic and some bug fixes (#540)
- Fix SSH diagnostic to be compatible with lates AQUA version (#538) 
- Helper function to identify vertical coordinates in a dataset (#552)
- Orography for tempest extremes TCs detection and update TCs CLI (Orography threshold included and CLI update #404)
- Improvement of performance indices CLI (Update of ECmean CLI #528)
- Fix to allow reading a list of multiple variables from FDB (#545)
- Further improvement of function to inspect the catalogue (#533)
- Custom exceptions for AQUA (#518)
- Speed up of the `retrieve_plain` method (#524)
- Update documention for adding new data and setting up the container (Increase documentation coverage #519)
- CLI wrapper for the state-of-the-art diagnostics analysis (#517, #527, #525, #530, #534, #536, #539, #548, #549, #559)
- Refactor the regrid.yaml as grid-based instead of experiment-based (#291)
- aqua_common environment simplified and updated (#498)
- Update available variables in FDB catalogues on lumi (#514)
- Solve reversed latitudes bug for fixed data (#510)
- Switch to legacy eccodes tables based on intake source metadata (#493)
- Add GPM IMERG precipitation data to the catalogue on levante (#505)
- Fix ocean3d diagnostic colorbars not being symmetric when missing values are present (#504) 
- FDB NEMO test access to data (#488)
- Xarray dask access to FDB (#476)
- Issue a warning when multiple gribcodes are associated to the same shortname (Cases for multiple eccodes grib codes #483)
- Allowing fixer to overwrite or merge default configuration (Increasing flexibiity of the fixer allowing for merge, replace and default options #480)
- Add new tests (Increase testing #250)
- Global time series diagnostic setup for multiple variables CLI (#474)
- Option to avoid incomplete chunk when averagin with timmean (Introduce check for chunk completeness in timmean() #466)
- Simplification of Fixer() workflow, more methods and less redundancy (Functionize fixer #478)
- Remove the `aqua` environment file, only `aqua_common` is left (#482)

## [v0.3]

Main changes are:
1. Fixer moved at `Reader()` level
2. Area selection available in `fldmean()` method
3. FDB/GSV access for IFS-NEMO development simulations
4. Configuration file `config-aqua.yaml` replaces `config.yaml`

Complete list:
- Templates in configuration yaml files (#469)
- Bug fixes for FDB access options (#463, #462)
- Add observational catalogs on Lumi (Update Lumi catalog #454)
- Automatic finding of cdo (#456)
- Area is fixed if data are fixed (Fixer applied to grid areas #442)
- Tests missing failure fix (Fix #436 CI workflow passes even if some tests fail #452)
- FDB/GSV access to IFS control and historical simulations (#434, #458)
- Climatology support restored in the Reader (Fix for climatology #445)
- Improvement function to inspect the catalogue (Inspect_catalogue improvement #446)
- Minor improvements of the gribber (Fix gribber fdb #427)
- Allow the LRA generator to work with generators and so with FDB (LRA from fdb on mafalda #430)
- Fixes only on selected variables (Fixer updates #428)
- Complete revision of the FDB/GSV access, allowing to access also recent experiments using variable step (#343)
- Teleconnections diagnostic adapted to new code improvements (Teleconnections Dev branch update #424, #465)
- Add support for area selection with fldmean (Fldmean box selection #409)
- Environment simplified, dependencies are now mostly on the pyproject file (A simpler environment.yml #286)
- Intake esm functionality added back (Fix intake-esm #287)
- Intake esm tests (Test also intake-esm #335)
- Yaml dependencies removed (Logger and yaml issues in util.py #334)
- Log history working for iterators as well (Logger and yaml issues in util.py #334)
- Util refactor (Utility refactor #405)
- Fixer at reader level (Fixes at Reader level #244)
- Uniform timmean (Uniform time after timmean and add option for time_bnds #419)
- FDB tests added (Add FDB 5.11, a local FDB with some test data #280, #432)
- Refactor of unit conversion and non-metpy cases (Flexible unit fix from YAML file #416)
- Refactor of the config file definition (Refactor of the configuration search #417)

## [v0.2.1]

- Add development control-1950 and historical-1990 experiments to the LRA (LRA for control-1950 and historical-1990 on Levante from v0.2 #455)

## [v0.2]

- Improve the LRA generator and worklow CLI (Streaming for the LRA #289)
- AQUA new common environment installation tool for LUMI added (#413)
- Added a bash script "load_aqua_lumi.sh" to load aqua environment in LUMI with containers (Adding an AQUA singularity container for LUMI #418)

## [v0.2-beta]

This is the `AQUA` version part of the Deliverable D340.7.1.2. 

- SSH diagnostic improvements (Linting SSH diagnostics #377, SSH diag: PDF file name changed #388)
- Timmean fix to uniform time axis (Fix for timmean() to uniform output time axis #381)
- New tests trigger routine (Tests trigger with label #385)
- Fix for tco1279 and FESOM (fix for masked tco1279 #390, psu fix for salinity #383)
- ECmean improvements (various improvement for ecmean #392)
- Seaice diagnostic improvements (Deliverable340.7.1.2 fix seaice #389, Linting Seaice diagnostics #376)
- Teleconnections diagnostic graphics module enhanced and various improvements (Teleconnections corrections for D340.7.1.2 #379, Fix import in teleconnections notebooks #395, Teleconnections fix docs #408)
- Tropical cyclones linting of the diagnostic (Linting tropical cyclones diagnostics #380, Improved plotting functions for tropical cyclones #391)
- Ocean diagnostics restructured in a single folder, sharing common functions and other improvements (Linting+Fixes Ocean diagnostics #374, Adding units for MLD plot in ocean3d package #406)
- Documentation fixes (Documentation fixes after review #403)
- Atmglobalmean and radiation diagnostic improvements (Atmglobalmean fix #371)
- MSWEP fixer bugfix (Change MSWEP datamodel #397, fixing of mswep #401)

## [v0.2-alpha]

This is the `AQUA` version that will be part of the Deliverable D340.7.1.2, sent to internal review. This is mostly done by the inclusion of twelve diagnostics within the AQUA framework

- Added teleconnections diagnostic (#308, #309, #318, #333, #352)
- Added tropical cyclones diagnostic (#310, #345)
- Added performance indices diagnostic based on ECmean tool (#57, #327) 
- Added sea ice diagnostic (#353, #368)
- Added global timeseries diagnostic (#358, #359)
- Added radiation analysis diagnostic (#301, #360)
- Added global mean bias diagnostic (#285, #371)
- Added SSH variability diagnostic (#367, #369)
- Added tropical rainfall diagnostic (#314)
- Added Ocean circulation diagnostic (#295)
- Added global ocean diagnosc (#164)
- Added global mean timeseries (#268)
- Multiple fixes in the Reader (#316, #324, #334)
- Avoid time duplicated in the Reader (#357)
- Enabling autodoc for diagnostics (#330)
- Data access improvement on Levante, including new datasets (#332, #355, #321)
- Added a common environment file (#363)
- Support for Lumi installation (#315)
- Added the `changelog` file

### Changed

- Dummy diagnostic is now in the `dummy` folder (previously was `dummy-diagnostic`)
- Tests and code is now working with python>=3.9 (previously python 3.11 was excluded)

## [v0.1-beta]

This is the `AQUA` version that will be part of the Deliverable D340.7.1.1.
This is mostly built on the `AQUA` `Reader` class which support for climate model data interpolation, spatial and temporal aggregation and conversion for a common GRIB-like data format.


- Low resolution archive documentation
- Fixed a bug in the `Gribber` class that was not reading the correct yaml catalogue file

## v0.1-alpha

This is the AQUA pre-release to be sent to internal reviewers. 
Documentations is completed and notebooks are working.

[unreleased]: https://github.com/DestinE-Climate-DT/AQUA/compare/v0.6.3...HEAD
[v0.6.3]: https://github.com/DestinE-Climate-DT/AQUA/compare/v0.6.2...v0.6.3
[v0.6.2]: https://github.com/DestinE-Climate-DT/AQUA/compare/v0.6.1...v0.6.2
[v0.6.1]: https://github.com/DestinE-Climate-DT/AQUA/compare/v0.6...v0.6.1
[v0.6]: https://github.com/DestinE-Climate-DT/AQUA/compare/v0.5.2-beta...v0.6
[v0.5.2-beta]: https://github.com/DestinE-Climate-DT/AQUA/compare/v0.5.2-alpha...v0.5.2-beta
[v0.5.2-alpha]: https://github.com/DestinE-Climate-DT/AQUA/compare/v0.5.1...v0.5.2-alpha
[v0.5.1]: https://github.com/DestinE-Climate-DT/AQUA/compare/v0.5...v0.5.1
[v0.5]: https://github.com/DestinE-Climate-DT/AQUA/compare/v0.4...v0.5
[v0.4]: https://github.com/DestinE-Climate-DT/AQUA/compare/v0.3...v0.4
[v0.3]: https://github.com/DestinE-Climate-DT/AQUA/compare/v0.2.1...v0.3
[v0.2.1]: https://github.com/DestinE-Climate-DT/AQUA/compare/v0.2...v0.2.1
[v0.2]: https://github.com/DestinE-Climate-DT/AQUA/compare/v0.2-beta...v0.2
[v0.2-beta]: https://github.com/DestinE-Climate-DT/AQUA/compare/v0.2-alpha...v0.2-beta
[v0.2-alpha]: https://github.com/DestinE-Climate-DT/AQUA/compare/v0.1-beta...v0.2-alpha
[v0.1-beta]: https://github.com/DestinE-Climate-DT/AQUA/compare/v0.1-alpha...v0.1-beta<|MERGE_RESOLUTION|>--- conflicted
+++ resolved
@@ -6,12 +6,9 @@
 ## [Unreleased]
 
 Unreleased in the current development version:
-<<<<<<< HEAD
 
 - New utility `add_pdf_metadata` to add metadata to a pdf file (#898)
-=======
 - Updated notebooks to ensure consistency across different machines by using observational datasets, and included a demo of aqua components for Lumi (#868)
->>>>>>> b0e9a6f3
 - Scripts for pushing figures and docs to aqua-web (#880)
 - Fixed catalogue for historical-1990-dev-lowres source (#888, #895)
 - data_models src files are now in the aqua/data_models folder, with minor modifications (#884)
