# Changelog

All notable changes to this project will be documented in this file.
The format is based on [Keep a Changelog](https://keepachangelog.com/en/1.0.0/)

## [Unreleased]

Unreleased in the current development version:

<<<<<<< HEAD
- Timeseries: refactory of Gregory plot as a class, comparison with multiple models and observations (#910)
=======
- Add IFS-NEMO ssp370 scenario (#906)
>>>>>>> 455f0e5d
- Timeseries: complete refactory of the timeseries as a class, comparison with multiple models and observations (#907)
- Plot timeseries is now a framework function (#907)

## [v0.7]

Main changes are:
1. Multiple updates to the diagnostics, both scientific and graphical, to work with more recent GSV data
2. `mtpr` is now used instead of `tprate` for precipitation
2. Documentation has been reorganized and integrated

Complete list:
- New utility `add_pdf_metadata` to add metadata to a pdf file (#898)
- Experiments `a0gg` and `a0jp` added to the IFS-NEMO catalog, and removal of `historical-1990-dev-lowres` (#889)
- Updated notebooks to ensure consistency across different machines by using observational datasets, and included a demo of aqua components for Lumi (#868)
- Scripts for pushing figures and docs to aqua-web (#880)
- Fixed catalogue for historical-1990-dev-lowres source (#888, #895)
- data_models src files are now in the aqua/data_models folder, with minor modifications (#884)
- Warning options based on the `loglevel` (#852)
- Timeseries: formula bugfix and annual plot only for complete years (#876)
- mtpr instead of tprate derived from tp (#828)
- eccodes 2.34.0 does not accomodate for AQUA step approach, pin to <2.34.0 (#873)
- Bugfix of the `aqua-analysis` wrapper, now can work teleconnections on atmospheric and oceanic variables 
and the default path is an absolute one (#859, #862)
- Ocean3D: many fixes and adaptations to new data governance (#776)
- Bugfix of the `aqua-analysis` wrapper, now can work teleconnections on atmospheric and oceanic variables (#859)
- Radiation: adaptation to new data governance and many improvements (#727)
- Seaice: Sea ice extent has now seasonal cycle (#797)
- Fixing the paths in `cli/lumi-install/lumi_install.sh` (#856).
- Refactor of the documentation (#842, #871)
- The drop warning in `aqua/gsv/intake_gsv.py` (#844)
- Tropical cyclones diagnostic: working with new data governance (includes possibility to retrieve orography from file (#816)

## [v0.6.3]

Complete list:
- Setting last date for NaN fix for IFS-NEMO/IFS-FESOM to 1999-10-01 and cleaner merge of parent fixes (#819)
- Hotfix to set `intake==0.7.0` as default (#841)
- Timeseries: can add annual std and now default uncertainty is 2 std (#830)
- `retrieve_plain()` method now set off startdate and enddate (#829)
- Complete restructure of fixer to make use of `fixer_name`: set a default for each model and a `False` to disable it (#746)
- Added `center_time` option in the `timmean()` method to save the time coordinate in the middle of the time interval and create a Timmean module and related TimmeanMixin class (#811)
- Fixer to rename coordinates available (#822)
- Fixing new pandas timedelta definition: replacing H with h in all FDB catalog (#786)
- Change environment name from `aqua_common` to `aqua`(#805)
- Adding a run test label to trigger CI (#826)
- Tropical_rainfall: improve organization and maintainability, introducing nested classes (#814)
- Revisiting CERES fixes (#833)
- Timeseries: add bands for observation in Gregory plots (#837)

## [v0.6.2]

Complete list:
- Global time series plot annual and monthly timeseries together, improved Gregory plot (#809)
- Teleconnection can now take a time range as input and ylim in the index plot function (#799)
- LRA to use `auto` final time and `exclude_incomplete` (#791)
- Hotfix for v0.12.0 of the GSV_interface related to valid_time (#788)
- Global time series adapted to new data governance (#785)
- AtmoGlobalMean diagnostic improvements and adaptation to new data governance (#745 #789 #807 #812)
- Sea-ice diagnostic adapted to new data governance (#790)
- Implement a fix setting to NaN the data of the first step in each month (for IFS historical-1990) (#776)

## [v0.6.1]

Complete list:
- Teleconnection improvement to accept different variable names for ENSO (avg_tos instead of sst) (#778)
- ERA5 fixes compatible with new data governance (#772)
- Update the LRA generator (removing aggregation and improving) filecheck and fix entries for historical-1990-dev-lowres (#772)
- Updates of ECmean to work with production experiments (#773, #780)
- Automatic data start and end dates for FDB sources (#762)

## [v0.6]

Main changes are:
1. Inclusion in the catalog of the historical-1990 production simulations from IFS-NEMO and IFS-FESOM.
2. New fixes that targets the DestinE updated Data Governance

- IFS-FESOM historical-1990-dev-lowres with new data governance added to the catalogue (#770)
- AtmoGlobalMean diagnostic improvements (#722)
- Teleconnections diagnostic improvements (#722)
- Read only one level for retrieving 3D array metadata, select single level for retrieve (#713)
- IFS-FESOM historical-1990-dev-lowres with new data governance added to the catalogue
- Fix mismatch between var argument and variables specified in catalogue for FDB (#761)
- Compact catalogues using yaml override syntax (#752)
- Fix loading source grid file before smmregrid weight generation (#756)

## [v0.5.2-beta]

Complete list:
-  A new fdb container is used to generate the correct AQUA container

## [v0.5.2-alpha]

Main changes are:
1. Coupled models IFS-NEMO and IFS-FESOM are now supported
2. Accessor to use functions and reader methods as if they were methods of xarray objects, see [notebook](https://github.com/DestinE-Climate-DT/AQUA/blob/main/notebooks/reader/accessor.ipynb)
3. Preliminary provenance information is now available in the history attribute of the output files
4. AQUA analysis wrapper is parallelized
5. A levelist can be provided in FDB sources, this will greatly speed up the data retrieve

Complete list:
- Fix reading only one sample variable and avoid _bnds variables (#743)
- Allow correct masked regridding after level selection. Add level selection also for not-FDB sources (#741)
- Read only one level for retrieving 3D array metadata, select specific levels for FDB retrieve (#713)
- Defining catalog entry for coupled models IFS-NEMO and IFS-FESOM (#720)
- Change fixer_name to fixer_name (#703)
- Reorganization of logging calls (#700)
- Accessor to use functions and reader methods as if they were methods of xarray objects (#716)
- Suggestions are printed if a model/exp/source is not found while inspecting the catalogue (#721)
- Improvements in the single map plot function (#717)
- Minor metadata fixes (logger newline and keep "GRIB_" in attrs) (#715)
- LRA fix now correctly aggregating monthly data to yearly when a full year is available (#696)
- History update and refinement creating preliminary provenance information (plus AQUA emoji!) (#676)
- OPA lra compatible with no regrid.yaml (#692)
- Introducing fixer definitions not model/exp/source dependents to be specified at the metadata level (#681)
- AQUA analysis wrapper is parallelized and output folder is restructured (#684, #725)

## [v0.5.1]

Main changes are:
1. A new `Reader` method `info()` is available to print the catalogue information
2. Grids are now stored online and a tool to deploy them on the `cli` folder is available

Complete list:
- Fix attributes of DataArrays read from FDB (#686)
- Reader.info() method to print the catalogue information (#683)
- Simpler reader init() by reorganizing the calls to areas and regrid weights configuration and loading (#682)
- Optional autosearch for vert_coord (#682)
- plot_single_map adapted to different coordinate names and bugfixes (#680)
- Sea ice volume datasets for the Northern Hemisphere (PIOMAS) and the Southern Hemisphere (GIOMAS) (#598)
- Possibility of defining the regrid method from the grid definition (#678)
- Grids stored online and tool to deploy them on cli folder (#675)
- Global time series diagnostic improvements (#637)
- Teleconnections diagnostic improvements (#672)

## [v0.5]

Main changes are:
1. Refactor of the Reader() interface with less options at the init() level
2. Grids are now defined with the source metadata and not in a machine-dependent file
3. CLI wrapper is available to run all diagnostics in a single call
4. Refactoring of the streaming emulator with equal treatment for FDB or file sources

Complete list:
- Controlling the loglevel of the GSV interface (#665)
- Fix wrong fdb source (#657)
- Adding sample files and tests for NEMO 2D and 3D grids (#652)
- tprate not derived from tp for GSV sources (#653)
- Simplify reader init and retrieve providing less argument in initialization (#620)
- var='paramid' can be used to select variables in the retrieve method (#648)
- configdir is not searched based on util file position in the repo (#636)
- Cleaner mask treatment (Revision of mask structure in the reader #617)
- Fldmean fix if only one dimension is present for area selection (#640)
- Adding higher frequency ERA5 data on Levante and Lumi (#628)
- regrid.yaml files are removed, grid infos are now in the catalogue metadata (#520, #622, #643)
- Load all available variables in FDB xarray/dask access (#619)
- Lint standard and enforced in CI (#616)
- Reader init split with methods (#523)
- Single map plot utility to be used by all diagnostics (#594)
- Script for automatic generation of Fdb catalog entries (IFS only) (#572)
- Fix loading of singularity mounting /projappl (#612)
- CLI wrapper parser (#599)
- Refactoring of streaming emulator (#593)
- Radiation CLI and diagnostic refinement (#537)
- Ocean3D CLI and diagnostic refinement (#578)
- AtmGlobalMean CLI and diagnostic refinement (#587)
- Tropical cyclones CLI refinements and TC module (#568, #645)
- Removing OPA, OPAgenerator and related tests from the AQUA (Remove OPA from AQUA #586)
- Renaming the experiments according to the DE340 AQUA syntax (Including dev-control-1990 in the source and rename the experiment according to DE340 scheme #556, #614, #618)
- Teleconnections diagnostic improvements (#571, #574, #576, #581, #592, #623)

## [v0.4]

Main changes are:
1. Update to all the diagnostics CLI
2. Refactor of the regridder so that `regrid.yaml`` is grid-based and not experiment-based
3. Xarray access to FDB sources
4. Refactor of the fixer so that merge/replace/default options are available
5. Remove of the `aqua` environment in favour of the `aqua_common` one. 

Complete list:
- Introduced color scheme for aqua logging (#567)
- CLI for sea diagnostic (#549)
- Add CLI for SSH diagnostic and some bug fixes (#540)
- Fix SSH diagnostic to be compatible with lates AQUA version (#538) 
- Helper function to identify vertical coordinates in a dataset (#552)
- Orography for tempest extremes TCs detection and update TCs CLI (Orography threshold included and CLI update #404)
- Improvement of performance indices CLI (Update of ECmean CLI #528)
- Fix to allow reading a list of multiple variables from FDB (#545)
- Further improvement of function to inspect the catalogue (#533)
- Custom exceptions for AQUA (#518)
- Speed up of the `retrieve_plain` method (#524)
- Update documention for adding new data and setting up the container (Increase documentation coverage #519)
- CLI wrapper for the state-of-the-art diagnostics analysis (#517, #527, #525, #530, #534, #536, #539, #548, #549, #559)
- Refactor the regrid.yaml as grid-based instead of experiment-based (#291)
- aqua_common environment simplified and updated (#498)
- Update available variables in FDB catalogues on lumi (#514)
- Solve reversed latitudes bug for fixed data (#510)
- Switch to legacy eccodes tables based on intake source metadata (#493)
- Add GPM IMERG precipitation data to the catalogue on levante (#505)
- Fix ocean3d diagnostic colorbars not being symmetric when missing values are present (#504) 
- FDB NEMO test access to data (#488)
- Xarray dask access to FDB (#476)
- Issue a warning when multiple gribcodes are associated to the same shortname (Cases for multiple eccodes grib codes #483)
- Allowing fixer to overwrite or merge default configuration (Increasing flexibiity of the fixer allowing for merge, replace and default options #480)
- Add new tests (Increase testing #250)
- Global time series diagnostic setup for multiple variables CLI (#474)
- Option to avoid incomplete chunk when averagin with timmean (Introduce check for chunk completeness in timmean() #466)
- Simplification of Fixer() workflow, more methods and less redundancy (Functionize fixer #478)
- Remove the `aqua` environment file, only `aqua_common` is left (#482)

## [v0.3]

Main changes are:
1. Fixer moved at `Reader()` level
2. Area selection available in `fldmean()` method
3. FDB/GSV access for IFS-NEMO development simulations
4. Configuration file `config-aqua.yaml` replaces `config.yaml`

Complete list:
- Templates in configuration yaml files (#469)
- Bug fixes for FDB access options (#463, #462)
- Add observational catalogs on Lumi (Update Lumi catalog #454)
- Automatic finding of cdo (#456)
- Area is fixed if data are fixed (Fixer applied to grid areas #442)
- Tests missing failure fix (Fix #436 CI workflow passes even if some tests fail #452)
- FDB/GSV access to IFS control and historical simulations (#434, #458)
- Climatology support restored in the Reader (Fix for climatology #445)
- Improvement function to inspect the catalogue (Inspect_catalogue improvement #446)
- Minor improvements of the gribber (Fix gribber fdb #427)
- Allow the LRA generator to work with generators and so with FDB (LRA from fdb on mafalda #430)
- Fixes only on selected variables (Fixer updates #428)
- Complete revision of the FDB/GSV access, allowing to access also recent experiments using variable step (#343)
- Teleconnections diagnostic adapted to new code improvements (Teleconnections Dev branch update #424, #465)
- Add support for area selection with fldmean (Fldmean box selection #409)
- Environment simplified, dependencies are now mostly on the pyproject file (A simpler environment.yml #286)
- Intake esm functionality added back (Fix intake-esm #287)
- Intake esm tests (Test also intake-esm #335)
- Yaml dependencies removed (Logger and yaml issues in util.py #334)
- Log history working for iterators as well (Logger and yaml issues in util.py #334)
- Util refactor (Utility refactor #405)
- Fixer at reader level (Fixes at Reader level #244)
- Uniform timmean (Uniform time after timmean and add option for time_bnds #419)
- FDB tests added (Add FDB 5.11, a local FDB with some test data #280, #432)
- Refactor of unit conversion and non-metpy cases (Flexible unit fix from YAML file #416)
- Refactor of the config file definition (Refactor of the configuration search #417)

## [v0.2.1]

- Add development control-1950 and historical-1990 experiments to the LRA (LRA for control-1950 and historical-1990 on Levante from v0.2 #455)

## [v0.2]

- Improve the LRA generator and worklow CLI (Streaming for the LRA #289)
- AQUA new common environment installation tool for LUMI added (#413)
- Added a bash script "load_aqua_lumi.sh" to load aqua environment in LUMI with containers (Adding an AQUA singularity container for LUMI #418)

## [v0.2-beta]

This is the `AQUA` version part of the Deliverable D340.7.1.2. 

- SSH diagnostic improvements (Linting SSH diagnostics #377, SSH diag: PDF file name changed #388)
- Timmean fix to uniform time axis (Fix for timmean() to uniform output time axis #381)
- New tests trigger routine (Tests trigger with label #385)
- Fix for tco1279 and FESOM (fix for masked tco1279 #390, psu fix for salinity #383)
- ECmean improvements (various improvement for ecmean #392)
- Seaice diagnostic improvements (Deliverable340.7.1.2 fix seaice #389, Linting Seaice diagnostics #376)
- Teleconnections diagnostic graphics module enhanced and various improvements (Teleconnections corrections for D340.7.1.2 #379, Fix import in teleconnections notebooks #395, Teleconnections fix docs #408)
- Tropical cyclones linting of the diagnostic (Linting tropical cyclones diagnostics #380, Improved plotting functions for tropical cyclones #391)
- Ocean diagnostics restructured in a single folder, sharing common functions and other improvements (Linting+Fixes Ocean diagnostics #374, Adding units for MLD plot in ocean3d package #406)
- Documentation fixes (Documentation fixes after review #403)
- Atmglobalmean and radiation diagnostic improvements (Atmglobalmean fix #371)
- MSWEP fixer bugfix (Change MSWEP datamodel #397, fixing of mswep #401)

## [v0.2-alpha]

This is the `AQUA` version that will be part of the Deliverable D340.7.1.2, sent to internal review. This is mostly done by the inclusion of twelve diagnostics within the AQUA framework

- Added teleconnections diagnostic (#308, #309, #318, #333, #352)
- Added tropical cyclones diagnostic (#310, #345)
- Added performance indices diagnostic based on ECmean tool (#57, #327) 
- Added sea ice diagnostic (#353, #368)
- Added global timeseries diagnostic (#358, #359)
- Added radiation analysis diagnostic (#301, #360)
- Added global mean bias diagnostic (#285, #371)
- Added SSH variability diagnostic (#367, #369)
- Added tropical rainfall diagnostic (#314)
- Added Ocean circulation diagnostic (#295)
- Added global ocean diagnosc (#164)
- Added global mean timeseries (#268)
- Multiple fixes in the Reader (#316, #324, #334)
- Avoid time duplicated in the Reader (#357)
- Enabling autodoc for diagnostics (#330)
- Data access improvement on Levante, including new datasets (#332, #355, #321)
- Added a common environment file (#363)
- Support for Lumi installation (#315)
- Added the `changelog` file

### Changed

- Dummy diagnostic is now in the `dummy` folder (previously was `dummy-diagnostic`)
- Tests and code is now working with python>=3.9 (previously python 3.11 was excluded)

## [v0.1-beta]

This is the `AQUA` version that will be part of the Deliverable D340.7.1.1.
This is mostly built on the `AQUA` `Reader` class which support for climate model data interpolation, spatial and temporal aggregation and conversion for a common GRIB-like data format.


- Low resolution archive documentation
- Fixed a bug in the `Gribber` class that was not reading the correct yaml catalogue file

## v0.1-alpha

This is the AQUA pre-release to be sent to internal reviewers. 
Documentations is completed and notebooks are working.

[unreleased]: https://github.com/DestinE-Climate-DT/AQUA/compare/v0.7...HEAD
[v0.7]: https://github.com/DestinE-Climate-DT/AQUA/compare/v0.6.3...v0.7
[v0.6.3]: https://github.com/DestinE-Climate-DT/AQUA/compare/v0.6.2...v0.6.3
[v0.6.2]: https://github.com/DestinE-Climate-DT/AQUA/compare/v0.6.1...v0.6.2
[v0.6.1]: https://github.com/DestinE-Climate-DT/AQUA/compare/v0.6...v0.6.1
[v0.6]: https://github.com/DestinE-Climate-DT/AQUA/compare/v0.5.2-beta...v0.6
[v0.5.2-beta]: https://github.com/DestinE-Climate-DT/AQUA/compare/v0.5.2-alpha...v0.5.2-beta
[v0.5.2-alpha]: https://github.com/DestinE-Climate-DT/AQUA/compare/v0.5.1...v0.5.2-alpha
[v0.5.1]: https://github.com/DestinE-Climate-DT/AQUA/compare/v0.5...v0.5.1
[v0.5]: https://github.com/DestinE-Climate-DT/AQUA/compare/v0.4...v0.5
[v0.4]: https://github.com/DestinE-Climate-DT/AQUA/compare/v0.3...v0.4
[v0.3]: https://github.com/DestinE-Climate-DT/AQUA/compare/v0.2.1...v0.3
[v0.2.1]: https://github.com/DestinE-Climate-DT/AQUA/compare/v0.2...v0.2.1
[v0.2]: https://github.com/DestinE-Climate-DT/AQUA/compare/v0.2-beta...v0.2
[v0.2-beta]: https://github.com/DestinE-Climate-DT/AQUA/compare/v0.2-alpha...v0.2-beta
[v0.2-alpha]: https://github.com/DestinE-Climate-DT/AQUA/compare/v0.1-beta...v0.2-alpha
[v0.1-beta]: https://github.com/DestinE-Climate-DT/AQUA/compare/v0.1-alpha...v0.1-beta<|MERGE_RESOLUTION|>--- conflicted
+++ resolved
@@ -7,11 +7,8 @@
 
 Unreleased in the current development version:
 
-<<<<<<< HEAD
 - Timeseries: refactory of Gregory plot as a class, comparison with multiple models and observations (#910)
-=======
 - Add IFS-NEMO ssp370 scenario (#906)
->>>>>>> 455f0e5d
 - Timeseries: complete refactory of the timeseries as a class, comparison with multiple models and observations (#907)
 - Plot timeseries is now a framework function (#907)
 
