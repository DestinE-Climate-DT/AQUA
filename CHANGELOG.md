--- conflicted
+++ resolved
@@ -8,10 +8,7 @@
 Unreleased in the current development version (target v0.14):
 
 AQUA core complete list:
-<<<<<<< HEAD
 - Added Healpix zoom 7 grid for ICON R02B08 native oceanic grid (#1823)
-=======
->>>>>>> 08bd3871
 - Add a regrid option to cli of relevant diagnostics (#1792)
 - Limit estimation of time for weight generation only to regular lon/lat grids (#1786)
 - LRA generation can operate spatial subsection (#1711)
