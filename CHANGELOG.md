# Changelog

All notable changes to this project will be documented in this file.
The format is based on [Keep a Changelog](https://keepachangelog.com/en/1.0.0/)

## [Unreleased]

Unreleased in the current development version:

AQUA core complete list:
<<<<<<< HEAD
- LRA, both from CLI and worklow, is part of the AQUA console and can be run with `aqua lra $options` (#1294)
- FDB catalog generator is part of the AQUA console and can be run with `aqua catgen $options` (#1294)
=======
- Coordinate unit overriding is now possible via the `tgt_units` argument (#1320)
>>>>>>> d70f5be4
- Full support for python>=3.9 (#1325)
- Pin of eccodes<2.37.0 in pyproject due to recent changes in binary/python structure (#1325)

AQUA diagnostic complete list:
- Radiation: Bugfix in the CLI for the radiation diagnostic (#1319)

## [v0.11.2]

AQUA core complete list:
- Renaming of FESOM grids to include original resolution name (#1312)
- Bugfix of the fdb-catalog-generator tool that was not correctly assigning NEMO grids (#1309)
- Bugfix of the GSV intake driver that was not handling correctly metadata jinja replacement (#1304) 
- Bugfix of _merge_fixes() method when the parent fix has no vars specified (#1310)
- Safety check for the netcdf driver providing more informative error when files are not found (#1307, #1313)

AQUA diagnostic complete list:
- Tropical Rainfall: Fix Minor Issues in Tropical Precipitation CLI Metadata and Formatting (#1266)

## [v0.11.1]

Attention: If you are accessing FDB experiments, we suggest to not use versions older than this release.

Main changes are:
1. AQUA works with FDB written with ecCodes versions > 2.35 as well as lower.
2. Timeseries and Seasonal cyle can now be evaluated also on a specific region 

AQUA core complete list:
- ecCodes now pinned to >=2.36.0 and tool for fixing older definition files (#1302)

AQUA diagnostic complete list:
- Timeseries: a region can be selected for Timeseries and Seasonal Cycle with the `lon_limits` and `lat_limits` arguments (#1299)
- Timeseries: the cli argument for extending the time range is now extend (previously expand) (#1299)
- Timeseries: all the available diagnostics support the catalog argument (#1299)

## [v0.11]

Attention: this version is not compatible with catalog entries with ecCodes >= 2.35.0.

1. LRA supports multi-catalog structure
2. ecCodes temporarily restricted to < 2.34

AQUA core complete list:
- Refactor the fdb-catalog-generator tool to work with data-portfolio repository (#1275)
- Introduce a function to convert NetCDF to Zarr and zarr catalog entry for LRA (#1068)
- Suppress the warning of missing catalogs in the AQUA console `add` command (#1288)
- Lumi installation is completely updated to LUMI/23.09 modules (#1290)
- gsv_intake switches eccodes also for shortname definitions (#1279)
- Increase compatibility between LRA generator and multi-catalog (#1278)
- Allow for intake string replacement within LRA-generated catalogs (#1278)
- Avoid warning for missing intake variable default when calling the `Reader()` (#1287)

AQUA diagnostic complete list:
- Teleconnections: catalog feature bugfix (#1276)

## [v0.10.3]

Attention: this version is not compatible with catalog entries with ecCodes < 2.35.0.

Main changes are:
1. support for ecCodes >= 2.35.0 (to be used with caution, not working with exps with eccodes < 2.35.0)
2. fdb_path is deprecated in favour of fdb_home

AQUA core complete list:
- Restructure fixes folder and files (#1271)
- Removed eccodes pin, better handling of tables in get_eccodes_attr (#1269)
- Added test for diagnostics integration to AQUA installation process (#1244)
- Bugfix for the monthly frequency data with monthly cumulated fluxes (#1255)
- fdb_path becomes optional and deprecated in favour of fdb_home (#1262)
- Branch support for tool to push analysis to explorer (#1273)

AQUA diagnostic complete list:
- ECmean documentation updates (#1264)

## [v0.10.2]

Main changes are:
1. aqua-analysis script can be configured with an external yaml file
2. AQUA installation process now includes diagnostics integration

AQUA core complete list:
- Rename OutputNamer to OutputSaver and add catalog name (#1259)
- Hotfix for rare situation with 3D data but no vertical chunking defined (#1252)
- External yaml file to configure aqua-analysis (#1246)
- Adding diagnostics integration to AQUA installation process (#1229)

AQUA diagnostic complete list:
- Teleconnections: adding the catalog feature to the diagnostic (#1247)
- ECmean upgrades for the CLI (#1241)
- ECmean enables the computation of global mean diagostic (#1241)

## [v0.10.1]

AQUA core complete list:
- Fixer for monthly frequency data with monthly cumulated fluxes (#1201)
- Catalogs can be installed from the external repository (#1182)
- Added grid for NEMO multiIO r100 (#1227)
- Reorganized analysis output in catalog/model/exp structure (#1218)

## [v0.10]

Main changes are:
1. The catalog is externalized and AQUA supports multiple catalogs. It is now mandatory to use the aqua console to add a new catalog to the AQUA installation.

AQUA core complete list:
- Catalog is externalized to a separate repository (#1200)
- AQUA is now capable of accessing multiple catalogs at the same time (#1205)
- MN5 container for AQUA (#1213)

## [v0.9.2]

Main changes are:
1. The `aqua-config.yaml` file is replaced by a template to be installed. The aqua console is now mandatory to use aqua.
2. `$AQUA` removed from the `Configdir()` autosearch, an installation with the aqua console is mandatory to use aqua.
3. AQUA cli command to provide the installation path with `--path` option. This can substitute the `$AQUA` variable in scripts.
4. The catalog file is now split into `machine.yaml` and `catalog.yaml` to support machine dependency of data path and intake variables as kwargs into each catalog.

AQUA core complete list:
- More detailed documentation for Levante and Lumi installation (#1210)
- `aqua-config.yaml` replaced by a template to be installed on each machine (#1203)
- `$AQUA` removed from the `Configdir()` autosearch (#1208)
- AQUA cli command to provide the installation path with `--path` option (#1193)
- Restructure of the `machine` and `catalog` instances to support a catalog based development (#1186)
- AQUA installation via command line support a machine specification `aqua install lumi` (#1186)
- Introduction of `machine.yaml` file to support machine dependency of data path and intake variables as kwargs into each catalog (#1186)
- Removing all the AQUA catalogs from the repo, now using https://github.com/DestinE-Climate-DT/Climate-DT-catalog (#1200)

## [v0.9.1]

Main changes are:
1. Update of fdb libraries to be compatible with the FDB data bridge

AQUA core complete list:
- OutputNamer Class: Comprehensive Naming Scheme and Metadata Support (#998)
- Creation of png figures for AQUA explorer is local (#1189)

## [v0.9]

Main changes are:
1. AQUA has an `aqua` CLI entry point, that allow for installation/uninstallation, catalog add/remova/update, fixes and grids handling
2. Experiments placed half on HPC and half on DataBridge data can be accessed in continuous manner.

AQUA core complete list:
- AQUA entry point for installation and catalog maintanance and fixes/grids handling (#1131, #1134, #1146, #1168, #1169)
- Automatic switching between HPC and databridge FDB (#1054, #1190)
- CLI script for automatic multiple experiment analysis submission (#1160, #1175)

## [v0.8.2]

Main changes are: 
1. `aqua-grids.yaml` file split in multiple files into `grids` folder
2. Container for Levante

AQUA core complete list:
- Removing any machine name depencency from slurm files (#1135)
- Jinja replacement is added to the aqua-config.yaml (#1154)
- grid definitions split in multiple files (#1152)
- Add script to access the container on Levante HPC (#1151)
- Add support for IFS TL63 and TL159 grids (#1150)
- Swift links for tests and grids renewed (#1142)
- Removing the docker folder (#1137)
- Introducing a tool for benchmarking AQUA code (#1057)
- Define AQUA NEMO healpix grids as a function of their ORCA source (#1113)

AQUA diagnostics complete list:
- Tropical Rainfall: Improve Paths in Live Demonstration Notebook  (#1157)
- Atm global mean: produce seasonal bias plots by default (#1140)
- Tropical Rainfall: Notebook for the Live Demonstration (#1112)
- Teleconnections: MJO Hovmoller plot introduced as notebook (#247)
- Tropical Rainfall: Reduce Redundancy in Conversion Functions (#1096)

## [v0.8.1]

Main changes are: 
1. Fixes following internal D340.7.3.3 and D340.7.1.4 review 

AQUA core complete list:
- Tco399-eORCA025 control, historical and scenario runs added to Lumi catalog (#1070)
- ESA-CCI-L4 dataset added for Lumi and Levante catalogs (#1090)
- Various fixes to the documentation (#1106)
- Fixer for dimensions is now available (#1050)

AQUA diagnostics complete list:
- Timeseries: units can be overridden in the configuration file (#1098)
- Tropical Rainfall: Fixing the Bug in the CLI (#1100)

## [v0.8]

Main changes are:
1. Support for Python 3.12
2. Update in the catalog for Levante and introduction of Leonardo
3. Multiple diagnostics improvement to fullfil D340.7.3.3 and D340.7.1.4

AQUA core complete list:
- LRA for ICON avg_sos and avg_tos (#1076)
- LRA for IFS-NEMO, IFS-FESOM, ICON added to Levante catalog (#1072)
- IFS-FESOM storyline +2K added to the Lumi catalog (#1059)
- Allowing for jinja-based replacemente in load_yaml (#1045) 
- Support for Python 3.12 (#1052)
- Extending pytests (#1053)
- More efficient use of `_retrieve_plain` for acessing sample data (#1048)
- Introducing the catalog structure for Leonardo HPC (#1049)
- Introducing an rsync script between LUMI and levante for grids (#1044)
- Introducing a basic jinja-based catalog entry generator (#853)
- Adapt NextGEMS sources and fixes to the final DestinE governance (#1008, #1035)
- Remove  NextGEMS cycle2 sources (#1008)
- Avoid GSVSource multiple class instantiation in dask mode (#1051)

AQUA diagnostics complete list:
- Teleconnections: refactor of the documentation (#1061)
- Tropical rainfall: Updating the Documentation and Notebooks (#1083)
- Performance indices: minor improvements with the inclusion of mask and area files (#1076)
- Timeseries: Seasonal Cycle and Gregory plots save netcdf files (#1079)
- Tropical rainfall: minor modifications to the CLI and fixes to changes in the wrapper introduced in PR #1063 (#1074)
- Tropical rainfall: adding daily variability and precipitation profiles to the cli (#1063)
- Teleconnections: bootstrap evaluation of concordance with reference dataset (#1026)
- SSH: Improvement of the CLI (#1024) 
- Tropical rainfall: adding metadata and comparison with era5 and imerg to the plots, re-binning of the histograms and buffering of the data (#1014)
- Timeseries: refactor of the documentation (#1031)
- Radiation: boxplot can accomodate custom variables (#933)
- Seaice: convert to module, add Extent maps (#803)
- Seaice: Implement seaice Volume timeseries and thickness maps (#1043)

## [v0.7.3]

Main changes are:
1. IFS-FESOM NextGEMS4 and storylines simulations available in the catalog
2. Vertical chunking for GSV intake access
3. FDB monthly average data access is available
4. kwargs parsing of reader arguments (e.g. allowing for zoom and ensemble support)

AQUA core complete list:
- Add kwargs parsing of reader arguments, passing them to intake to substitute parameters (#757)
- Remove `zoom` and use kwargs instead (#757)
- Enabling the memory monitoring and (optional) full performance monitoring in LRA (#1010)
- Adding IFS_9-FESOM_5 NextGEMS4 simulation on levante (#1009)
- Function to plot multiple maps is introduced as `plot_maps()` and documented (#866)
- Adding the IFS-FESOM storylines simulation (#848)
- `file_is_complete()` accounts also for the mindate attribute (#1007)
- Introducing a `yearmonth` timestyle to access FDB data on monthly average (#1001)
- Adding expected time calculation for weight generation (#701)
- Vertical chunking for GSV intake access (#1003)

AQUA diagnostics complete list:
- Timeseries: Various bugfix and improvements for cli and formula (#1013, #1016, #1022)

## [v0.7.2]

Main changes are:
1. `mtpr` is used for precipitation in all the catalog entries
2. LRA CLI support for parallel SLURM submission and other improvements
3. ICON production simulations available in the catalog
4. `detrend()` method is available in the `Reader` class
5. All the diagnostics have dask support in their CLI

AQUA core complete list:
- Fix LRA sources to allow incomplete times for different vars (#994)
- Distributed dask option for diagnostic CLIs and wrapper (#981)
- Added documentation for `plot_timeseries`, `plot_seasonalcycle` and `plot_single_map_diff` (#975)
- Minimum date fixer feature / ICON net fluxes fix (#958)
- Unified logging for all diagnostics (#931)
- A `detrend()` method is added to the Reader class (#919)
- LRA file handling improvements (#849, #972)
- Updating fixer for ERA5 monthly and hourly data on Levante (#937)
- GSV pin to 1.0.0 (#950)
- Adding ICON production simulations (#925)
- LRA CLI for parallel SLURM submission support a max number of concurrent jobs and avoid same job to run (#955, #990)
- Renaming of EC-mean output figures in cli push tool for aqua-web (#930)
- Renaming the `tprate` variable into `mtpr` in all fixes (#944)

AQUA diagnostic complete list:
- Tropical rainfall: enhancements of plotting and performance, files path correction (#997)
- Timeseries: seasonal cycle runs as a separate cli in aqua-analysis for performance speed-up (#982)
- Timeseries: seasonal cycle is added if reference data are not available in some timespan (#974)
- Tropical rainfall: Removing unnecessary printing during the CLI, optimazing the CLi for low and high-resolution data (#963)
- Timeseries: Grergory plot TOA limits are dynamically chosen (#959)
- SSH: technical improvements including removal of hardcoded loglevel and timespan definition. (#677)
- SSH: ready with new data governance and option to plot difference plots added. (#677)
- Atmosferic Global Mean: added mean bias for the entire year in seasonal bias function (#947)
- Tropical Cyclones: working with IFS-NEMO and ICON, includes retrieval of orography from file (#1071).

## [v0.7.1]

Main changes are:
1. Complete update of the timeseries diagnostic
2. LRA CLI for parallel SLURM submission
3. SSP370 production scenario for IFS-NEMO available in the catalog

AQUA core complete list:
- Plot timeseries is now a framework function (#907)
- Improve the automatic parsing of date range according to schema from fdb (#928)
- LRA CLI for parallel SLURM submission (#909)
- Added graphics function to plot data and difference between two datasets on the same map (#892)
- Add IFS-NEMO ssp370 scenario (#906)

AQUA diagnostics complete list:
- Teleconnections: comparison with obs is done automatically in diagnostic CLI (#924)
- Teleconnections: capability to find index file if already present (#926)
- Timeseries: save flag introduced to save to enable/disable saving of the timeseries (#934)
- Improve the automatic parsing of date range according to schema from fdb (#928)
- Updated output filenames for atmglobalmean diagnostic (#921)
- Added graphics function to plot data and difference between two datasets on the same map (#892)
- Implemented `pyproject.toml` for global_time_series diagnostic (#920).
- Implemented `pyproject.toml` for tropical_rainfall diagnostic (#850).
- Updating CLi for tropical_rainfall diagnostic (#815)
- LRA cli for parallel SLURM submission (#909)
- Timeseries: seasonal cycle is available for the global timeseries (#912)
- Timeseries: refactory of Gregory plot as a class, comparison with multiple models and observations (#910)
- Add IFS-NEMO ssp370 scenario (#906)
- Timeseries: complete refactory of the timeseries as a class, comparison with multiple models and observations (#907)
- Plot timeseries is now a framework function (#907)

## [v0.7]

Main changes are:
1. Multiple updates to the diagnostics, both scientific and graphical, to work with more recent GSV data
2. `mtpr` is now used instead of `tprate` for precipitation
2. Documentation has been reorganized and integrated

Complete list:
- New utility `add_pdf_metadata` to add metadata to a pdf file (#898)
- Experiments `a0gg` and `a0jp` added to the IFS-NEMO catalog, and removal of `historical-1990-dev-lowres` (#889)
- Updated notebooks to ensure consistency across different machines by using observational datasets, and included a demo of aqua components for Lumi (#868)
- Scripts for pushing figures and docs to aqua-web (#880)
- Fixed catalog for historical-1990-dev-lowres source (#888, #895)
- data_models src files are now in the aqua/data_models folder, with minor modifications (#884)
- Warning options based on the `loglevel` (#852)
- Timeseries: formula bugfix and annual plot only for complete years (#876)
- mtpr instead of tprate derived from tp (#828)
- eccodes 2.34.0 does not accomodate for AQUA step approach, pin to <2.34.0 (#873)
- Bugfix of the `aqua-analysis` wrapper, now can work teleconnections on atmospheric and oceanic variables 
and the default path is an absolute one (#859, #862)
- Ocean3D: many fixes and adaptations to new data governance (#776)
- Bugfix of the `aqua-analysis` wrapper, now can work teleconnections on atmospheric and oceanic variables (#859)
- Radiation: adaptation to new data governance and many improvements (#727)
- Seaice: Sea ice extent has now seasonal cycle (#797)
- Fixing the paths in `cli/lumi-install/lumi_install.sh` (#856).
- Refactor of the documentation (#842, #871)
- The drop warning in `aqua/gsv/intake_gsv.py` (#844)
- Tropical cyclones diagnostic: working with new data governance (includes possibility to retrieve orography from file (#816)

## [v0.6.3]

Complete list:
- Setting last date for NaN fix for IFS-NEMO/IFS-FESOM to 1999-10-01 and cleaner merge of parent fixes (#819)
- Hotfix to set `intake==0.7.0` as default (#841)
- Timeseries: can add annual std and now default uncertainty is 2 std (#830)
- `retrieve_plain()` method now set off startdate and enddate (#829)
- Complete restructure of fixer to make use of `fixer_name`: set a default for each model and a `False` to disable it (#746)
- Added `center_time` option in the `timmean()` method to save the time coordinate in the middle of the time interval and create a Timmean module and related TimmeanMixin class (#811)
- Fixer to rename coordinates available (#822)
- Fixing new pandas timedelta definition: replacing H with h in all FDB catalog (#786)
- Change environment name from `aqua_common` to `aqua`(#805)
- Adding a run test label to trigger CI (#826)
- Tropical_rainfall: improve organization and maintainability, introducing nested classes (#814)
- Revisiting CERES fixes (#833)
- Timeseries: add bands for observation in Gregory plots (#837)

## [v0.6.2]

Complete list:
- Global time series plot annual and monthly timeseries together, improved Gregory plot (#809)
- Teleconnection can now take a time range as input and ylim in the index plot function (#799)
- LRA to use `auto` final time and `exclude_incomplete` (#791)
- Hotfix for v0.12.0 of the GSV_interface related to valid_time (#788)
- Global time series adapted to new data governance (#785)
- AtmoGlobalMean diagnostic improvements and adaptation to new data governance (#745 #789 #807 #812)
- Sea-ice diagnostic adapted to new data governance (#790)
- Implement a fix setting to NaN the data of the first step in each month (for IFS historical-1990) (#776)

## [v0.6.1]

Complete list:
- Teleconnection improvement to accept different variable names for ENSO (avg_tos instead of sst) (#778)
- ERA5 fixes compatible with new data governance (#772)
- Update the LRA generator (removing aggregation and improving) filecheck and fix entries for historical-1990-dev-lowres (#772)
- Updates of ECmean to work with production experiments (#773, #780)
- Automatic data start and end dates for FDB sources (#762)

## [v0.6]

Main changes are:
1. Inclusion in the catalog of the historical-1990 production simulations from IFS-NEMO and IFS-FESOM.
2. New fixes that targets the DestinE updated Data Governance

Complete list:
- IFS-FESOM historical-1990-dev-lowres with new data governance added to the catalog (#770)
- AtmoGlobalMean diagnostic improvements (#722)
- Teleconnections diagnostic improvements (#722)
- Read only one level for retrieving 3D array metadata, select single level for retrieve (#713)
- IFS-FESOM historical-1990-dev-lowres with new data governance added to the catalog
- Fix mismatch between var argument and variables specified in catalog for FDB (#761)
- Compact catalogs using yaml override syntax (#752)
- Fix loading source grid file before smmregrid weight generation (#756)

## [v0.5.2-beta]

Complete list:
-  A new fdb container is used to generate the correct AQUA container

## [v0.5.2-alpha]

Main changes are:
1. Coupled models IFS-NEMO and IFS-FESOM are now supported
2. Accessor to use functions and reader methods as if they were methods of xarray objects, see [notebook](https://github.com/DestinE-Climate-DT/AQUA/blob/main/notebooks/reader/accessor.ipynb)
3. Preliminary provenance information is now available in the history attribute of the output files
4. AQUA analysis wrapper is parallelized
5. A levelist can be provided in FDB sources, this will greatly speed up the data retrieve

Complete list:
- Fix reading only one sample variable and avoid _bnds variables (#743)
- Allow correct masked regridding after level selection. Add level selection also for not-FDB sources (#741)
- Read only one level for retrieving 3D array metadata, select specific levels for FDB retrieve (#713)
- Defining catalog entry for coupled models IFS-NEMO and IFS-FESOM (#720)
- Change fixer_name to fixer_name (#703)
- Reorganization of logging calls (#700)
- Accessor to use functions and reader methods as if they were methods of xarray objects (#716)
- Suggestions are printed if a model/exp/source is not found while inspecting the catalog (#721)
- Improvements in the single map plot function (#717)
- Minor metadata fixes (logger newline and keep "GRIB_" in attrs) (#715)
- LRA fix now correctly aggregating monthly data to yearly when a full year is available (#696)
- History update and refinement creating preliminary provenance information (plus AQUA emoji!) (#676)
- OPA lra compatible with no regrid.yaml (#692)
- Introducing fixer definitions not model/exp/source dependents to be specified at the metadata level (#681)
- AQUA analysis wrapper is parallelized and output folder is restructured (#684, #725)

## [v0.5.1]

Main changes are:
1. A new `Reader` method `info()` is available to print the catalog information
2. Grids are now stored online and a tool to deploy them on the `cli` folder is available

Complete list:
- Fix attributes of DataArrays read from FDB (#686)
- Reader.info() method to print the catalog information (#683)
- Simpler reader init() by reorganizing the calls to areas and regrid weights configuration and loading (#682)
- Optional autosearch for vert_coord (#682)
- plot_single_map adapted to different coordinate names and bugfixes (#680)
- Sea ice volume datasets for the Northern Hemisphere (PIOMAS) and the Southern Hemisphere (GIOMAS) (#598)
- Possibility of defining the regrid method from the grid definition (#678)
- Grids stored online and tool to deploy them on cli folder (#675)
- Global time series diagnostic improvements (#637)
- Teleconnections diagnostic improvements (#672)

## [v0.5]

Main changes are:
1. Refactor of the Reader() interface with less options at the init() level
2. Grids are now defined with the source metadata and not in a machine-dependent file
3. CLI wrapper is available to run all diagnostics in a single call
4. Refactoring of the streaming emulator with equal treatment for FDB or file sources

Complete list:
- Controlling the loglevel of the GSV interface (#665)
- Fix wrong fdb source (#657)
- Adding sample files and tests for NEMO 2D and 3D grids (#652)
- tprate not derived from tp for GSV sources (#653)
- Simplify reader init and retrieve providing less argument in initialization (#620)
- var='paramid' can be used to select variables in the retrieve method (#648)
- configdir is not searched based on util file position in the repo (#636)
- Cleaner mask treatment (Revision of mask structure in the reader #617)
- Fldmean fix if only one dimension is present for area selection (#640)
- Adding higher frequency ERA5 data on Levante and Lumi (#628)
- regrid.yaml files are removed, grid infos are now in the catalog metadata (#520, #622, #643)
- Load all available variables in FDB xarray/dask access (#619)
- Lint standard and enforced in CI (#616)
- Reader init split with methods (#523)
- Single map plot utility to be used by all diagnostics (#594)
- Script for automatic generation of Fdb catalog entries (IFS only) (#572)
- Fix loading of singularity mounting /projappl (#612)
- CLI wrapper parser (#599)
- Refactoring of streaming emulator (#593)
- Radiation CLI and diagnostic refinement (#537)
- Ocean3D CLI and diagnostic refinement (#578)
- AtmGlobalMean CLI and diagnostic refinement (#587)
- Tropical cyclones CLI refinements and TC module (#568, #645)
- Removing OPA, OPAgenerator and related tests from the AQUA (Remove OPA from AQUA #586)
- Renaming the experiments according to the DE340 AQUA syntax (Including dev-control-1990 in the source and rename the experiment according to DE340 scheme #556, #614, #618)
- Teleconnections diagnostic improvements (#571, #574, #576, #581, #592, #623)

## [v0.4]

Main changes are:
1. Update to all the diagnostics CLI
2. Refactor of the regridder so that `regrid.yaml`` is grid-based and not experiment-based
3. Xarray access to FDB sources
4. Refactor of the fixer so that merge/replace/default options are available
5. Remove of the `aqua` environment in favour of the `aqua_common` one. 

Complete list:
- Introduced color scheme for aqua logging (#567)
- CLI for sea diagnostic (#549)
- Add CLI for SSH diagnostic and some bug fixes (#540)
- Fix SSH diagnostic to be compatible with lates AQUA version (#538) 
- Helper function to identify vertical coordinates in a dataset (#552)
- Orography for tempest extremes TCs detection and update TCs CLI (Orography threshold included and CLI update #404)
- Improvement of performance indices CLI (Update of ECmean CLI #528)
- Fix to allow reading a list of multiple variables from FDB (#545)
- Further improvement of function to inspect the catalog (#533)
- Custom exceptions for AQUA (#518)
- Speed up of the `retrieve_plain` method (#524)
- Update documention for adding new data and setting up the container (Increase documentation coverage #519)
- CLI wrapper for the state-of-the-art diagnostics analysis (#517, #527, #525, #530, #534, #536, #539, #548, #549, #559)
- Refactor the regrid.yaml as grid-based instead of experiment-based (#291)
- aqua_common environment simplified and updated (#498)
- Update available variables in FDB catalogs on lumi (#514)
- Solve reversed latitudes bug for fixed data (#510)
- Switch to legacy eccodes tables based on intake source metadata (#493)
- Add GPM IMERG precipitation data to the catalog on levante (#505)
- Fix ocean3d diagnostic colorbars not being symmetric when missing values are present (#504) 
- FDB NEMO test access to data (#488)
- Xarray dask access to FDB (#476)
- Issue a warning when multiple gribcodes are associated to the same shortname (Cases for multiple eccodes grib codes #483)
- Allowing fixer to overwrite or merge default configuration (Increasing flexibiity of the fixer allowing for merge, replace and default options #480)
- Add new tests (Increase testing #250)
- Global time series diagnostic setup for multiple variables CLI (#474)
- Option to avoid incomplete chunk when averagin with timmean (Introduce check for chunk completeness in timmean() #466)
- Simplification of Fixer() workflow, more methods and less redundancy (Functionize fixer #478)
- Remove the `aqua` environment file, only `aqua_common` is left (#482)

## [v0.3]

Main changes are:
1. Fixer moved at `Reader()` level
2. Area selection available in `fldmean()` method
3. FDB/GSV access for IFS-NEMO development simulations
4. Configuration file `config-aqua.yaml` replaces `config.yaml`

Complete list:
- Templates in configuration yaml files (#469)
- Bug fixes for FDB access options (#463, #462)
- Add observational catalogs on Lumi (Update Lumi catalog #454)
- Automatic finding of cdo (#456)
- Area is fixed if data are fixed (Fixer applied to grid areas #442)
- Tests missing failure fix (Fix #436 CI workflow passes even if some tests fail #452)
- FDB/GSV access to IFS control and historical simulations (#434, #458)
- Climatology support restored in the Reader (Fix for climatology #445)
- Improvement function to inspect the catalog (Inspect_catalog improvement #446)
- Minor improvements of the gribber (Fix gribber fdb #427)
- Allow the LRA generator to work with generators and so with FDB (LRA from fdb on mafalda #430)
- Fixes only on selected variables (Fixer updates #428)
- Complete revision of the FDB/GSV access, allowing to access also recent experiments using variable step (#343)
- Teleconnections diagnostic adapted to new code improvements (Teleconnections Dev branch update #424, #465)
- Add support for area selection with fldmean (Fldmean box selection #409)
- Environment simplified, dependencies are now mostly on the pyproject file (A simpler environment.yml #286)
- Intake esm functionality added back (Fix intake-esm #287)
- Intake esm tests (Test also intake-esm #335)
- Yaml dependencies removed (Logger and yaml issues in util.py #334)
- Log history working for iterators as well (Logger and yaml issues in util.py #334)
- Util refactor (Utility refactor #405)
- Fixer at reader level (Fixes at Reader level #244)
- Uniform timmean (Uniform time after timmean and add option for time_bnds #419)
- FDB tests added (Add FDB 5.11, a local FDB with some test data #280, #432)
- Refactor of unit conversion and non-metpy cases (Flexible unit fix from YAML file #416)
- Refactor of the config file definition (Refactor of the configuration search #417)

## [v0.2.1]

- Add development control-1950 and historical-1990 experiments to the LRA (LRA for control-1950 and historical-1990 on Levante from v0.2 #455)

## [v0.2]

- Improve the LRA generator and worklow CLI (Streaming for the LRA #289)
- AQUA new common environment installation tool for LUMI added (#413)
- Added a bash script "load_aqua_lumi.sh" to load aqua environment in LUMI with containers (Adding an AQUA singularity container for LUMI #418)

## [v0.2-beta]

This is the `AQUA` version part of the Deliverable D340.7.1.2. 

- SSH diagnostic improvements (Linting SSH diagnostics #377, SSH diag: PDF file name changed #388)
- Timmean fix to uniform time axis (Fix for timmean() to uniform output time axis #381)
- New tests trigger routine (Tests trigger with label #385)
- Fix for tco1279 and FESOM (fix for masked tco1279 #390, psu fix for salinity #383)
- ECmean improvements (various improvement for ecmean #392)
- Seaice diagnostic improvements (Deliverable340.7.1.2 fix seaice #389, Linting Seaice diagnostics #376)
- Teleconnections diagnostic graphics module enhanced and various improvements (Teleconnections corrections for D340.7.1.2 #379, Fix import in teleconnections notebooks #395, Teleconnections fix docs #408)
- Tropical cyclones linting of the diagnostic (Linting tropical cyclones diagnostics #380, Improved plotting functions for tropical cyclones #391)
- Ocean diagnostics restructured in a single folder, sharing common functions and other improvements (Linting+Fixes Ocean diagnostics #374, Adding units for MLD plot in ocean3d package #406)
- Documentation fixes (Documentation fixes after review #403)
- Atmglobalmean and radiation diagnostic improvements (Atmglobalmean fix #371)
- MSWEP fixer bugfix (Change MSWEP datamodel #397, fixing of mswep #401)

## [v0.2-alpha]

This is the `AQUA` version that will be part of the Deliverable D340.7.1.2, sent to internal review. This is mostly done by the inclusion of twelve diagnostics within the AQUA framework

- Added teleconnections diagnostic (#308, #309, #318, #333, #352)
- Added tropical cyclones diagnostic (#310, #345)
- Added performance indices diagnostic based on ECmean tool (#57, #327) 
- Added sea ice diagnostic (#353, #368)
- Added global timeseries diagnostic (#358, #359)
- Added radiation analysis diagnostic (#301, #360)
- Added global mean bias diagnostic (#285, #371)
- Added SSH variability diagnostic (#367, #369)
- Added tropical rainfall diagnostic (#314)
- Added Ocean circulation diagnostic (#295)
- Added global ocean diagnosc (#164)
- Added global mean timeseries (#268)
- Multiple fixes in the Reader (#316, #324, #334)
- Avoid time duplicated in the Reader (#357)
- Enabling autodoc for diagnostics (#330)
- Data access improvement on Levante, including new datasets (#332, #355, #321)
- Added a common environment file (#363)
- Support for Lumi installation (#315)
- Added the `changelog` file

### Changed

- Dummy diagnostic is now in the `dummy` folder (previously was `dummy-diagnostic`)
- Tests and code is now working with python>=3.9 (previously python 3.11 was excluded)

## [v0.1-beta]

This is the `AQUA` version that will be part of the Deliverable D340.7.1.1.
This is mostly built on the `AQUA` `Reader` class which support for climate model data interpolation, spatial and temporal aggregation and conversion for a common GRIB-like data format.


- Low resolution archive documentation
- Fixed a bug in the `Gribber` class that was not reading the correct yaml catalog file

## v0.1-alpha

This is the AQUA pre-release to be sent to internal reviewers. 
Documentations is completed and notebooks are working.

[unreleased]: https://github.com/DestinE-Climate-DT/AQUA/compare/v0.11.2...HEAD
[v0.11.2]: https://github.com/DestinE-Climate-DT/AQUA/compare/v0.11.1...v0.11.2
[v0.11.1]: https://github.com/DestinE-Climate-DT/AQUA/compare/v0.11...v0.11.1
[v0.11]: https://github.com/DestinE-Climate-DT/AQUA/compare/v0.10.3...v0.11
[v0.10.3]:https://github.com/DestinE-Climate-DT/AQUA/compare/v0.10.2...v0.10.3
[v0.10.2]: https://github.com/DestinE-Climate-DT/AQUA/compare/v0.10.1...v0.10.2
[v0.10.1]: https://github.com/DestinE-Climate-DT/AQUA/compare/v0.10...v0.10.1
[v0.10]: https://github.com/DestinE-Climate-DT/AQUA/compare/v0.9.2...v0.10
[v0.9.2]: https://github.com/DestinE-Climate-DT/AQUA/compare/v0.9.1...v0.9.2
[v0.9.1]: https://github.com/DestinE-Climate-DT/AQUA/compare/v0.9...v0.9.1
[v0.9]: https://github.com/DestinE-Climate-DT/AQUA/compare/v0.8.2...v0.9
[v0.8.2]: https://github.com/DestinE-Climate-DT/AQUA/compare/v0.8.1...v0.8.2
[v0.8.1]: https://github.com/DestinE-Climate-DT/AQUA/compare/v0.8...v0.8.1
[v0.8]: https://github.com/DestinE-Climate-DT/AQUA/compare/v0.7.3...v0.8
[v0.7.3]: https://github.com/DestinE-Climate-DT/AQUA/compare/v0.7.2...v0.7.3
[v0.7.2]: https://github.com/DestinE-Climate-DT/AQUA/compare/v0.7.1...v0.7.2
[v0.7.1]: https://github.com/DestinE-Climate-DT/AQUA/compare/v0.7...v0.7.1
[v0.7]: https://github.com/DestinE-Climate-DT/AQUA/compare/v0.6.3...v0.7
[v0.6.3]: https://github.com/DestinE-Climate-DT/AQUA/compare/v0.6.2...v0.6.3
[v0.6.2]: https://github.com/DestinE-Climate-DT/AQUA/compare/v0.6.1...v0.6.2
[v0.6.1]: https://github.com/DestinE-Climate-DT/AQUA/compare/v0.6...v0.6.1
[v0.6]: https://github.com/DestinE-Climate-DT/AQUA/compare/v0.5.2-beta...v0.6
[v0.5.2-beta]: https://github.com/DestinE-Climate-DT/AQUA/compare/v0.5.2-alpha...v0.5.2-beta
[v0.5.2-alpha]: https://github.com/DestinE-Climate-DT/AQUA/compare/v0.5.1...v0.5.2-alpha
[v0.5.1]: https://github.com/DestinE-Climate-DT/AQUA/compare/v0.5...v0.5.1
[v0.5]: https://github.com/DestinE-Climate-DT/AQUA/compare/v0.4...v0.5
[v0.4]: https://github.com/DestinE-Climate-DT/AQUA/compare/v0.3...v0.4
[v0.3]: https://github.com/DestinE-Climate-DT/AQUA/compare/v0.2.1...v0.3
[v0.2.1]: https://github.com/DestinE-Climate-DT/AQUA/compare/v0.2...v0.2.1
[v0.2]: https://github.com/DestinE-Climate-DT/AQUA/compare/v0.2-beta...v0.2
[v0.2-beta]: https://github.com/DestinE-Climate-DT/AQUA/compare/v0.2-alpha...v0.2-beta
[v0.2-alpha]: https://github.com/DestinE-Climate-DT/AQUA/compare/v0.1-beta...v0.2-alpha
[v0.1-beta]: https://github.com/DestinE-Climate-DT/AQUA/compare/v0.1-alpha...v0.1-beta<|MERGE_RESOLUTION|>--- conflicted
+++ resolved
@@ -8,14 +8,11 @@
 Unreleased in the current development version:
 
 AQUA core complete list:
-<<<<<<< HEAD
 - LRA, both from CLI and worklow, is part of the AQUA console and can be run with `aqua lra $options` (#1294)
 - FDB catalog generator is part of the AQUA console and can be run with `aqua catgen $options` (#1294)
-=======
 - Coordinate unit overriding is now possible via the `tgt_units` argument (#1320)
->>>>>>> d70f5be4
 - Full support for python>=3.9 (#1325)
-- Pin of eccodes<2.37.0 in pyproject due to recent changes in binary/python structure (#1325)
+- Pin of (python) eccodes<2.37.0 in pyproject due to recent changes in binary/python structure (#1325)
 
 AQUA diagnostic complete list:
 - Radiation: Bugfix in the CLI for the radiation diagnostic (#1319)
