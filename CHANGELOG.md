# Changelog

All notable changes to this project will be documented in this file.
The format is based on [Keep a Changelog](https://keepachangelog.com/en/1.0.0/)

## [Unreleased]

Unreleased in the current development version.

<<<<<<< HEAD
- Update the LRA generator (removing aggregation and improving) filecheck and fix entries for historical-1990-dev-lowres (#772)
=======
- Automatic data start and end dates for FDB sources (#762)
>>>>>>> d228189e

## [v0.6]

Main changes are:
1. Inclusion in the catalog of the historical-1990 production simulations from IFS-NEMO and IFS-FESOM.
2. New fixes that targets the DestinE updated Data Governance

- IFS-FESOM historical-1990-dev-lowres with new data governance added to the catalogue (#770)
- AtmoGlobalMean diagnostic improvements (#722)
- Teleconnections diagnostic improvements (#722)
- Read only one level for retrieving 3D array metadata, select single level for retrieve (#713)
- IFS-FESOM historical-1990-dev-lowres with new data governance added to the catalogue
- Fix mismatch between var argument and variables specified in catalogue for FDB (#761)
- Compact catalogues using yaml override syntax (#752)
- Fix loading source grid file before smmregrid weight generation (#756)

## [v0.5.2-beta]

Complete list:
-  A new fdb container is used to generate the correct AQUA container

## [v0.5.2-alpha]

Main changes are:
1. Coupled models IFS-NEMO and IFS-FESOM are now supported
2. Accessor to use functions and reader methods as if they were methods of xarray objects, see [notebook](https://github.com/DestinE-Climate-DT/AQUA/blob/main/notebooks/reader/accessor.ipynb)
3. Preliminary provenance information is now available in the history attribute of the output files
4. AQUA analysis wrapper is parallelized
5. A levelist can be provided in FDB sources, this will greatly speed up the data retrieve

Complete list:
- Fix reading only one sample variable and avoid _bnds variables (#743)
- Allow correct masked regridding after level selection. Add level selection also for not-FDB sources (#741)
- Read only one level for retrieving 3D array metadata, select specific levels for FDB retrieve (#713)
- Defining catalog entry for coupled models IFS-NEMO and IFS-FESOM (#720)
- Change fixer_name to fixer_name (#703)
- Reorganization of logging calls (#700)
- Accessor to use functions and reader methods as if they were methods of xarray objects (#716)
- Suggestions are printed if a model/exp/source is not found while inspecting the catalogue (#721)
- Improvements in the single map plot function (#717)
- Minor metadata fixes (logger newline and keep "GRIB_" in attrs) (#715)
- LRA fix now correctly aggregating monthly data to yearly when a full year is available (#696)
- History update and refinement creating preliminary provenance information (plus AQUA emoji!) (#676)
- OPA lra compatible with no regrid.yaml (#692)
- Introducing fixer definitions not model/exp/source dependents to be specified at the metadata level (#681)
- AQUA analysis wrapper is parallelized and output folder is restructured (#684, #725)

## [v0.5.1]

Main changes are:
1. A new `Reader` method `info()` is available to print the catalogue information
2. Grids are now stored online and a tool to deploy them on the `cli` folder is available

Complete list:
- Fix attributes of DataArrays read from FDB (#686)
- Reader.info() method to print the catalogue information (#683)
- Simpler reader init() by reorganizing the calls to areas and regrid weights configuration and loading (#682)
- Optional autosearch for vert_coord (#682)
- plot_single_map adapted to different coordinate names and bugfixes (#680)
- Sea ice volume datasets for the Northern Hemisphere (PIOMAS) and the Southern Hemisphere (GIOMAS) (#598)
- Possibility of defining the regrid method from the grid definition (#678)
- Grids stored online and tool to deploy them on cli folder (#675)
- Global time series diagnostic improvements (#637)
- Teleconnections diagnostic improvements (#672)

## [v0.5]

Main changes are:
1. Refactor of the Reader() interface with less options at the init() level
2. Grids are now defined with the source metadata and not in a machine-dependent file
3. CLI wrapper is available to run all diagnostics in a single call
4. Refactoring of the streaming emulator with equal treatment for FDB or file sources

Complete list:
- Controlling the loglevel of the GSV interface (#665)
- Fix wrong fdb source (#657)
- Adding sample files and tests for NEMO 2D and 3D grids (#652)
- tprate not derived from tp for GSV sources (#653)
- Simplify reader init and retrieve providing less argument in initialization (#620)
- var='paramid' can be used to select variables in the retrieve method (#648)
- configdir is not searched based on util file position in the repo (#636)
- Cleaner mask treatment (Revision of mask structure in the reader #617)
- Fldmean fix if only one dimension is present for area selection (#640)
- Adding higher frequency ERA5 data on Levante and Lumi (#628)
- regrid.yaml files are removed, grid infos are now in the catalogue metadata (#520, #622, #643)
- Load all available variables in FDB xarray/dask access (#619)
- Lint standard and enforced in CI (#616)
- Reader init split with methods (#523)
- Single map plot utility to be used by all diagnostics (#594)
- Script for automatic generation of Fdb catalog entries (IFS only) (#572)
- Fix loading of singularity mounting /projappl (#612)
- CLI wrapper parser (#599)
- Refactoring of streaming emulator (#593)
- Radiation CLI and diagnostic refinement (#537)
- Ocean3D CLI and diagnostic refinement (#578)
- AtmGlobalMean CLI and diagnostic refinement (#587)
- Tropical cyclones CLI refinements and TC module (#568, #645)
- Removing OPA, OPAgenerator and related tests from the AQUA (Remove OPA from AQUA #586)
- Renaming the experiments according to the DE340 AQUA syntax (Including dev-control-1990 in the source and rename the experiment according to DE340 scheme #556, #614, #618)
- Teleconnections diagnostic improvements (#571, #574, #576, #581, #592, #623)

## [v0.4]

Main changes are:
1. Update to all the diagnostics CLI
2. Refactor of the regridder so that `regrid.yaml`` is grid-based and not experiment-based
3. Xarray access to FDB sources
4. Refactor of the fixer so that merge/replace/default options are available
5. Remove of the `aqua` environment in favour of the `aqua_common` one. 

Complete list:
- Introduced color scheme for aqua logging (#567)
- CLI for sea diagnostic (#549)
- Add CLI for SSH diagnostic and some bug fixes (#540)
- Fix SSH diagnostic to be compatible with lates AQUA version (#538) 
- Helper function to identify vertical coordinates in a dataset (#552)
- Orography for tempest extremes TCs detection and update TCs CLI (Orography threshold included and CLI update #404)
- Improvement of performance indices CLI (Update of ECmean CLI #528)
- Fix to allow reading a list of multiple variables from FDB (#545)
- Further improvement of function to inspect the catalogue (#533)
- Custom exceptions for AQUA (#518)
- Speed up of the `retrieve_plain` method (#524)
- Update documention for adding new data and setting up the container (Increase documentation coverage #519)
- CLI wrapper for the state-of-the-art diagnostics analysis (#517, #527, #525, #530, #534, #536, #539, #548, #549, #559)
- Refactor the regrid.yaml as grid-based instead of experiment-based (#291)
- aqua_common environment simplified and updated (#498)
- Update available variables in FDB catalogues on lumi (#514)
- Solve reversed latitudes bug for fixed data (#510)
- Switch to legacy eccodes tables based on intake source metadata (#493)
- Add GPM IMERG precipitation data to the catalogue on levante (#505)
- Fix ocean3d diagnostic colorbars not being symmetric when missing values are present (#504) 
- FDB NEMO test access to data (#488)
- Xarray dask access to FDB (#476)
- Issue a warning when multiple gribcodes are associated to the same shortname (Cases for multiple eccodes grib codes #483)
- Allowing fixer to overwrite or merge default configuration (Increasing flexibiity of the fixer allowing for merge, replace and default options #480)
- Add new tests (Increase testing #250)
- Global time series diagnostic setup for multiple variables CLI (#474)
- Option to avoid incomplete chunk when averagin with timmean (Introduce check for chunk completeness in timmean() #466)
- Simplification of Fixer() workflow, more methods and less redundancy (Functionize fixer #478)
- Remove the `aqua` environment file, only `aqua_common` is left (#482)

## [v0.3]

Main changes are:
1. Fixer moved at `Reader()` level
2. Area selection available in `fldmean()` method
3. FDB/GSV access for IFS-NEMO development simulations
4. Configuration file `config-aqua.yaml` replaces `config.yaml`

Complete list:
- Templates in configuration yaml files (#469)
- Bug fixes for FDB access options (#463, #462)
- Add observational catalogs on Lumi (Update Lumi catalog #454)
- Automatic finding of cdo (#456)
- Area is fixed if data are fixed (Fixer applied to grid areas #442)
- Tests missing failure fix (Fix #436 CI workflow passes even if some tests fail #452)
- FDB/GSV access to IFS control and historical simulations (#434, #458)
- Climatology support restored in the Reader (Fix for climatology #445)
- Improvement function to inspect the catalogue (Inspect_catalogue improvement #446)
- Minor improvements of the gribber (Fix gribber fdb #427)
- Allow the LRA generator to work with generators and so with FDB (LRA from fdb on mafalda #430)
- Fixes only on selected variables (Fixer updates #428)
- Complete revision of the FDB/GSV access, allowing to access also recent experiments using variable step (#343)
- Teleconnections diagnostic adapted to new code improvements (Teleconnections Dev branch update #424, #465)
- Add support for area selection with fldmean (Fldmean box selection #409)
- Environment simplified, dependencies are now mostly on the pyproject file (A simpler environment.yml #286)
- Intake esm functionality added back (Fix intake-esm #287)
- Intake esm tests (Test also intake-esm #335)
- Yaml dependencies removed (Logger and yaml issues in util.py #334)
- Log history working for iterators as well (Logger and yaml issues in util.py #334)
- Util refactor (Utility refactor #405)
- Fixer at reader level (Fixes at Reader level #244)
- Uniform timmean (Uniform time after timmean and add option for time_bnds #419)
- FDB tests added (Add FDB 5.11, a local FDB with some test data #280, #432)
- Refactor of unit conversion and non-metpy cases (Flexible unit fix from YAML file #416)
- Refactor of the config file definition (Refactor of the configuration search #417)

## [v0.2.1]

- Add development control-1950 and historical-1990 experiments to the LRA (LRA for control-1950 and historical-1990 on Levante from v0.2 #455)

## [v0.2]

- Improve the LRA generator and worklow CLI (Streaming for the LRA #289)
- AQUA new common environment installation tool for LUMI added (#413)
- Added a bash script "load_aqua_lumi.sh" to load aqua environment in LUMI with containers (Adding an AQUA singularity container for LUMI #418)

## [v0.2-beta]

This is the `AQUA` version part of the Deliverable D340.7.1.2. 

- SSH diagnostic improvements (Linting SSH diagnostics #377, SSH diag: PDF file name changed #388)
- Timmean fix to uniform time axis (Fix for timmean() to uniform output time axis #381)
- New tests trigger routine (Tests trigger with label #385)
- Fix for tco1279 and FESOM (fix for masked tco1279 #390, psu fix for salinity #383)
- ECmean improvements (various improvement for ecmean #392)
- Seaice diagnostic improvements (Deliverable340.7.1.2 fix seaice #389, Linting Seaice diagnostics #376)
- Teleconnections diagnostic graphics module enhanced and various improvements (Teleconnections corrections for D340.7.1.2 #379, Fix import in teleconnections notebooks #395, Teleconnections fix docs #408)
- Tropical cyclones linting of the diagnostic (Linting tropical cyclones diagnostics #380, Improved plotting functions for tropical cyclones #391)
- Ocean diagnostics restructured in a single folder, sharing common functions and other improvements (Linting+Fixes Ocean diagnostics #374, Adding units for MLD plot in ocean3d package #406)
- Documentation fixes (Documentation fixes after review #403)
- Atmglobalmean and radiation diagnostic improvements (Atmglobalmean fix #371)
- MSWEP fixer bugfix (Change MSWEP datamodel #397, fixing of mswep #401)

## [v0.2-alpha]

This is the `AQUA` version that will be part of the Deliverable D340.7.1.2, sent to internal review. This is mostly done by the inclusion of twelve diagnostics within the AQUA framework

- Added teleconnections diagnostic (#308, #309, #318, #333, #352)
- Added tropical cyclones diagnostic (#310, #345)
- Added performance indices diagnostic based on ECmean tool (#57, #327) 
- Added sea ice diagnostic (#353, #368)
- Added global timeseries diagnostic (#358, #359)
- Added radiation analysis diagnostic (#301, #360)
- Added global mean bias diagnostic (#285, #371)
- Added SSH variability diagnostic (#367, #369)
- Added tropical rainfall diagnostic (#314)
- Added Ocean circulation diagnostic (#295)
- Added global ocean diagnosc (#164)
- Added global mean timeseries (#268)
- Multiple fixes in the Reader (#316, #324, #334)
- Avoid time duplicated in the Reader (#357)
- Enabling autodoc for diagnostics (#330)
- Data access improvement on Levante, including new datasets (#332, #355, #321)
- Added a common environment file (#363)
- Support for Lumi installation (#315)
- Added the `changelog` file

### Changed

- Dummy diagnostic is now in the `dummy` folder (previously was `dummy-diagnostic`)
- Tests and code is now working with python>=3.9 (previously python 3.11 was excluded)

## [v0.1-beta]

This is the `AQUA` version that will be part of the Deliverable D340.7.1.1.
This is mostly built on the `AQUA` `Reader` class which support for climate model data interpolation, spatial and temporal aggregation and conversion for a common GRIB-like data format.


- Low resolution archive documentation
- Fixed a bug in the `Gribber` class that was not reading the correct yaml catalogue file

## v0.1-alpha

This is the AQUA pre-release to be sent to internal reviewers. 
Documentations is completed and notebooks are working.

[unreleased]: https://github.com/oloapinivad/AQUA/compare/v0.6...HEAD
[v0.6]: https://github.com/oloapinivad/AQUA/compare/v0.5.2...v0.6
[v0.5.2-beta]: https://github.com/oloapinivad/AQUA/compare/v0.5.2-alpha...v0.5.2-beta
[v0.5.2-alpha]: https://github.com/oloapinivad/AQUA/compare/v0.5.1...v0.5.2-alpha
[v0.5.1]: https://github.com/oloapinivad/AQUA/compare/v0.5...v0.5.1
[v0.5]: https://github.com/oloapinivad/AQUA/compare/v0.4...v0.5
[v0.4]: https://github.com/oloapinivad/AQUA/compare/v0.3...v0.4
[v0.3]: https://github.com/oloapinivad/AQUA/compare/v0.2.1...v0.3
[v0.2.1]: https://github.com/oloapinivad/AQUA/compare/v0.2...v0.2.1
[v0.2]: https://github.com/oloapinivad/AQUA/compare/v0.2-beta...v0.2
[v0.2-beta]: https://github.com/oloapinivad/AQUA/compare/v0.2-alpha...v0.2-beta
[v0.2-alpha]: https://github.com/oloapinivad/AQUA/compare/v0.1-beta...v0.2-alpha
[v0.1-beta]: https://github.com/oloapinivad/AQUA/compare/v0.1-alpha...v0.1-beta<|MERGE_RESOLUTION|>--- conflicted
+++ resolved
@@ -7,11 +7,8 @@
 
 Unreleased in the current development version.
 
-<<<<<<< HEAD
 - Update the LRA generator (removing aggregation and improving) filecheck and fix entries for historical-1990-dev-lowres (#772)
-=======
 - Automatic data start and end dates for FDB sources (#762)
->>>>>>> d228189e
 
 ## [v0.6]
 
