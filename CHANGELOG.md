# Changelog

All notable changes to this project will be documented in this file.
The format is based on [Keep a Changelog](https://keepachangelog.com/en/1.0.0/)

## [Unreleased]

Unreleased in the current development version (target v0.14):

AQUA core complete list:
- Add a regrid option to cli of relevant diagnostics (#1792)
- Limit estimation of time for weight generation only to regular lon/lat grids (#1786)
- LRA generation can operate spatial subsection (#1711)
- Attributes added by AQUA are now "AQUA_" prefixed (#1790)
- Remove zarr pin (#1794)
- Dropping support for python==3.9 (#1778, #1797)
- Reader intake-xarray sources can select a coder for time decoding (#1778)
- Document use of AQUA on ECMWF HPC2020 (#1782)
- Added history logging for lat-lon in area selection (#1479)
- Cleaner workflow and pytest/coverage configuration (#1755, #1758)
- catalog, model, exp, source info are now stored in the DataArray attributes (#1753)
- Avoid infinite hanging during bridge access (#1733, #1738)
- Enable dependabot to monitor dependencies every month (#1748)
- `eccodes` bump to 2.40.0 (#1747)
- Integrate codecov to monitor coverage and test analytics and remove old bot (#1736, #1737, #1755, #1819)
- Reinitialize `GSVRetriever` instance only when needed (#1733)
- Enable the option to read FDB data info from file, and refactor start/end hpc/bridge dates handling (#1732, #1743, #1762)
- Fix `push_analysis.sh` options and `aqua_analysis.py` config paths (#1723, #1754)
- Enable zip compression for LRA yearly files (#1726)
- Enable publication of documentation on ReadTheDocs (#1699, #1716)
- Adapt Catgen test to the new number of sources for ICON (#1708)
- Added tests for the Hovmoller plot routine (#1532)
- `push_s3` compatibility with `boto3>=1.36.0` (#1704)
- Rsync option for push_analysis.sh (#1689)
- Multiple updates to allow for AQUA open source, including Dockerfiles, actions, dependencies and containers (#1574)

AQUA diagnostics complete list:
<<<<<<< HEAD
- Diagnostic graphics refactoring for timeseries plot functions (#1729)
=======
- Ocean3d: Tests for the Ocean3d diagnostic (#1780)
- Diagnostic core: A common function to check and convert variable units is provided as `convert_data_units()` (#1806)
>>>>>>> 08bd3871
- Ocean3d: Bug fix to regridding of observations in cli (#1811)
- Diagnostic core: the `retrieve()` method uses internally a `_retrieve()` method that returns instead of updating attributes (#1763)
- Diagnostic core: documentation about class and config file structure (#1790)
- Diagnostic core: A common function to load the diagnostic config file is provided (#1750)
- Global bias: add test (#1675)
- Diagnostic core: Add additional command-line arguments for configuration and processing options (#1745)
- Global bias: Handling plev and using scientific notation in contour plots (#1649)
- Ecmean: Fix net surface radiative flux and wind stresses in ecmean (#1696)
- Diagnostic core: A common parser and fuctions to open/close the dask cluster are provided (#1703)

## [v0.13.1]

Main changes are:
1. Ocean3d major refactoring

AQUA core complete list:
- Fixer delete option accepts non-lists (#1687)
- Ansi color 8-bit fix for logger (#1671)
- Hotfix for unmatched string in catgen (#1672)
- Test for aqua-analysis.py (#1664)
- Fix in the catgen now correctly generating an automatic description if not provided (#1662)

AQUA diagnostics complete list:
- Diagnostic core: added a Diagnostic class to be inherited by all diagnostics (#1681)
- Timeseries: hotfix of problems with the catalog usage in output saving (#1669)
- Tropical Rainfall: Update of the precomputed histograms paths for lumi and MN5 (#1661)
- Ocean3d: Trend is calculating using polyfit. Restructed the mixed layer depth function. (#1651)
- Global bias: hotfix for regrid option (#1670)

## [v0.13.0]

Main changes are:
1. Grids updated to work with operational O-25.1
2. Compliance of the catalog generator to the O-25.1 data portfolio
3. New 'Biases and Radiation' diagnostics replace the old 'AtmGlobalMean and Radiation'
4. Push of figures to LUMI-O and improvements for aqua-web

Deprecated:
- `aqua-analysis.sh` script is deprecated and has been removed. Use `aqua-analysis.py` instead.
- `cli_dummy.py` script is deprecated and will be removed in the next release. Use the `cli_checker.py` instead.
 
AQUA core complete list:
- More general checksum checker for grids and observations ( #1550)
- Output dir including catalogue for aqua-analysis.py (#1640)
- Grids for O-25.1 cycle are added in the grids folder (they are v3) (#1647)
- `deltat` for fixer can now be specified in source metadata and not only in fixes (#1626)
- LRA generator integrates ``--rebuild`` flag to regenerate areas and weights. The `--autosubmit` option is removed (#1623)
- Hotfix for catgen tests (#1648)
- Experiment and dashboard metadata are now created with the catalog generator (#1637)
- Safety checks according to data frequency for HPC, bridge and request start/end dates in intake GSV (#1636, #1655)
- Experiment metadata for aqua-web and dashboard from catalog entry (#1633)
- Automatic identification of ocean grid in the catalog generator (#1621)
- `OutputSaver` can deduce the catalog name from the model, exp (#1627)
- Pin zarr<3.0.0 to avoid breaking changes (#1625)
- Units utility are now functions and not methods of FixerMixin (#1558)
- New `cli_checker.py` tool to check the existance of the required model in the catalog and rebuild the area files (#1619)
- Update the catalog generator to align with changes in the data portfolio (#1593)
- Adding ICON phase2 hpx6 and hpz9 grids (#1596)
- Push figures to LUMI-O for dashboard (#1582, #1607)
- Bridge_start_date and expver switching (#1597)
- Include all available figure metadata in content.json for dashboard/aqua-web (#1573)
- Upgrade LUMI module to 24.03 and to eccodes 2.39.0

AQUA diagnostics complete list:
- Old AtmoGlobalMean and Radiation diagnostics removed (#1622)
- `--catalog` is accepted by all the diagnostics altough it is not used by all of them yet (#1619)
- Timeseries: enabled region selection in the CLI (#1564)
- Ocean3d: Bugfix of values for Ocean trend function (#1583)
- Biases and Radiation: Refactoring of Bias and Radiation Diagnostics (#1243)
- Biases and Radiation: Fix Seasonal Bias Output in global_biases for NetCDF Saving Compatibility and other fixes (#1585, #1604, #1628)
- Biases and Radiation: Adding `save_netcdf` flag and function (#1510)
- Biases and Radiation: Integrating Updated OutputSaver (#1487)

## [v0.13-beta]

Main changes are:
1. All the diagnostics are now compatible with the new fixes and eccodes version.
2. Full compatibility with HealPix grids and the new CDO version.
3. Major improvements in the Ocean3D diagnostic.

AQUA core complete list:
- Safety checks and error messages on FDB folders (#1512)
- Refreshed internal `to_list` function (#1512)
- Reorganizing and extending CI/CD catalog with 5 years of hpz3 data from ERA5 (atm) and FESOM (oce) (#1552)
- Version info in a separate module (#1546) 
- Corrected `tcc` units to % (#1551)
- Fix pdf attributes (#1547)
- Catgen fixes (#1536)
- Introduced fixer for ClimateDT phase 2 (#1536)
- `aqua_analysis.py` using a common central dask cluster (#1525)
- Added the `cdo_options: "--force"` to the definitions of the oceanic HealPix grids (#1539)

AQUA diagnostic complete list:
- ECmean: Integrating the performance indices and global mean within the `aqua_diagnostics` module (#1556)
- Teleconnections: The `teleconnections` diagnostic is now integrated in the `aqua_diagnostics` module (#1352)
- Teleconnections: OutputSaver for the teleconnections diagnostic (#1567, #1570)
- Ocean3d: Fix to improve memory usage and cli (#1490)
- Seaice: Fix to read sithick as fallback instead of sivol (#1543)
- Ocean3d: Minor fix to allow to read new variable names (#1540)
- Timeseries: The `timeseries` diagnostic is now integrated in the `aqua_diagnostics` module (#1340)
- Timeseries: Integrating Updated OutputSaver (#1492)

## [v0.13-alpha]

Main changes are:
1. A refactor of the fixes, with a new common main convention table is available, based on eccodes.
2. Diagnostics are updated to work with the new fixes and the new eccodes version. This is not yet complete and will be finalized in the next release.
3. The FDB reader always rely on paramids, so that support for eccodes 2.39.0 and backward compatibility is ensured.

AQUA core complete list:
- push-analysis.sh maintenance (#1555)
- Added the `cdo_options: "--force"` to the definitions of the HealPix grids (#1527)
- Removing default fixes (#1519)
- Support for eccodes=2.39.0 with full fixes refactoring (#1519)
- Dashboard: Moved making of contents yaml to local hpc (#1470)
- Support for new smmregrid==0.1.0 including simpler weights and area generation (#1395)
- Removing cdo pin for more recent versions (#1395)
- Change `bridge_end_date` convention (#1498)
- `catgen` to support data bridge options (#1499)
- Enhance OutputSaver with Improved File Handling, Logging, and NetCDF Write Modes (#1495)
- Introduction a specific pipeline and tests for `catgen` utiliy (#1505)
- Remove pin on xarray (#1507)
- FDB reader internally always asks for paramids (#1491, #1508, #1529)
- Introduction of a convention table for the fixer, in order to create a more general fixer (#1488, #1506)
- Refactor of `cli_lra_parallel_slurm.py` to work with container via jinja (#1497) 
- Convert `aqua-analysis.sh` to Python with Subprocess and Multiprocessing Support (#1354, #1521)
- New base container for aqua-container (#1441)
- Autodetection of latest AQUA in `load-aqua-container.sh` script (#1437)
- Update Metadata Handling for NetCDF, PDF, and PNG Outputs (#1430)
- Add instructions to install AQUA on MN5 (#1468)
- Introduce `grids-checker.py` tool to verify presence and checksum of the grid files (#1486)

AQUA diagnostic complete list:
- Tropical Cyclones: Adaptation to IFS-FESOM and tool to compute orography from data (#1393)
- Seaice: Hotfix for sea ice plots (#1432)

## [v0.12.2]

Main changes are: 
1. Single container script to be used on Lumi, MN5 and Levante

AQUA core complete list:
- Introduce `timeshift` option for the fixer to roll forward/back the time axis (#1411)
- Centralize and refactor in single script the tool to load AQUA container (#1413)
- Add extra maintenance options to submit-aqua-web (#1415)
- Update push-analysis.sh removing dependency on full AQUA and option not to convert to png (#1419)
- Pin to xarray<2024.09 to prevent bug in polyfit requires temporary (#1420)
- Remove spurious dimensions when running `fldmean()` (#1423)

AQUA diagnostic complete list:
- Refactor of plotThickness method in the sea ice diagnostic (#1427)


## [v0.12.1]

AQUA core complete list:
- Allow multiple realizations in fdb-catalog-generator (#1335)
- Fix the container loading script in order to avoid load of local libraries (#1399)
- Fix using AQUA container for submit-aqua-web, do not wipe old figures by default (#1387)
- New `timstat` module which opens complement `timmean()` with `timmax()`, `timmin()` and `timstd()` methods (#1391)
- Fix installation to avoid mismatch between `hdf5` and `h5py` libraries (#1408)

## [v0.12]

Main changes are:
1. AQUA installation now requires a mandatory machine name.
2. The `aqua` source code has been moved to the `src` folder. The change is transparent to the user.
3. A diagnostic module, called `aqua.diagnostics`, is under development. The module is not yet active, diagnostics are still available with the previous structure.

AQUA core complete list:
- Mixed updates to support data for NextGEMS cycle4 hackathon (#1375)
- Preprocess functionality added to the `Reader` class (#1298)
- The AQUAthon material has been moved under the `notebooks` folder (#1342)
- `aqua` source code has been moved to the `src` folder (#1332)
- A diagnostic module, called `aqua.diagnostics`, has been created under the `src` folder (#1332, #1341)
- LRA generator tool support for multiple relizations (#1357, #1375)
- LRA generator requires `catalog` as a mandatory argument (#1357)
- AQUA console revisiting, adding `avail` method and `update` method (#1346)
- AQUA install now requires mandatory machine name (#1346)
- Fix to make keyword step optional in request (#1360)

## [v0.11.3]

AQUA core complete list:
- LRA, both from CLI and worklow, is part of the AQUA console and can be run with `aqua lra $options` (#1294)
- FDB catalog generator is part of the AQUA console and can be run with `aqua catgen $options` (#1294)
- Coordinate unit overriding is now possible via the `tgt_units` argument (#1320)
- Full support for python>=3.9 (#1325)
- Pin of (python) eccodes<2.37.0 in pyproject due to recent changes in binary/python structure (#1325)

AQUA diagnostic complete list:
- Radiation: Bugfix in the CLI for the radiation diagnostic (#1319)

## [v0.11.2]

AQUA core complete list:
- Renaming of FESOM grids to include original resolution name (#1312)
- Bugfix of the fdb-catalog-generator tool that was not correctly assigning NEMO grids (#1309)
- Bugfix of the GSV intake driver that was not handling correctly metadata jinja replacement (#1304) 
- Bugfix of _merge_fixes() method when the parent fix has no vars specified (#1310)
- Safety check for the netcdf driver providing more informative error when files are not found (#1307, #1313)

AQUA diagnostic complete list:
- Tropical Rainfall: Fix Minor Issues in Tropical Precipitation CLI Metadata and Formatting (#1266)

## [v0.11.1]

Attention: If you are accessing FDB experiments, we suggest to not use versions older than this release.

Main changes are:
1. AQUA works with FDB written with ecCodes versions > 2.35 as well as lower.
2. Timeseries and Seasonal cyle can now be evaluated also on a specific region 

AQUA core complete list:
- ecCodes now pinned to >=2.36.0 and tool for fixing older definition files (#1302)

AQUA diagnostic complete list:
- Timeseries: a region can be selected for Timeseries and Seasonal Cycle with the `lon_limits` and `lat_limits` arguments (#1299)
- Timeseries: the cli argument for extending the time range is now extend (previously expand) (#1299)
- Timeseries: all the available diagnostics support the catalog argument (#1299)

## [v0.11]

Attention: this version is not compatible with catalog entries with ecCodes >= 2.35.0.

1. LRA supports multi-catalog structure
2. ecCodes temporarily restricted to < 2.34

AQUA core complete list:
- Refactor the fdb-catalog-generator tool to work with data-portfolio repository (#1275)
- Introduce a function to convert NetCDF to Zarr and zarr catalog entry for LRA (#1068)
- Suppress the warning of missing catalogs in the AQUA console `add` command (#1288)
- Lumi installation is completely updated to LUMI/23.09 modules (#1290)
- gsv_intake switches eccodes also for shortname definitions (#1279)
- Increase compatibility between LRA generator and multi-catalog (#1278)
- Allow for intake string replacement within LRA-generated catalogs (#1278)
- Avoid warning for missing intake variable default when calling the `Reader()` (#1287)

AQUA diagnostic complete list:
- Teleconnections: catalog feature bugfix (#1276)

## [v0.10.3]

Attention: this version is not compatible with catalog entries with ecCodes < 2.35.0.

Main changes are:
1. support for ecCodes >= 2.35.0 (to be used with caution, not working with exps with eccodes < 2.35.0)
2. fdb_path is deprecated in favour of fdb_home

AQUA core complete list:
- Restructure fixes folder and files (#1271)
- Removed eccodes pin, better handling of tables in get_eccodes_attr (#1269)
- Added test for diagnostics integration to AQUA installation process (#1244)
- Bugfix for the monthly frequency data with monthly cumulated fluxes (#1255)
- fdb_path becomes optional and deprecated in favour of fdb_home (#1262)
- Branch support for tool to push analysis to explorer (#1273)

AQUA diagnostic complete list:
- ECmean documentation updates (#1264)

## [v0.10.2]

Main changes are:
1. aqua-analysis script can be configured with an external yaml file
2. AQUA installation process now includes diagnostics integration

AQUA core complete list:
- Rename OutputNamer to OutputSaver and add catalog name (#1259)
- Hotfix for rare situation with 3D data but no vertical chunking defined (#1252)
- External yaml file to configure aqua-analysis (#1246)
- Adding diagnostics integration to AQUA installation process (#1229)

AQUA diagnostic complete list:
- Teleconnections: adding the catalog feature to the diagnostic (#1247)
- ECmean upgrades for the CLI (#1241)
- ECmean enables the computation of global mean diagostic (#1241)

## [v0.10.1]

AQUA core complete list:
- Fixer for monthly frequency data with monthly cumulated fluxes (#1201)
- Catalogs can be installed from the external repository (#1182)
- Added grid for NEMO multiIO r100 (#1227)
- Reorganized analysis output in catalog/model/exp structure (#1218)

## [v0.10]

Main changes are:
1. The catalog is externalized and AQUA supports multiple catalogs. It is now mandatory to use the aqua console to add a new catalog to the AQUA installation.

AQUA core complete list:
- Catalog is externalized to a separate repository (#1200)
- AQUA is now capable of accessing multiple catalogs at the same time (#1205)
- MN5 container for AQUA (#1213)

## [v0.9.2]

Main changes are:
1. The `aqua-config.yaml` file is replaced by a template to be installed. The aqua console is now mandatory to use aqua.
2. `$AQUA` removed from the `Configdir()` autosearch, an installation with the aqua console is mandatory to use aqua.
3. AQUA cli command to provide the installation path with `--path` option. This can substitute the `$AQUA` variable in scripts.
4. The catalog file is now split into `machine.yaml` and `catalog.yaml` to support machine dependency of data path and intake variables as kwargs into each catalog.

AQUA core complete list:
- More detailed documentation for Levante and Lumi installation (#1210)
- `aqua-config.yaml` replaced by a template to be installed on each machine (#1203)
- `$AQUA` removed from the `Configdir()` autosearch (#1208)
- AQUA cli command to provide the installation path with `--path` option (#1193)
- Restructure of the `machine` and `catalog` instances to support a catalog based development (#1186)
- AQUA installation via command line support a machine specification `aqua install lumi` (#1186)
- Introduction of `machine.yaml` file to support machine dependency of data path and intake variables as kwargs into each catalog (#1186)
- Removing all the AQUA catalogs from the repo, now using https://github.com/DestinE-Climate-DT/Climate-DT-catalog (#1200)

## [v0.9.1]

Main changes are:
1. Update of fdb libraries to be compatible with the FDB data bridge

AQUA core complete list:
- OutputNamer Class: Comprehensive Naming Scheme and Metadata Support (#998)
- Creation of png figures for AQUA explorer is local (#1189)

## [v0.9]

Main changes are:
1. AQUA has an `aqua` CLI entry point, that allow for installation/uninstallation, catalog add/remova/update, fixes and grids handling
2. Experiments placed half on HPC and half on DataBridge data can be accessed in continuous manner.

AQUA core complete list:
- AQUA entry point for installation and catalog maintanance and fixes/grids handling (#1131, #1134, #1146, #1168, #1169)
- Automatic switching between HPC and databridge FDB (#1054, #1190)
- CLI script for automatic multiple experiment analysis submission (#1160, #1175)

## [v0.8.2]

Main changes are: 
1. `aqua-grids.yaml` file split in multiple files into `grids` folder
2. Container for Levante

AQUA core complete list:
- Removing any machine name depencency from slurm files (#1135)
- Jinja replacement is added to the aqua-config.yaml (#1154)
- grid definitions split in multiple files (#1152)
- Add script to access the container on Levante HPC (#1151)
- Add support for IFS TL63 and TL159 grids (#1150)
- Swift links for tests and grids renewed (#1142)
- Removing the docker folder (#1137)
- Introducing a tool for benchmarking AQUA code (#1057)
- Define AQUA NEMO healpix grids as a function of their ORCA source (#1113)

AQUA diagnostics complete list:
- Tropical Rainfall: Improve Paths in Live Demonstration Notebook  (#1157)
- Atm global mean: produce seasonal bias plots by default (#1140)
- Tropical Rainfall: Notebook for the Live Demonstration (#1112)
- Teleconnections: MJO Hovmoller plot introduced as notebook (#247)
- Tropical Rainfall: Reduce Redundancy in Conversion Functions (#1096)

## [v0.8.1]

Main changes are: 
1. Fixes following internal D340.7.3.3 and D340.7.1.4 review 

AQUA core complete list:
- Tco399-eORCA025 control, historical and scenario runs added to Lumi catalog (#1070)
- ESA-CCI-L4 dataset added for Lumi and Levante catalogs (#1090)
- Various fixes to the documentation (#1106)
- Fixer for dimensions is now available (#1050)

AQUA diagnostics complete list:
- Timeseries: units can be overridden in the configuration file (#1098)
- Tropical Rainfall: Fixing the Bug in the CLI (#1100)

## [v0.8]

Main changes are:
1. Support for Python 3.12
2. Update in the catalog for Levante and introduction of Leonardo
3. Multiple diagnostics improvement to fullfil D340.7.3.3 and D340.7.1.4

AQUA core complete list:
- LRA for ICON avg_sos and avg_tos (#1076)
- LRA for IFS-NEMO, IFS-FESOM, ICON added to Levante catalog (#1072)
- IFS-FESOM storyline +2K added to the Lumi catalog (#1059)
- Allowing for jinja-based replacemente in load_yaml (#1045) 
- Support for Python 3.12 (#1052)
- Extending pytests (#1053)
- More efficient use of `_retrieve_plain` for acessing sample data (#1048)
- Introducing the catalog structure for Leonardo HPC (#1049)
- Introducing an rsync script between LUMI and levante for grids (#1044)
- Introducing a basic jinja-based catalog entry generator (#853)
- Adapt NextGEMS sources and fixes to the final DestinE governance (#1008, #1035)
- Remove  NextGEMS cycle2 sources (#1008)
- Avoid GSVSource multiple class instantiation in dask mode (#1051)

AQUA diagnostics complete list:
- Teleconnections: refactor of the documentation (#1061)
- Tropical rainfall: Updating the Documentation and Notebooks (#1083)
- Performance indices: minor improvements with the inclusion of mask and area files (#1076)
- Timeseries: Seasonal Cycle and Gregory plots save netcdf files (#1079)
- Tropical rainfall: minor modifications to the CLI and fixes to changes in the wrapper introduced in PR #1063 (#1074)
- Tropical rainfall: adding daily variability and precipitation profiles to the cli (#1063)
- Teleconnections: bootstrap evaluation of concordance with reference dataset (#1026)
- SSH: Improvement of the CLI (#1024) 
- Tropical rainfall: adding metadata and comparison with era5 and imerg to the plots, re-binning of the histograms and buffering of the data (#1014)
- Timeseries: refactor of the documentation (#1031)
- Radiation: boxplot can accomodate custom variables (#933)
- Seaice: convert to module, add Extent maps (#803)
- Seaice: Implement seaice Volume timeseries and thickness maps (#1043)

## [v0.7.3]

Main changes are:
1. IFS-FESOM NextGEMS4 and storylines simulations available in the catalog
2. Vertical chunking for GSV intake access
3. FDB monthly average data access is available
4. kwargs parsing of reader arguments (e.g. allowing for zoom and ensemble support)

AQUA core complete list:
- Add kwargs parsing of reader arguments, passing them to intake to substitute parameters (#757)
- Remove `zoom` and use kwargs instead (#757)
- Enabling the memory monitoring and (optional) full performance monitoring in LRA (#1010)
- Adding IFS_9-FESOM_5 NextGEMS4 simulation on levante (#1009)
- Function to plot multiple maps is introduced as `plot_maps()` and documented (#866)
- Adding the IFS-FESOM storylines simulation (#848)
- `file_is_complete()` accounts also for the mindate attribute (#1007)
- Introducing a `yearmonth` timestyle to access FDB data on monthly average (#1001)
- Adding expected time calculation for weight generation (#701)
- Vertical chunking for GSV intake access (#1003)

AQUA diagnostics complete list:
- Timeseries: Various bugfix and improvements for cli and formula (#1013, #1016, #1022)

## [v0.7.2]

Main changes are:
1. `mtpr` is used for precipitation in all the catalog entries
2. LRA CLI support for parallel SLURM submission and other improvements
3. ICON production simulations available in the catalog
4. `detrend()` method is available in the `Reader` class
5. All the diagnostics have dask support in their CLI

AQUA core complete list:
- Fix LRA sources to allow incomplete times for different vars (#994)
- Distributed dask option for diagnostic CLIs and wrapper (#981)
- Added documentation for `plot_timeseries`, `plot_seasonalcycle` and `plot_single_map_diff` (#975)
- Minimum date fixer feature / ICON net fluxes fix (#958)
- Unified logging for all diagnostics (#931)
- A `detrend()` method is added to the Reader class (#919)
- LRA file handling improvements (#849, #972)
- Updating fixer for ERA5 monthly and hourly data on Levante (#937)
- GSV pin to 1.0.0 (#950)
- Adding ICON production simulations (#925)
- LRA CLI for parallel SLURM submission support a max number of concurrent jobs and avoid same job to run (#955, #990)
- Renaming of EC-mean output figures in cli push tool for aqua-web (#930)
- Renaming the `tprate` variable into `mtpr` in all fixes (#944)

AQUA diagnostic complete list:
- Tropical rainfall: enhancements of plotting and performance, files path correction (#997)
- Timeseries: seasonal cycle runs as a separate cli in aqua-analysis for performance speed-up (#982)
- Timeseries: seasonal cycle is added if reference data are not available in some timespan (#974)
- Tropical rainfall: Removing unnecessary printing during the CLI, optimazing the CLi for low and high-resolution data (#963)
- Timeseries: Grergory plot TOA limits are dynamically chosen (#959)
- SSH: technical improvements including removal of hardcoded loglevel and timespan definition. (#677)
- SSH: ready with new data governance and option to plot difference plots added. (#677)
- Atmosferic Global Mean: added mean bias for the entire year in seasonal bias function (#947)
- Tropical Cyclones: working with IFS-NEMO and ICON, includes retrieval of orography from file (#1071).

## [v0.7.1]

Main changes are:
1. Complete update of the timeseries diagnostic
2. LRA CLI for parallel SLURM submission
3. SSP370 production scenario for IFS-NEMO available in the catalog

AQUA core complete list:
- Plot timeseries is now a framework function (#907)
- Improve the automatic parsing of date range according to schema from fdb (#928)
- LRA CLI for parallel SLURM submission (#909)
- Added graphics function to plot data and difference between two datasets on the same map (#892)
- Add IFS-NEMO ssp370 scenario (#906)

AQUA diagnostics complete list:
- Teleconnections: comparison with obs is done automatically in diagnostic CLI (#924)
- Teleconnections: capability to find index file if already present (#926)
- Timeseries: save flag introduced to save to enable/disable saving of the timeseries (#934)
- Improve the automatic parsing of date range according to schema from fdb (#928)
- Updated output filenames for atmglobalmean diagnostic (#921)
- Added graphics function to plot data and difference between two datasets on the same map (#892)
- Implemented `pyproject.toml` for global_time_series diagnostic (#920).
- Implemented `pyproject.toml` for tropical_rainfall diagnostic (#850).
- Updating CLi for tropical_rainfall diagnostic (#815)
- LRA cli for parallel SLURM submission (#909)
- Timeseries: seasonal cycle is available for the global timeseries (#912)
- Timeseries: refactory of Gregory plot as a class, comparison with multiple models and observations (#910)
- Add IFS-NEMO ssp370 scenario (#906)
- Timeseries: complete refactory of the timeseries as a class, comparison with multiple models and observations (#907)
- Plot timeseries is now a framework function (#907)

## [v0.7]

Main changes are:
1. Multiple updates to the diagnostics, both scientific and graphical, to work with more recent GSV data
2. `mtpr` is now used instead of `tprate` for precipitation
2. Documentation has been reorganized and integrated

Complete list:
- New utility `add_pdf_metadata` to add metadata to a pdf file (#898)
- Experiments `a0gg` and `a0jp` added to the IFS-NEMO catalog, and removal of `historical-1990-dev-lowres` (#889)
- Updated notebooks to ensure consistency across different machines by using observational datasets, and included a demo of aqua components for Lumi (#868)
- Scripts for pushing figures and docs to aqua-web (#880)
- Fixed catalog for historical-1990-dev-lowres source (#888, #895)
- data_models src files are now in the aqua/data_models folder, with minor modifications (#884)
- Warning options based on the `loglevel` (#852)
- Timeseries: formula bugfix and annual plot only for complete years (#876)
- mtpr instead of tprate derived from tp (#828)
- eccodes 2.34.0 does not accomodate for AQUA step approach, pin to <2.34.0 (#873)
- Bugfix of the `aqua-analysis` wrapper, now can work teleconnections on atmospheric and oceanic variables 
and the default path is an absolute one (#859, #862)
- Ocean3D: many fixes and adaptations to new data governance (#776)
- Bugfix of the `aqua-analysis` wrapper, now can work teleconnections on atmospheric and oceanic variables (#859)
- Radiation: adaptation to new data governance and many improvements (#727)
- Seaice: Sea ice extent has now seasonal cycle (#797)
- Fixing the paths in `cli/lumi-install/lumi_install.sh` (#856).
- Refactor of the documentation (#842, #871)
- The drop warning in `aqua/gsv/intake_gsv.py` (#844)
- Tropical cyclones diagnostic: working with new data governance (includes possibility to retrieve orography from file (#816)

## [v0.6.3]

Complete list:
- Setting last date for NaN fix for IFS-NEMO/IFS-FESOM to 1999-10-01 and cleaner merge of parent fixes (#819)
- Hotfix to set `intake==0.7.0` as default (#841)
- Timeseries: can add annual std and now default uncertainty is 2 std (#830)
- `retrieve_plain()` method now set off startdate and enddate (#829)
- Complete restructure of fixer to make use of `fixer_name`: set a default for each model and a `False` to disable it (#746)
- Added `center_time` option in the `timmean()` method to save the time coordinate in the middle of the time interval and create a Timmean module and related TimmeanMixin class (#811)
- Fixer to rename coordinates available (#822)
- Fixing new pandas timedelta definition: replacing H with h in all FDB catalog (#786)
- Change environment name from `aqua_common` to `aqua`(#805)
- Adding a run test label to trigger CI (#826)
- Tropical_rainfall: improve organization and maintainability, introducing nested classes (#814)
- Revisiting CERES fixes (#833)
- Timeseries: add bands for observation in Gregory plots (#837)

## [v0.6.2]

Complete list:
- Global time series plot annual and monthly timeseries together, improved Gregory plot (#809)
- Teleconnection can now take a time range as input and ylim in the index plot function (#799)
- LRA to use `auto` final time and `exclude_incomplete` (#791)
- Hotfix for v0.12.0 of the GSV_interface related to valid_time (#788)
- Global time series adapted to new data governance (#785)
- AtmoGlobalMean diagnostic improvements and adaptation to new data governance (#745 #789 #807 #812)
- Sea-ice diagnostic adapted to new data governance (#790)
- Implement a fix setting to NaN the data of the first step in each month (for IFS historical-1990) (#776)

## [v0.6.1]

Complete list:
- Teleconnection improvement to accept different variable names for ENSO (avg_tos instead of sst) (#778)
- ERA5 fixes compatible with new data governance (#772)
- Update the LRA generator (removing aggregation and improving) filecheck and fix entries for historical-1990-dev-lowres (#772)
- Updates of ECmean to work with production experiments (#773, #780)
- Automatic data start and end dates for FDB sources (#762)

## [v0.6]

Main changes are:
1. Inclusion in the catalog of the historical-1990 production simulations from IFS-NEMO and IFS-FESOM.
2. New fixes that targets the DestinE updated Data Governance

Complete list:
- IFS-FESOM historical-1990-dev-lowres with new data governance added to the catalog (#770)
- AtmoGlobalMean diagnostic improvements (#722)
- Teleconnections diagnostic improvements (#722)
- Read only one level for retrieving 3D array metadata, select single level for retrieve (#713)
- IFS-FESOM historical-1990-dev-lowres with new data governance added to the catalog
- Fix mismatch between var argument and variables specified in catalog for FDB (#761)
- Compact catalogs using yaml override syntax (#752)
- Fix loading source grid file before smmregrid weight generation (#756)

## [v0.5.2-beta]

Complete list:
-  A new fdb container is used to generate the correct AQUA container

## [v0.5.2-alpha]

Main changes are:
1. Coupled models IFS-NEMO and IFS-FESOM are now supported
2. Accessor to use functions and reader methods as if they were methods of xarray objects, see [notebook](https://github.com/DestinE-Climate-DT/AQUA/blob/main/notebooks/reader/accessor.ipynb)
3. Preliminary provenance information is now available in the history attribute of the output files
4. AQUA analysis wrapper is parallelized
5. A levelist can be provided in FDB sources, this will greatly speed up the data retrieve

Complete list:
- Fix reading only one sample variable and avoid _bnds variables (#743)
- Allow correct masked regridding after level selection. Add level selection also for not-FDB sources (#741)
- Read only one level for retrieving 3D array metadata, select specific levels for FDB retrieve (#713)
- Defining catalog entry for coupled models IFS-NEMO and IFS-FESOM (#720)
- Change fixer_name to fixer_name (#703)
- Reorganization of logging calls (#700)
- Accessor to use functions and reader methods as if they were methods of xarray objects (#716)
- Suggestions are printed if a model/exp/source is not found while inspecting the catalog (#721)
- Improvements in the single map plot function (#717)
- Minor metadata fixes (logger newline and keep "GRIB_" in attrs) (#715)
- LRA fix now correctly aggregating monthly data to yearly when a full year is available (#696)
- History update and refinement creating preliminary provenance information (plus AQUA emoji!) (#676)
- OPA lra compatible with no regrid.yaml (#692)
- Introducing fixer definitions not model/exp/source dependents to be specified at the metadata level (#681)
- AQUA analysis wrapper is parallelized and output folder is restructured (#684, #725)

## [v0.5.1]

Main changes are:
1. A new `Reader` method `info()` is available to print the catalog information
2. Grids are now stored online and a tool to deploy them on the `cli` folder is available

Complete list:
- Fix attributes of DataArrays read from FDB (#686)
- Reader.info() method to print the catalog information (#683)
- Simpler reader init() by reorganizing the calls to areas and regrid weights configuration and loading (#682)
- Optional autosearch for vert_coord (#682)
- plot_single_map adapted to different coordinate names and bugfixes (#680)
- Sea ice volume datasets for the Northern Hemisphere (PIOMAS) and the Southern Hemisphere (GIOMAS) (#598)
- Possibility of defining the regrid method from the grid definition (#678)
- Grids stored online and tool to deploy them on cli folder (#675)
- Global time series diagnostic improvements (#637)
- Teleconnections diagnostic improvements (#672)

## [v0.5]

Main changes are:
1. Refactor of the Reader() interface with less options at the init() level
2. Grids are now defined with the source metadata and not in a machine-dependent file
3. CLI wrapper is available to run all diagnostics in a single call
4. Refactoring of the streaming emulator with equal treatment for FDB or file sources

Complete list:
- Controlling the loglevel of the GSV interface (#665)
- Fix wrong fdb source (#657)
- Adding sample files and tests for NEMO 2D and 3D grids (#652)
- tprate not derived from tp for GSV sources (#653)
- Simplify reader init and retrieve providing less argument in initialization (#620)
- var='paramid' can be used to select variables in the retrieve method (#648)
- configdir is not searched based on util file position in the repo (#636)
- Cleaner mask treatment (Revision of mask structure in the reader #617)
- Fldmean fix if only one dimension is present for area selection (#640)
- Adding higher frequency ERA5 data on Levante and Lumi (#628)
- regrid.yaml files are removed, grid infos are now in the catalog metadata (#520, #622, #643)
- Load all available variables in FDB xarray/dask access (#619)
- Lint standard and enforced in CI (#616)
- Reader init split with methods (#523)
- Single map plot utility to be used by all diagnostics (#594)
- Script for automatic generation of Fdb catalog entries (IFS only) (#572)
- Fix loading of singularity mounting /projappl (#612)
- CLI wrapper parser (#599)
- Refactoring of streaming emulator (#593)
- Radiation CLI and diagnostic refinement (#537)
- Ocean3D CLI and diagnostic refinement (#578)
- AtmGlobalMean CLI and diagnostic refinement (#587)
- Tropical cyclones CLI refinements and TC module (#568, #645)
- Removing OPA, OPAgenerator and related tests from the AQUA (Remove OPA from AQUA #586)
- Renaming the experiments according to the DE340 AQUA syntax (Including dev-control-1990 in the source and rename the experiment according to DE340 scheme #556, #614, #618)
- Teleconnections diagnostic improvements (#571, #574, #576, #581, #592, #623)

## [v0.4]

Main changes are:
1. Update to all the diagnostics CLI
2. Refactor of the regridder so that `regrid.yaml`` is grid-based and not experiment-based
3. Xarray access to FDB sources
4. Refactor of the fixer so that merge/replace/default options are available
5. Remove of the `aqua` environment in favour of the `aqua_common` one. 

Complete list:
- Introduced color scheme for aqua logging (#567)
- CLI for sea diagnostic (#549)
- Add CLI for SSH diagnostic and some bug fixes (#540)
- Fix SSH diagnostic to be compatible with lates AQUA version (#538) 
- Helper function to identify vertical coordinates in a dataset (#552)
- Orography for tempest extremes TCs detection and update TCs CLI (Orography threshold included and CLI update #404)
- Improvement of performance indices CLI (Update of ECmean CLI #528)
- Fix to allow reading a list of multiple variables from FDB (#545)
- Further improvement of function to inspect the catalog (#533)
- Custom exceptions for AQUA (#518)
- Speed up of the `retrieve_plain` method (#524)
- Update documention for adding new data and setting up the container (Increase documentation coverage #519)
- CLI wrapper for the state-of-the-art diagnostics analysis (#517, #527, #525, #530, #534, #536, #539, #548, #549, #559)
- Refactor the regrid.yaml as grid-based instead of experiment-based (#291)
- aqua_common environment simplified and updated (#498)
- Update available variables in FDB catalogs on lumi (#514)
- Solve reversed latitudes bug for fixed data (#510)
- Switch to legacy eccodes tables based on intake source metadata (#493)
- Add GPM IMERG precipitation data to the catalog on levante (#505)
- Fix ocean3d diagnostic colorbars not being symmetric when missing values are present (#504) 
- FDB NEMO test access to data (#488)
- Xarray dask access to FDB (#476)
- Issue a warning when multiple gribcodes are associated to the same shortname (Cases for multiple eccodes grib codes #483)
- Allowing fixer to overwrite or merge default configuration (Increasing flexibiity of the fixer allowing for merge, replace and default options #480)
- Add new tests (Increase testing #250)
- Global time series diagnostic setup for multiple variables CLI (#474)
- Option to avoid incomplete chunk when averagin with timmean (Introduce check for chunk completeness in timmean() #466)
- Simplification of Fixer() workflow, more methods and less redundancy (Functionize fixer #478)
- Remove the `aqua` environment file, only `aqua_common` is left (#482)

## [v0.3]

Main changes are:
1. Fixer moved at `Reader()` level
2. Area selection available in `fldmean()` method
3. FDB/GSV access for IFS-NEMO development simulations
4. Configuration file `config-aqua.yaml` replaces `config.yaml`

Complete list:
- Templates in configuration yaml files (#469)
- Bug fixes for FDB access options (#463, #462)
- Add observational catalogs on Lumi (Update Lumi catalog #454)
- Automatic finding of cdo (#456)
- Area is fixed if data are fixed (Fixer applied to grid areas #442)
- Tests missing failure fix (Fix #436 CI workflow passes even if some tests fail #452)
- FDB/GSV access to IFS control and historical simulations (#434, #458)
- Climatology support restored in the Reader (Fix for climatology #445)
- Improvement function to inspect the catalog (Inspect_catalog improvement #446)
- Minor improvements of the gribber (Fix gribber fdb #427)
- Allow the LRA generator to work with generators and so with FDB (LRA from fdb on mafalda #430)
- Fixes only on selected variables (Fixer updates #428)
- Complete revision of the FDB/GSV access, allowing to access also recent experiments using variable step (#343)
- Teleconnections diagnostic adapted to new code improvements (Teleconnections Dev branch update #424, #465)
- Add support for area selection with fldmean (Fldmean box selection #409)
- Environment simplified, dependencies are now mostly on the pyproject file (A simpler environment.yml #286)
- Intake esm functionality added back (Fix intake-esm #287)
- Intake esm tests (Test also intake-esm #335)
- Yaml dependencies removed (Logger and yaml issues in util.py #334)
- Log history working for iterators as well (Logger and yaml issues in util.py #334)
- Util refactor (Utility refactor #405)
- Fixer at reader level (Fixes at Reader level #244)
- Uniform timmean (Uniform time after timmean and add option for time_bnds #419)
- FDB tests added (Add FDB 5.11, a local FDB with some test data #280, #432)
- Refactor of unit conversion and non-metpy cases (Flexible unit fix from YAML file #416)
- Refactor of the config file definition (Refactor of the configuration search #417)

## [v0.2.1]

- Add development control-1950 and historical-1990 experiments to the LRA (LRA for control-1950 and historical-1990 on Levante from v0.2 #455)

## [v0.2]

- Improve the LRA generator and worklow CLI (Streaming for the LRA #289)
- AQUA new common environment installation tool for LUMI added (#413)
- Added a bash script "load_aqua_lumi.sh" to load aqua environment in LUMI with containers (Adding an AQUA singularity container for LUMI #418)

## [v0.2-beta]

This is the `AQUA` version part of the Deliverable D340.7.1.2. 

- SSH diagnostic improvements (Linting SSH diagnostics #377, SSH diag: PDF file name changed #388)
- Timmean fix to uniform time axis (Fix for timmean() to uniform output time axis #381)
- New tests trigger routine (Tests trigger with label #385)
- Fix for tco1279 and FESOM (fix for masked tco1279 #390, psu fix for salinity #383)
- ECmean improvements (various improvement for ecmean #392)
- Seaice diagnostic improvements (Deliverable340.7.1.2 fix seaice #389, Linting Seaice diagnostics #376)
- Teleconnections diagnostic graphics module enhanced and various improvements (Teleconnections corrections for D340.7.1.2 #379, Fix import in teleconnections notebooks #395, Teleconnections fix docs #408)
- Tropical cyclones linting of the diagnostic (Linting tropical cyclones diagnostics #380, Improved plotting functions for tropical cyclones #391)
- Ocean diagnostics restructured in a single folder, sharing common functions and other improvements (Linting+Fixes Ocean diagnostics #374, Adding units for MLD plot in ocean3d package #406)
- Documentation fixes (Documentation fixes after review #403)
- Atmglobalmean and radiation diagnostic improvements (Atmglobalmean fix #371)
- MSWEP fixer bugfix (Change MSWEP datamodel #397, fixing of mswep #401)

## [v0.2-alpha]

This is the `AQUA` version that will be part of the Deliverable D340.7.1.2, sent to internal review. This is mostly done by the inclusion of twelve diagnostics within the AQUA framework

- Added teleconnections diagnostic (#308, #309, #318, #333, #352)
- Added tropical cyclones diagnostic (#310, #345)
- Added performance indices diagnostic based on ECmean tool (#57, #327) 
- Added sea ice diagnostic (#353, #368)
- Added global timeseries diagnostic (#358, #359)
- Added radiation analysis diagnostic (#301, #360)
- Added global mean bias diagnostic (#285, #371)
- Added SSH variability diagnostic (#367, #369)
- Added tropical rainfall diagnostic (#314)
- Added Ocean circulation diagnostic (#295)
- Added global ocean diagnosc (#164)
- Added global mean timeseries (#268)
- Multiple fixes in the Reader (#316, #324, #334)
- Avoid time duplicated in the Reader (#357)
- Enabling autodoc for diagnostics (#330)
- Data access improvement on Levante, including new datasets (#332, #355, #321)
- Added a common environment file (#363)
- Support for Lumi installation (#315)
- Added the `changelog` file

### Changed

- Dummy diagnostic is now in the `dummy` folder (previously was `dummy-diagnostic`)
- Tests and code is now working with python>=3.9 (previously python 3.11 was excluded)

## [v0.1-beta]

This is the `AQUA` version that will be part of the Deliverable D340.7.1.1.
This is mostly built on the `AQUA` `Reader` class which support for climate model data interpolation, spatial and temporal aggregation and conversion for a common GRIB-like data format.


- Low resolution archive documentation
- Fixed a bug in the `Gribber` class that was not reading the correct yaml catalog file

## v0.1-alpha

This is the AQUA pre-release to be sent to internal reviewers. 
Documentations is completed and notebooks are working.

[unreleased]: https://github.com/DestinE-Climate-DT/AQUA/compare/v0.13.1...HEAD
[v0.13.1]: https://github.com/DestinE-Climate-DT/AQUA/compare/v0.13.0...v0.13.1
[v0.13.0]: https://github.com/DestinE-Climate-DT/AQUA/compare/v0.13-beta...v0.13.0
[v0.13-beta]: https://github.com/DestinE-Climate-DT/AQUA/compare/v0.13-alpha...v0.13-beta
[v0.13-alpha]: https://github.com/DestinE-Climate-DT/AQUA/compare/v0.12.2...v0.13-alpha
[v0.12.2]: https://github.com/DestinE-Climate-DT/AQUA/compare/v0.12.1...v0.12.2
[v0.12.1]: https://github.com/DestinE-Climate-DT/AQUA/compare/v0.12...v0.12.1
[v0.12]: https://github.com/DestinE-Climate-DT/AQUA/compare/v0.11.3...v0.12
[v0.11.3]: https://github.com/DestinE-Climate-DT/AQUA/compare/v0.11.2...v0.11.3
[v0.11.2]: https://github.com/DestinE-Climate-DT/AQUA/compare/v0.11.1...v0.11.2
[v0.11.1]: https://github.com/DestinE-Climate-DT/AQUA/compare/v0.11...v0.11.1
[v0.11]: https://github.com/DestinE-Climate-DT/AQUA/compare/v0.10.3...v0.11
[v0.10.3]:https://github.com/DestinE-Climate-DT/AQUA/compare/v0.10.2...v0.10.3
[v0.10.2]: https://github.com/DestinE-Climate-DT/AQUA/compare/v0.10.1...v0.10.2
[v0.10.1]: https://github.com/DestinE-Climate-DT/AQUA/compare/v0.10...v0.10.1
[v0.10]: https://github.com/DestinE-Climate-DT/AQUA/compare/v0.9.2...v0.10
[v0.9.2]: https://github.com/DestinE-Climate-DT/AQUA/compare/v0.9.1...v0.9.2
[v0.9.1]: https://github.com/DestinE-Climate-DT/AQUA/compare/v0.9...v0.9.1
[v0.9]: https://github.com/DestinE-Climate-DT/AQUA/compare/v0.8.2...v0.9
[v0.8.2]: https://github.com/DestinE-Climate-DT/AQUA/compare/v0.8.1...v0.8.2
[v0.8.1]: https://github.com/DestinE-Climate-DT/AQUA/compare/v0.8...v0.8.1
[v0.8]: https://github.com/DestinE-Climate-DT/AQUA/compare/v0.7.3...v0.8
[v0.7.3]: https://github.com/DestinE-Climate-DT/AQUA/compare/v0.7.2...v0.7.3
[v0.7.2]: https://github.com/DestinE-Climate-DT/AQUA/compare/v0.7.1...v0.7.2
[v0.7.1]: https://github.com/DestinE-Climate-DT/AQUA/compare/v0.7...v0.7.1
[v0.7]: https://github.com/DestinE-Climate-DT/AQUA/compare/v0.6.3...v0.7
[v0.6.3]: https://github.com/DestinE-Climate-DT/AQUA/compare/v0.6.2...v0.6.3
[v0.6.2]: https://github.com/DestinE-Climate-DT/AQUA/compare/v0.6.1...v0.6.2
[v0.6.1]: https://github.com/DestinE-Climate-DT/AQUA/compare/v0.6...v0.6.1
[v0.6]: https://github.com/DestinE-Climate-DT/AQUA/compare/v0.5.2-beta...v0.6
[v0.5.2-beta]: https://github.com/DestinE-Climate-DT/AQUA/compare/v0.5.2-alpha...v0.5.2-beta
[v0.5.2-alpha]: https://github.com/DestinE-Climate-DT/AQUA/compare/v0.5.1...v0.5.2-alpha
[v0.5.1]: https://github.com/DestinE-Climate-DT/AQUA/compare/v0.5...v0.5.1
[v0.5]: https://github.com/DestinE-Climate-DT/AQUA/compare/v0.4...v0.5
[v0.4]: https://github.com/DestinE-Climate-DT/AQUA/compare/v0.3...v0.4
[v0.3]: https://github.com/DestinE-Climate-DT/AQUA/compare/v0.2.1...v0.3
[v0.2.1]: https://github.com/DestinE-Climate-DT/AQUA/compare/v0.2...v0.2.1
[v0.2]: https://github.com/DestinE-Climate-DT/AQUA/compare/v0.2-beta...v0.2
[v0.2-beta]: https://github.com/DestinE-Climate-DT/AQUA/compare/v0.2-alpha...v0.2-beta
[v0.2-alpha]: https://github.com/DestinE-Climate-DT/AQUA/compare/v0.1-beta...v0.2-alpha
[v0.1-beta]: https://github.com/DestinE-Climate-DT/AQUA/compare/v0.1-alpha...v0.1-beta<|MERGE_RESOLUTION|>--- conflicted
+++ resolved
@@ -35,12 +35,9 @@
 - Multiple updates to allow for AQUA open source, including Dockerfiles, actions, dependencies and containers (#1574)
 
 AQUA diagnostics complete list:
-<<<<<<< HEAD
 - Diagnostic graphics refactoring for timeseries plot functions (#1729)
-=======
 - Ocean3d: Tests for the Ocean3d diagnostic (#1780)
 - Diagnostic core: A common function to check and convert variable units is provided as `convert_data_units()` (#1806)
->>>>>>> 08bd3871
 - Ocean3d: Bug fix to regridding of observations in cli (#1811)
 - Diagnostic core: the `retrieve()` method uses internally a `_retrieve()` method that returns instead of updating attributes (#1763)
 - Diagnostic core: documentation about class and config file structure (#1790)
