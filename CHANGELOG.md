# Changelog

All notable changes to this project will be documented in this file.
The format is based on [Keep a Changelog](https://keepachangelog.com/en/1.0.0/)

## [Unreleased]

Unreleased in the current development version:

<<<<<<< HEAD
AQUA diagnostics complete list:
- Teleconnections: MJO Hovmoller plot introduced as notebook (#247)
=======
AQUA core complete list:
- Define AQUA NEMO healpix grids as a function of their ORCA source (#1113)

AQUA diagnostics complete list:
- Tropical Rainfall: Reduce Redundancy in Conversion Functions (#1096)
- Tropical Rainfall: Fixing the Bug in the CLI (#1100)

## [v0.8.1]

Main changes are: 
1. Fixes following internal D340.7.3.3 and D340.7.1.4 review 

AQUA core complete list:
- Tco399-eORCA025 control, historical and scenario runs added to Lumi catalog (#1070)
- ESA-CCI-L4 dataset added for Lumi and Levante catalogues (#1090)
- Various fixes to the documentation (#1106)
- Fixer for dimensions is now available (#1050)

AQUA diagnostics complete list:
- Timeseries: units can be overridden in the configuration file (#1098)
- Tropical Rainfall: Fixing the Bug in the CLI (#1100)
>>>>>>> 3348014b

## [v0.8]

Main changes are:
1. Support for Python 3.12
2. Update in the catalog for Levante and introduction of Leonardo
3. Multiple diagnostics improvement to fullfil D340.7.3.3 and D340.7.1.4

AQUA core complete list:
- LRA for ICON avg_sos and avg_tos (#1076)
- LRA for IFS-NEMO, IFS-FESOM, ICON added to Levante catalog (#1072)
- IFS-FESOM storyline +2K added to the Lumi catalog (#1059)
- Allowing for jinja-based replacemente in load_yaml (#1045) 
- Support for Python 3.12 (#1052)
- Extending pytests (#1053)
- More efficient use of `_retrieve_plain` for acessing sample data (#1048)
- Introducing the catalogue structure for Leonardo HPC (#1049)
- Introducing an rsync script between LUMI and levante for grids (#1044)
- Introducing a basic jinja-based catalog entry generator (#853)
- Adapt NextGEMS sources and fixes to the final DestinE governance (#1008, #1035)
- Remove  NextGEMS cycle2 sources (#1008)

AQUA diagnostics complete list:
- Teleconnections: refactor of the documentation (#1061)
- Tropical rainfall: Updating the Documentation and Notebooks (#1083)
- Performance indices: minor improvements with the inclusion of mask and area files (#1076)
- Timeseries: Seasonal Cycle and Gregory plots save netcdf files (#1079)
- Tropical rainfall: minor modifications to the CLI and fixes to changes in the wrapper introduced in PR #1063 (#1074)
- Tropical rainfall: adding daily variability and precipitation profiles to the cli (#1063)
- Teleconnections: bootstrap evaluation of concordance with reference dataset (#1026)
- SSH: Improvement of the CLI (#1024) 
- Tropical rainfall: adding metadata and comparison with era5 and imerg to the plots, re-binning of the histograms and buffering of the data (#1014)
- Timeseries: refactor of the documentation (#1031)
- Radiation: boxplot can accomodate custom variables (#933)
- Seaice: convert to module, add Extent maps (#803)
- Seaice: Implement seaice Volume timeseries and thickness maps (#1043)

## [v0.7.3]

Main changes are:
1. IFS-FESOM NextGEMS4 and storylines simulations available in the catalogue
2. Vertical chunking for GSV intake access
3. FDB monthly average data access is available
4. kwargs parsing of reader arguments (e.g. allowing for zoom and ensemble support)

AQUA core complete list:
- Add kwargs parsing of reader arguments, passing them to intake to substitute parameters (#757)
- Remove `zoom` and use kwargs instead (#757)
- Enabling the memory monitoring and (optional) full performance monitoring in LRA (#1010)
- Adding IFS_9-FESOM_5 NextGEMS4 simulation on levante (#1009)
- Function to plot multiple maps is introduced as `plot_maps()` and documented (#866)
- Adding the IFS-FESOM storylines simulation (#848)
- `file_is_complete()` accounts also for the mindate attribute (#1007)
- Introducing a `yearmonth` timestyle to access FDB data on monthly average (#1001)
- Adding expected time calculation for weight generation (#701)
- Vertical chunking for GSV intake access (#1003)

AQUA diagnostics complete list:
- Timeseries: Various bugfix and improvements for cli and formula (#1013, #1016, #1022)

## [v0.7.2]

Main changes are:
1. `mtpr` is used for precipitation in all the catalogue entries
2. LRA CLI support for parallel SLURM submission and other improvements
3. ICON production simulations available in the catalogue
4. `detrend()` method is available in the `Reader` class
5. All the diagnostics have dask support in their CLI

AQUA core complete list:
- Fix LRA sources to allow incomplete times for different vars (#994)
- Distributed dask option for diagnostic CLIs and wrapper (#981)
- Added documentation for `plot_timeseries`, `plot_seasonalcycle` and `plot_single_map_diff` (#975)
- Minimum date fixer feature / ICON net fluxes fix (#958)
- Unified logging for all diagnostics (#931)
- A `detrend()` method is added to the Reader class (#919)
- LRA file handling improvements (#849, #972)
- Updating fixer for ERA5 monthly and hourly data on Levante (#937)
- GSV pin to 1.0.0 (#950)
- Adding ICON production simulations (#925)
- LRA CLI for parallel SLURM submission support a max number of concurrent jobs and avoid same job to run (#955, #990)
- Renaming of EC-mean output figures in cli push tool for aqua-web (#930)
- Renaming the `tprate` variable into `mtpr` in all fixes (#944)

AQUA diagnostic complete list:
- Tropical rainfall: enhancements of plotting and performance, files path correction (#997)
- Timeseries: seasonal cycle runs as a separate cli in aqua-analysis for performance speed-up (#982)
- Timeseries: seasonal cycle is added if reference data are not available in some timespan (#974)
- Tropical rainfall: Removing unnecessary printing during the CLI, optimazing the CLi for low and high-resolution data (#963)
- Timeseries: Grergory plot TOA limits are dynamically chosen (#959)
- SSH: technical improvements including removal of hardcoded loglevel and timespan definition. (#677)
- SSH: ready with new data governance and option to plot difference plots added. (#677)
- Atmosferic Global Mean: added mean bias for the entire year in seasonal bias function (#947)
- Tropical Cyclones: working with IFS-NEMO and ICON, includes retrieval of orography from file (#1071).

## [v0.7.1]

Main changes are:
1. Complete update of the timeseries diagnostic
2. LRA CLI for parallel SLURM submission
3. SSP370 production scenario for IFS-NEMO available in the catalogue

AQUA core complete list:
- Plot timeseries is now a framework function (#907)
- Improve the automatic parsing of date range according to schema from fdb (#928)
- LRA CLI for parallel SLURM submission (#909)
- Added graphics function to plot data and difference between two datasets on the same map (#892)
- Add IFS-NEMO ssp370 scenario (#906)

AQUA diagnostics complete list:
- Teleconnections: comparison with obs is done automatically in diagnostic CLI (#924)
- Teleconnections: capability to find index file if already present (#926)
- Timeseries: save flag introduced to save to enable/disable saving of the timeseries (#934)
- Improve the automatic parsing of date range according to schema from fdb (#928)
- Updated output filenames for atmglobalmean diagnostic (#921)
- Added graphics function to plot data and difference between two datasets on the same map (#892)
- Implemented `pyproject.toml` for global_time_series diagnostic (#920).
- Implemented `pyproject.toml` for tropical_rainfall diagnostic (#850).
- Updating CLi for tropical_rainfall diagnostic (#815)
- LRA cli for parallel SLURM submission (#909)
- Timeseries: seasonal cycle is available for the global timeseries (#912)
- Timeseries: refactory of Gregory plot as a class, comparison with multiple models and observations (#910)
- Add IFS-NEMO ssp370 scenario (#906)
- Timeseries: complete refactory of the timeseries as a class, comparison with multiple models and observations (#907)
- Plot timeseries is now a framework function (#907)

## [v0.7]

Main changes are:
1. Multiple updates to the diagnostics, both scientific and graphical, to work with more recent GSV data
2. `mtpr` is now used instead of `tprate` for precipitation
2. Documentation has been reorganized and integrated

Complete list:
- New utility `add_pdf_metadata` to add metadata to a pdf file (#898)
- Experiments `a0gg` and `a0jp` added to the IFS-NEMO catalog, and removal of `historical-1990-dev-lowres` (#889)
- Updated notebooks to ensure consistency across different machines by using observational datasets, and included a demo of aqua components for Lumi (#868)
- Scripts for pushing figures and docs to aqua-web (#880)
- Fixed catalogue for historical-1990-dev-lowres source (#888, #895)
- data_models src files are now in the aqua/data_models folder, with minor modifications (#884)
- Warning options based on the `loglevel` (#852)
- Timeseries: formula bugfix and annual plot only for complete years (#876)
- mtpr instead of tprate derived from tp (#828)
- eccodes 2.34.0 does not accomodate for AQUA step approach, pin to <2.34.0 (#873)
- Bugfix of the `aqua-analysis` wrapper, now can work teleconnections on atmospheric and oceanic variables 
and the default path is an absolute one (#859, #862)
- Ocean3D: many fixes and adaptations to new data governance (#776)
- Bugfix of the `aqua-analysis` wrapper, now can work teleconnections on atmospheric and oceanic variables (#859)
- Radiation: adaptation to new data governance and many improvements (#727)
- Seaice: Sea ice extent has now seasonal cycle (#797)
- Fixing the paths in `cli/lumi-install/lumi_install.sh` (#856).
- Refactor of the documentation (#842, #871)
- The drop warning in `aqua/gsv/intake_gsv.py` (#844)
- Tropical cyclones diagnostic: working with new data governance (includes possibility to retrieve orography from file (#816)

## [v0.6.3]

Complete list:
- Setting last date for NaN fix for IFS-NEMO/IFS-FESOM to 1999-10-01 and cleaner merge of parent fixes (#819)
- Hotfix to set `intake==0.7.0` as default (#841)
- Timeseries: can add annual std and now default uncertainty is 2 std (#830)
- `retrieve_plain()` method now set off startdate and enddate (#829)
- Complete restructure of fixer to make use of `fixer_name`: set a default for each model and a `False` to disable it (#746)
- Added `center_time` option in the `timmean()` method to save the time coordinate in the middle of the time interval and create a Timmean module and related TimmeanMixin class (#811)
- Fixer to rename coordinates available (#822)
- Fixing new pandas timedelta definition: replacing H with h in all FDB catalog (#786)
- Change environment name from `aqua_common` to `aqua`(#805)
- Adding a run test label to trigger CI (#826)
- Tropical_rainfall: improve organization and maintainability, introducing nested classes (#814)
- Revisiting CERES fixes (#833)
- Timeseries: add bands for observation in Gregory plots (#837)

## [v0.6.2]

Complete list:
- Global time series plot annual and monthly timeseries together, improved Gregory plot (#809)
- Teleconnection can now take a time range as input and ylim in the index plot function (#799)
- LRA to use `auto` final time and `exclude_incomplete` (#791)
- Hotfix for v0.12.0 of the GSV_interface related to valid_time (#788)
- Global time series adapted to new data governance (#785)
- AtmoGlobalMean diagnostic improvements and adaptation to new data governance (#745 #789 #807 #812)
- Sea-ice diagnostic adapted to new data governance (#790)
- Implement a fix setting to NaN the data of the first step in each month (for IFS historical-1990) (#776)

## [v0.6.1]

Complete list:
- Teleconnection improvement to accept different variable names for ENSO (avg_tos instead of sst) (#778)
- ERA5 fixes compatible with new data governance (#772)
- Update the LRA generator (removing aggregation and improving) filecheck and fix entries for historical-1990-dev-lowres (#772)
- Updates of ECmean to work with production experiments (#773, #780)
- Automatic data start and end dates for FDB sources (#762)

## [v0.6]

Main changes are:
1. Inclusion in the catalog of the historical-1990 production simulations from IFS-NEMO and IFS-FESOM.
2. New fixes that targets the DestinE updated Data Governance

Complete list:
- IFS-FESOM historical-1990-dev-lowres with new data governance added to the catalogue (#770)
- AtmoGlobalMean diagnostic improvements (#722)
- Teleconnections diagnostic improvements (#722)
- Read only one level for retrieving 3D array metadata, select single level for retrieve (#713)
- IFS-FESOM historical-1990-dev-lowres with new data governance added to the catalogue
- Fix mismatch between var argument and variables specified in catalogue for FDB (#761)
- Compact catalogues using yaml override syntax (#752)
- Fix loading source grid file before smmregrid weight generation (#756)

## [v0.5.2-beta]

Complete list:
-  A new fdb container is used to generate the correct AQUA container

## [v0.5.2-alpha]

Main changes are:
1. Coupled models IFS-NEMO and IFS-FESOM are now supported
2. Accessor to use functions and reader methods as if they were methods of xarray objects, see [notebook](https://github.com/DestinE-Climate-DT/AQUA/blob/main/notebooks/reader/accessor.ipynb)
3. Preliminary provenance information is now available in the history attribute of the output files
4. AQUA analysis wrapper is parallelized
5. A levelist can be provided in FDB sources, this will greatly speed up the data retrieve

Complete list:
- Fix reading only one sample variable and avoid _bnds variables (#743)
- Allow correct masked regridding after level selection. Add level selection also for not-FDB sources (#741)
- Read only one level for retrieving 3D array metadata, select specific levels for FDB retrieve (#713)
- Defining catalog entry for coupled models IFS-NEMO and IFS-FESOM (#720)
- Change fixer_name to fixer_name (#703)
- Reorganization of logging calls (#700)
- Accessor to use functions and reader methods as if they were methods of xarray objects (#716)
- Suggestions are printed if a model/exp/source is not found while inspecting the catalogue (#721)
- Improvements in the single map plot function (#717)
- Minor metadata fixes (logger newline and keep "GRIB_" in attrs) (#715)
- LRA fix now correctly aggregating monthly data to yearly when a full year is available (#696)
- History update and refinement creating preliminary provenance information (plus AQUA emoji!) (#676)
- OPA lra compatible with no regrid.yaml (#692)
- Introducing fixer definitions not model/exp/source dependents to be specified at the metadata level (#681)
- AQUA analysis wrapper is parallelized and output folder is restructured (#684, #725)

## [v0.5.1]

Main changes are:
1. A new `Reader` method `info()` is available to print the catalogue information
2. Grids are now stored online and a tool to deploy them on the `cli` folder is available

Complete list:
- Fix attributes of DataArrays read from FDB (#686)
- Reader.info() method to print the catalogue information (#683)
- Simpler reader init() by reorganizing the calls to areas and regrid weights configuration and loading (#682)
- Optional autosearch for vert_coord (#682)
- plot_single_map adapted to different coordinate names and bugfixes (#680)
- Sea ice volume datasets for the Northern Hemisphere (PIOMAS) and the Southern Hemisphere (GIOMAS) (#598)
- Possibility of defining the regrid method from the grid definition (#678)
- Grids stored online and tool to deploy them on cli folder (#675)
- Global time series diagnostic improvements (#637)
- Teleconnections diagnostic improvements (#672)

## [v0.5]

Main changes are:
1. Refactor of the Reader() interface with less options at the init() level
2. Grids are now defined with the source metadata and not in a machine-dependent file
3. CLI wrapper is available to run all diagnostics in a single call
4. Refactoring of the streaming emulator with equal treatment for FDB or file sources

Complete list:
- Controlling the loglevel of the GSV interface (#665)
- Fix wrong fdb source (#657)
- Adding sample files and tests for NEMO 2D and 3D grids (#652)
- tprate not derived from tp for GSV sources (#653)
- Simplify reader init and retrieve providing less argument in initialization (#620)
- var='paramid' can be used to select variables in the retrieve method (#648)
- configdir is not searched based on util file position in the repo (#636)
- Cleaner mask treatment (Revision of mask structure in the reader #617)
- Fldmean fix if only one dimension is present for area selection (#640)
- Adding higher frequency ERA5 data on Levante and Lumi (#628)
- regrid.yaml files are removed, grid infos are now in the catalogue metadata (#520, #622, #643)
- Load all available variables in FDB xarray/dask access (#619)
- Lint standard and enforced in CI (#616)
- Reader init split with methods (#523)
- Single map plot utility to be used by all diagnostics (#594)
- Script for automatic generation of Fdb catalog entries (IFS only) (#572)
- Fix loading of singularity mounting /projappl (#612)
- CLI wrapper parser (#599)
- Refactoring of streaming emulator (#593)
- Radiation CLI and diagnostic refinement (#537)
- Ocean3D CLI and diagnostic refinement (#578)
- AtmGlobalMean CLI and diagnostic refinement (#587)
- Tropical cyclones CLI refinements and TC module (#568, #645)
- Removing OPA, OPAgenerator and related tests from the AQUA (Remove OPA from AQUA #586)
- Renaming the experiments according to the DE340 AQUA syntax (Including dev-control-1990 in the source and rename the experiment according to DE340 scheme #556, #614, #618)
- Teleconnections diagnostic improvements (#571, #574, #576, #581, #592, #623)

## [v0.4]

Main changes are:
1. Update to all the diagnostics CLI
2. Refactor of the regridder so that `regrid.yaml`` is grid-based and not experiment-based
3. Xarray access to FDB sources
4. Refactor of the fixer so that merge/replace/default options are available
5. Remove of the `aqua` environment in favour of the `aqua_common` one. 

Complete list:
- Introduced color scheme for aqua logging (#567)
- CLI for sea diagnostic (#549)
- Add CLI for SSH diagnostic and some bug fixes (#540)
- Fix SSH diagnostic to be compatible with lates AQUA version (#538) 
- Helper function to identify vertical coordinates in a dataset (#552)
- Orography for tempest extremes TCs detection and update TCs CLI (Orography threshold included and CLI update #404)
- Improvement of performance indices CLI (Update of ECmean CLI #528)
- Fix to allow reading a list of multiple variables from FDB (#545)
- Further improvement of function to inspect the catalogue (#533)
- Custom exceptions for AQUA (#518)
- Speed up of the `retrieve_plain` method (#524)
- Update documention for adding new data and setting up the container (Increase documentation coverage #519)
- CLI wrapper for the state-of-the-art diagnostics analysis (#517, #527, #525, #530, #534, #536, #539, #548, #549, #559)
- Refactor the regrid.yaml as grid-based instead of experiment-based (#291)
- aqua_common environment simplified and updated (#498)
- Update available variables in FDB catalogues on lumi (#514)
- Solve reversed latitudes bug for fixed data (#510)
- Switch to legacy eccodes tables based on intake source metadata (#493)
- Add GPM IMERG precipitation data to the catalogue on levante (#505)
- Fix ocean3d diagnostic colorbars not being symmetric when missing values are present (#504) 
- FDB NEMO test access to data (#488)
- Xarray dask access to FDB (#476)
- Issue a warning when multiple gribcodes are associated to the same shortname (Cases for multiple eccodes grib codes #483)
- Allowing fixer to overwrite or merge default configuration (Increasing flexibiity of the fixer allowing for merge, replace and default options #480)
- Add new tests (Increase testing #250)
- Global time series diagnostic setup for multiple variables CLI (#474)
- Option to avoid incomplete chunk when averagin with timmean (Introduce check for chunk completeness in timmean() #466)
- Simplification of Fixer() workflow, more methods and less redundancy (Functionize fixer #478)
- Remove the `aqua` environment file, only `aqua_common` is left (#482)

## [v0.3]

Main changes are:
1. Fixer moved at `Reader()` level
2. Area selection available in `fldmean()` method
3. FDB/GSV access for IFS-NEMO development simulations
4. Configuration file `config-aqua.yaml` replaces `config.yaml`

Complete list:
- Templates in configuration yaml files (#469)
- Bug fixes for FDB access options (#463, #462)
- Add observational catalogs on Lumi (Update Lumi catalog #454)
- Automatic finding of cdo (#456)
- Area is fixed if data are fixed (Fixer applied to grid areas #442)
- Tests missing failure fix (Fix #436 CI workflow passes even if some tests fail #452)
- FDB/GSV access to IFS control and historical simulations (#434, #458)
- Climatology support restored in the Reader (Fix for climatology #445)
- Improvement function to inspect the catalogue (Inspect_catalogue improvement #446)
- Minor improvements of the gribber (Fix gribber fdb #427)
- Allow the LRA generator to work with generators and so with FDB (LRA from fdb on mafalda #430)
- Fixes only on selected variables (Fixer updates #428)
- Complete revision of the FDB/GSV access, allowing to access also recent experiments using variable step (#343)
- Teleconnections diagnostic adapted to new code improvements (Teleconnections Dev branch update #424, #465)
- Add support for area selection with fldmean (Fldmean box selection #409)
- Environment simplified, dependencies are now mostly on the pyproject file (A simpler environment.yml #286)
- Intake esm functionality added back (Fix intake-esm #287)
- Intake esm tests (Test also intake-esm #335)
- Yaml dependencies removed (Logger and yaml issues in util.py #334)
- Log history working for iterators as well (Logger and yaml issues in util.py #334)
- Util refactor (Utility refactor #405)
- Fixer at reader level (Fixes at Reader level #244)
- Uniform timmean (Uniform time after timmean and add option for time_bnds #419)
- FDB tests added (Add FDB 5.11, a local FDB with some test data #280, #432)
- Refactor of unit conversion and non-metpy cases (Flexible unit fix from YAML file #416)
- Refactor of the config file definition (Refactor of the configuration search #417)

## [v0.2.1]

- Add development control-1950 and historical-1990 experiments to the LRA (LRA for control-1950 and historical-1990 on Levante from v0.2 #455)

## [v0.2]

- Improve the LRA generator and worklow CLI (Streaming for the LRA #289)
- AQUA new common environment installation tool for LUMI added (#413)
- Added a bash script "load_aqua_lumi.sh" to load aqua environment in LUMI with containers (Adding an AQUA singularity container for LUMI #418)

## [v0.2-beta]

This is the `AQUA` version part of the Deliverable D340.7.1.2. 

- SSH diagnostic improvements (Linting SSH diagnostics #377, SSH diag: PDF file name changed #388)
- Timmean fix to uniform time axis (Fix for timmean() to uniform output time axis #381)
- New tests trigger routine (Tests trigger with label #385)
- Fix for tco1279 and FESOM (fix for masked tco1279 #390, psu fix for salinity #383)
- ECmean improvements (various improvement for ecmean #392)
- Seaice diagnostic improvements (Deliverable340.7.1.2 fix seaice #389, Linting Seaice diagnostics #376)
- Teleconnections diagnostic graphics module enhanced and various improvements (Teleconnections corrections for D340.7.1.2 #379, Fix import in teleconnections notebooks #395, Teleconnections fix docs #408)
- Tropical cyclones linting of the diagnostic (Linting tropical cyclones diagnostics #380, Improved plotting functions for tropical cyclones #391)
- Ocean diagnostics restructured in a single folder, sharing common functions and other improvements (Linting+Fixes Ocean diagnostics #374, Adding units for MLD plot in ocean3d package #406)
- Documentation fixes (Documentation fixes after review #403)
- Atmglobalmean and radiation diagnostic improvements (Atmglobalmean fix #371)
- MSWEP fixer bugfix (Change MSWEP datamodel #397, fixing of mswep #401)

## [v0.2-alpha]

This is the `AQUA` version that will be part of the Deliverable D340.7.1.2, sent to internal review. This is mostly done by the inclusion of twelve diagnostics within the AQUA framework

- Added teleconnections diagnostic (#308, #309, #318, #333, #352)
- Added tropical cyclones diagnostic (#310, #345)
- Added performance indices diagnostic based on ECmean tool (#57, #327) 
- Added sea ice diagnostic (#353, #368)
- Added global timeseries diagnostic (#358, #359)
- Added radiation analysis diagnostic (#301, #360)
- Added global mean bias diagnostic (#285, #371)
- Added SSH variability diagnostic (#367, #369)
- Added tropical rainfall diagnostic (#314)
- Added Ocean circulation diagnostic (#295)
- Added global ocean diagnosc (#164)
- Added global mean timeseries (#268)
- Multiple fixes in the Reader (#316, #324, #334)
- Avoid time duplicated in the Reader (#357)
- Enabling autodoc for diagnostics (#330)
- Data access improvement on Levante, including new datasets (#332, #355, #321)
- Added a common environment file (#363)
- Support for Lumi installation (#315)
- Added the `changelog` file

### Changed

- Dummy diagnostic is now in the `dummy` folder (previously was `dummy-diagnostic`)
- Tests and code is now working with python>=3.9 (previously python 3.11 was excluded)

## [v0.1-beta]

This is the `AQUA` version that will be part of the Deliverable D340.7.1.1.
This is mostly built on the `AQUA` `Reader` class which support for climate model data interpolation, spatial and temporal aggregation and conversion for a common GRIB-like data format.


- Low resolution archive documentation
- Fixed a bug in the `Gribber` class that was not reading the correct yaml catalogue file

## v0.1-alpha

This is the AQUA pre-release to be sent to internal reviewers. 
Documentations is completed and notebooks are working.

[unreleased]: https://github.com/DestinE-Climate-DT/AQUA/compare/v0.8.1...HEAD
[v0.8.1]: https://github.com/DestinE-Climate-DT/AQUA/compare/v0.8...v0.8.1
[v0.8]: https://github.com/DestinE-Climate-DT/AQUA/compare/v0.7.3...v0.8
[v0.7.3]: https://github.com/DestinE-Climate-DT/AQUA/compare/v0.7.2...v0.7.3
[v0.7.2]: https://github.com/DestinE-Climate-DT/AQUA/compare/v0.7.1...v0.7.2
[v0.7.1]: https://github.com/DestinE-Climate-DT/AQUA/compare/v0.7...v0.7.1
[v0.7]: https://github.com/DestinE-Climate-DT/AQUA/compare/v0.6.3...v0.7
[v0.6.3]: https://github.com/DestinE-Climate-DT/AQUA/compare/v0.6.2...v0.6.3
[v0.6.2]: https://github.com/DestinE-Climate-DT/AQUA/compare/v0.6.1...v0.6.2
[v0.6.1]: https://github.com/DestinE-Climate-DT/AQUA/compare/v0.6...v0.6.1
[v0.6]: https://github.com/DestinE-Climate-DT/AQUA/compare/v0.5.2-beta...v0.6
[v0.5.2-beta]: https://github.com/DestinE-Climate-DT/AQUA/compare/v0.5.2-alpha...v0.5.2-beta
[v0.5.2-alpha]: https://github.com/DestinE-Climate-DT/AQUA/compare/v0.5.1...v0.5.2-alpha
[v0.5.1]: https://github.com/DestinE-Climate-DT/AQUA/compare/v0.5...v0.5.1
[v0.5]: https://github.com/DestinE-Climate-DT/AQUA/compare/v0.4...v0.5
[v0.4]: https://github.com/DestinE-Climate-DT/AQUA/compare/v0.3...v0.4
[v0.3]: https://github.com/DestinE-Climate-DT/AQUA/compare/v0.2.1...v0.3
[v0.2.1]: https://github.com/DestinE-Climate-DT/AQUA/compare/v0.2...v0.2.1
[v0.2]: https://github.com/DestinE-Climate-DT/AQUA/compare/v0.2-beta...v0.2
[v0.2-beta]: https://github.com/DestinE-Climate-DT/AQUA/compare/v0.2-alpha...v0.2-beta
[v0.2-alpha]: https://github.com/DestinE-Climate-DT/AQUA/compare/v0.1-beta...v0.2-alpha
[v0.1-beta]: https://github.com/DestinE-Climate-DT/AQUA/compare/v0.1-alpha...v0.1-beta<|MERGE_RESOLUTION|>--- conflicted
+++ resolved
@@ -7,16 +7,12 @@
 
 Unreleased in the current development version:
 
-<<<<<<< HEAD
+AQUA core complete list:
+- Define AQUA NEMO healpix grids as a function of their ORCA source (#1113)
+
 AQUA diagnostics complete list:
 - Teleconnections: MJO Hovmoller plot introduced as notebook (#247)
-=======
-AQUA core complete list:
-- Define AQUA NEMO healpix grids as a function of their ORCA source (#1113)
-
-AQUA diagnostics complete list:
 - Tropical Rainfall: Reduce Redundancy in Conversion Functions (#1096)
-- Tropical Rainfall: Fixing the Bug in the CLI (#1100)
 
 ## [v0.8.1]
 
@@ -32,7 +28,6 @@
 AQUA diagnostics complete list:
 - Timeseries: units can be overridden in the configuration file (#1098)
 - Tropical Rainfall: Fixing the Bug in the CLI (#1100)
->>>>>>> 3348014b
 
 ## [v0.8]
 
