--- conflicted
+++ resolved
@@ -8,11 +8,9 @@
 Unreleased in the current development version:
 
 AQUA core complete list:
-<<<<<<< HEAD
+
 - Minimum date fixer feature / ICON net fluxes fix (#958)
-=======
 - Unified logging for all diagnostics (#931)
->>>>>>> 04861997
 - A ``detrend()`` method is added to the Reader class (#919)
 - LRA file handling improvements (#849)
 - Updating fixer for ERA5 monthly and hourly data on Levante (#937)
