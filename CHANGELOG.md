# Changelog

All notable changes to this project will be documented in this file.
The format is based on [Keep a Changelog](https://keepachangelog.com/en/1.1.0/)

## [Unreleased]

Unreleased in the current development version (target v0.18.0):
Removed:
-  removed old OutputSaver (#2146) 

Workflow modifications:
- `aqua-analysis.py` is now an entry point `aqua analysis` in the AQUA console, with the same syntax as before.

AQUA core complete list:

- Histogram (or any callable function) possible through TimStat. New timhist method (#2263)
- Update AQUA base container to ECMWF specifications for new cycle with FDB 5.17.3 (#2217)
- Data extraction (LRA) can be done without regrid option and LRA log history is more accurate (#2142)
- Split out plotting function for vertical profile and add contour option (#2190)
- GSV update to v2.13.1, support for Polytope access to MN5 DataBridge (#2202)
- Separation of concerns in LRA between dask-based computation and serial netcdf writing (#2212)
- Refactor `grids-downloader.sh` script, now outputdir is a cli argument (#2209)
- Refactor of some `aqua.util.time` function, improving name and pandas integration (#2205,#2218)
- Refactor of the `dump_yaml` utility function, now correctly handling `None` values as `null` (#2198)
- `Reader` will now turn off areas and grids capabilities when `src_grid_name` is `False` (#2198)
- LRA and `OutputSaver` jinja-related duplicated methods are now merged (#2198)
- LatLonProfiles: refinement of the graphical functions (#2201)
- Minor EC-Earth4 adjustments (#2196)
- Hotfix in catgen for monthly chunking (#2184)
- Fix loaded areas as dataset (#2174)
- Show error message if empty data are retrieved by in `reader` (#2170)
- Few graphical adjustments in multiple_maps (#2159)
- Add description for ECmean diagnostic (#2158)
- Fix fldstat coordinate treatment (#2147)
- Fixer applied when units name changes is required and no factor is found (#2128)
- Update aqua-analysis config for refactored diagnostics (#2144)
- Fixed incompatible coordinate transformatiosn (#2137)
- Added Nord4 support in the `load-aqua-container.sh` script (#2130)
- Add `aqua analysis` to replace the `aqua-analysis.py` script, with a more flexible CLI interface (#2065)
- Bugfix in `plot_seasonalcycles()` trying to use a non-existing `time` coordinate (#2114)
- Add `norm` keyword argument to the `plot_single_map` to allow non-linear colorbar normalisation (#2107)
- `draw_manual_gridlines()` utility function to draw gridlines on cartopy maps (#2105)
- `apply_circular_window()` utility function to apply a circular window to cartopy maps (#2100)

AQUA diagnostics complete list:
<<<<<<< HEAD
- Seaice: update varname for PIOMAS and GIOMAS from sivol to sithick after updating the data in `obs` catalog (#2290)
=======
- Global Biases: allow GlobalBias to take color palette as argument (#2283)
- Boxplots: added option to plot anomalies and add a mean value dotted line (#2255)
- Global Biases: address formatting issues in plots (#2272)
>>>>>>> 7af80db0
- Global Biases: fix location of config file for cli (#2284)
- Timeseries: fix for annual only plots (#2279)
- Timeseries: add `reader_kwargs` option to pass extra arguments to the Reader and ensemble support (#2222, #2279)
- Add `source_oce` option for ECmean to aqua anlysis (#2246)
- Add missing center time option to seasonalcycles (#2247)
- Teleconnections: adapted MJO to the new Hovmoller graphical function (#1969)
- Ocean Drift: Hovmoller multiplot class and complete diagnostic cli (#1969)
- Diagnostic core: Locking of catalog yaml when modified (#2238)
- Timeseries: fix output figure to use diagnostic name (#2240)
- Diagnostic core: bugfix in Diagnostic class related to parsing realization (#2226)
- Updated grouping file for dashboard (#2241)
- Dummy: removed old diagnostic (#2210)
- Diagnostic core: `retrieve` and `_retrieve` methods can take a `months_required` argument so that diagnostics can raise an error if insufficient months of data are available. (#2205)
- Timeseries: introduction of the catalog entry capability, default in CLI (#2198)
- Diagnostic core: introduction of the catalog entry capability and `self.realization` attribute (#2198)
- Ensemble: Updating the ensemble module according the the issue #1925 (#2004)
- Timeseries: refined title and description, more attributes used (#2193)
- New LatLonProfiles diagnostic tool (#1934 and #2207)
- Boxplots: add support for reader_kwargs (#2149)
- Global Biases: add the `diagnostic_name` option in config file (#2159)
- Gregory: refined the reference label generation (#2157)
- Seaice: add support for `reader_kwargs` (#2153)
- Remove old seaice diagnostic scripts (#2152)
- Timeseries: fix lazy calculation of seasonal cycles (#2143)
- Boxplots: fix output dir (#2136) 
- Boxplots: add tests and update docs (#2129)
- Seaice: refactored diagnostic with cli and added bias plot with custom projections (#1684, #2140, #2165, #2171, #2178, #2185, #2221)
- Stratification: Stratification class to create density and mixed layer depth data, notebook and tests added. (#2093)
- Radiation: complete refactor of the diagnostic, now based on the `Boxplots` diagnostic and the  `boxplot ` function in graphics (#2007)
- SeasonalCycles: fix a bug which was preventing to plot when no reference data is provided (#2114)

## [v0.17.0]

Main changes are:
1. Support for realizations for `aqua-analysis`, `aqua-push` and a set of diagnostics (Timeseries, Global Biases, Teleconnections, Ecmean)
2. Support for data-portfolio v2.0.0
3. LRA output tree refactored accomodating for realization, statistic and frequency

Removed:
-  removed Reader.info() method (#2076) 

Workflow modifications:
- `machine` and `author` are mandatory fields in the catalog generator config file.
- Data portfolio required is v2.0.0, no API changes are involved in this change.
- Add possibility to change the 'default' realization in Catalog Generator config file.
- AQUA analysis can take a `--realization` option to enable the analysis of a specific realization.

AQUA core complete list:
- Introduce a tentative command to generate grids from sources, `aqua grids build` based on `GridBuilder` class (#2066)
- Support for data-portfolio v2.0.0: updated catalog generator, pinned gsv to v2.12.0. Machine now required in config. (#2092)
- Add possibility to change the 'default' realization in Catalog Generator config file (#2058) 
- `aqua add <catalog>` option in the AQUA console can use GITHUB_TOKEN and GITHUB_USER environment variables to authenticate with GitHub API (#2081)
- Added a `aqua update -c all` option in the AQUA console to update all the catalogs intalled from the Climate-DT repository (#2081)
- `Reader` can filter kwargs so that a parameter not available in the intake source is removed and not passed to the intake driver (#2074)
- Adapt catgen to changes in data-portfolio v1.3.2 (#2076)
- Add `get_projection()` utility function for selection of Cartopy map projections (#2068)
- Tools to push to dashboard support ensemble realizations (#2070)
- `aqua-analysis.py` now supports a `--realization` option to enable the analysis of a specific realization (#2041, #2090)
- Separate new histogram function in the framework (#2061)
- Introducing `timsum()` method to compute cumulative sum (#2059)
- `EvaluateFormula` class to replace the `eval_formula` function with extra provenance features (#2042)
- Solve fixer issue leading to wrong target variable names (#2057)
- Upgrade to `smmregrid=0.1.2`, which fixes coastal erosion in conservative regridding (#1963)
- Refactor LRA of output and catalog entry creatro with `OutputPathBuilder` and `CatalogEntryBuilder` classes (#1932)
- LRA cli support realization, stat and frequency (#1932)
- Update to the new STACv2 API for Lumi (#2039)
- `aqua add` and `aqua avail` commands now support a `--repository` option to specify a different repository to explore (#2037)
- `AQUA_CONFIG` environment variable can be set to customize the path of the configuration files in `aqua-analysis.py` (#2027)
- Development base container updated to stack 7.0.2.8 (#2022, #2025)
- `Trender()` class provide also coefficients and normalize them (#1991)
- Catalog entry builder functionality for diagnostics included in OutputSaver Class (#2086)

AQUA diagnostics complete list:
- Sea-ice extent and volume: bugs related to use of legacy reader functionality (#2111)
- Ocean Trends: Trends class to create trend data along with zonal trend, notebook and tests added. (#1990)
- Global Biases: allow GlobalBias to take projection as argument (#2036)
- ECmean: diagnostics refactored to use `OutputSaver` and new common configuration file (#2012)
- ECmean: dependency to 0.1.15 (#2012)
- Timeseries, Global Biases, Teleconnections, Ecmean: `--realization` option to select a specific realization in the CLI (#2041)
- Global Biases: add try-except block in cli (#2069)
- Global Biases: handling of formulae and Cloud Radiative Forcing Computation (#2031)
- Global Biases: pressure levels plot works correctly with the CLI (#2027)
- Timeseries: `diagnostic_name` option to override the default name in the CLI (#2027)
- Global Biases: output directory is now correctly set in the cli (#2027)
- Timeseries: `center_time` option to center the time axis is exposed in the CLI (#2028)
- Timeseries: fix the missing variable name in some netcdf output (#2023)
- Diagnostic core: new `_select_region` method in `Diagnostic`, wrapped by `select_region` to select a region also on custom datasets (#2020, #2032)

## [v0.16.0]

Removed:
- Removed source or experiment specific fixes; only the `fixer_name` is now supported.

Workflow modifications:
- Due to a bug in Singularity, `--no-mount /etc/localtime` has to be implemented into the AQUA container call 
- `push_analysis.sh` now updates and pushes to LUMI-O the file `experiments.yaml`, which is used by the 
  dashboard to know which experiments to list. The file is downloaded from the object store, updated and 
  pushed back. Additionally it exit with different error codes if the bucket is missing or the S3 credential
  are not correct.

AQUA core complete list:
- Update to the new STAC API for Lumi (#2017)
- Added the `aqua grids set` command to set the paths block in the `aqua-config.yaml` file, overwriting the default values (#2003)
- Derivation of metadata from eccodes is done with a builtin python method instead of definiton file inspection (#2009, #2014)
- `h5py` installed from pypi. Hard pin to version 3.12.1 removed in favor of a lower limit to the version (#2002)
- `aqua-analysis` can accept a `--regrid` argument in order to activate the regrid on each diagnostics supporting it (#1947)
- `--no-mount /etc/localtime` option added to the `load_aqua_container.sh` script for all HPC (#1975)
- Upgrade to eccodes==2.41.0 (#1890)
- Fix HPC2020 (ECMWF) installation (#1994)
- `plot_timeseries` can handle multiple references and ensemble mean and std (#1988, #1999)
- Support for CDO 2.5.0, modified test files accordingly (v6) (#1987)
- Remove DOCKER secrets and prepare ground for dependabot action e.g introduce AQUA_GITHUB_PAT (#1983)
- `Trender()` class to include both `trend()` and `detrend()` method (#1980)
- `cartopy_offlinedata` is added on container and path is set in cli call, to support MN5 no internet for coastlines download (#1960)
- plot_single_map() can now handle high nlevels with a decreased cbar ticks density (#1940)
- plot_single_map() now can avoid coastlines to support paleoclimate maps (#1940)
- Fixes to support EC-EARTH4 conversion to GRIB2 (#1940)
- Added support for TL63, TL255, eORCA1, ORCA2 grids for EC-EARTH4 model (#1940)
- `FldStat()` as independent module for area-weighted operations (#1835)
- Refactor of `Fixer()`, now independent from the `Reader()` and supported by classes `FixerDataModel` and `FixerOperator` (#1929) 
- Update and push to lumi-o the a file listing experiments needed by the dashboard (#1950)
- Integration of HEALPix data with `plot_single_map()` (#1897)
- Use scientific notation in multiple maps plotting to avoid label overlapping (#1953)

AQUA diagnostics complete list:
- Diagnostic core: a `diagnostic_name` is now available in the configuration file to override the default name (#2000)
- Ecmean, GlobalBiases, Teleconnections: regrid functionality correctly working in cli (#2006)
- Diagnostic core: updated docs for `OutputSaver` (#2010)
- Diagnostic core: save_netcdf() is now based on the new OutputSaver (#1965)
- Diagnostic core: raise an error if retrieve() returns an empty dataset (#1997)
- GlobalBiases: major refactor (#1803, #1993)
- Ocean Drift: using the `_set_region` method from the `Diagnostic` class (#1981)
- Diagnostic core: new `_set_region` method in `Diagnostic` class to find region name, lon and lat limits (#1979)
- Timeseries: regions are now in the `definitions` folder (not `interface` anymore) (#1884)
- Teleconnections: complete refactor according to the Diagnostic, PlotDiagnostic schema (#1884)
- Radiations: timeseries correctly working for exps with enddate before 2000 (#1940)
- Diagnostic core: new `round_startdate` and `round_enddate` functions for time management (#1940)
- Timeseries: fix in the new cli wich was ignoring the regrid option and had bad time handling (#1940)
- Timeseries: Use new OutputSaver in Timeseries diagnostics (#1948, #2000)
- Diagnostic core: new `select_region` to crop a region based on `_set_region` and `area_selection` method (#1984)

## [v0.15.0]

Main changes are:
- Polytope support 
- Plotting routines support cartopy projections and matplotlib styles
- Major refactor of AQUA core functionalities: Regridder, Datamodel, OutputSaver, Timstat  
- Major refactor of Timeseries, SeasonalCycle, GregoryPlot diagnostics

Removed:
- `aqua.slurm` has been removed.

Workflow modifications:
- `push_analysis.sh` (and the tool `push_s3.py` which it calls) now both return proper error codes if the transfer fails. 0 = ok, 1 = credentials not valid, 2 = bucket not found. This would allow the workflow to check return codes. As an alternative, connectivity could be tested before attempting to run push_analysis by pushing a small file (e.g. with `python push_s3.py aqua-web ping.txt`))

AQUA core complete list:
- Add FDB_HOME to debug logs (#1914)
- Enabling support for DestinE STAC API to detect `bridge_start_date`and `bridge_end_date` (#1895)
- Return codes for push_s3 and push_analysis utilities (#1903)
- Polytope support (#1893)
- Additional stats for LRA and other refinements (#1886) 
- New OutputSaver class (#1837)
- Introduce a `Timstat()` module independent from the `Reader()` (#1832)
- Adapt Catalog Generator to Data-Portfolio v1.3.0 (#1848)
- Introduction of a internal AQUA data model able to guess coordinates and convert toward required target data convention definition (#1862, #1877, #1883)
- Custom `paths` in the `config-aqua.yaml` can now be defined and will take priority over the catalog paths (#1809)
- Remove deprecated `aqua.slurm` module (#1860)
- Refactor of `plot_maps()` and `plot_maps_diff()` functions with projection support and use their single map version internally (#1865)
- Refactor of `plot_single_map()` and `plot_single_map_diff()` functions with projection support (#1854)
- Refactor time handling: replacement of `datetime` objects and of `pd.Timestamp` lists (#1828)
- Fix the `regrid_method` option in the Reader (#1859)
- Add a GitHub Token for downloading ClimateDT catalogs (#1855)
- Ignore `nonlocal` complaints by flake8 (#1855)
- WOCE-ARGO ocean dataset grids and fixes added (#1846)
- Upgrade of base container to FDB 5.15.11 (#1845)
- Matplotlib styles can be set in the configuration file (#1729)
- Graphics refactoring for timeseries plot functions (#1729, #1841)
- Major refactor of the regrid options, with new modular `Regridder()` class replacing `Regrid()` mixin (#1768)
- Refactor of the `retrieve_plain()` function with contextmanager and smmregrid GridInspector (#1768)

AQUA diagnostics complete list:
- Diagnostic core: refinement of OutputSaver metadata and name handling (#1901)
- Diagnostic core: refactor of the documentation folder structure (#1891)
- Timeseries: complete refactor of the timeseries diagnostic according to the Diagnostic, PlotDiagnostic schema (#1712, #1896)

## [v0.14.0]

Main changes are:
- AQUA is now open source
- Documentation is now available on ReadTheDocs
- Attributes added by AQUA are now "AQUA_" prefixed
- A core diagnostic class has been introduced

Removed:
- Support for python==3.9 has been dropped.
- Generators option from the Reader has been removed.

Workflow modifications:
- `aqua_analysis.py`: all the config files are used from the `AQUA_CONFIG` folder. This allows individual run modification kept in the `AQUA_CONFIG` folder for reproducibility.
- `makes_contents.py`: can now take a config file as an argument to generate the `content.yaml` file.
- `push_analysis.sh`: now has an option to rsync the figures to a specified location. Extra flags have been added (see Dashboard section in the documentation).

AQUA core complete list:
- Updated AQUA development container to micromamba 2.0.7 (#1834)
- Updated base container to eccodes 2.40 (#1833)
- Added Healpix zoom 7 grid for ICON R02B08 native oceanic grid (#1823)
- Remove generators from Reader (#1791)
- Fix tcc grib code and add some cmor codes in the convention file (#1800)
- Add a regrid option to cli of relevant diagnostics (#1792)
- Limit estimation of time for weight generation only to regular lon/lat grids (#1786)
- LRA generation can operate spatial subsection (#1711)
- Attributes added by AQUA are now "AQUA_" prefixed (#1790)
- Remove zarr pin (#1794)
- Dropping support for python==3.9 (#1778, #1797)
- Reader intake-xarray sources can select a coder for time decoding (#1778)
- Document use of AQUA on ECMWF HPC2020 (#1782)
- Added history logging for lat-lon in area selection (#1479)
- Cleaner workflow and pytest/coverage configuration (#1755, #1758)
- catalog, model, exp, source info are now stored in the DataArray attributes (#1753)
- Avoid infinite hanging during bridge access (#1733, #1738)
- Enable dependabot to monitor dependencies every month (#1748)
- `eccodes` bump to 2.40.0 (#1747)
- Integrate codecov to monitor coverage and test analytics and remove old bot (#1736, #1737, #1755, #1819)
- Reinitialize `GSVRetriever` instance only when needed (#1733)
- Enable the option to read FDB data info from file, and refactor start/end hpc/bridge dates handling (#1732, #1743, #1762)
- Fix `push_analysis.sh` options and `aqua_analysis.py` config paths (#1723, #1754)
- Enable zip compression for LRA yearly files (#1726)
- Enable publication of documentation on ReadTheDocs (#1699, #1716)
- Adapt Catgen test to the new number of sources for ICON (#1708)
- Added tests for the Hovmoller plot routine (#1532)
- `push_s3` compatibility with `boto3>=1.36.0` (#1704)
- Rsync option for push_analysis.sh (#1689)
- Multiple updates to allow for AQUA open source, including Dockerfiles, actions, dependencies and containers (#1574)

AQUA diagnostics complete list:
- Ensemble: config file structure and tests (#1630)
- Ocean3d: Tests for the Ocean3d diagnostic (#1780)
- Diagnostic core: A common function to check and convert variable units is provided as `convert_data_units()` (#1806)
- Ocean3d: Bug fix to regridding of observations in cli (#1811)
- Diagnostic core: the `retrieve()` method uses internally a `_retrieve()` method that returns instead of updating attributes (#1763)
- Diagnostic core: documentation about class and config file structure (#1790)
- Diagnostic core: A common function to load the diagnostic config file is provided (#1750)
- Global bias: add test (#1675)
- Diagnostic core: Add additional command-line arguments for configuration and processing options (#1745)
- Global bias: Handling plev and using scientific notation in contour plots (#1649)
- Ecmean: Fix net surface radiative flux and wind stresses in ecmean (#1696)
- Diagnostic core: A common parser and fuctions to open/close the dask cluster are provided (#1703)

## [v0.13.1]

Main changes are:
1. Ocean3d major refactoring

AQUA core complete list:
- Fixer delete option accepts non-lists (#1687)
- Ansi color 8-bit fix for logger (#1671)
- Hotfix for unmatched string in catgen (#1672)
- Test for aqua-analysis.py (#1664)
- Fix in the catgen now correctly generating an automatic description if not provided (#1662)

AQUA diagnostics complete list:
- Diagnostic core: added a Diagnostic class to be inherited by all diagnostics (#1681)
- Timeseries: hotfix of problems with the catalog usage in output saving (#1669)
- Tropical Rainfall: Update of the precomputed histograms paths for lumi and MN5 (#1661)
- Ocean3d: Trend is calculating using polyfit. Restructed the mixed layer depth function. (#1651)
- Global bias: hotfix for regrid option (#1670)

## [v0.13.0]

Main changes are:
1. Grids updated to work with operational O-25.1
2. Compliance of the catalog generator to the O-25.1 data portfolio
3. New 'Biases and Radiation' diagnostics replace the old 'AtmGlobalMean and Radiation'
4. Push of figures to LUMI-O and improvements for aqua-web

Deprecated:
- `aqua-analysis.sh` script is deprecated and has been removed. Use `aqua-analysis.py` instead.
- `cli_dummy.py` script is deprecated and will be removed in the next release. Use the `cli_checker.py` instead.
 
AQUA core complete list:
- More general checksum checker for grids and observations ( #1550)
- Output dir including catalogue for aqua-analysis.py (#1640)
- Grids for O-25.1 cycle are added in the grids folder (they are v3) (#1647)
- `deltat` for fixer can now be specified in source metadata and not only in fixes (#1626)
- LRA generator integrates ``--rebuild`` flag to regenerate areas and weights. The `--autosubmit` option is removed (#1623)
- Hotfix for catgen tests (#1648)
- Experiment and dashboard metadata are now created with the catalog generator (#1637)
- Safety checks according to data frequency for HPC, bridge and request start/end dates in intake GSV (#1636, #1655)
- Experiment metadata for aqua-web and dashboard from catalog entry (#1633)
- Automatic identification of ocean grid in the catalog generator (#1621)
- `OutputSaver` can deduce the catalog name from the model, exp (#1627)
- Pin zarr<3.0.0 to avoid breaking changes (#1625)
- Units utility are now functions and not methods of FixerMixin (#1558)
- New `cli_checker.py` tool to check the existance of the required model in the catalog and rebuild the area files (#1619)
- Update the catalog generator to align with changes in the data portfolio (#1593)
- Adding ICON phase2 hpx6 and hpz9 grids (#1596)
- Push figures to LUMI-O for dashboard (#1582, #1607)
- Bridge_start_date and expver switching (#1597)
- Include all available figure metadata in content.json for dashboard/aqua-web (#1573)
- Upgrade LUMI module to 24.03 and to eccodes 2.39.0

AQUA diagnostics complete list:
- Old AtmoGlobalMean and Radiation diagnostics removed (#1622)
- `--catalog` is accepted by all the diagnostics altough it is not used by all of them yet (#1619)
- Timeseries: enabled region selection in the CLI (#1564)
- Ocean3d: Bugfix of values for Ocean trend function (#1583)
- Biases and Radiation: Refactoring of Bias and Radiation Diagnostics (#1243)
- Biases and Radiation: Fix Seasonal Bias Output in global_biases for NetCDF Saving Compatibility and other fixes (#1585, #1604, #1628)
- Biases and Radiation: Adding `save_netcdf` flag and function (#1510)
- Biases and Radiation: Integrating Updated OutputSaver (#1487)

## [v0.13-beta]

Main changes are:
1. All the diagnostics are now compatible with the new fixes and eccodes version.
2. Full compatibility with HealPix grids and the new CDO version.
3. Major improvements in the Ocean3D diagnostic.

AQUA core complete list:
- Safety checks and error messages on FDB folders (#1512)
- Refreshed internal `to_list` function (#1512)
- Reorganizing and extending CI/CD catalog with 5 years of hpz3 data from ERA5 (atm) and FESOM (oce) (#1552)
- Version info in a separate module (#1546) 
- Corrected `tcc` units to % (#1551)
- Fix pdf attributes (#1547)
- Catgen fixes (#1536)
- Introduced fixer for ClimateDT phase 2 (#1536)
- `aqua_analysis.py` using a common central dask cluster (#1525)
- Added the `cdo_options: "--force"` to the definitions of the oceanic HealPix grids (#1539)

AQUA diagnostic complete list:
- ECmean: Integrating the performance indices and global mean within the `aqua_diagnostics` module (#1556)
- Teleconnections: The `teleconnections` diagnostic is now integrated in the `aqua_diagnostics` module (#1352)
- Teleconnections: OutputSaver for the teleconnections diagnostic (#1567, #1570)
- Ocean3d: Fix to improve memory usage and cli (#1490)
- Seaice: Fix to read sithick as fallback instead of sivol (#1543)
- Ocean3d: Minor fix to allow to read new variable names (#1540)
- Timeseries: The `timeseries` diagnostic is now integrated in the `aqua_diagnostics` module (#1340)
- Timeseries: Integrating Updated OutputSaver (#1492)

## [v0.13-alpha]

Main changes are:
1. A refactor of the fixes, with a new common main convention table is available, based on eccodes.
2. Diagnostics are updated to work with the new fixes and the new eccodes version. This is not yet complete and will be finalized in the next release.
3. The FDB reader always rely on paramids, so that support for eccodes 2.39.0 and backward compatibility is ensured.

AQUA core complete list:
- push-analysis.sh maintenance (#1555)
- Added the `cdo_options: "--force"` to the definitions of the HealPix grids (#1527)
- Removing default fixes (#1519)
- Support for eccodes=2.39.0 with full fixes refactoring (#1519)
- Dashboard: Moved making of contents yaml to local hpc (#1470)
- Support for new smmregrid==0.1.0 including simpler weights and area generation (#1395)
- Removing cdo pin for more recent versions (#1395)
- Change `bridge_end_date` convention (#1498)
- `catgen` to support data bridge options (#1499)
- Enhance OutputSaver with Improved File Handling, Logging, and NetCDF Write Modes (#1495)
- Introduction a specific pipeline and tests for `catgen` utiliy (#1505)
- Remove pin on xarray (#1507)
- FDB reader internally always asks for paramids (#1491, #1508, #1529)
- Introduction of a convention table for the fixer, in order to create a more general fixer (#1488, #1506)
- Refactor of `cli_lra_parallel_slurm.py` to work with container via jinja (#1497) 
- Convert `aqua-analysis.sh` to Python with Subprocess and Multiprocessing Support (#1354, #1521)
- New base container for aqua-container (#1441)
- Autodetection of latest AQUA in `load-aqua-container.sh` script (#1437)
- Update Metadata Handling for NetCDF, PDF, and PNG Outputs (#1430)
- Add instructions to install AQUA on MN5 (#1468)
- Introduce `grids-checker.py` tool to verify presence and checksum of the grid files (#1486)

AQUA diagnostic complete list:
- Tropical Cyclones: Adaptation to IFS-FESOM and tool to compute orography from data (#1393)
- Seaice: Hotfix for sea ice plots (#1432)

## [v0.12.2]

Main changes are: 
1. Single container script to be used on Lumi, MN5 and Levante

AQUA core complete list:
- Introduce `timeshift` option for the fixer to roll forward/back the time axis (#1411)
- Centralize and refactor in single script the tool to load AQUA container (#1413)
- Add extra maintenance options to submit-aqua-web (#1415)
- Update push-analysis.sh removing dependency on full AQUA and option not to convert to png (#1419)
- Pin to xarray<2024.09 to prevent bug in polyfit requires temporary (#1420)
- Remove spurious dimensions when running `fldmean()` (#1423)

AQUA diagnostic complete list:
- Refactor of plotThickness method in the sea ice diagnostic (#1427)


## [v0.12.1]

AQUA core complete list:
- Allow multiple realizations in fdb-catalog-generator (#1335)
- Fix the container loading script in order to avoid load of local libraries (#1399)
- Fix using AQUA container for submit-aqua-web, do not wipe old figures by default (#1387)
- New `timstat` module which opens complement `timmean()` with `timmax()`, `timmin()` and `timstd()` methods (#1391)
- Fix installation to avoid mismatch between `hdf5` and `h5py` libraries (#1408)

## [v0.12]

Main changes are:
1. AQUA installation now requires a mandatory machine name.
2. The `aqua` source code has been moved to the `src` folder. The change is transparent to the user.
3. A diagnostic module, called `aqua.diagnostics`, is under development. The module is not yet active, diagnostics are still available with the previous structure.

AQUA core complete list:
- Mixed updates to support data for NextGEMS cycle4 hackathon (#1375)
- Preprocess functionality added to the `Reader` class (#1298)
- The AQUAthon material has been moved under the `notebooks` folder (#1342)
- `aqua` source code has been moved to the `src` folder (#1332)
- A diagnostic module, called `aqua.diagnostics`, has been created under the `src` folder (#1332, #1341)
- LRA generator tool support for multiple relizations (#1357, #1375)
- LRA generator requires `catalog` as a mandatory argument (#1357)
- AQUA console revisiting, adding `avail` method and `update` method (#1346)
- AQUA install now requires mandatory machine name (#1346)
- Fix to make keyword step optional in request (#1360)

## [v0.11.3]

AQUA core complete list:
- LRA, both from CLI and worklow, is part of the AQUA console and can be run with `aqua lra $options` (#1294)
- FDB catalog generator is part of the AQUA console and can be run with `aqua catgen $options` (#1294)
- Coordinate unit overriding is now possible via the `tgt_units` argument (#1320)
- Full support for python>=3.9 (#1325)
- Pin of (python) eccodes<2.37.0 in pyproject due to recent changes in binary/python structure (#1325)

AQUA diagnostic complete list:
- Radiation: Bugfix in the CLI for the radiation diagnostic (#1319)

## [v0.11.2]

AQUA core complete list:
- Renaming of FESOM grids to include original resolution name (#1312)
- Bugfix of the fdb-catalog-generator tool that was not correctly assigning NEMO grids (#1309)
- Bugfix of the GSV intake driver that was not handling correctly metadata jinja replacement (#1304) 
- Bugfix of _merge_fixes() method when the parent fix has no vars specified (#1310)
- Safety check for the netcdf driver providing more informative error when files are not found (#1307, #1313)

AQUA diagnostic complete list:
- Tropical Rainfall: Fix Minor Issues in Tropical Precipitation CLI Metadata and Formatting (#1266)

## [v0.11.1]

Attention: If you are accessing FDB experiments, we suggest to not use versions older than this release.

Main changes are:
1. AQUA works with FDB written with ecCodes versions > 2.35 as well as lower.
2. Timeseries and Seasonal cyle can now be evaluated also on a specific region 

AQUA core complete list:
- ecCodes now pinned to >=2.36.0 and tool for fixing older definition files (#1302)

AQUA diagnostic complete list:
- Timeseries: a region can be selected for Timeseries and Seasonal Cycle with the `lon_limits` and `lat_limits` arguments (#1299)
- Timeseries: the cli argument for extending the time range is now extend (previously expand) (#1299)
- Timeseries: all the available diagnostics support the catalog argument (#1299)

## [v0.11]

Attention: this version is not compatible with catalog entries with ecCodes >= 2.35.0.

1. LRA supports multi-catalog structure
2. ecCodes temporarily restricted to < 2.34

AQUA core complete list:
- Refactor the fdb-catalog-generator tool to work with data-portfolio repository (#1275)
- Introduce a function to convert NetCDF to Zarr and zarr catalog entry for LRA (#1068)
- Suppress the warning of missing catalogs in the AQUA console `add` command (#1288)
- Lumi installation is completely updated to LUMI/23.09 modules (#1290)
- gsv_intake switches eccodes also for shortname definitions (#1279)
- Increase compatibility between LRA generator and multi-catalog (#1278)
- Allow for intake string replacement within LRA-generated catalogs (#1278)
- Avoid warning for missing intake variable default when calling the `Reader()` (#1287)

AQUA diagnostic complete list:
- Teleconnections: catalog feature bugfix (#1276)

## [v0.10.3]

Attention: this version is not compatible with catalog entries with ecCodes < 2.35.0.

Main changes are:
1. support for ecCodes >= 2.35.0 (to be used with caution, not working with exps with eccodes < 2.35.0)
2. fdb_path is deprecated in favour of fdb_home

AQUA core complete list:
- Restructure fixes folder and files (#1271)
- Removed eccodes pin, better handling of tables in get_eccodes_attr (#1269)
- Added test for diagnostics integration to AQUA installation process (#1244)
- Bugfix for the monthly frequency data with monthly cumulated fluxes (#1255)
- fdb_path becomes optional and deprecated in favour of fdb_home (#1262)
- Branch support for tool to push analysis to explorer (#1273)

AQUA diagnostic complete list:
- ECmean documentation updates (#1264)

## [v0.10.2]

Main changes are:
1. aqua-analysis script can be configured with an external yaml file
2. AQUA installation process now includes diagnostics integration

AQUA core complete list:
- Rename OutputNamer to OutputSaver and add catalog name (#1259)
- Hotfix for rare situation with 3D data but no vertical chunking defined (#1252)
- External yaml file to configure aqua-analysis (#1246)
- Adding diagnostics integration to AQUA installation process (#1229)

AQUA diagnostic complete list:
- Teleconnections: adding the catalog feature to the diagnostic (#1247)
- ECmean upgrades for the CLI (#1241)
- ECmean enables the computation of global mean diagostic (#1241)

## [v0.10.1]

AQUA core complete list:
- Fixer for monthly frequency data with monthly cumulated fluxes (#1201)
- Catalogs can be installed from the external repository (#1182)
- Added grid for NEMO multiIO r100 (#1227)
- Reorganized analysis output in catalog/model/exp structure (#1218)

## [v0.10]

Main changes are:
1. The catalog is externalized and AQUA supports multiple catalogs. It is now mandatory to use the aqua console to add a new catalog to the AQUA installation.

AQUA core complete list:
- Catalog is externalized to a separate repository (#1200)
- AQUA is now capable of accessing multiple catalogs at the same time (#1205)
- MN5 container for AQUA (#1213)

## [v0.9.2]

Main changes are:
1. The `aqua-config.yaml` file is replaced by a template to be installed. The aqua console is now mandatory to use aqua.
2. `$AQUA` removed from the `Configdir()` autosearch, an installation with the aqua console is mandatory to use aqua.
3. AQUA cli command to provide the installation path with `--path` option. This can substitute the `$AQUA` variable in scripts.
4. The catalog file is now split into `machine.yaml` and `catalog.yaml` to support machine dependency of data path and intake variables as kwargs into each catalog.

AQUA core complete list:
- More detailed documentation for Levante and Lumi installation (#1210)
- `aqua-config.yaml` replaced by a template to be installed on each machine (#1203)
- `$AQUA` removed from the `Configdir()` autosearch (#1208)
- AQUA cli command to provide the installation path with `--path` option (#1193)
- Restructure of the `machine` and `catalog` instances to support a catalog based development (#1186)
- AQUA installation via command line support a machine specification `aqua install lumi` (#1186)
- Introduction of `machine.yaml` file to support machine dependency of data path and intake variables as kwargs into each catalog (#1186)
- Removing all the AQUA catalogs from the repo, now using https://github.com/DestinE-Climate-DT/Climate-DT-catalog (#1200)

## [v0.9.1]

Main changes are:
1. Update of fdb libraries to be compatible with the FDB data bridge

AQUA core complete list:
- OutputNamer Class: Comprehensive Naming Scheme and Metadata Support (#998)
- Creation of png figures for AQUA explorer is local (#1189)

## [v0.9]

Main changes are:
1. AQUA has an `aqua` CLI entry point, that allow for installation/uninstallation, catalog add/remova/update, fixes and grids handling
2. Experiments placed half on HPC and half on DataBridge data can be accessed in continuous manner.

AQUA core complete list:
- AQUA entry point for installation and catalog maintanance and fixes/grids handling (#1131, #1134, #1146, #1168, #1169)
- Automatic switching between HPC and databridge FDB (#1054, #1190)
- CLI script for automatic multiple experiment analysis submission (#1160, #1175)

## [v0.8.2]

Main changes are: 
1. `aqua-grids.yaml` file split in multiple files into `grids` folder
2. Container for Levante

AQUA core complete list:
- Removing any machine name depencency from slurm files (#1135)
- Jinja replacement is added to the aqua-config.yaml (#1154)
- grid definitions split in multiple files (#1152)
- Add script to access the container on Levante HPC (#1151)
- Add support for IFS TL63 and TL159 grids (#1150)
- Swift links for tests and grids renewed (#1142)
- Removing the docker folder (#1137)
- Introducing a tool for benchmarking AQUA code (#1057)
- Define AQUA NEMO healpix grids as a function of their ORCA source (#1113)

AQUA diagnostics complete list:
- Tropical Rainfall: Improve Paths in Live Demonstration Notebook  (#1157)
- Atm global mean: produce seasonal bias plots by default (#1140)
- Tropical Rainfall: Notebook for the Live Demonstration (#1112)
- Teleconnections: MJO Hovmoller plot introduced as notebook (#247)
- Tropical Rainfall: Reduce Redundancy in Conversion Functions (#1096)

## [v0.8.1]

Main changes are: 
1. Fixes following internal D340.7.3.3 and D340.7.1.4 review 

AQUA core complete list:
- Tco399-eORCA025 control, historical and scenario runs added to Lumi catalog (#1070)
- ESA-CCI-L4 dataset added for Lumi and Levante catalogs (#1090)
- Various fixes to the documentation (#1106)
- Fixer for dimensions is now available (#1050)

AQUA diagnostics complete list:
- Timeseries: units can be overridden in the configuration file (#1098)
- Tropical Rainfall: Fixing the Bug in the CLI (#1100)

## [v0.8]

Main changes are:
1. Support for Python 3.12
2. Update in the catalog for Levante and introduction of Leonardo
3. Multiple diagnostics improvement to fullfil D340.7.3.3 and D340.7.1.4

AQUA core complete list:
- LRA for ICON avg_sos and avg_tos (#1076)
- LRA for IFS-NEMO, IFS-FESOM, ICON added to Levante catalog (#1072)
- IFS-FESOM storyline +2K added to the Lumi catalog (#1059)
- Allowing for jinja-based replacemente in load_yaml (#1045) 
- Support for Python 3.12 (#1052)
- Extending pytests (#1053)
- More efficient use of `_retrieve_plain` for acessing sample data (#1048)
- Introducing the catalog structure for Leonardo HPC (#1049)
- Introducing an rsync script between LUMI and levante for grids (#1044)
- Introducing a basic jinja-based catalog entry generator (#853)
- Adapt NextGEMS sources and fixes to the final DestinE governance (#1008, #1035)
- Remove  NextGEMS cycle2 sources (#1008)
- Avoid GSVSource multiple class instantiation in dask mode (#1051)

AQUA diagnostics complete list:
- Teleconnections: refactor of the documentation (#1061)
- Tropical rainfall: Updating the Documentation and Notebooks (#1083)
- Performance indices: minor improvements with the inclusion of mask and area files (#1076)
- Timeseries: Seasonal Cycle and Gregory plots save netcdf files (#1079)
- Tropical rainfall: minor modifications to the CLI and fixes to changes in the wrapper introduced in PR #1063 (#1074)
- Tropical rainfall: adding daily variability and precipitation profiles to the cli (#1063)
- Teleconnections: bootstrap evaluation of concordance with reference dataset (#1026)
- SSH: Improvement of the CLI (#1024) 
- Tropical rainfall: adding metadata and comparison with era5 and imerg to the plots, re-binning of the histograms and buffering of the data (#1014)
- Timeseries: refactor of the documentation (#1031)
- Radiation: boxplot can accomodate custom variables (#933)
- Seaice: convert to module, add Extent maps (#803)
- Seaice: Implement seaice Volume timeseries and thickness maps (#1043)

## [v0.7.3]

Main changes are:
1. IFS-FESOM NextGEMS4 and storylines simulations available in the catalog
2. Vertical chunking for GSV intake access
3. FDB monthly average data access is available
4. kwargs parsing of reader arguments (e.g. allowing for zoom and ensemble support)

AQUA core complete list:
- Add kwargs parsing of reader arguments, passing them to intake to substitute parameters (#757)
- Remove `zoom` and use kwargs instead (#757)
- Enabling the memory monitoring and (optional) full performance monitoring in LRA (#1010)
- Adding IFS_9-FESOM_5 NextGEMS4 simulation on levante (#1009)
- Function to plot multiple maps is introduced as `plot_maps()` and documented (#866)
- Adding the IFS-FESOM storylines simulation (#848)
- `file_is_complete()` accounts also for the mindate attribute (#1007)
- Introducing a `yearmonth` timestyle to access FDB data on monthly average (#1001)
- Adding expected time calculation for weight generation (#701)
- Vertical chunking for GSV intake access (#1003)

AQUA diagnostics complete list:
- Timeseries: Various bugfix and improvements for cli and formula (#1013, #1016, #1022)

## [v0.7.2]

Main changes are:
1. `mtpr` is used for precipitation in all the catalog entries
2. LRA CLI support for parallel SLURM submission and other improvements
3. ICON production simulations available in the catalog
4. `detrend()` method is available in the `Reader` class
5. All the diagnostics have dask support in their CLI

AQUA core complete list:
- Fix LRA sources to allow incomplete times for different vars (#994)
- Distributed dask option for diagnostic CLIs and wrapper (#981)
- Added documentation for `plot_timeseries`, `plot_seasonalcycle` and `plot_single_map_diff` (#975)
- Minimum date fixer feature / ICON net fluxes fix (#958)
- Unified logging for all diagnostics (#931)
- A `detrend()` method is added to the Reader class (#919)
- LRA file handling improvements (#849, #972)
- Updating fixer for ERA5 monthly and hourly data on Levante (#937)
- GSV pin to 1.0.0 (#950)
- Adding ICON production simulations (#925)
- LRA CLI for parallel SLURM submission support a max number of concurrent jobs and avoid same job to run (#955, #990)
- Renaming of EC-mean output figures in cli push tool for aqua-web (#930)
- Renaming the `tprate` variable into `mtpr` in all fixes (#944)

AQUA diagnostic complete list:
- Tropical rainfall: enhancements of plotting and performance, files path correction (#997)
- Timeseries: seasonal cycle runs as a separate cli in aqua-analysis for performance speed-up (#982)
- Timeseries: seasonal cycle is added if reference data are not available in some timespan (#974)
- Tropical rainfall: Removing unnecessary printing during the CLI, optimazing the CLi for low and high-resolution data (#963)
- Timeseries: Grergory plot TOA limits are dynamically chosen (#959)
- SSH: technical improvements including removal of hardcoded loglevel and timespan definition. (#677)
- SSH: ready with new data governance and option to plot difference plots added. (#677)
- Atmosferic Global Mean: added mean bias for the entire year in seasonal bias function (#947)
- Tropical Cyclones: working with IFS-NEMO and ICON, includes retrieval of orography from file (#1071).

## [v0.7.1]

Main changes are:
1. Complete update of the timeseries diagnostic
2. LRA CLI for parallel SLURM submission
3. SSP370 production scenario for IFS-NEMO available in the catalog

AQUA core complete list:
- Plot timeseries is now a framework function (#907)
- Improve the automatic parsing of date range according to schema from fdb (#928)
- LRA CLI for parallel SLURM submission (#909)
- Added graphics function to plot data and difference between two datasets on the same map (#892)
- Add IFS-NEMO ssp370 scenario (#906)

AQUA diagnostics complete list:
- Teleconnections: comparison with obs is done automatically in diagnostic CLI (#924)
- Teleconnections: capability to find index file if already present (#926)
- Timeseries: save flag introduced to save to enable/disable saving of the timeseries (#934)
- Improve the automatic parsing of date range according to schema from fdb (#928)
- Updated output filenames for atmglobalmean diagnostic (#921)
- Added graphics function to plot data and difference between two datasets on the same map (#892)
- Implemented `pyproject.toml` for global_time_series diagnostic (#920).
- Implemented `pyproject.toml` for tropical_rainfall diagnostic (#850).
- Updating CLi for tropical_rainfall diagnostic (#815)
- LRA cli for parallel SLURM submission (#909)
- Timeseries: seasonal cycle is available for the global timeseries (#912)
- Timeseries: refactory of Gregory plot as a class, comparison with multiple models and observations (#910)
- Add IFS-NEMO ssp370 scenario (#906)
- Timeseries: complete refactory of the timeseries as a class, comparison with multiple models and observations (#907)
- Plot timeseries is now a framework function (#907)

## [v0.7]

Main changes are:
1. Multiple updates to the diagnostics, both scientific and graphical, to work with more recent GSV data
2. `mtpr` is now used instead of `tprate` for precipitation
2. Documentation has been reorganized and integrated

Complete list:
- New utility `add_pdf_metadata` to add metadata to a pdf file (#898)
- Experiments `a0gg` and `a0jp` added to the IFS-NEMO catalog, and removal of `historical-1990-dev-lowres` (#889)
- Updated notebooks to ensure consistency across different machines by using observational datasets, and included a demo of aqua components for Lumi (#868)
- Scripts for pushing figures and docs to aqua-web (#880)
- Fixed catalog for historical-1990-dev-lowres source (#888, #895)
- data_models src files are now in the aqua/data_models folder, with minor modifications (#884)
- Warning options based on the `loglevel` (#852)
- Timeseries: formula bugfix and annual plot only for complete years (#876)
- mtpr instead of tprate derived from tp (#828)
- eccodes 2.34.0 does not accomodate for AQUA step approach, pin to <2.34.0 (#873)
- Bugfix of the `aqua-analysis` wrapper, now can work teleconnections on atmospheric and oceanic variables 
and the default path is an absolute one (#859, #862)
- Ocean3D: many fixes and adaptations to new data governance (#776)
- Bugfix of the `aqua-analysis` wrapper, now can work teleconnections on atmospheric and oceanic variables (#859)
- Radiation: adaptation to new data governance and many improvements (#727)
- Seaice: Sea ice extent has now seasonal cycle (#797)
- Fixing the paths in `cli/lumi-install/lumi_install.sh` (#856).
- Refactor of the documentation (#842, #871)
- The drop warning in `aqua/gsv/intake_gsv.py` (#844)
- Tropical cyclones diagnostic: working with new data governance (includes possibility to retrieve orography from file (#816)

## [v0.6.3]

Complete list:
- Setting last date for NaN fix for IFS-NEMO/IFS-FESOM to 1999-10-01 and cleaner merge of parent fixes (#819)
- Hotfix to set `intake==0.7.0` as default (#841)
- Timeseries: can add annual std and now default uncertainty is 2 std (#830)
- `retrieve_plain()` method now set off startdate and enddate (#829)
- Complete restructure of fixer to make use of `fixer_name`: set a default for each model and a `False` to disable it (#746)
- Added `center_time` option in the `timmean()` method to save the time coordinate in the middle of the time interval and create a Timmean module and related TimmeanMixin class (#811)
- Fixer to rename coordinates available (#822)
- Fixing new pandas timedelta definition: replacing H with h in all FDB catalog (#786)
- Change environment name from `aqua_common` to `aqua`(#805)
- Adding a run test label to trigger CI (#826)
- Tropical_rainfall: improve organization and maintainability, introducing nested classes (#814)
- Revisiting CERES fixes (#833)
- Timeseries: add bands for observation in Gregory plots (#837)

## [v0.6.2]

Complete list:
- Global time series plot annual and monthly timeseries together, improved Gregory plot (#809)
- Teleconnection can now take a time range as input and ylim in the index plot function (#799)
- LRA to use `auto` final time and `exclude_incomplete` (#791)
- Hotfix for v0.12.0 of the GSV_interface related to valid_time (#788)
- Global time series adapted to new data governance (#785)
- AtmoGlobalMean diagnostic improvements and adaptation to new data governance (#745 #789 #807 #812)
- Sea-ice diagnostic adapted to new data governance (#790)
- Implement a fix setting to NaN the data of the first step in each month (for IFS historical-1990) (#776)

## [v0.6.1]

Complete list:
- Teleconnection improvement to accept different variable names for ENSO (avg_tos instead of sst) (#778)
- ERA5 fixes compatible with new data governance (#772)
- Update the LRA generator (removing aggregation and improving) filecheck and fix entries for historical-1990-dev-lowres (#772)
- Updates of ECmean to work with production experiments (#773, #780)
- Automatic data start and end dates for FDB sources (#762)

## [v0.6]

Main changes are:
1. Inclusion in the catalog of the historical-1990 production simulations from IFS-NEMO and IFS-FESOM.
2. New fixes that targets the DestinE updated Data Governance

Complete list:
- IFS-FESOM historical-1990-dev-lowres with new data governance added to the catalog (#770)
- AtmoGlobalMean diagnostic improvements (#722)
- Teleconnections diagnostic improvements (#722)
- Read only one level for retrieving 3D array metadata, select single level for retrieve (#713)
- IFS-FESOM historical-1990-dev-lowres with new data governance added to the catalog
- Fix mismatch between var argument and variables specified in catalog for FDB (#761)
- Compact catalogs using yaml override syntax (#752)
- Fix loading source grid file before smmregrid weight generation (#756)

## [v0.5.2-beta]

Complete list:
-  A new fdb container is used to generate the correct AQUA container

## [v0.5.2-alpha]

Main changes are:
1. Coupled models IFS-NEMO and IFS-FESOM are now supported
2. Accessor to use functions and reader methods as if they were methods of xarray objects, see [notebook](https://github.com/DestinE-Climate-DT/AQUA/blob/main/notebooks/reader/accessor.ipynb)
3. Preliminary provenance information is now available in the history attribute of the output files
4. AQUA analysis wrapper is parallelized
5. A levelist can be provided in FDB sources, this will greatly speed up the data retrieve

Complete list:
- Fix reading only one sample variable and avoid _bnds variables (#743)
- Allow correct masked regridding after level selection. Add level selection also for not-FDB sources (#741)
- Read only one level for retrieving 3D array metadata, select specific levels for FDB retrieve (#713)
- Defining catalog entry for coupled models IFS-NEMO and IFS-FESOM (#720)
- Change fixer_name to fixer_name (#703)
- Reorganization of logging calls (#700)
- Accessor to use functions and reader methods as if they were methods of xarray objects (#716)
- Suggestions are printed if a model/exp/source is not found while inspecting the catalog (#721)
- Improvements in the single map plot function (#717)
- Minor metadata fixes (logger newline and keep "GRIB_" in attrs) (#715)
- LRA fix now correctly aggregating monthly data to yearly when a full year is available (#696)
- History update and refinement creating preliminary provenance information (plus AQUA emoji!) (#676)
- OPA lra compatible with no regrid.yaml (#692)
- Introducing fixer definitions not model/exp/source dependents to be specified at the metadata level (#681)
- AQUA analysis wrapper is parallelized and output folder is restructured (#684, #725)

## [v0.5.1]

Main changes are:
1. A new `Reader` method `info()` is available to print the catalog information
2. Grids are now stored online and a tool to deploy them on the `cli` folder is available

Complete list:
- Fix attributes of DataArrays read from FDB (#686)
- Reader.info() method to print the catalog information (#683)
- Simpler reader init() by reorganizing the calls to areas and regrid weights configuration and loading (#682)
- Optional autosearch for vert_coord (#682)
- plot_single_map adapted to different coordinate names and bugfixes (#680)
- Sea ice volume datasets for the Northern Hemisphere (PIOMAS) and the Southern Hemisphere (GIOMAS) (#598)
- Possibility of defining the regrid method from the grid definition (#678)
- Grids stored online and tool to deploy them on cli folder (#675)
- Global time series diagnostic improvements (#637)
- Teleconnections diagnostic improvements (#672)

## [v0.5]

Main changes are:
1. Refactor of the Reader() interface with less options at the init() level
2. Grids are now defined with the source metadata and not in a machine-dependent file
3. CLI wrapper is available to run all diagnostics in a single call
4. Refactoring of the streaming emulator with equal treatment for FDB or file sources

Complete list:
- Controlling the loglevel of the GSV interface (#665)
- Fix wrong fdb source (#657)
- Adding sample files and tests for NEMO 2D and 3D grids (#652)
- tprate not derived from tp for GSV sources (#653)
- Simplify reader init and retrieve providing less argument in initialization (#620)
- var='paramid' can be used to select variables in the retrieve method (#648)
- configdir is not searched based on util file position in the repo (#636)
- Cleaner mask treatment (Revision of mask structure in the reader #617)
- Fldmean fix if only one dimension is present for area selection (#640)
- Adding higher frequency ERA5 data on Levante and Lumi (#628)
- regrid.yaml files are removed, grid infos are now in the catalog metadata (#520, #622, #643)
- Load all available variables in FDB xarray/dask access (#619)
- Lint standard and enforced in CI (#616)
- Reader init split with methods (#523)
- Single map plot utility to be used by all diagnostics (#594)
- Script for automatic generation of Fdb catalog entries (IFS only) (#572)
- Fix loading of singularity mounting /projappl (#612)
- CLI wrapper parser (#599)
- Refactoring of streaming emulator (#593)
- Radiation CLI and diagnostic refinement (#537)
- Ocean3D CLI and diagnostic refinement (#578)
- AtmGlobalMean CLI and diagnostic refinement (#587)
- Tropical cyclones CLI refinements and TC module (#568, #645)
- Removing OPA, OPAgenerator and related tests from the AQUA (Remove OPA from AQUA #586)
- Renaming the experiments according to the DE340 AQUA syntax (Including dev-control-1990 in the source and rename the experiment according to DE340 scheme #556, #614, #618)
- Teleconnections diagnostic improvements (#571, #574, #576, #581, #592, #623)

## [v0.4]

Main changes are:
1. Update to all the diagnostics CLI
2. Refactor of the regridder so that `regrid.yaml`` is grid-based and not experiment-based
3. Xarray access to FDB sources
4. Refactor of the fixer so that merge/replace/default options are available
5. Remove of the `aqua` environment in favour of the `aqua_common` one. 

Complete list:
- Introduced color scheme for aqua logging (#567)
- CLI for sea diagnostic (#549)
- Add CLI for SSH diagnostic and some bug fixes (#540)
- Fix SSH diagnostic to be compatible with lates AQUA version (#538) 
- Helper function to identify vertical coordinates in a dataset (#552)
- Orography for tempest extremes TCs detection and update TCs CLI (Orography threshold included and CLI update #404)
- Improvement of performance indices CLI (Update of ECmean CLI #528)
- Fix to allow reading a list of multiple variables from FDB (#545)
- Further improvement of function to inspect the catalog (#533)
- Custom exceptions for AQUA (#518)
- Speed up of the `retrieve_plain` method (#524)
- Update documention for adding new data and setting up the container (Increase documentation coverage #519)
- CLI wrapper for the state-of-the-art diagnostics analysis (#517, #527, #525, #530, #534, #536, #539, #548, #549, #559)
- Refactor the regrid.yaml as grid-based instead of experiment-based (#291)
- aqua_common environment simplified and updated (#498)
- Update available variables in FDB catalogs on lumi (#514)
- Solve reversed latitudes bug for fixed data (#510)
- Switch to legacy eccodes tables based on intake source metadata (#493)
- Add GPM IMERG precipitation data to the catalog on levante (#505)
- Fix ocean3d diagnostic colorbars not being symmetric when missing values are present (#504) 
- FDB NEMO test access to data (#488)
- Xarray dask access to FDB (#476)
- Issue a warning when multiple gribcodes are associated to the same shortname (Cases for multiple eccodes grib codes #483)
- Allowing fixer to overwrite or merge default configuration (Increasing flexibiity of the fixer allowing for merge, replace and default options #480)
- Add new tests (Increase testing #250)
- Global time series diagnostic setup for multiple variables CLI (#474)
- Option to avoid incomplete chunk when averagin with timmean (Introduce check for chunk completeness in timmean() #466)
- Simplification of Fixer() workflow, more methods and less redundancy (Functionize fixer #478)
- Remove the `aqua` environment file, only `aqua_common` is left (#482)

## [v0.3]

Main changes are:
1. Fixer moved at `Reader()` level
2. Area selection available in `fldmean()` method
3. FDB/GSV access for IFS-NEMO development simulations
4. Configuration file `config-aqua.yaml` replaces `config.yaml`

Complete list:
- Templates in configuration yaml files (#469)
- Bug fixes for FDB access options (#463, #462)
- Add observational catalogs on Lumi (Update Lumi catalog #454)
- Automatic finding of cdo (#456)
- Area is fixed if data are fixed (Fixer applied to grid areas #442)
- Tests missing failure fix (Fix #436 CI workflow passes even if some tests fail #452)
- FDB/GSV access to IFS control and historical simulations (#434, #458)
- Climatology support restored in the Reader (Fix for climatology #445)
- Improvement function to inspect the catalog (Inspect_catalog improvement #446)
- Minor improvements of the gribber (Fix gribber fdb #427)
- Allow the LRA generator to work with generators and so with FDB (LRA from fdb on mafalda #430)
- Fixes only on selected variables (Fixer updates #428)
- Complete revision of the FDB/GSV access, allowing to access also recent experiments using variable step (#343)
- Teleconnections diagnostic adapted to new code improvements (Teleconnections Dev branch update #424, #465)
- Add support for area selection with fldmean (Fldmean box selection #409)
- Environment simplified, dependencies are now mostly on the pyproject file (A simpler environment.yml #286)
- Intake esm functionality added back (Fix intake-esm #287)
- Intake esm tests (Test also intake-esm #335)
- Yaml dependencies removed (Logger and yaml issues in util.py #334)
- Log history working for iterators as well (Logger and yaml issues in util.py #334)
- Util refactor (Utility refactor #405)
- Fixer at reader level (Fixes at Reader level #244)
- Uniform timmean (Uniform time after timmean and add option for time_bnds #419)
- FDB tests added (Add FDB 5.11, a local FDB with some test data #280, #432)
- Refactor of unit conversion and non-metpy cases (Flexible unit fix from YAML file #416)
- Refactor of the config file definition (Refactor of the configuration search #417)

## [v0.2.1]

- Add development control-1950 and historical-1990 experiments to the LRA (LRA for control-1950 and historical-1990 on Levante from v0.2 #455)

## [v0.2]

- Improve the LRA generator and worklow CLI (Streaming for the LRA #289)
- AQUA new common environment installation tool for LUMI added (#413)
- Added a bash script "load_aqua_lumi.sh" to load aqua environment in LUMI with containers (Adding an AQUA singularity container for LUMI #418)

## [v0.2-beta]

This is the `AQUA` version part of the Deliverable D340.7.1.2. 

- SSH diagnostic improvements (Linting SSH diagnostics #377, SSH diag: PDF file name changed #388)
- Timmean fix to uniform time axis (Fix for timmean() to uniform output time axis #381)
- New tests trigger routine (Tests trigger with label #385)
- Fix for tco1279 and FESOM (fix for masked tco1279 #390, psu fix for salinity #383)
- ECmean improvements (various improvement for ecmean #392)
- Seaice diagnostic improvements (Deliverable340.7.1.2 fix seaice #389, Linting Seaice diagnostics #376)
- Teleconnections diagnostic graphics module enhanced and various improvements (Teleconnections corrections for D340.7.1.2 #379, Fix import in teleconnections notebooks #395, Teleconnections fix docs #408)
- Tropical cyclones linting of the diagnostic (Linting tropical cyclones diagnostics #380, Improved plotting functions for tropical cyclones #391)
- Ocean diagnostics restructured in a single folder, sharing common functions and other improvements (Linting+Fixes Ocean diagnostics #374, Adding units for MLD plot in ocean3d package #406)
- Documentation fixes (Documentation fixes after review #403)
- Atmglobalmean and radiation diagnostic improvements (Atmglobalmean fix #371)
- MSWEP fixer bugfix (Change MSWEP datamodel #397, fixing of mswep #401)

## [v0.2-alpha]

This is the `AQUA` version that will be part of the Deliverable D340.7.1.2, sent to internal review. This is mostly done by the inclusion of twelve diagnostics within the AQUA framework

- Added teleconnections diagnostic (#308, #309, #318, #333, #352)
- Added tropical cyclones diagnostic (#310, #345)
- Added performance indices diagnostic based on ECmean tool (#57, #327) 
- Added sea ice diagnostic (#353, #368)
- Added global timeseries diagnostic (#358, #359)
- Added radiation analysis diagnostic (#301, #360)
- Added global mean bias diagnostic (#285, #371)
- Added SSH variability diagnostic (#367, #369)
- Added tropical rainfall diagnostic (#314)
- Added Ocean circulation diagnostic (#295)
- Added global ocean diagnosc (#164)
- Added global mean timeseries (#268)
- Multiple fixes in the Reader (#316, #324, #334)
- Avoid time duplicated in the Reader (#357)
- Enabling autodoc for diagnostics (#330)
- Data access improvement on Levante, including new datasets (#332, #355, #321)
- Added a common environment file (#363)
- Support for Lumi installation (#315)
- Added the `changelog` file

### Changed

- Dummy diagnostic is now in the `dummy` folder (previously was `dummy-diagnostic`)
- Tests and code is now working with python>=3.9 (previously python 3.11 was excluded)

## [v0.1-beta]

This is the `AQUA` version that will be part of the Deliverable D340.7.1.1.
This is mostly built on the `AQUA` `Reader` class which support for climate model data interpolation, spatial and temporal aggregation and conversion for a common GRIB-like data format.


- Low resolution archive documentation
- Fixed a bug in the `Gribber` class that was not reading the correct yaml catalog file

## v0.1-alpha

This is the AQUA pre-release to be sent to internal reviewers. 
Documentations is completed and notebooks are working.

[unreleased]: https://github.com/DestinE-Climate-DT/AQUA/compare/v0.17.0...HEAD
[v0.17.0]: https://github.com/DestinE-Climate-DT/AQUA/compare/v0.16.0...v0.17.0
[v0.16.0]: https://github.com/DestinE-Climate-DT/AQUA/compare/v0.15.0...v0.16.0
[v0.15.0]: https://github.com/DestinE-Climate-DT/AQUA/compare/v0.14.0...v0.15.0
[v0.14.0]: https://github.com/DestinE-Climate-DT/AQUA/compare/v0.13.1...v0.14.0
[v0.13.1]: https://github.com/DestinE-Climate-DT/AQUA/compare/v0.13.0...v0.13.1
[v0.13.0]: https://github.com/DestinE-Climate-DT/AQUA/compare/v0.13-beta...v0.13.0
[v0.13-beta]: https://github.com/DestinE-Climate-DT/AQUA/compare/v0.13-alpha...v0.13-beta
[v0.13-alpha]: https://github.com/DestinE-Climate-DT/AQUA/compare/v0.12.2...v0.13-alpha
[v0.12.2]: https://github.com/DestinE-Climate-DT/AQUA/compare/v0.12.1...v0.12.2
[v0.12.1]: https://github.com/DestinE-Climate-DT/AQUA/compare/v0.12...v0.12.1
[v0.12]: https://github.com/DestinE-Climate-DT/AQUA/compare/v0.11.3...v0.12
[v0.11.3]: https://github.com/DestinE-Climate-DT/AQUA/compare/v0.11.2...v0.11.3
[v0.11.2]: https://github.com/DestinE-Climate-DT/AQUA/compare/v0.11.1...v0.11.2
[v0.11.1]: https://github.com/DestinE-Climate-DT/AQUA/compare/v0.11...v0.11.1
[v0.11]: https://github.com/DestinE-Climate-DT/AQUA/compare/v0.10.3...v0.11
[v0.10.3]:https://github.com/DestinE-Climate-DT/AQUA/compare/v0.10.2...v0.10.3
[v0.10.2]: https://github.com/DestinE-Climate-DT/AQUA/compare/v0.10.1...v0.10.2
[v0.10.1]: https://github.com/DestinE-Climate-DT/AQUA/compare/v0.10...v0.10.1
[v0.10]: https://github.com/DestinE-Climate-DT/AQUA/compare/v0.9.2...v0.10
[v0.9.2]: https://github.com/DestinE-Climate-DT/AQUA/compare/v0.9.1...v0.9.2
[v0.9.1]: https://github.com/DestinE-Climate-DT/AQUA/compare/v0.9...v0.9.1
[v0.9]: https://github.com/DestinE-Climate-DT/AQUA/compare/v0.8.2...v0.9
[v0.8.2]: https://github.com/DestinE-Climate-DT/AQUA/compare/v0.8.1...v0.8.2
[v0.8.1]: https://github.com/DestinE-Climate-DT/AQUA/compare/v0.8...v0.8.1
[v0.8]: https://github.com/DestinE-Climate-DT/AQUA/compare/v0.7.3...v0.8
[v0.7.3]: https://github.com/DestinE-Climate-DT/AQUA/compare/v0.7.2...v0.7.3
[v0.7.2]: https://github.com/DestinE-Climate-DT/AQUA/compare/v0.7.1...v0.7.2
[v0.7.1]: https://github.com/DestinE-Climate-DT/AQUA/compare/v0.7...v0.7.1
[v0.7]: https://github.com/DestinE-Climate-DT/AQUA/compare/v0.6.3...v0.7
[v0.6.3]: https://github.com/DestinE-Climate-DT/AQUA/compare/v0.6.2...v0.6.3
[v0.6.2]: https://github.com/DestinE-Climate-DT/AQUA/compare/v0.6.1...v0.6.2
[v0.6.1]: https://github.com/DestinE-Climate-DT/AQUA/compare/v0.6...v0.6.1
[v0.6]: https://github.com/DestinE-Climate-DT/AQUA/compare/v0.5.2-beta...v0.6
[v0.5.2-beta]: https://github.com/DestinE-Climate-DT/AQUA/compare/v0.5.2-alpha...v0.5.2-beta
[v0.5.2-alpha]: https://github.com/DestinE-Climate-DT/AQUA/compare/v0.5.1...v0.5.2-alpha
[v0.5.1]: https://github.com/DestinE-Climate-DT/AQUA/compare/v0.5...v0.5.1
[v0.5]: https://github.com/DestinE-Climate-DT/AQUA/compare/v0.4...v0.5
[v0.4]: https://github.com/DestinE-Climate-DT/AQUA/compare/v0.3...v0.4
[v0.3]: https://github.com/DestinE-Climate-DT/AQUA/compare/v0.2.1...v0.3
[v0.2.1]: https://github.com/DestinE-Climate-DT/AQUA/compare/v0.2...v0.2.1
[v0.2]: https://github.com/DestinE-Climate-DT/AQUA/compare/v0.2-beta...v0.2
[v0.2-beta]: https://github.com/DestinE-Climate-DT/AQUA/compare/v0.2-alpha...v0.2-beta
[v0.2-alpha]: https://github.com/DestinE-Climate-DT/AQUA/compare/v0.1-beta...v0.2-alpha
[v0.1-beta]: https://github.com/DestinE-Climate-DT/AQUA/compare/v0.1-alpha...v0.1-beta<|MERGE_RESOLUTION|>--- conflicted
+++ resolved
@@ -44,13 +44,10 @@
 - `apply_circular_window()` utility function to apply a circular window to cartopy maps (#2100)
 
 AQUA diagnostics complete list:
-<<<<<<< HEAD
 - Seaice: update varname for PIOMAS and GIOMAS from sivol to sithick after updating the data in `obs` catalog (#2290)
-=======
 - Global Biases: allow GlobalBias to take color palette as argument (#2283)
 - Boxplots: added option to plot anomalies and add a mean value dotted line (#2255)
 - Global Biases: address formatting issues in plots (#2272)
->>>>>>> 7af80db0
 - Global Biases: fix location of config file for cli (#2284)
 - Timeseries: fix for annual only plots (#2279)
 - Timeseries: add `reader_kwargs` option to pass extra arguments to the Reader and ensemble support (#2222, #2279)
