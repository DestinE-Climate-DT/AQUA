--- conflicted
+++ resolved
@@ -13,12 +13,9 @@
 - `aqua-analysis.py` is now an entry point `aqua analysis` in the AQUA console, with the same syntax as before.
 
 AQUA core complete list:
-<<<<<<< HEAD
 - Area selection is now a separate class, `AreaSelection` in the `aqua.fldstat` module (#2245)
-=======
 - Pin maximum version of xarray (#2303)
 - CI/CD data now is read from aqua-dvc repository (#8370)
->>>>>>> dbd29b7d
 - Histogram (or any callable function) possible through TimStat. New timhist method (#2263)
 - Update AQUA base container to ECMWF specifications for new cycle with FDB 5.17.3 (#2217)
 - Data extraction (LRA) can be done without regrid option and LRA log history is more accurate (#2142)
