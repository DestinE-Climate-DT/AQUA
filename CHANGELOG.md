--- conflicted
+++ resolved
@@ -7,13 +7,10 @@
 
 Unreleased in the current development version.
 
-<<<<<<< HEAD
 ## [v0.6.3]
 
 Complete list:
-=======
 - Global time series can add annual std and now default uncertainty is 2 std (#830)
->>>>>>> 5f76bf94
 - `retrieve_plain()` method now set off startdate and enddate (#829)
 - Complete restructure of fixer to make use of `fixer_name`: set a default for each model and a `False` to disable it (#746)
 - Added `center_time` option in the `timmean()` method to save the time coordinate in the middle of the time interval and create a Timmean module and related TimmeanMixin class (#811)
