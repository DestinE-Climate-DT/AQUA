# Changelog

All notable changes to this project will be documented in this file.
The format is based on [Keep a Changelog](https://keepachangelog.com/en/1.0.0/)

## [Unreleased]

Unreleased is the current development version.

<<<<<<< HEAD
- Reader init split with methods (#523)
=======
- Single map plot utility (#594)
- Script for automatic generation of Fdb catalog entries (#572)
- Fix loading of singularity mounting /projappl (#612)
- CLI wrapper parser (#599)
- Refactoring of streaming emulator (#593)
- Radiation CLI and diagnostic refinement (#537)
- Ocean3D CLI and diagnostic refinement (#578)
- AtmGlobalMean CLI and diagnostic refinement (#587)
- Tropical cyclones CLI refinements and TC module (#568)
- Removing OPA, OPAgenerator and related tests from the AQUA (Remove OPA from AQUA #586)
- Renaming the experiments according to the DE340 AQUA syntax (Including dev-control-1990 in the source and rename the experiment according to DE340 scheme #556, #614, #618)
- Allow specifying grid in catalogue metadata (#520)
- Teleconnections diagnostic improvements (#571, #574, #576, #581, #592)

## [v0.4]

Main changes are:
1. Update to all the diagnostics CLI
2. Refactor of the regridder so that `regrid.yaml`` is grid-based and not experiment-based
3. Xarray access to FDB sources
4. Refactor of the fixer so that merge/replace/default options are available
5. Remove of the `aqua` environment in favour of the `aqua_common` one. 

Complete list:
- Introduced color scheme for aqua logging (#567)
- CLI for sea diagnostic (#549)
- Add CLI for SSH diagnostic and some bug fixes (#540)
- Fix SSH diagnostic to be compatible with lates AQUA version (#538) 
- Helper function to identify vertical coordinates in a dataset (#552)
- Orography for tempest extremes TCs detection and update TCs CLI (Orography threshold included and CLI update #404)
- Improvement of performance indices CLI (Update of ECmean CLI #528)
- Fix to allow reading a list of multiple variables from FDB (#545)
- Further improvement of function to inspect the catalogue (#533)
- Custom exceptions for AQUA (#518)
- Speed up of the `retrieve_plain` method (#524)
>>>>>>> 4f7ff634
- Update documention for adding new data and setting up the container (Increase documentation coverage #519)
- CLI wrapper for the state-of-the-art diagnostics analysis (#517, #527, #525, #530, #534, #536, #539, #548, #549, #559)
- Refactor the regrid.yaml as grid-based instead of experiment-based (#291)
- aqua_common environment simplified and updated (#498)
- Update available variables in FDB catalogues on lumi (#514)
- Solve reversed latitudes bug for fixed data (#510)
- Switch to legacy eccodes tables based on intake source metadata (#493)
- Add GPM IMERG precipitation data to the catalogue on levante (#505)
- Fix ocean3d diagnostic colorbars not being symmetric when missing values are present (#504) 
- FDB NEMO test access to data (#488)
- Xarray dask access to FDB (#476)
- Issue a warning when multiple gribcodes are associated to the same shortname (Cases for multiple eccodes grib codes #483)
- Allowing fixer to overwrite or merge default configuration (Increasing flexibiity of the fixer allowing for merge, replace and default options #480)
- Add new tests (Increase testing #250)
- Global time series diagnostic setup for multiple variables CLI (#474)
- Option to avoid incomplete chunk when averagin with timmean (Introduce check for chunk completeness in timmean() #466)
- Simplification of Fixer() workflow, more methods and less redundancy (Functionize fixer #478)
- Remove the `aqua` environment file, only `aqua_common` is left (#482)

## [v0.3]

Main changes are:
1. Fixer moved at `Reader()` level
2. Area selection available in `fldmean()` method
3. FDB/GSV access for IFS-NEMO development simulations
4. Configuration file `config-aqua.yaml` replaces `config.yaml`

Complete list:
- Templates in configuration yaml files (#469)
- Bug fixes for FDB access options (#463, #462)
- Add observational catalogs on Lumi (Update Lumi catalog #454)
- Automatic finding of cdo (#456)
- Area is fixed if data are fixed (Fixer applied to grid areas #442)
- Tests missing failure fix (Fix #436 CI workflow passes even if some tests fail #452)
- FDB/GSV access to IFS control and historical simulations (#434, #458)
- Climatology support restored in the Reader (Fix for climatology #445)
- Improvement function to inspect the catalogue (Inspect_catalogue improvement #446)
- Minor improvements of the gribber (Fix gribber fdb #427)
- Allow the LRA generator to work with generators and so with FDB (LRA from fdb on mafalda #430)
- Fixes only on selected variables (Fixer updates #428)
- Complete revision of the FDB/GSV access, allowing to access also recent experiments using variable step (#343)
- Teleconnections diagnostic adapted to new code improvements (Teleconnections Dev branch update #424, #465)
- Add support for area selection with fldmean (Fldmean box selection #409)
- Environment simplified, dependencies are now mostly on the pyproject file (A simpler environment.yml #286)
- Intake esm functionality added back (Fix intake-esm #287)
- Intake esm tests (Test also intake-esm #335)
- Yaml dependencies removed (Logger and yaml issues in util.py #334)
- Log history working for iterators as well (Logger and yaml issues in util.py #334)
- Util refactor (Utility refactor #405)
- Fixer at reader level (Fixes at Reader level #244)
- Uniform timmean (Uniform time after timmean and add option for time_bnds #419)
- FDB tests added (Add FDB 5.11, a local FDB with some test data #280, #432)
- Refactor of unit conversion and non-metpy cases (Flexible unit fix from YAML file #416)
- Refactor of the config file definition (Refactor of the configuration search #417)

## [v0.2.1]

- Add development control-1950 and historical-1990 experiments to the LRA (LRA for control-1950 and historical-1990 on Levante from v0.2 #455)

## [v0.2]

- Improve the LRA generator and worklow CLI (Streaming for the LRA #289)
- AQUA new common environment installation tool for LUMI added (#413)
- Added a bash script "load_aqua_lumi.sh" to load aqua environment in LUMI with containers (Adding an AQUA singularity container for LUMI #418)

## [v0.2-beta]

This is the `AQUA` version part of the Deliverable D340.7.1.2. 

- SSH diagnostic improvements (Linting SSH diagnostics #377, SSH diag: PDF file name changed #388)
- Timmean fix to uniform time axis (Fix for timmean() to uniform output time axis #381)
- New tests trigger routine (Tests trigger with label #385)
- Fix for tco1279 and FESOM (fix for masked tco1279 #390, psu fix for salinity #383)
- ECmean improvements (various improvement for ecmean #392)
- Seaice diagnostic improvements (Deliverable340.7.1.2 fix seaice #389, Linting Seaice diagnostics #376)
- Teleconnections diagnostic graphics module enhanced and various improvements (Teleconnections corrections for D340.7.1.2 #379, Fix import in teleconnections notebooks #395, Teleconnections fix docs #408)
- Tropical cyclones linting of the diagnostic (Linting tropical cyclones diagnostics #380, Improved plotting functions for tropical cyclones #391)
- Ocean diagnostics restructured in a single folder, sharing common functions and other improvements (Linting+Fixes Ocean diagnostics #374, Adding units for MLD plot in ocean3d package #406)
- Documentation fixes (Documentation fixes after review #403)
- Atmglobalmean and radiation diagnostic improvements (Atmglobalmean fix #371)
- MSWEP fixer bugfix (Change MSWEP datamodel #397, fixing of mswep #401)

## [v0.2-alpha]

This is the `AQUA` version that will be part of the Deliverable D340.7.1.2, sent to internal review. This is mostly done by the inclusion of twelve diagnostics within the AQUA framework

- Added teleconnections diagnostic (#308, #309, #318, #333, #352)
- Added tropical cyclones diagnostic (#310, #345)
- Added performance indices diagnostic based on ECmean tool (#57, #327) 
- Added sea ice diagnostic (#353, #368)
- Added global timeseries diagnostic (#358, #359)
- Added radiation analysis diagnostic (#301, #360)
- Added global mean bias diagnostic (#285, #371)
- Added SSH variability diagnostic (#367, #369)
- Added tropical rainfall diagnostic (#314)
- Added Ocean circulation diagnostic (#295)
- Added global ocean diagnosc (#164)
- Added global mean timeseries (#268)
- Multiple fixes in the Reader (#316, #324, #334)
- Avoid time duplicated in the Reader (#357)
- Enabling autodoc for diagnostics (#330)
- Data access improvement on Levante, including new datasets (#332, #355, #321)
- Added a common environment file (#363)
- Support for Lumi installation (#315)
- Added the `changelog` file

### Changed

- Dummy diagnostic is now in the `dummy` folder (previously was `dummy-diagnostic`)
- Tests and code is now working with python>=3.9 (previously python 3.11 was excluded)

## [v0.1-beta]

This is the `AQUA` version that will be part of the Deliverable D340.7.1.1.
This is mostly built on the `AQUA` `Reader` class which support for climate model data interpolation, spatial and temporal aggregation and conversion for a common GRIB-like data format.


- Low resolution archive documentation
- Fixed a bug in the `Gribber` class that was not reading the correct yaml catalogue file

## v0.1-alpha

This is the AQUA pre-release to be sent to internal reviewers. 
Documentations is completed and notebooks are working.

[unreleased]: https://github.com/oloapinivad/AQUA/compare/v0.4...HEAD
[v0.4]: https://github.com/oloapinivad/AQUA/compare/v0.3...v0.4
[v0.3]: https://github.com/oloapinivad/AQUA/compare/v0.2.1...v0.3
[v0.2.1]: https://github.com/oloapinivad/AQUA/compare/v0.2...v0.2.1
[v0.2]: https://github.com/oloapinivad/AQUA/compare/v0.2-beta...v0.2
[v0.2-beta]: https://github.com/oloapinivad/AQUA/compare/v0.2-alpha...v0.2-beta
[v0.2-alpha]: https://github.com/oloapinivad/AQUA/compare/v0.1-beta...v0.2-alpha
[v0.1-beta]: https://github.com/oloapinivad/AQUA/compare/v0.1-alpha...v0.1-beta<|MERGE_RESOLUTION|>--- conflicted
+++ resolved
@@ -7,9 +7,7 @@
 
 Unreleased is the current development version.
 
-<<<<<<< HEAD
 - Reader init split with methods (#523)
-=======
 - Single map plot utility (#594)
 - Script for automatic generation of Fdb catalog entries (#572)
 - Fix loading of singularity mounting /projappl (#612)
@@ -45,7 +43,6 @@
 - Further improvement of function to inspect the catalogue (#533)
 - Custom exceptions for AQUA (#518)
 - Speed up of the `retrieve_plain` method (#524)
->>>>>>> 4f7ff634
 - Update documention for adding new data and setting up the container (Increase documentation coverage #519)
 - CLI wrapper for the state-of-the-art diagnostics analysis (#517, #527, #525, #530, #534, #536, #539, #548, #549, #559)
 - Refactor the regrid.yaml as grid-based instead of experiment-based (#291)
