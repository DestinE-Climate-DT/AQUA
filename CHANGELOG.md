--- conflicted
+++ resolved
@@ -13,12 +13,8 @@
 - `aqua-analysis.py` is now an entry point `aqua analysis` in the AQUA console, with the same syntax as before.
 
 AQUA core complete list:
-<<<<<<< HEAD
 - CI/CD data now is read from aqua-dvc repository (#8370)
-=======
-
 - Histogram (or any callable function) possible through TimStat. New timhist method (#2263)
->>>>>>> b5c1cb54
 - Update AQUA base container to ECMWF specifications for new cycle with FDB 5.17.3 (#2217)
 - Data extraction (LRA) can be done without regrid option and LRA log history is more accurate (#2142)
 - Split out plotting function for vertical profile and add contour option (#2190)
