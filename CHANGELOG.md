--- conflicted
+++ resolved
@@ -8,13 +8,10 @@
 Unreleased in the current development version (target v0.22.0):
 
 AQUA core complete list:
-<<<<<<< HEAD
+- Remove IPython dependency from io_util (#2569)
 - Add LaTeX units formatting to labels (#2561)
-=======
-- Remove IPython dependency from io_util (#2569)
 - Add concurrency suppression for Github actions (#2557)
 - Deprecate `catalog` and `inspect_catalog` (#2556)
->>>>>>> 4d0ea989
 - Generate seasonal quarter months and allow incomplete time seasonal sequences in `timmean` (#2529)
 - Update FESOM grids for o26.1 (#2541) 
 - Update config path for push_analysis (#2553)
