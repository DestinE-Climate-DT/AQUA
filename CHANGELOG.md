# Changelog

All notable changes to this project will be documented in this file.
The format is based on [Keep a Changelog](https://keepachangelog.com/en/1.0.0/)

## [Unreleased]

Unreleased in the current development version:

AQUA core complete list:
- Introduce `timeshift` option for the fixer to roll forward/back the time axis (#1411)

## [v0.12.1]

AQUA core complete list:
<<<<<<< HEAD
=======
- Allow multiple realizations in fdb-catalog-generator (#1335)
>>>>>>> 67f2da48
- Fix the container loading script in order to avoid load of local libraries (#1399)
- Fix using AQUA container for submit-aqua-web, do not wipe old figures by default (#1387)
- New `timstat` module which opens complement `timmean()` with `timmax()`, `timmin()` and `timstd()` methods (#1391)
- Fix installation to avoid mismatch between `hdf5` and `h5py` libraries (#1408)

## [v0.12]

Main changes are:
1. AQUA installation now requires a mandatory machine name.
2. The `aqua` source code has been moved to the `src` folder. The change is transparent to the user.
3. A diagnostic module, called `aqua.diagnostics`, is under development. The module is not yet active, diagnostics are still available with the previous structure.

AQUA core complete list:

- Mixed updates to support data for NextGEMS cycle4 hackathon (#1375)
- Preprocess functionality added to the `Reader` class (#1298)
- The AQUAthon material has been moved under the `notebooks` folder (#1342)
- `aqua` source code has been moved to the `src` folder (#1332)
- A diagnostic module, called `aqua.diagnostics`, has been created under the `src` folder (#1332, #1341)
- LRA generator tool support for multiple relizations (#1357, #1375)
- LRA generator requires `catalog` as a mandatory argument (#1357)
- AQUA console revisiting, adding `avail` method and `update` method (#1346)
- AQUA install now requires mandatory machine name (#1346)
- Fix to make keyword step optional in request (#1360)

## [v0.11.3]

AQUA core complete list:
- LRA, both from CLI and worklow, is part of the AQUA console and can be run with `aqua lra $options` (#1294)
- FDB catalog generator is part of the AQUA console and can be run with `aqua catgen $options` (#1294)
- Coordinate unit overriding is now possible via the `tgt_units` argument (#1320)
- Full support for python>=3.9 (#1325)
- Pin of (python) eccodes<2.37.0 in pyproject due to recent changes in binary/python structure (#1325)

AQUA diagnostic complete list:
- Radiation: Bugfix in the CLI for the radiation diagnostic (#1319)

## [v0.11.2]

AQUA core complete list:
- Renaming of FESOM grids to include original resolution name (#1312)
- Bugfix of the fdb-catalog-generator tool that was not correctly assigning NEMO grids (#1309)
- Bugfix of the GSV intake driver that was not handling correctly metadata jinja replacement (#1304) 
- Bugfix of _merge_fixes() method when the parent fix has no vars specified (#1310)
- Safety check for the netcdf driver providing more informative error when files are not found (#1307, #1313)

AQUA diagnostic complete list:
- Tropical Rainfall: Fix Minor Issues in Tropical Precipitation CLI Metadata and Formatting (#1266)

## [v0.11.1]

Attention: If you are accessing FDB experiments, we suggest to not use versions older than this release.

Main changes are:
1. AQUA works with FDB written with ecCodes versions > 2.35 as well as lower.
2. Timeseries and Seasonal cyle can now be evaluated also on a specific region 

AQUA core complete list:
- ecCodes now pinned to >=2.36.0 and tool for fixing older definition files (#1302)

AQUA diagnostic complete list:
- Timeseries: a region can be selected for Timeseries and Seasonal Cycle with the `lon_limits` and `lat_limits` arguments (#1299)
- Timeseries: the cli argument for extending the time range is now extend (previously expand) (#1299)
- Timeseries: all the available diagnostics support the catalog argument (#1299)

## [v0.11]

Attention: this version is not compatible with catalog entries with ecCodes >= 2.35.0.

1. LRA supports multi-catalog structure
2. ecCodes temporarily restricted to < 2.34

AQUA core complete list:
- Refactor the fdb-catalog-generator tool to work with data-portfolio repository (#1275)
- Introduce a function to convert NetCDF to Zarr and zarr catalog entry for LRA (#1068)
- Suppress the warning of missing catalogs in the AQUA console `add` command (#1288)
- Lumi installation is completely updated to LUMI/23.09 modules (#1290)
- gsv_intake switches eccodes also for shortname definitions (#1279)
- Increase compatibility between LRA generator and multi-catalog (#1278)
- Allow for intake string replacement within LRA-generated catalogs (#1278)
- Avoid warning for missing intake variable default when calling the `Reader()` (#1287)

AQUA diagnostic complete list:
- Teleconnections: catalog feature bugfix (#1276)

## [v0.10.3]

Attention: this version is not compatible with catalog entries with ecCodes < 2.35.0.

Main changes are:
1. support for ecCodes >= 2.35.0 (to be used with caution, not working with exps with eccodes < 2.35.0)
2. fdb_path is deprecated in favour of fdb_home

AQUA core complete list:
- Restructure fixes folder and files (#1271)
- Removed eccodes pin, better handling of tables in get_eccodes_attr (#1269)
- Added test for diagnostics integration to AQUA installation process (#1244)
- Bugfix for the monthly frequency data with monthly cumulated fluxes (#1255)
- fdb_path becomes optional and deprecated in favour of fdb_home (#1262)
- Branch support for tool to push analysis to explorer (#1273)

AQUA diagnostic complete list:
- ECmean documentation updates (#1264)

## [v0.10.2]

Main changes are:
1. aqua-analysis script can be configured with an external yaml file
2. AQUA installation process now includes diagnostics integration

AQUA core complete list:
- Rename OutputNamer to OutputSaver and add catalog name (#1259)
- Hotfix for rare situation with 3D data but no vertical chunking defined (#1252)
- External yaml file to configure aqua-analysis (#1246)
- Adding diagnostics integration to AQUA installation process (#1229)

AQUA diagnostic complete list:
- Teleconnections: adding the catalog feature to the diagnostic (#1247)
- ECmean upgrades for the CLI (#1241)
- ECmean enables the computation of global mean diagostic (#1241)

## [v0.10.1]

AQUA core complete list:
- Fixer for monthly frequency data with monthly cumulated fluxes (#1201)
- Catalogs can be installed from the external repository (#1182)
- Added grid for NEMO multiIO r100 (#1227)
- Reorganized analysis output in catalog/model/exp structure (#1218)

## [v0.10]

Main changes are:
1. The catalog is externalized and AQUA supports multiple catalogs. It is now mandatory to use the aqua console to add a new catalog to the AQUA installation.

AQUA core complete list:
- Catalog is externalized to a separate repository (#1200)
- AQUA is now capable of accessing multiple catalogs at the same time (#1205)
- MN5 container for AQUA (#1213)

## [v0.9.2]

Main changes are:
1. The `aqua-config.yaml` file is replaced by a template to be installed. The aqua console is now mandatory to use aqua.
2. `$AQUA` removed from the `Configdir()` autosearch, an installation with the aqua console is mandatory to use aqua.
3. AQUA cli command to provide the installation path with `--path` option. This can substitute the `$AQUA` variable in scripts.
4. The catalog file is now split into `machine.yaml` and `catalog.yaml` to support machine dependency of data path and intake variables as kwargs into each catalog.

AQUA core complete list:
- More detailed documentation for Levante and Lumi installation (#1210)
- `aqua-config.yaml` replaced by a template to be installed on each machine (#1203)
- `$AQUA` removed from the `Configdir()` autosearch (#1208)
- AQUA cli command to provide the installation path with `--path` option (#1193)
- Restructure of the `machine` and `catalog` instances to support a catalog based development (#1186)
- AQUA installation via command line support a machine specification `aqua install lumi` (#1186)
- Introduction of `machine.yaml` file to support machine dependency of data path and intake variables as kwargs into each catalog (#1186)
- Removing all the AQUA catalogs from the repo, now using https://github.com/DestinE-Climate-DT/Climate-DT-catalog (#1200)

## [v0.9.1]

Main changes are:
1. Update of fdb libraries to be compatible with the FDB data bridge

AQUA core complete list:
- OutputNamer Class: Comprehensive Naming Scheme and Metadata Support (#998)
- Creation of png figures for AQUA explorer is local (#1189)

## [v0.9]

Main changes are:
1. AQUA has an `aqua` CLI entry point, that allow for installation/uninstallation, catalog add/remova/update, fixes and grids handling
2. Experiments placed half on HPC and half on DataBridge data can be accessed in continuous manner.

AQUA core complete list:
- AQUA entry point for installation and catalog maintanance and fixes/grids handling (#1131, #1134, #1146, #1168, #1169)
- Automatic switching between HPC and databridge FDB (#1054, #1190)
- CLI script for automatic multiple experiment analysis submission (#1160, #1175)

## [v0.8.2]

Main changes are: 
1. `aqua-grids.yaml` file split in multiple files into `grids` folder
2. Container for Levante

AQUA core complete list:
- Removing any machine name depencency from slurm files (#1135)
- Jinja replacement is added to the aqua-config.yaml (#1154)
- grid definitions split in multiple files (#1152)
- Add script to access the container on Levante HPC (#1151)
- Add support for IFS TL63 and TL159 grids (#1150)
- Swift links for tests and grids renewed (#1142)
- Removing the docker folder (#1137)
- Introducing a tool for benchmarking AQUA code (#1057)
- Define AQUA NEMO healpix grids as a function of their ORCA source (#1113)

AQUA diagnostics complete list:
- Tropical Rainfall: Improve Paths in Live Demonstration Notebook  (#1157)
- Atm global mean: produce seasonal bias plots by default (#1140)
- Tropical Rainfall: Notebook for the Live Demonstration (#1112)
- Teleconnections: MJO Hovmoller plot introduced as notebook (#247)
- Tropical Rainfall: Reduce Redundancy in Conversion Functions (#1096)

## [v0.8.1]

Main changes are: 
1. Fixes following internal D340.7.3.3 and D340.7.1.4 review 

AQUA core complete list:
- Tco399-eORCA025 control, historical and scenario runs added to Lumi catalog (#1070)
- ESA-CCI-L4 dataset added for Lumi and Levante catalogs (#1090)
- Various fixes to the documentation (#1106)
- Fixer for dimensions is now available (#1050)

AQUA diagnostics complete list:
- Timeseries: units can be overridden in the configuration file (#1098)
- Tropical Rainfall: Fixing the Bug in the CLI (#1100)

## [v0.8]

Main changes are:
1. Support for Python 3.12
2. Update in the catalog for Levante and introduction of Leonardo
3. Multiple diagnostics improvement to fullfil D340.7.3.3 and D340.7.1.4

AQUA core complete list:
- LRA for ICON avg_sos and avg_tos (#1076)
- LRA for IFS-NEMO, IFS-FESOM, ICON added to Levante catalog (#1072)
- IFS-FESOM storyline +2K added to the Lumi catalog (#1059)
- Allowing for jinja-based replacemente in load_yaml (#1045) 
- Support for Python 3.12 (#1052)
- Extending pytests (#1053)
- More efficient use of `_retrieve_plain` for acessing sample data (#1048)
- Introducing the catalog structure for Leonardo HPC (#1049)
- Introducing an rsync script between LUMI and levante for grids (#1044)
- Introducing a basic jinja-based catalog entry generator (#853)
- Adapt NextGEMS sources and fixes to the final DestinE governance (#1008, #1035)
- Remove  NextGEMS cycle2 sources (#1008)
- Avoid GSVSource multiple class instantiation in dask mode (#1051)

AQUA diagnostics complete list:
- Teleconnections: refactor of the documentation (#1061)
- Tropical rainfall: Updating the Documentation and Notebooks (#1083)
- Performance indices: minor improvements with the inclusion of mask and area files (#1076)
- Timeseries: Seasonal Cycle and Gregory plots save netcdf files (#1079)
- Tropical rainfall: minor modifications to the CLI and fixes to changes in the wrapper introduced in PR #1063 (#1074)
- Tropical rainfall: adding daily variability and precipitation profiles to the cli (#1063)
- Teleconnections: bootstrap evaluation of concordance with reference dataset (#1026)
- SSH: Improvement of the CLI (#1024) 
- Tropical rainfall: adding metadata and comparison with era5 and imerg to the plots, re-binning of the histograms and buffering of the data (#1014)
- Timeseries: refactor of the documentation (#1031)
- Radiation: boxplot can accomodate custom variables (#933)
- Seaice: convert to module, add Extent maps (#803)
- Seaice: Implement seaice Volume timeseries and thickness maps (#1043)

## [v0.7.3]

Main changes are:
1. IFS-FESOM NextGEMS4 and storylines simulations available in the catalog
2. Vertical chunking for GSV intake access
3. FDB monthly average data access is available
4. kwargs parsing of reader arguments (e.g. allowing for zoom and ensemble support)

AQUA core complete list:
- Add kwargs parsing of reader arguments, passing them to intake to substitute parameters (#757)
- Remove `zoom` and use kwargs instead (#757)
- Enabling the memory monitoring and (optional) full performance monitoring in LRA (#1010)
- Adding IFS_9-FESOM_5 NextGEMS4 simulation on levante (#1009)
- Function to plot multiple maps is introduced as `plot_maps()` and documented (#866)
- Adding the IFS-FESOM storylines simulation (#848)
- `file_is_complete()` accounts also for the mindate attribute (#1007)
- Introducing a `yearmonth` timestyle to access FDB data on monthly average (#1001)
- Adding expected time calculation for weight generation (#701)
- Vertical chunking for GSV intake access (#1003)

AQUA diagnostics complete list:
- Timeseries: Various bugfix and improvements for cli and formula (#1013, #1016, #1022)

## [v0.7.2]

Main changes are:
1. `mtpr` is used for precipitation in all the catalog entries
2. LRA CLI support for parallel SLURM submission and other improvements
3. ICON production simulations available in the catalog
4. `detrend()` method is available in the `Reader` class
5. All the diagnostics have dask support in their CLI

AQUA core complete list:
- Fix LRA sources to allow incomplete times for different vars (#994)
- Distributed dask option for diagnostic CLIs and wrapper (#981)
- Added documentation for `plot_timeseries`, `plot_seasonalcycle` and `plot_single_map_diff` (#975)
- Minimum date fixer feature / ICON net fluxes fix (#958)
- Unified logging for all diagnostics (#931)
- A `detrend()` method is added to the Reader class (#919)
- LRA file handling improvements (#849, #972)
- Updating fixer for ERA5 monthly and hourly data on Levante (#937)
- GSV pin to 1.0.0 (#950)
- Adding ICON production simulations (#925)
- LRA CLI for parallel SLURM submission support a max number of concurrent jobs and avoid same job to run (#955, #990)
- Renaming of EC-mean output figures in cli push tool for aqua-web (#930)
- Renaming the `tprate` variable into `mtpr` in all fixes (#944)

AQUA diagnostic complete list:
- Tropical rainfall: enhancements of plotting and performance, files path correction (#997)
- Timeseries: seasonal cycle runs as a separate cli in aqua-analysis for performance speed-up (#982)
- Timeseries: seasonal cycle is added if reference data are not available in some timespan (#974)
- Tropical rainfall: Removing unnecessary printing during the CLI, optimazing the CLi for low and high-resolution data (#963)
- Timeseries: Grergory plot TOA limits are dynamically chosen (#959)
- SSH: technical improvements including removal of hardcoded loglevel and timespan definition. (#677)
- SSH: ready with new data governance and option to plot difference plots added. (#677)
- Atmosferic Global Mean: added mean bias for the entire year in seasonal bias function (#947)
- Tropical Cyclones: working with IFS-NEMO and ICON, includes retrieval of orography from file (#1071).

## [v0.7.1]

Main changes are:
1. Complete update of the timeseries diagnostic
2. LRA CLI for parallel SLURM submission
3. SSP370 production scenario for IFS-NEMO available in the catalog

AQUA core complete list:
- Plot timeseries is now a framework function (#907)
- Improve the automatic parsing of date range according to schema from fdb (#928)
- LRA CLI for parallel SLURM submission (#909)
- Added graphics function to plot data and difference between two datasets on the same map (#892)
- Add IFS-NEMO ssp370 scenario (#906)

AQUA diagnostics complete list:
- Teleconnections: comparison with obs is done automatically in diagnostic CLI (#924)
- Teleconnections: capability to find index file if already present (#926)
- Timeseries: save flag introduced to save to enable/disable saving of the timeseries (#934)
- Improve the automatic parsing of date range according to schema from fdb (#928)
- Updated output filenames for atmglobalmean diagnostic (#921)
- Added graphics function to plot data and difference between two datasets on the same map (#892)
- Implemented `pyproject.toml` for global_time_series diagnostic (#920).
- Implemented `pyproject.toml` for tropical_rainfall diagnostic (#850).
- Updating CLi for tropical_rainfall diagnostic (#815)
- LRA cli for parallel SLURM submission (#909)
- Timeseries: seasonal cycle is available for the global timeseries (#912)
- Timeseries: refactory of Gregory plot as a class, comparison with multiple models and observations (#910)
- Add IFS-NEMO ssp370 scenario (#906)
- Timeseries: complete refactory of the timeseries as a class, comparison with multiple models and observations (#907)
- Plot timeseries is now a framework function (#907)

## [v0.7]

Main changes are:
1. Multiple updates to the diagnostics, both scientific and graphical, to work with more recent GSV data
2. `mtpr` is now used instead of `tprate` for precipitation
2. Documentation has been reorganized and integrated

Complete list:
- New utility `add_pdf_metadata` to add metadata to a pdf file (#898)
- Experiments `a0gg` and `a0jp` added to the IFS-NEMO catalog, and removal of `historical-1990-dev-lowres` (#889)
- Updated notebooks to ensure consistency across different machines by using observational datasets, and included a demo of aqua components for Lumi (#868)
- Scripts for pushing figures and docs to aqua-web (#880)
- Fixed catalog for historical-1990-dev-lowres source (#888, #895)
- data_models src files are now in the aqua/data_models folder, with minor modifications (#884)
- Warning options based on the `loglevel` (#852)
- Timeseries: formula bugfix and annual plot only for complete years (#876)
- mtpr instead of tprate derived from tp (#828)
- eccodes 2.34.0 does not accomodate for AQUA step approach, pin to <2.34.0 (#873)
- Bugfix of the `aqua-analysis` wrapper, now can work teleconnections on atmospheric and oceanic variables 
and the default path is an absolute one (#859, #862)
- Ocean3D: many fixes and adaptations to new data governance (#776)
- Bugfix of the `aqua-analysis` wrapper, now can work teleconnections on atmospheric and oceanic variables (#859)
- Radiation: adaptation to new data governance and many improvements (#727)
- Seaice: Sea ice extent has now seasonal cycle (#797)
- Fixing the paths in `cli/lumi-install/lumi_install.sh` (#856).
- Refactor of the documentation (#842, #871)
- The drop warning in `aqua/gsv/intake_gsv.py` (#844)
- Tropical cyclones diagnostic: working with new data governance (includes possibility to retrieve orography from file (#816)

## [v0.6.3]

Complete list:
- Setting last date for NaN fix for IFS-NEMO/IFS-FESOM to 1999-10-01 and cleaner merge of parent fixes (#819)
- Hotfix to set `intake==0.7.0` as default (#841)
- Timeseries: can add annual std and now default uncertainty is 2 std (#830)
- `retrieve_plain()` method now set off startdate and enddate (#829)
- Complete restructure of fixer to make use of `fixer_name`: set a default for each model and a `False` to disable it (#746)
- Added `center_time` option in the `timmean()` method to save the time coordinate in the middle of the time interval and create a Timmean module and related TimmeanMixin class (#811)
- Fixer to rename coordinates available (#822)
- Fixing new pandas timedelta definition: replacing H with h in all FDB catalog (#786)
- Change environment name from `aqua_common` to `aqua`(#805)
- Adding a run test label to trigger CI (#826)
- Tropical_rainfall: improve organization and maintainability, introducing nested classes (#814)
- Revisiting CERES fixes (#833)
- Timeseries: add bands for observation in Gregory plots (#837)

## [v0.6.2]

Complete list:
- Global time series plot annual and monthly timeseries together, improved Gregory plot (#809)
- Teleconnection can now take a time range as input and ylim in the index plot function (#799)
- LRA to use `auto` final time and `exclude_incomplete` (#791)
- Hotfix for v0.12.0 of the GSV_interface related to valid_time (#788)
- Global time series adapted to new data governance (#785)
- AtmoGlobalMean diagnostic improvements and adaptation to new data governance (#745 #789 #807 #812)
- Sea-ice diagnostic adapted to new data governance (#790)
- Implement a fix setting to NaN the data of the first step in each month (for IFS historical-1990) (#776)

## [v0.6.1]

Complete list:
- Teleconnection improvement to accept different variable names for ENSO (avg_tos instead of sst) (#778)
- ERA5 fixes compatible with new data governance (#772)
- Update the LRA generator (removing aggregation and improving) filecheck and fix entries for historical-1990-dev-lowres (#772)
- Updates of ECmean to work with production experiments (#773, #780)
- Automatic data start and end dates for FDB sources (#762)

## [v0.6]

Main changes are:
1. Inclusion in the catalog of the historical-1990 production simulations from IFS-NEMO and IFS-FESOM.
2. New fixes that targets the DestinE updated Data Governance

Complete list:
- IFS-FESOM historical-1990-dev-lowres with new data governance added to the catalog (#770)
- AtmoGlobalMean diagnostic improvements (#722)
- Teleconnections diagnostic improvements (#722)
- Read only one level for retrieving 3D array metadata, select single level for retrieve (#713)
- IFS-FESOM historical-1990-dev-lowres with new data governance added to the catalog
- Fix mismatch between var argument and variables specified in catalog for FDB (#761)
- Compact catalogs using yaml override syntax (#752)
- Fix loading source grid file before smmregrid weight generation (#756)

## [v0.5.2-beta]

Complete list:
-  A new fdb container is used to generate the correct AQUA container

## [v0.5.2-alpha]

Main changes are:
1. Coupled models IFS-NEMO and IFS-FESOM are now supported
2. Accessor to use functions and reader methods as if they were methods of xarray objects, see [notebook](https://github.com/DestinE-Climate-DT/AQUA/blob/main/notebooks/reader/accessor.ipynb)
3. Preliminary provenance information is now available in the history attribute of the output files
4. AQUA analysis wrapper is parallelized
5. A levelist can be provided in FDB sources, this will greatly speed up the data retrieve

Complete list:
- Fix reading only one sample variable and avoid _bnds variables (#743)
- Allow correct masked regridding after level selection. Add level selection also for not-FDB sources (#741)
- Read only one level for retrieving 3D array metadata, select specific levels for FDB retrieve (#713)
- Defining catalog entry for coupled models IFS-NEMO and IFS-FESOM (#720)
- Change fixer_name to fixer_name (#703)
- Reorganization of logging calls (#700)
- Accessor to use functions and reader methods as if they were methods of xarray objects (#716)
- Suggestions are printed if a model/exp/source is not found while inspecting the catalog (#721)
- Improvements in the single map plot function (#717)
- Minor metadata fixes (logger newline and keep "GRIB_" in attrs) (#715)
- LRA fix now correctly aggregating monthly data to yearly when a full year is available (#696)
- History update and refinement creating preliminary provenance information (plus AQUA emoji!) (#676)
- OPA lra compatible with no regrid.yaml (#692)
- Introducing fixer definitions not model/exp/source dependents to be specified at the metadata level (#681)
- AQUA analysis wrapper is parallelized and output folder is restructured (#684, #725)

## [v0.5.1]

Main changes are:
1. A new `Reader` method `info()` is available to print the catalog information
2. Grids are now stored online and a tool to deploy them on the `cli` folder is available

Complete list:
- Fix attributes of DataArrays read from FDB (#686)
- Reader.info() method to print the catalog information (#683)
- Simpler reader init() by reorganizing the calls to areas and regrid weights configuration and loading (#682)
- Optional autosearch for vert_coord (#682)
- plot_single_map adapted to different coordinate names and bugfixes (#680)
- Sea ice volume datasets for the Northern Hemisphere (PIOMAS) and the Southern Hemisphere (GIOMAS) (#598)
- Possibility of defining the regrid method from the grid definition (#678)
- Grids stored online and tool to deploy them on cli folder (#675)
- Global time series diagnostic improvements (#637)
- Teleconnections diagnostic improvements (#672)

## [v0.5]

Main changes are:
1. Refactor of the Reader() interface with less options at the init() level
2. Grids are now defined with the source metadata and not in a machine-dependent file
3. CLI wrapper is available to run all diagnostics in a single call
4. Refactoring of the streaming emulator with equal treatment for FDB or file sources

Complete list:
- Controlling the loglevel of the GSV interface (#665)
- Fix wrong fdb source (#657)
- Adding sample files and tests for NEMO 2D and 3D grids (#652)
- tprate not derived from tp for GSV sources (#653)
- Simplify reader init and retrieve providing less argument in initialization (#620)
- var='paramid' can be used to select variables in the retrieve method (#648)
- configdir is not searched based on util file position in the repo (#636)
- Cleaner mask treatment (Revision of mask structure in the reader #617)
- Fldmean fix if only one dimension is present for area selection (#640)
- Adding higher frequency ERA5 data on Levante and Lumi (#628)
- regrid.yaml files are removed, grid infos are now in the catalog metadata (#520, #622, #643)
- Load all available variables in FDB xarray/dask access (#619)
- Lint standard and enforced in CI (#616)
- Reader init split with methods (#523)
- Single map plot utility to be used by all diagnostics (#594)
- Script for automatic generation of Fdb catalog entries (IFS only) (#572)
- Fix loading of singularity mounting /projappl (#612)
- CLI wrapper parser (#599)
- Refactoring of streaming emulator (#593)
- Radiation CLI and diagnostic refinement (#537)
- Ocean3D CLI and diagnostic refinement (#578)
- AtmGlobalMean CLI and diagnostic refinement (#587)
- Tropical cyclones CLI refinements and TC module (#568, #645)
- Removing OPA, OPAgenerator and related tests from the AQUA (Remove OPA from AQUA #586)
- Renaming the experiments according to the DE340 AQUA syntax (Including dev-control-1990 in the source and rename the experiment according to DE340 scheme #556, #614, #618)
- Teleconnections diagnostic improvements (#571, #574, #576, #581, #592, #623)

## [v0.4]

Main changes are:
1. Update to all the diagnostics CLI
2. Refactor of the regridder so that `regrid.yaml`` is grid-based and not experiment-based
3. Xarray access to FDB sources
4. Refactor of the fixer so that merge/replace/default options are available
5. Remove of the `aqua` environment in favour of the `aqua_common` one. 

Complete list:
- Introduced color scheme for aqua logging (#567)
- CLI for sea diagnostic (#549)
- Add CLI for SSH diagnostic and some bug fixes (#540)
- Fix SSH diagnostic to be compatible with lates AQUA version (#538) 
- Helper function to identify vertical coordinates in a dataset (#552)
- Orography for tempest extremes TCs detection and update TCs CLI (Orography threshold included and CLI update #404)
- Improvement of performance indices CLI (Update of ECmean CLI #528)
- Fix to allow reading a list of multiple variables from FDB (#545)
- Further improvement of function to inspect the catalog (#533)
- Custom exceptions for AQUA (#518)
- Speed up of the `retrieve_plain` method (#524)
- Update documention for adding new data and setting up the container (Increase documentation coverage #519)
- CLI wrapper for the state-of-the-art diagnostics analysis (#517, #527, #525, #530, #534, #536, #539, #548, #549, #559)
- Refactor the regrid.yaml as grid-based instead of experiment-based (#291)
- aqua_common environment simplified and updated (#498)
- Update available variables in FDB catalogs on lumi (#514)
- Solve reversed latitudes bug for fixed data (#510)
- Switch to legacy eccodes tables based on intake source metadata (#493)
- Add GPM IMERG precipitation data to the catalog on levante (#505)
- Fix ocean3d diagnostic colorbars not being symmetric when missing values are present (#504) 
- FDB NEMO test access to data (#488)
- Xarray dask access to FDB (#476)
- Issue a warning when multiple gribcodes are associated to the same shortname (Cases for multiple eccodes grib codes #483)
- Allowing fixer to overwrite or merge default configuration (Increasing flexibiity of the fixer allowing for merge, replace and default options #480)
- Add new tests (Increase testing #250)
- Global time series diagnostic setup for multiple variables CLI (#474)
- Option to avoid incomplete chunk when averagin with timmean (Introduce check for chunk completeness in timmean() #466)
- Simplification of Fixer() workflow, more methods and less redundancy (Functionize fixer #478)
- Remove the `aqua` environment file, only `aqua_common` is left (#482)

## [v0.3]

Main changes are:
1. Fixer moved at `Reader()` level
2. Area selection available in `fldmean()` method
3. FDB/GSV access for IFS-NEMO development simulations
4. Configuration file `config-aqua.yaml` replaces `config.yaml`

Complete list:
- Templates in configuration yaml files (#469)
- Bug fixes for FDB access options (#463, #462)
- Add observational catalogs on Lumi (Update Lumi catalog #454)
- Automatic finding of cdo (#456)
- Area is fixed if data are fixed (Fixer applied to grid areas #442)
- Tests missing failure fix (Fix #436 CI workflow passes even if some tests fail #452)
- FDB/GSV access to IFS control and historical simulations (#434, #458)
- Climatology support restored in the Reader (Fix for climatology #445)
- Improvement function to inspect the catalog (Inspect_catalog improvement #446)
- Minor improvements of the gribber (Fix gribber fdb #427)
- Allow the LRA generator to work with generators and so with FDB (LRA from fdb on mafalda #430)
- Fixes only on selected variables (Fixer updates #428)
- Complete revision of the FDB/GSV access, allowing to access also recent experiments using variable step (#343)
- Teleconnections diagnostic adapted to new code improvements (Teleconnections Dev branch update #424, #465)
- Add support for area selection with fldmean (Fldmean box selection #409)
- Environment simplified, dependencies are now mostly on the pyproject file (A simpler environment.yml #286)
- Intake esm functionality added back (Fix intake-esm #287)
- Intake esm tests (Test also intake-esm #335)
- Yaml dependencies removed (Logger and yaml issues in util.py #334)
- Log history working for iterators as well (Logger and yaml issues in util.py #334)
- Util refactor (Utility refactor #405)
- Fixer at reader level (Fixes at Reader level #244)
- Uniform timmean (Uniform time after timmean and add option for time_bnds #419)
- FDB tests added (Add FDB 5.11, a local FDB with some test data #280, #432)
- Refactor of unit conversion and non-metpy cases (Flexible unit fix from YAML file #416)
- Refactor of the config file definition (Refactor of the configuration search #417)

## [v0.2.1]

- Add development control-1950 and historical-1990 experiments to the LRA (LRA for control-1950 and historical-1990 on Levante from v0.2 #455)

## [v0.2]

- Improve the LRA generator and worklow CLI (Streaming for the LRA #289)
- AQUA new common environment installation tool for LUMI added (#413)
- Added a bash script "load_aqua_lumi.sh" to load aqua environment in LUMI with containers (Adding an AQUA singularity container for LUMI #418)

## [v0.2-beta]

This is the `AQUA` version part of the Deliverable D340.7.1.2. 

- SSH diagnostic improvements (Linting SSH diagnostics #377, SSH diag: PDF file name changed #388)
- Timmean fix to uniform time axis (Fix for timmean() to uniform output time axis #381)
- New tests trigger routine (Tests trigger with label #385)
- Fix for tco1279 and FESOM (fix for masked tco1279 #390, psu fix for salinity #383)
- ECmean improvements (various improvement for ecmean #392)
- Seaice diagnostic improvements (Deliverable340.7.1.2 fix seaice #389, Linting Seaice diagnostics #376)
- Teleconnections diagnostic graphics module enhanced and various improvements (Teleconnections corrections for D340.7.1.2 #379, Fix import in teleconnections notebooks #395, Teleconnections fix docs #408)
- Tropical cyclones linting of the diagnostic (Linting tropical cyclones diagnostics #380, Improved plotting functions for tropical cyclones #391)
- Ocean diagnostics restructured in a single folder, sharing common functions and other improvements (Linting+Fixes Ocean diagnostics #374, Adding units for MLD plot in ocean3d package #406)
- Documentation fixes (Documentation fixes after review #403)
- Atmglobalmean and radiation diagnostic improvements (Atmglobalmean fix #371)
- MSWEP fixer bugfix (Change MSWEP datamodel #397, fixing of mswep #401)

## [v0.2-alpha]

This is the `AQUA` version that will be part of the Deliverable D340.7.1.2, sent to internal review. This is mostly done by the inclusion of twelve diagnostics within the AQUA framework

- Added teleconnections diagnostic (#308, #309, #318, #333, #352)
- Added tropical cyclones diagnostic (#310, #345)
- Added performance indices diagnostic based on ECmean tool (#57, #327) 
- Added sea ice diagnostic (#353, #368)
- Added global timeseries diagnostic (#358, #359)
- Added radiation analysis diagnostic (#301, #360)
- Added global mean bias diagnostic (#285, #371)
- Added SSH variability diagnostic (#367, #369)
- Added tropical rainfall diagnostic (#314)
- Added Ocean circulation diagnostic (#295)
- Added global ocean diagnosc (#164)
- Added global mean timeseries (#268)
- Multiple fixes in the Reader (#316, #324, #334)
- Avoid time duplicated in the Reader (#357)
- Enabling autodoc for diagnostics (#330)
- Data access improvement on Levante, including new datasets (#332, #355, #321)
- Added a common environment file (#363)
- Support for Lumi installation (#315)
- Added the `changelog` file

### Changed

- Dummy diagnostic is now in the `dummy` folder (previously was `dummy-diagnostic`)
- Tests and code is now working with python>=3.9 (previously python 3.11 was excluded)

## [v0.1-beta]

This is the `AQUA` version that will be part of the Deliverable D340.7.1.1.
This is mostly built on the `AQUA` `Reader` class which support for climate model data interpolation, spatial and temporal aggregation and conversion for a common GRIB-like data format.


- Low resolution archive documentation
- Fixed a bug in the `Gribber` class that was not reading the correct yaml catalog file

## v0.1-alpha

This is the AQUA pre-release to be sent to internal reviewers. 
Documentations is completed and notebooks are working.

[unreleased]: https://github.com/DestinE-Climate-DT/AQUA/compare/v0.12.1...HEAD
[v0.12.1]: https://github.com/DestinE-Climate-DT/AQUA/compare/v0.12...v0.12.1
[v0.12]: https://github.com/DestinE-Climate-DT/AQUA/compare/v0.11.3...v0.12
[v0.11.3]: https://github.com/DestinE-Climate-DT/AQUA/compare/v0.11.2...v0.11.3
[v0.11.2]: https://github.com/DestinE-Climate-DT/AQUA/compare/v0.11.1...v0.11.2
[v0.11.1]: https://github.com/DestinE-Climate-DT/AQUA/compare/v0.11...v0.11.1
[v0.11]: https://github.com/DestinE-Climate-DT/AQUA/compare/v0.10.3...v0.11
[v0.10.3]:https://github.com/DestinE-Climate-DT/AQUA/compare/v0.10.2...v0.10.3
[v0.10.2]: https://github.com/DestinE-Climate-DT/AQUA/compare/v0.10.1...v0.10.2
[v0.10.1]: https://github.com/DestinE-Climate-DT/AQUA/compare/v0.10...v0.10.1
[v0.10]: https://github.com/DestinE-Climate-DT/AQUA/compare/v0.9.2...v0.10
[v0.9.2]: https://github.com/DestinE-Climate-DT/AQUA/compare/v0.9.1...v0.9.2
[v0.9.1]: https://github.com/DestinE-Climate-DT/AQUA/compare/v0.9...v0.9.1
[v0.9]: https://github.com/DestinE-Climate-DT/AQUA/compare/v0.8.2...v0.9
[v0.8.2]: https://github.com/DestinE-Climate-DT/AQUA/compare/v0.8.1...v0.8.2
[v0.8.1]: https://github.com/DestinE-Climate-DT/AQUA/compare/v0.8...v0.8.1
[v0.8]: https://github.com/DestinE-Climate-DT/AQUA/compare/v0.7.3...v0.8
[v0.7.3]: https://github.com/DestinE-Climate-DT/AQUA/compare/v0.7.2...v0.7.3
[v0.7.2]: https://github.com/DestinE-Climate-DT/AQUA/compare/v0.7.1...v0.7.2
[v0.7.1]: https://github.com/DestinE-Climate-DT/AQUA/compare/v0.7...v0.7.1
[v0.7]: https://github.com/DestinE-Climate-DT/AQUA/compare/v0.6.3...v0.7
[v0.6.3]: https://github.com/DestinE-Climate-DT/AQUA/compare/v0.6.2...v0.6.3
[v0.6.2]: https://github.com/DestinE-Climate-DT/AQUA/compare/v0.6.1...v0.6.2
[v0.6.1]: https://github.com/DestinE-Climate-DT/AQUA/compare/v0.6...v0.6.1
[v0.6]: https://github.com/DestinE-Climate-DT/AQUA/compare/v0.5.2-beta...v0.6
[v0.5.2-beta]: https://github.com/DestinE-Climate-DT/AQUA/compare/v0.5.2-alpha...v0.5.2-beta
[v0.5.2-alpha]: https://github.com/DestinE-Climate-DT/AQUA/compare/v0.5.1...v0.5.2-alpha
[v0.5.1]: https://github.com/DestinE-Climate-DT/AQUA/compare/v0.5...v0.5.1
[v0.5]: https://github.com/DestinE-Climate-DT/AQUA/compare/v0.4...v0.5
[v0.4]: https://github.com/DestinE-Climate-DT/AQUA/compare/v0.3...v0.4
[v0.3]: https://github.com/DestinE-Climate-DT/AQUA/compare/v0.2.1...v0.3
[v0.2.1]: https://github.com/DestinE-Climate-DT/AQUA/compare/v0.2...v0.2.1
[v0.2]: https://github.com/DestinE-Climate-DT/AQUA/compare/v0.2-beta...v0.2
[v0.2-beta]: https://github.com/DestinE-Climate-DT/AQUA/compare/v0.2-alpha...v0.2-beta
[v0.2-alpha]: https://github.com/DestinE-Climate-DT/AQUA/compare/v0.1-beta...v0.2-alpha
[v0.1-beta]: https://github.com/DestinE-Climate-DT/AQUA/compare/v0.1-alpha...v0.1-beta<|MERGE_RESOLUTION|>--- conflicted
+++ resolved
@@ -13,10 +13,7 @@
 ## [v0.12.1]
 
 AQUA core complete list:
-<<<<<<< HEAD
-=======
 - Allow multiple realizations in fdb-catalog-generator (#1335)
->>>>>>> 67f2da48
 - Fix the container loading script in order to avoid load of local libraries (#1399)
 - Fix using AQUA container for submit-aqua-web, do not wipe old figures by default (#1387)
 - New `timstat` module which opens complement `timmean()` with `timmax()`, `timmin()` and `timstd()` methods (#1391)
