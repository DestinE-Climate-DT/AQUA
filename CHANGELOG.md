--- conflicted
+++ resolved
@@ -8,11 +8,8 @@
 Unreleased in the current development version (target v0.21.0):
 
 AQUA core complete list:
-<<<<<<< HEAD
 - Lumi install for core only (#2502)
-=======
 - Introducing preliminary support for aqua-diagnostics installation with console (#2503)
->>>>>>> b5da9e95
 - Restructuring the folder structure of core removing the src (#2499) 
 - The big repository split (in aqua-core and aqua-diagnostics) (#2487)
 
