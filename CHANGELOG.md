# Changelog

All notable changes to this project will be documented in this file.
The format is based on [Keep a Changelog](https://keepachangelog.com/en/1.1.0/)

## [Unreleased]

Unreleased in the current development version (target v0.16.0):

Removed:
- Removed source or experiment specific fixes; only the `fixer_name` is now supported.

Workflow modifications:
- `push_analysis.sh` now updates and pushes to LUMI-O the file `experiments.yaml`, which is used by the 
  dashboard to know which experiments to list. The file is downloaded from the object store, updated and 
  pushed back. Additionally it exit with different error codes if the bucket is missing or the S3 credential
  are not correct.

AQUA core complete list:
<<<<<<< HEAD
- Fix HPC2020 (ECMWF) installation (#1994)
=======
- `plot_timeseries` can handle multiple references and ensemble mean and std (#1988)
- Support for CDO 2.5.0, modified test files accordingly (v6) (#1987)
>>>>>>> abb302b9
- Remove DOCKER secrets and prepare ground for dependabot action e.g introduce AQUA_GITHUB_PAT (#1983)
- `Trender()` class to include both `trend()` and `detrend()` method (#1980)
- `cartopy_offlinedata` is added on container and path is set in cli call, to support MN5 no internet for coastlines download (#1960)
- plot_single_map() can now handle high nlevels with a decreased cbar ticks density (#1940)
- plot_single_map() now can avoid coastlines to support paleoclimate maps (#1940)
- Fixes to support EC-EARTH4 conversion to GRIB2 (#1940)
- Added support for TL63, TL255, eORCA1, ORCA2 grids for EC-EARTH4 model (#1940)
- `FldStat()` as independent module for area-weighted operations (#1835)
- Refactor of `Fixer()`, now independent from the `Reader()` and supported by classes `FixerDataModel` and `FixerOperator` (#1929) 
- Update and push to lumi-o the a file listing experiments needed by the dashboard (#1950)
- Integration of HEALPix data with `plot_single_map()` (#1897)
- Use scientific notation in multiple maps plotting to avoid label overlapping (#1953)

AQUA diagnostics complete list:
- GlobalBiases: major refactor (#1803)
- Ocean Drift: using the `_set_region` method from the `Diagnostic` class (#1981)
- Diagnostic core: new `_set_region` method in `Diagnostic` class to find region name, lon and lat limits (#1979)
- Timeseries: regions are now in the `definitions` folder (not `interface` anymore) (#1884)
- Teleconnections: complete refactor according to the Diagnostic, PlotDiagnostic schema (#1884)
- Radiations: timeseries correctly working for exps with enddate before 2000 (#1940)
- Diagnostic core: new `round_startdate` and `round_enddate` functions for time management (#1940)
- Timeseries: fix in the new cli wich was ignoring the regrid option and had bad time handling (#1940)
- Timeseries: Use new OutputSaver in Timeseries diagnostics (#1948)
- Diagnostic core: new `select_region` to crop a region based on `_set_region` and `area_selection` method (#1984)

## [v0.15.0]

Main changes are:
- Polytope support 
- Plotting routines support cartopy projections and matplotlib styles
- Major refactor of AQUA core functionalities: Regridder, Datamodel, OutputSaver, Timstat  
- Major refactor of Timeseries, SeasonalCycle, GregoryPlot diagnostics

Removed:
- `aqua.slurm` has been removed.

Workflow modifications:
- `push_analysis.sh` (and the tool `push_s3.py` which it calls) now both return proper error codes if the transfer fails. 0 = ok, 1 = credentials not valid, 2 = bucket not found. This would allow the workflow to check return codes. As an alternative, connectivity could be tested before attempting to run push_analysis by pushing a small file (e.g. with `python push_s3.py aqua-web ping.txt`))

AQUA core complete list:
- Add FDB_HOME to debug logs (#1914)
- Enabling support for DestinE STAC API to detect `bridge_start_date`and `bridge_end_date` (#1895)
- Return codes for push_s3 and push_analysis utilities (#1903)
- Polytope support (#1893)
- Additional stats for LRA and other refinements (#1886) 
- New OutputSaver class (#1837)
- Introduce a `Timstat()` module independent from the `Reader()` (#1832)
- Adapt Catalog Generator to Data-Portfolio v1.3.0 (#1848)
- Introduction of a internal AQUA data model able to guess coordinates and convert toward required target data convention definition (#1862, #1877, #1883)
- Custom `paths` in the `config-aqua.yaml` can now be defined and will take priority over the catalog paths (#1809)
- Remove deprecated `aqua.slurm` module (#1860)
- Refactor of `plot_maps()` and `plot_maps_diff()` functions with projection support and use their single map version internally (#1865)
- Refactor of `plot_single_map()` and `plot_single_map_diff()` functions with projection support (#1854)
- Refactor time handling: replacement of `datetime` objects and of `pd.Timestamp` lists (#1828)
- Fix the `regrid_method` option in the Reader (#1859)
- Add a GitHub Token for downloading ClimateDT catalogs (#1855)
- Ignore `nonlocal` complaints by flake8 (#1855)
- WOCE-ARGO ocean dataset grids and fixes added (#1846)
- Upgrade of base container to FDB 5.15.11 (#1845)
- Matplotlib styles can be set in the configuration file (#1729)
- Graphics refactoring for timeseries plot functions (#1729, #1841)
- Major refactor of the regrid options, with new modular `Regridder()` class replacing `Regrid()` mixin (#1768)
- Refactor of the `retrieve_plain()` function with contextmanager and smmregrid GridInspector (#1768)

AQUA diagnostics complete list:
- Diagnostic core: refinement of OutputSaver metadata and name handling (#1901)
- Diagnostic core: refactor of the documentation folder structure (#1891)
- Timeseries: complete refactor of the timeseries diagnostic according to the Diagnostic, PlotDiagnostic schema (#1712, #1896)

## [v0.14.0]

Main changes are:
- AQUA is now open source
- Documentation is now available on ReadTheDocs
- Attributes added by AQUA are now "AQUA_" prefixed
- A core diagnostic class has been introduced

Removed:
- Support for python==3.9 has been dropped.
- Generators option from the Reader has been removed.

Workflow modifications:
- `aqua_analysis.py`: all the config files are used from the `AQUA_CONFIG` folder. This allows individual run modification kept in the `AQUA_CONFIG` folder for reproducibility.
- `makes_contents.py`: can now take a config file as an argument to generate the `content.yaml` file.
- `push_analysis.sh`: now has an option to rsync the figures to a specified location. Extra flags have been added (see Dashboard section in the documentation).

AQUA core complete list:
- Updated AQUA development container to micromamba 2.0.7 (#1834)
- Updated base container to eccodes 2.40 (#1833)
- Added Healpix zoom 7 grid for ICON R02B08 native oceanic grid (#1823)
- Remove generators from Reader (#1791)
- Fix tcc grib code and add some cmor codes in the convention file (#1800)
- Add a regrid option to cli of relevant diagnostics (#1792)
- Limit estimation of time for weight generation only to regular lon/lat grids (#1786)
- LRA generation can operate spatial subsection (#1711)
- Attributes added by AQUA are now "AQUA_" prefixed (#1790)
- Remove zarr pin (#1794)
- Dropping support for python==3.9 (#1778, #1797)
- Reader intake-xarray sources can select a coder for time decoding (#1778)
- Document use of AQUA on ECMWF HPC2020 (#1782)
- Added history logging for lat-lon in area selection (#1479)
- Cleaner workflow and pytest/coverage configuration (#1755, #1758)
- catalog, model, exp, source info are now stored in the DataArray attributes (#1753)
- Avoid infinite hanging during bridge access (#1733, #1738)
- Enable dependabot to monitor dependencies every month (#1748)
- `eccodes` bump to 2.40.0 (#1747)
- Integrate codecov to monitor coverage and test analytics and remove old bot (#1736, #1737, #1755, #1819)
- Reinitialize `GSVRetriever` instance only when needed (#1733)
- Enable the option to read FDB data info from file, and refactor start/end hpc/bridge dates handling (#1732, #1743, #1762)
- Fix `push_analysis.sh` options and `aqua_analysis.py` config paths (#1723, #1754)
- Enable zip compression for LRA yearly files (#1726)
- Enable publication of documentation on ReadTheDocs (#1699, #1716)
- Adapt Catgen test to the new number of sources for ICON (#1708)
- Added tests for the Hovmoller plot routine (#1532)
- `push_s3` compatibility with `boto3>=1.36.0` (#1704)
- Rsync option for push_analysis.sh (#1689)
- Multiple updates to allow for AQUA open source, including Dockerfiles, actions, dependencies and containers (#1574)

AQUA diagnostics complete list:
- Ensemble: config file structure and tests (#1630)
- Ocean3d: Tests for the Ocean3d diagnostic (#1780)
- Diagnostic core: A common function to check and convert variable units is provided as `convert_data_units()` (#1806)
- Ocean3d: Bug fix to regridding of observations in cli (#1811)
- Diagnostic core: the `retrieve()` method uses internally a `_retrieve()` method that returns instead of updating attributes (#1763)
- Diagnostic core: documentation about class and config file structure (#1790)
- Diagnostic core: A common function to load the diagnostic config file is provided (#1750)
- Global bias: add test (#1675)
- Diagnostic core: Add additional command-line arguments for configuration and processing options (#1745)
- Global bias: Handling plev and using scientific notation in contour plots (#1649)
- Ecmean: Fix net surface radiative flux and wind stresses in ecmean (#1696)
- Diagnostic core: A common parser and fuctions to open/close the dask cluster are provided (#1703)

## [v0.13.1]

Main changes are:
1. Ocean3d major refactoring

AQUA core complete list:
- Fixer delete option accepts non-lists (#1687)
- Ansi color 8-bit fix for logger (#1671)
- Hotfix for unmatched string in catgen (#1672)
- Test for aqua-analysis.py (#1664)
- Fix in the catgen now correctly generating an automatic description if not provided (#1662)

AQUA diagnostics complete list:
- Diagnostic core: added a Diagnostic class to be inherited by all diagnostics (#1681)
- Timeseries: hotfix of problems with the catalog usage in output saving (#1669)
- Tropical Rainfall: Update of the precomputed histograms paths for lumi and MN5 (#1661)
- Ocean3d: Trend is calculating using polyfit. Restructed the mixed layer depth function. (#1651)
- Global bias: hotfix for regrid option (#1670)

## [v0.13.0]

Main changes are:
1. Grids updated to work with operational O-25.1
2. Compliance of the catalog generator to the O-25.1 data portfolio
3. New 'Biases and Radiation' diagnostics replace the old 'AtmGlobalMean and Radiation'
4. Push of figures to LUMI-O and improvements for aqua-web

Deprecated:
- `aqua-analysis.sh` script is deprecated and has been removed. Use `aqua-analysis.py` instead.
- `cli_dummy.py` script is deprecated and will be removed in the next release. Use the `cli_checker.py` instead.
 
AQUA core complete list:
- More general checksum checker for grids and observations ( #1550)
- Output dir including catalogue for aqua-analysis.py (#1640)
- Grids for O-25.1 cycle are added in the grids folder (they are v3) (#1647)
- `deltat` for fixer can now be specified in source metadata and not only in fixes (#1626)
- LRA generator integrates ``--rebuild`` flag to regenerate areas and weights. The `--autosubmit` option is removed (#1623)
- Hotfix for catgen tests (#1648)
- Experiment and dashboard metadata are now created with the catalog generator (#1637)
- Safety checks according to data frequency for HPC, bridge and request start/end dates in intake GSV (#1636, #1655)
- Experiment metadata for aqua-web and dashboard from catalog entry (#1633)
- Automatic identification of ocean grid in the catalog generator (#1621)
- `OutputSaver` can deduce the catalog name from the model, exp (#1627)
- Pin zarr<3.0.0 to avoid breaking changes (#1625)
- Units utility are now functions and not methods of FixerMixin (#1558)
- New `cli_checker.py` tool to check the existance of the required model in the catalog and rebuild the area files (#1619)
- Update the catalog generator to align with changes in the data portfolio (#1593)
- Adding ICON phase2 hpx6 and hpz9 grids (#1596)
- Push figures to LUMI-O for dashboard (#1582, #1607)
- Bridge_start_date and expver switching (#1597)
- Include all available figure metadata in content.json for dashboard/aqua-web (#1573)
- Upgrade LUMI module to 24.03 and to eccodes 2.39.0

AQUA diagnostics complete list:
- Old AtmoGlobalMean and Radiation diagnostics removed (#1622)
- `--catalog` is accepted by all the diagnostics altough it is not used by all of them yet (#1619)
- Timeseries: enabled region selection in the CLI (#1564)
- Ocean3d: Bugfix of values for Ocean trend function (#1583)
- Biases and Radiation: Refactoring of Bias and Radiation Diagnostics (#1243)
- Biases and Radiation: Fix Seasonal Bias Output in global_biases for NetCDF Saving Compatibility and other fixes (#1585, #1604, #1628)
- Biases and Radiation: Adding `save_netcdf` flag and function (#1510)
- Biases and Radiation: Integrating Updated OutputSaver (#1487)

## [v0.13-beta]

Main changes are:
1. All the diagnostics are now compatible with the new fixes and eccodes version.
2. Full compatibility with HealPix grids and the new CDO version.
3. Major improvements in the Ocean3D diagnostic.

AQUA core complete list:
- Safety checks and error messages on FDB folders (#1512)
- Refreshed internal `to_list` function (#1512)
- Reorganizing and extending CI/CD catalog with 5 years of hpz3 data from ERA5 (atm) and FESOM (oce) (#1552)
- Version info in a separate module (#1546) 
- Corrected `tcc` units to % (#1551)
- Fix pdf attributes (#1547)
- Catgen fixes (#1536)
- Introduced fixer for ClimateDT phase 2 (#1536)
- `aqua_analysis.py` using a common central dask cluster (#1525)
- Added the `cdo_options: "--force"` to the definitions of the oceanic HealPix grids (#1539)

AQUA diagnostic complete list:
- ECmean: Integrating the performance indices and global mean within the `aqua_diagnostics` module (#1556)
- Teleconnections: The `teleconnections` diagnostic is now integrated in the `aqua_diagnostics` module (#1352)
- Teleconnections: OutputSaver for the teleconnections diagnostic (#1567, #1570)
- Ocean3d: Fix to improve memory usage and cli (#1490)
- Seaice: Fix to read sithick as fallback instead of sivol (#1543)
- Ocean3d: Minor fix to allow to read new variable names (#1540)
- Timeseries: The `timeseries` diagnostic is now integrated in the `aqua_diagnostics` module (#1340)
- Timeseries: Integrating Updated OutputSaver (#1492)

## [v0.13-alpha]

Main changes are:
1. A refactor of the fixes, with a new common main convention table is available, based on eccodes.
2. Diagnostics are updated to work with the new fixes and the new eccodes version. This is not yet complete and will be finalized in the next release.
3. The FDB reader always rely on paramids, so that support for eccodes 2.39.0 and backward compatibility is ensured.

AQUA core complete list:
- push-analysis.sh maintenance (#1555)
- Added the `cdo_options: "--force"` to the definitions of the HealPix grids (#1527)
- Removing default fixes (#1519)
- Support for eccodes=2.39.0 with full fixes refactoring (#1519)
- Dashboard: Moved making of contents yaml to local hpc (#1470)
- Support for new smmregrid==0.1.0 including simpler weights and area generation (#1395)
- Removing cdo pin for more recent versions (#1395)
- Change `bridge_end_date` convention (#1498)
- `catgen` to support data bridge options (#1499)
- Enhance OutputSaver with Improved File Handling, Logging, and NetCDF Write Modes (#1495)
- Introduction a specific pipeline and tests for `catgen` utiliy (#1505)
- Remove pin on xarray (#1507)
- FDB reader internally always asks for paramids (#1491, #1508, #1529)
- Introduction of a convention table for the fixer, in order to create a more general fixer (#1488, #1506)
- Refactor of `cli_lra_parallel_slurm.py` to work with container via jinja (#1497) 
- Convert `aqua-analysis.sh` to Python with Subprocess and Multiprocessing Support (#1354, #1521)
- New base container for aqua-container (#1441)
- Autodetection of latest AQUA in `load-aqua-container.sh` script (#1437)
- Update Metadata Handling for NetCDF, PDF, and PNG Outputs (#1430)
- Add instructions to install AQUA on MN5 (#1468)
- Introduce `grids-checker.py` tool to verify presence and checksum of the grid files (#1486)

AQUA diagnostic complete list:
- Tropical Cyclones: Adaptation to IFS-FESOM and tool to compute orography from data (#1393)
- Seaice: Hotfix for sea ice plots (#1432)

## [v0.12.2]

Main changes are: 
1. Single container script to be used on Lumi, MN5 and Levante

AQUA core complete list:
- Introduce `timeshift` option for the fixer to roll forward/back the time axis (#1411)
- Centralize and refactor in single script the tool to load AQUA container (#1413)
- Add extra maintenance options to submit-aqua-web (#1415)
- Update push-analysis.sh removing dependency on full AQUA and option not to convert to png (#1419)
- Pin to xarray<2024.09 to prevent bug in polyfit requires temporary (#1420)
- Remove spurious dimensions when running `fldmean()` (#1423)

AQUA diagnostic complete list:
- Refactor of plotThickness method in the sea ice diagnostic (#1427)


## [v0.12.1]

AQUA core complete list:
- Allow multiple realizations in fdb-catalog-generator (#1335)
- Fix the container loading script in order to avoid load of local libraries (#1399)
- Fix using AQUA container for submit-aqua-web, do not wipe old figures by default (#1387)
- New `timstat` module which opens complement `timmean()` with `timmax()`, `timmin()` and `timstd()` methods (#1391)
- Fix installation to avoid mismatch between `hdf5` and `h5py` libraries (#1408)

## [v0.12]

Main changes are:
1. AQUA installation now requires a mandatory machine name.
2. The `aqua` source code has been moved to the `src` folder. The change is transparent to the user.
3. A diagnostic module, called `aqua.diagnostics`, is under development. The module is not yet active, diagnostics are still available with the previous structure.

AQUA core complete list:
- Mixed updates to support data for NextGEMS cycle4 hackathon (#1375)
- Preprocess functionality added to the `Reader` class (#1298)
- The AQUAthon material has been moved under the `notebooks` folder (#1342)
- `aqua` source code has been moved to the `src` folder (#1332)
- A diagnostic module, called `aqua.diagnostics`, has been created under the `src` folder (#1332, #1341)
- LRA generator tool support for multiple relizations (#1357, #1375)
- LRA generator requires `catalog` as a mandatory argument (#1357)
- AQUA console revisiting, adding `avail` method and `update` method (#1346)
- AQUA install now requires mandatory machine name (#1346)
- Fix to make keyword step optional in request (#1360)

## [v0.11.3]

AQUA core complete list:
- LRA, both from CLI and worklow, is part of the AQUA console and can be run with `aqua lra $options` (#1294)
- FDB catalog generator is part of the AQUA console and can be run with `aqua catgen $options` (#1294)
- Coordinate unit overriding is now possible via the `tgt_units` argument (#1320)
- Full support for python>=3.9 (#1325)
- Pin of (python) eccodes<2.37.0 in pyproject due to recent changes in binary/python structure (#1325)

AQUA diagnostic complete list:
- Radiation: Bugfix in the CLI for the radiation diagnostic (#1319)

## [v0.11.2]

AQUA core complete list:
- Renaming of FESOM grids to include original resolution name (#1312)
- Bugfix of the fdb-catalog-generator tool that was not correctly assigning NEMO grids (#1309)
- Bugfix of the GSV intake driver that was not handling correctly metadata jinja replacement (#1304) 
- Bugfix of _merge_fixes() method when the parent fix has no vars specified (#1310)
- Safety check for the netcdf driver providing more informative error when files are not found (#1307, #1313)

AQUA diagnostic complete list:
- Tropical Rainfall: Fix Minor Issues in Tropical Precipitation CLI Metadata and Formatting (#1266)

## [v0.11.1]

Attention: If you are accessing FDB experiments, we suggest to not use versions older than this release.

Main changes are:
1. AQUA works with FDB written with ecCodes versions > 2.35 as well as lower.
2. Timeseries and Seasonal cyle can now be evaluated also on a specific region 

AQUA core complete list:
- ecCodes now pinned to >=2.36.0 and tool for fixing older definition files (#1302)

AQUA diagnostic complete list:
- Timeseries: a region can be selected for Timeseries and Seasonal Cycle with the `lon_limits` and `lat_limits` arguments (#1299)
- Timeseries: the cli argument for extending the time range is now extend (previously expand) (#1299)
- Timeseries: all the available diagnostics support the catalog argument (#1299)

## [v0.11]

Attention: this version is not compatible with catalog entries with ecCodes >= 2.35.0.

1. LRA supports multi-catalog structure
2. ecCodes temporarily restricted to < 2.34

AQUA core complete list:
- Refactor the fdb-catalog-generator tool to work with data-portfolio repository (#1275)
- Introduce a function to convert NetCDF to Zarr and zarr catalog entry for LRA (#1068)
- Suppress the warning of missing catalogs in the AQUA console `add` command (#1288)
- Lumi installation is completely updated to LUMI/23.09 modules (#1290)
- gsv_intake switches eccodes also for shortname definitions (#1279)
- Increase compatibility between LRA generator and multi-catalog (#1278)
- Allow for intake string replacement within LRA-generated catalogs (#1278)
- Avoid warning for missing intake variable default when calling the `Reader()` (#1287)

AQUA diagnostic complete list:
- Teleconnections: catalog feature bugfix (#1276)

## [v0.10.3]

Attention: this version is not compatible with catalog entries with ecCodes < 2.35.0.

Main changes are:
1. support for ecCodes >= 2.35.0 (to be used with caution, not working with exps with eccodes < 2.35.0)
2. fdb_path is deprecated in favour of fdb_home

AQUA core complete list:
- Restructure fixes folder and files (#1271)
- Removed eccodes pin, better handling of tables in get_eccodes_attr (#1269)
- Added test for diagnostics integration to AQUA installation process (#1244)
- Bugfix for the monthly frequency data with monthly cumulated fluxes (#1255)
- fdb_path becomes optional and deprecated in favour of fdb_home (#1262)
- Branch support for tool to push analysis to explorer (#1273)

AQUA diagnostic complete list:
- ECmean documentation updates (#1264)

## [v0.10.2]

Main changes are:
1. aqua-analysis script can be configured with an external yaml file
2. AQUA installation process now includes diagnostics integration

AQUA core complete list:
- Rename OutputNamer to OutputSaver and add catalog name (#1259)
- Hotfix for rare situation with 3D data but no vertical chunking defined (#1252)
- External yaml file to configure aqua-analysis (#1246)
- Adding diagnostics integration to AQUA installation process (#1229)

AQUA diagnostic complete list:
- Teleconnections: adding the catalog feature to the diagnostic (#1247)
- ECmean upgrades for the CLI (#1241)
- ECmean enables the computation of global mean diagostic (#1241)

## [v0.10.1]

AQUA core complete list:
- Fixer for monthly frequency data with monthly cumulated fluxes (#1201)
- Catalogs can be installed from the external repository (#1182)
- Added grid for NEMO multiIO r100 (#1227)
- Reorganized analysis output in catalog/model/exp structure (#1218)

## [v0.10]

Main changes are:
1. The catalog is externalized and AQUA supports multiple catalogs. It is now mandatory to use the aqua console to add a new catalog to the AQUA installation.

AQUA core complete list:
- Catalog is externalized to a separate repository (#1200)
- AQUA is now capable of accessing multiple catalogs at the same time (#1205)
- MN5 container for AQUA (#1213)

## [v0.9.2]

Main changes are:
1. The `aqua-config.yaml` file is replaced by a template to be installed. The aqua console is now mandatory to use aqua.
2. `$AQUA` removed from the `Configdir()` autosearch, an installation with the aqua console is mandatory to use aqua.
3. AQUA cli command to provide the installation path with `--path` option. This can substitute the `$AQUA` variable in scripts.
4. The catalog file is now split into `machine.yaml` and `catalog.yaml` to support machine dependency of data path and intake variables as kwargs into each catalog.

AQUA core complete list:
- More detailed documentation for Levante and Lumi installation (#1210)
- `aqua-config.yaml` replaced by a template to be installed on each machine (#1203)
- `$AQUA` removed from the `Configdir()` autosearch (#1208)
- AQUA cli command to provide the installation path with `--path` option (#1193)
- Restructure of the `machine` and `catalog` instances to support a catalog based development (#1186)
- AQUA installation via command line support a machine specification `aqua install lumi` (#1186)
- Introduction of `machine.yaml` file to support machine dependency of data path and intake variables as kwargs into each catalog (#1186)
- Removing all the AQUA catalogs from the repo, now using https://github.com/DestinE-Climate-DT/Climate-DT-catalog (#1200)

## [v0.9.1]

Main changes are:
1. Update of fdb libraries to be compatible with the FDB data bridge

AQUA core complete list:
- OutputNamer Class: Comprehensive Naming Scheme and Metadata Support (#998)
- Creation of png figures for AQUA explorer is local (#1189)

## [v0.9]

Main changes are:
1. AQUA has an `aqua` CLI entry point, that allow for installation/uninstallation, catalog add/remova/update, fixes and grids handling
2. Experiments placed half on HPC and half on DataBridge data can be accessed in continuous manner.

AQUA core complete list:
- AQUA entry point for installation and catalog maintanance and fixes/grids handling (#1131, #1134, #1146, #1168, #1169)
- Automatic switching between HPC and databridge FDB (#1054, #1190)
- CLI script for automatic multiple experiment analysis submission (#1160, #1175)

## [v0.8.2]

Main changes are: 
1. `aqua-grids.yaml` file split in multiple files into `grids` folder
2. Container for Levante

AQUA core complete list:
- Removing any machine name depencency from slurm files (#1135)
- Jinja replacement is added to the aqua-config.yaml (#1154)
- grid definitions split in multiple files (#1152)
- Add script to access the container on Levante HPC (#1151)
- Add support for IFS TL63 and TL159 grids (#1150)
- Swift links for tests and grids renewed (#1142)
- Removing the docker folder (#1137)
- Introducing a tool for benchmarking AQUA code (#1057)
- Define AQUA NEMO healpix grids as a function of their ORCA source (#1113)

AQUA diagnostics complete list:
- Tropical Rainfall: Improve Paths in Live Demonstration Notebook  (#1157)
- Atm global mean: produce seasonal bias plots by default (#1140)
- Tropical Rainfall: Notebook for the Live Demonstration (#1112)
- Teleconnections: MJO Hovmoller plot introduced as notebook (#247)
- Tropical Rainfall: Reduce Redundancy in Conversion Functions (#1096)

## [v0.8.1]

Main changes are: 
1. Fixes following internal D340.7.3.3 and D340.7.1.4 review 

AQUA core complete list:
- Tco399-eORCA025 control, historical and scenario runs added to Lumi catalog (#1070)
- ESA-CCI-L4 dataset added for Lumi and Levante catalogs (#1090)
- Various fixes to the documentation (#1106)
- Fixer for dimensions is now available (#1050)

AQUA diagnostics complete list:
- Timeseries: units can be overridden in the configuration file (#1098)
- Tropical Rainfall: Fixing the Bug in the CLI (#1100)

## [v0.8]

Main changes are:
1. Support for Python 3.12
2. Update in the catalog for Levante and introduction of Leonardo
3. Multiple diagnostics improvement to fullfil D340.7.3.3 and D340.7.1.4

AQUA core complete list:
- LRA for ICON avg_sos and avg_tos (#1076)
- LRA for IFS-NEMO, IFS-FESOM, ICON added to Levante catalog (#1072)
- IFS-FESOM storyline +2K added to the Lumi catalog (#1059)
- Allowing for jinja-based replacemente in load_yaml (#1045) 
- Support for Python 3.12 (#1052)
- Extending pytests (#1053)
- More efficient use of `_retrieve_plain` for acessing sample data (#1048)
- Introducing the catalog structure for Leonardo HPC (#1049)
- Introducing an rsync script between LUMI and levante for grids (#1044)
- Introducing a basic jinja-based catalog entry generator (#853)
- Adapt NextGEMS sources and fixes to the final DestinE governance (#1008, #1035)
- Remove  NextGEMS cycle2 sources (#1008)
- Avoid GSVSource multiple class instantiation in dask mode (#1051)

AQUA diagnostics complete list:
- Teleconnections: refactor of the documentation (#1061)
- Tropical rainfall: Updating the Documentation and Notebooks (#1083)
- Performance indices: minor improvements with the inclusion of mask and area files (#1076)
- Timeseries: Seasonal Cycle and Gregory plots save netcdf files (#1079)
- Tropical rainfall: minor modifications to the CLI and fixes to changes in the wrapper introduced in PR #1063 (#1074)
- Tropical rainfall: adding daily variability and precipitation profiles to the cli (#1063)
- Teleconnections: bootstrap evaluation of concordance with reference dataset (#1026)
- SSH: Improvement of the CLI (#1024) 
- Tropical rainfall: adding metadata and comparison with era5 and imerg to the plots, re-binning of the histograms and buffering of the data (#1014)
- Timeseries: refactor of the documentation (#1031)
- Radiation: boxplot can accomodate custom variables (#933)
- Seaice: convert to module, add Extent maps (#803)
- Seaice: Implement seaice Volume timeseries and thickness maps (#1043)

## [v0.7.3]

Main changes are:
1. IFS-FESOM NextGEMS4 and storylines simulations available in the catalog
2. Vertical chunking for GSV intake access
3. FDB monthly average data access is available
4. kwargs parsing of reader arguments (e.g. allowing for zoom and ensemble support)

AQUA core complete list:
- Add kwargs parsing of reader arguments, passing them to intake to substitute parameters (#757)
- Remove `zoom` and use kwargs instead (#757)
- Enabling the memory monitoring and (optional) full performance monitoring in LRA (#1010)
- Adding IFS_9-FESOM_5 NextGEMS4 simulation on levante (#1009)
- Function to plot multiple maps is introduced as `plot_maps()` and documented (#866)
- Adding the IFS-FESOM storylines simulation (#848)
- `file_is_complete()` accounts also for the mindate attribute (#1007)
- Introducing a `yearmonth` timestyle to access FDB data on monthly average (#1001)
- Adding expected time calculation for weight generation (#701)
- Vertical chunking for GSV intake access (#1003)

AQUA diagnostics complete list:
- Timeseries: Various bugfix and improvements for cli and formula (#1013, #1016, #1022)

## [v0.7.2]

Main changes are:
1. `mtpr` is used for precipitation in all the catalog entries
2. LRA CLI support for parallel SLURM submission and other improvements
3. ICON production simulations available in the catalog
4. `detrend()` method is available in the `Reader` class
5. All the diagnostics have dask support in their CLI

AQUA core complete list:
- Fix LRA sources to allow incomplete times for different vars (#994)
- Distributed dask option for diagnostic CLIs and wrapper (#981)
- Added documentation for `plot_timeseries`, `plot_seasonalcycle` and `plot_single_map_diff` (#975)
- Minimum date fixer feature / ICON net fluxes fix (#958)
- Unified logging for all diagnostics (#931)
- A `detrend()` method is added to the Reader class (#919)
- LRA file handling improvements (#849, #972)
- Updating fixer for ERA5 monthly and hourly data on Levante (#937)
- GSV pin to 1.0.0 (#950)
- Adding ICON production simulations (#925)
- LRA CLI for parallel SLURM submission support a max number of concurrent jobs and avoid same job to run (#955, #990)
- Renaming of EC-mean output figures in cli push tool for aqua-web (#930)
- Renaming the `tprate` variable into `mtpr` in all fixes (#944)

AQUA diagnostic complete list:
- Tropical rainfall: enhancements of plotting and performance, files path correction (#997)
- Timeseries: seasonal cycle runs as a separate cli in aqua-analysis for performance speed-up (#982)
- Timeseries: seasonal cycle is added if reference data are not available in some timespan (#974)
- Tropical rainfall: Removing unnecessary printing during the CLI, optimazing the CLi for low and high-resolution data (#963)
- Timeseries: Grergory plot TOA limits are dynamically chosen (#959)
- SSH: technical improvements including removal of hardcoded loglevel and timespan definition. (#677)
- SSH: ready with new data governance and option to plot difference plots added. (#677)
- Atmosferic Global Mean: added mean bias for the entire year in seasonal bias function (#947)
- Tropical Cyclones: working with IFS-NEMO and ICON, includes retrieval of orography from file (#1071).

## [v0.7.1]

Main changes are:
1. Complete update of the timeseries diagnostic
2. LRA CLI for parallel SLURM submission
3. SSP370 production scenario for IFS-NEMO available in the catalog

AQUA core complete list:
- Plot timeseries is now a framework function (#907)
- Improve the automatic parsing of date range according to schema from fdb (#928)
- LRA CLI for parallel SLURM submission (#909)
- Added graphics function to plot data and difference between two datasets on the same map (#892)
- Add IFS-NEMO ssp370 scenario (#906)

AQUA diagnostics complete list:
- Teleconnections: comparison with obs is done automatically in diagnostic CLI (#924)
- Teleconnections: capability to find index file if already present (#926)
- Timeseries: save flag introduced to save to enable/disable saving of the timeseries (#934)
- Improve the automatic parsing of date range according to schema from fdb (#928)
- Updated output filenames for atmglobalmean diagnostic (#921)
- Added graphics function to plot data and difference between two datasets on the same map (#892)
- Implemented `pyproject.toml` for global_time_series diagnostic (#920).
- Implemented `pyproject.toml` for tropical_rainfall diagnostic (#850).
- Updating CLi for tropical_rainfall diagnostic (#815)
- LRA cli for parallel SLURM submission (#909)
- Timeseries: seasonal cycle is available for the global timeseries (#912)
- Timeseries: refactory of Gregory plot as a class, comparison with multiple models and observations (#910)
- Add IFS-NEMO ssp370 scenario (#906)
- Timeseries: complete refactory of the timeseries as a class, comparison with multiple models and observations (#907)
- Plot timeseries is now a framework function (#907)

## [v0.7]

Main changes are:
1. Multiple updates to the diagnostics, both scientific and graphical, to work with more recent GSV data
2. `mtpr` is now used instead of `tprate` for precipitation
2. Documentation has been reorganized and integrated

Complete list:
- New utility `add_pdf_metadata` to add metadata to a pdf file (#898)
- Experiments `a0gg` and `a0jp` added to the IFS-NEMO catalog, and removal of `historical-1990-dev-lowres` (#889)
- Updated notebooks to ensure consistency across different machines by using observational datasets, and included a demo of aqua components for Lumi (#868)
- Scripts for pushing figures and docs to aqua-web (#880)
- Fixed catalog for historical-1990-dev-lowres source (#888, #895)
- data_models src files are now in the aqua/data_models folder, with minor modifications (#884)
- Warning options based on the `loglevel` (#852)
- Timeseries: formula bugfix and annual plot only for complete years (#876)
- mtpr instead of tprate derived from tp (#828)
- eccodes 2.34.0 does not accomodate for AQUA step approach, pin to <2.34.0 (#873)
- Bugfix of the `aqua-analysis` wrapper, now can work teleconnections on atmospheric and oceanic variables 
and the default path is an absolute one (#859, #862)
- Ocean3D: many fixes and adaptations to new data governance (#776)
- Bugfix of the `aqua-analysis` wrapper, now can work teleconnections on atmospheric and oceanic variables (#859)
- Radiation: adaptation to new data governance and many improvements (#727)
- Seaice: Sea ice extent has now seasonal cycle (#797)
- Fixing the paths in `cli/lumi-install/lumi_install.sh` (#856).
- Refactor of the documentation (#842, #871)
- The drop warning in `aqua/gsv/intake_gsv.py` (#844)
- Tropical cyclones diagnostic: working with new data governance (includes possibility to retrieve orography from file (#816)

## [v0.6.3]

Complete list:
- Setting last date for NaN fix for IFS-NEMO/IFS-FESOM to 1999-10-01 and cleaner merge of parent fixes (#819)
- Hotfix to set `intake==0.7.0` as default (#841)
- Timeseries: can add annual std and now default uncertainty is 2 std (#830)
- `retrieve_plain()` method now set off startdate and enddate (#829)
- Complete restructure of fixer to make use of `fixer_name`: set a default for each model and a `False` to disable it (#746)
- Added `center_time` option in the `timmean()` method to save the time coordinate in the middle of the time interval and create a Timmean module and related TimmeanMixin class (#811)
- Fixer to rename coordinates available (#822)
- Fixing new pandas timedelta definition: replacing H with h in all FDB catalog (#786)
- Change environment name from `aqua_common` to `aqua`(#805)
- Adding a run test label to trigger CI (#826)
- Tropical_rainfall: improve organization and maintainability, introducing nested classes (#814)
- Revisiting CERES fixes (#833)
- Timeseries: add bands for observation in Gregory plots (#837)

## [v0.6.2]

Complete list:
- Global time series plot annual and monthly timeseries together, improved Gregory plot (#809)
- Teleconnection can now take a time range as input and ylim in the index plot function (#799)
- LRA to use `auto` final time and `exclude_incomplete` (#791)
- Hotfix for v0.12.0 of the GSV_interface related to valid_time (#788)
- Global time series adapted to new data governance (#785)
- AtmoGlobalMean diagnostic improvements and adaptation to new data governance (#745 #789 #807 #812)
- Sea-ice diagnostic adapted to new data governance (#790)
- Implement a fix setting to NaN the data of the first step in each month (for IFS historical-1990) (#776)

## [v0.6.1]

Complete list:
- Teleconnection improvement to accept different variable names for ENSO (avg_tos instead of sst) (#778)
- ERA5 fixes compatible with new data governance (#772)
- Update the LRA generator (removing aggregation and improving) filecheck and fix entries for historical-1990-dev-lowres (#772)
- Updates of ECmean to work with production experiments (#773, #780)
- Automatic data start and end dates for FDB sources (#762)

## [v0.6]

Main changes are:
1. Inclusion in the catalog of the historical-1990 production simulations from IFS-NEMO and IFS-FESOM.
2. New fixes that targets the DestinE updated Data Governance

Complete list:
- IFS-FESOM historical-1990-dev-lowres with new data governance added to the catalog (#770)
- AtmoGlobalMean diagnostic improvements (#722)
- Teleconnections diagnostic improvements (#722)
- Read only one level for retrieving 3D array metadata, select single level for retrieve (#713)
- IFS-FESOM historical-1990-dev-lowres with new data governance added to the catalog
- Fix mismatch between var argument and variables specified in catalog for FDB (#761)
- Compact catalogs using yaml override syntax (#752)
- Fix loading source grid file before smmregrid weight generation (#756)

## [v0.5.2-beta]

Complete list:
-  A new fdb container is used to generate the correct AQUA container

## [v0.5.2-alpha]

Main changes are:
1. Coupled models IFS-NEMO and IFS-FESOM are now supported
2. Accessor to use functions and reader methods as if they were methods of xarray objects, see [notebook](https://github.com/DestinE-Climate-DT/AQUA/blob/main/notebooks/reader/accessor.ipynb)
3. Preliminary provenance information is now available in the history attribute of the output files
4. AQUA analysis wrapper is parallelized
5. A levelist can be provided in FDB sources, this will greatly speed up the data retrieve

Complete list:
- Fix reading only one sample variable and avoid _bnds variables (#743)
- Allow correct masked regridding after level selection. Add level selection also for not-FDB sources (#741)
- Read only one level for retrieving 3D array metadata, select specific levels for FDB retrieve (#713)
- Defining catalog entry for coupled models IFS-NEMO and IFS-FESOM (#720)
- Change fixer_name to fixer_name (#703)
- Reorganization of logging calls (#700)
- Accessor to use functions and reader methods as if they were methods of xarray objects (#716)
- Suggestions are printed if a model/exp/source is not found while inspecting the catalog (#721)
- Improvements in the single map plot function (#717)
- Minor metadata fixes (logger newline and keep "GRIB_" in attrs) (#715)
- LRA fix now correctly aggregating monthly data to yearly when a full year is available (#696)
- History update and refinement creating preliminary provenance information (plus AQUA emoji!) (#676)
- OPA lra compatible with no regrid.yaml (#692)
- Introducing fixer definitions not model/exp/source dependents to be specified at the metadata level (#681)
- AQUA analysis wrapper is parallelized and output folder is restructured (#684, #725)

## [v0.5.1]

Main changes are:
1. A new `Reader` method `info()` is available to print the catalog information
2. Grids are now stored online and a tool to deploy them on the `cli` folder is available

Complete list:
- Fix attributes of DataArrays read from FDB (#686)
- Reader.info() method to print the catalog information (#683)
- Simpler reader init() by reorganizing the calls to areas and regrid weights configuration and loading (#682)
- Optional autosearch for vert_coord (#682)
- plot_single_map adapted to different coordinate names and bugfixes (#680)
- Sea ice volume datasets for the Northern Hemisphere (PIOMAS) and the Southern Hemisphere (GIOMAS) (#598)
- Possibility of defining the regrid method from the grid definition (#678)
- Grids stored online and tool to deploy them on cli folder (#675)
- Global time series diagnostic improvements (#637)
- Teleconnections diagnostic improvements (#672)

## [v0.5]

Main changes are:
1. Refactor of the Reader() interface with less options at the init() level
2. Grids are now defined with the source metadata and not in a machine-dependent file
3. CLI wrapper is available to run all diagnostics in a single call
4. Refactoring of the streaming emulator with equal treatment for FDB or file sources

Complete list:
- Controlling the loglevel of the GSV interface (#665)
- Fix wrong fdb source (#657)
- Adding sample files and tests for NEMO 2D and 3D grids (#652)
- tprate not derived from tp for GSV sources (#653)
- Simplify reader init and retrieve providing less argument in initialization (#620)
- var='paramid' can be used to select variables in the retrieve method (#648)
- configdir is not searched based on util file position in the repo (#636)
- Cleaner mask treatment (Revision of mask structure in the reader #617)
- Fldmean fix if only one dimension is present for area selection (#640)
- Adding higher frequency ERA5 data on Levante and Lumi (#628)
- regrid.yaml files are removed, grid infos are now in the catalog metadata (#520, #622, #643)
- Load all available variables in FDB xarray/dask access (#619)
- Lint standard and enforced in CI (#616)
- Reader init split with methods (#523)
- Single map plot utility to be used by all diagnostics (#594)
- Script for automatic generation of Fdb catalog entries (IFS only) (#572)
- Fix loading of singularity mounting /projappl (#612)
- CLI wrapper parser (#599)
- Refactoring of streaming emulator (#593)
- Radiation CLI and diagnostic refinement (#537)
- Ocean3D CLI and diagnostic refinement (#578)
- AtmGlobalMean CLI and diagnostic refinement (#587)
- Tropical cyclones CLI refinements and TC module (#568, #645)
- Removing OPA, OPAgenerator and related tests from the AQUA (Remove OPA from AQUA #586)
- Renaming the experiments according to the DE340 AQUA syntax (Including dev-control-1990 in the source and rename the experiment according to DE340 scheme #556, #614, #618)
- Teleconnections diagnostic improvements (#571, #574, #576, #581, #592, #623)

## [v0.4]

Main changes are:
1. Update to all the diagnostics CLI
2. Refactor of the regridder so that `regrid.yaml`` is grid-based and not experiment-based
3. Xarray access to FDB sources
4. Refactor of the fixer so that merge/replace/default options are available
5. Remove of the `aqua` environment in favour of the `aqua_common` one. 

Complete list:
- Introduced color scheme for aqua logging (#567)
- CLI for sea diagnostic (#549)
- Add CLI for SSH diagnostic and some bug fixes (#540)
- Fix SSH diagnostic to be compatible with lates AQUA version (#538) 
- Helper function to identify vertical coordinates in a dataset (#552)
- Orography for tempest extremes TCs detection and update TCs CLI (Orography threshold included and CLI update #404)
- Improvement of performance indices CLI (Update of ECmean CLI #528)
- Fix to allow reading a list of multiple variables from FDB (#545)
- Further improvement of function to inspect the catalog (#533)
- Custom exceptions for AQUA (#518)
- Speed up of the `retrieve_plain` method (#524)
- Update documention for adding new data and setting up the container (Increase documentation coverage #519)
- CLI wrapper for the state-of-the-art diagnostics analysis (#517, #527, #525, #530, #534, #536, #539, #548, #549, #559)
- Refactor the regrid.yaml as grid-based instead of experiment-based (#291)
- aqua_common environment simplified and updated (#498)
- Update available variables in FDB catalogs on lumi (#514)
- Solve reversed latitudes bug for fixed data (#510)
- Switch to legacy eccodes tables based on intake source metadata (#493)
- Add GPM IMERG precipitation data to the catalog on levante (#505)
- Fix ocean3d diagnostic colorbars not being symmetric when missing values are present (#504) 
- FDB NEMO test access to data (#488)
- Xarray dask access to FDB (#476)
- Issue a warning when multiple gribcodes are associated to the same shortname (Cases for multiple eccodes grib codes #483)
- Allowing fixer to overwrite or merge default configuration (Increasing flexibiity of the fixer allowing for merge, replace and default options #480)
- Add new tests (Increase testing #250)
- Global time series diagnostic setup for multiple variables CLI (#474)
- Option to avoid incomplete chunk when averagin with timmean (Introduce check for chunk completeness in timmean() #466)
- Simplification of Fixer() workflow, more methods and less redundancy (Functionize fixer #478)
- Remove the `aqua` environment file, only `aqua_common` is left (#482)

## [v0.3]

Main changes are:
1. Fixer moved at `Reader()` level
2. Area selection available in `fldmean()` method
3. FDB/GSV access for IFS-NEMO development simulations
4. Configuration file `config-aqua.yaml` replaces `config.yaml`

Complete list:
- Templates in configuration yaml files (#469)
- Bug fixes for FDB access options (#463, #462)
- Add observational catalogs on Lumi (Update Lumi catalog #454)
- Automatic finding of cdo (#456)
- Area is fixed if data are fixed (Fixer applied to grid areas #442)
- Tests missing failure fix (Fix #436 CI workflow passes even if some tests fail #452)
- FDB/GSV access to IFS control and historical simulations (#434, #458)
- Climatology support restored in the Reader (Fix for climatology #445)
- Improvement function to inspect the catalog (Inspect_catalog improvement #446)
- Minor improvements of the gribber (Fix gribber fdb #427)
- Allow the LRA generator to work with generators and so with FDB (LRA from fdb on mafalda #430)
- Fixes only on selected variables (Fixer updates #428)
- Complete revision of the FDB/GSV access, allowing to access also recent experiments using variable step (#343)
- Teleconnections diagnostic adapted to new code improvements (Teleconnections Dev branch update #424, #465)
- Add support for area selection with fldmean (Fldmean box selection #409)
- Environment simplified, dependencies are now mostly on the pyproject file (A simpler environment.yml #286)
- Intake esm functionality added back (Fix intake-esm #287)
- Intake esm tests (Test also intake-esm #335)
- Yaml dependencies removed (Logger and yaml issues in util.py #334)
- Log history working for iterators as well (Logger and yaml issues in util.py #334)
- Util refactor (Utility refactor #405)
- Fixer at reader level (Fixes at Reader level #244)
- Uniform timmean (Uniform time after timmean and add option for time_bnds #419)
- FDB tests added (Add FDB 5.11, a local FDB with some test data #280, #432)
- Refactor of unit conversion and non-metpy cases (Flexible unit fix from YAML file #416)
- Refactor of the config file definition (Refactor of the configuration search #417)

## [v0.2.1]

- Add development control-1950 and historical-1990 experiments to the LRA (LRA for control-1950 and historical-1990 on Levante from v0.2 #455)

## [v0.2]

- Improve the LRA generator and worklow CLI (Streaming for the LRA #289)
- AQUA new common environment installation tool for LUMI added (#413)
- Added a bash script "load_aqua_lumi.sh" to load aqua environment in LUMI with containers (Adding an AQUA singularity container for LUMI #418)

## [v0.2-beta]

This is the `AQUA` version part of the Deliverable D340.7.1.2. 

- SSH diagnostic improvements (Linting SSH diagnostics #377, SSH diag: PDF file name changed #388)
- Timmean fix to uniform time axis (Fix for timmean() to uniform output time axis #381)
- New tests trigger routine (Tests trigger with label #385)
- Fix for tco1279 and FESOM (fix for masked tco1279 #390, psu fix for salinity #383)
- ECmean improvements (various improvement for ecmean #392)
- Seaice diagnostic improvements (Deliverable340.7.1.2 fix seaice #389, Linting Seaice diagnostics #376)
- Teleconnections diagnostic graphics module enhanced and various improvements (Teleconnections corrections for D340.7.1.2 #379, Fix import in teleconnections notebooks #395, Teleconnections fix docs #408)
- Tropical cyclones linting of the diagnostic (Linting tropical cyclones diagnostics #380, Improved plotting functions for tropical cyclones #391)
- Ocean diagnostics restructured in a single folder, sharing common functions and other improvements (Linting+Fixes Ocean diagnostics #374, Adding units for MLD plot in ocean3d package #406)
- Documentation fixes (Documentation fixes after review #403)
- Atmglobalmean and radiation diagnostic improvements (Atmglobalmean fix #371)
- MSWEP fixer bugfix (Change MSWEP datamodel #397, fixing of mswep #401)

## [v0.2-alpha]

This is the `AQUA` version that will be part of the Deliverable D340.7.1.2, sent to internal review. This is mostly done by the inclusion of twelve diagnostics within the AQUA framework

- Added teleconnections diagnostic (#308, #309, #318, #333, #352)
- Added tropical cyclones diagnostic (#310, #345)
- Added performance indices diagnostic based on ECmean tool (#57, #327) 
- Added sea ice diagnostic (#353, #368)
- Added global timeseries diagnostic (#358, #359)
- Added radiation analysis diagnostic (#301, #360)
- Added global mean bias diagnostic (#285, #371)
- Added SSH variability diagnostic (#367, #369)
- Added tropical rainfall diagnostic (#314)
- Added Ocean circulation diagnostic (#295)
- Added global ocean diagnosc (#164)
- Added global mean timeseries (#268)
- Multiple fixes in the Reader (#316, #324, #334)
- Avoid time duplicated in the Reader (#357)
- Enabling autodoc for diagnostics (#330)
- Data access improvement on Levante, including new datasets (#332, #355, #321)
- Added a common environment file (#363)
- Support for Lumi installation (#315)
- Added the `changelog` file

### Changed

- Dummy diagnostic is now in the `dummy` folder (previously was `dummy-diagnostic`)
- Tests and code is now working with python>=3.9 (previously python 3.11 was excluded)

## [v0.1-beta]

This is the `AQUA` version that will be part of the Deliverable D340.7.1.1.
This is mostly built on the `AQUA` `Reader` class which support for climate model data interpolation, spatial and temporal aggregation and conversion for a common GRIB-like data format.


- Low resolution archive documentation
- Fixed a bug in the `Gribber` class that was not reading the correct yaml catalog file

## v0.1-alpha

This is the AQUA pre-release to be sent to internal reviewers. 
Documentations is completed and notebooks are working.

[unreleased]: https://github.com/DestinE-Climate-DT/AQUA/compare/v0.15.0...HEAD
[v0.15.0]: https://github.com/DestinE-Climate-DT/AQUA/compare/v0.14.0...v0.15.0
[v0.14.0]: https://github.com/DestinE-Climate-DT/AQUA/compare/v0.13.1...v0.14.0
[v0.13.1]: https://github.com/DestinE-Climate-DT/AQUA/compare/v0.13.0...v0.13.1
[v0.13.0]: https://github.com/DestinE-Climate-DT/AQUA/compare/v0.13-beta...v0.13.0
[v0.13-beta]: https://github.com/DestinE-Climate-DT/AQUA/compare/v0.13-alpha...v0.13-beta
[v0.13-alpha]: https://github.com/DestinE-Climate-DT/AQUA/compare/v0.12.2...v0.13-alpha
[v0.12.2]: https://github.com/DestinE-Climate-DT/AQUA/compare/v0.12.1...v0.12.2
[v0.12.1]: https://github.com/DestinE-Climate-DT/AQUA/compare/v0.12...v0.12.1
[v0.12]: https://github.com/DestinE-Climate-DT/AQUA/compare/v0.11.3...v0.12
[v0.11.3]: https://github.com/DestinE-Climate-DT/AQUA/compare/v0.11.2...v0.11.3
[v0.11.2]: https://github.com/DestinE-Climate-DT/AQUA/compare/v0.11.1...v0.11.2
[v0.11.1]: https://github.com/DestinE-Climate-DT/AQUA/compare/v0.11...v0.11.1
[v0.11]: https://github.com/DestinE-Climate-DT/AQUA/compare/v0.10.3...v0.11
[v0.10.3]:https://github.com/DestinE-Climate-DT/AQUA/compare/v0.10.2...v0.10.3
[v0.10.2]: https://github.com/DestinE-Climate-DT/AQUA/compare/v0.10.1...v0.10.2
[v0.10.1]: https://github.com/DestinE-Climate-DT/AQUA/compare/v0.10...v0.10.1
[v0.10]: https://github.com/DestinE-Climate-DT/AQUA/compare/v0.9.2...v0.10
[v0.9.2]: https://github.com/DestinE-Climate-DT/AQUA/compare/v0.9.1...v0.9.2
[v0.9.1]: https://github.com/DestinE-Climate-DT/AQUA/compare/v0.9...v0.9.1
[v0.9]: https://github.com/DestinE-Climate-DT/AQUA/compare/v0.8.2...v0.9
[v0.8.2]: https://github.com/DestinE-Climate-DT/AQUA/compare/v0.8.1...v0.8.2
[v0.8.1]: https://github.com/DestinE-Climate-DT/AQUA/compare/v0.8...v0.8.1
[v0.8]: https://github.com/DestinE-Climate-DT/AQUA/compare/v0.7.3...v0.8
[v0.7.3]: https://github.com/DestinE-Climate-DT/AQUA/compare/v0.7.2...v0.7.3
[v0.7.2]: https://github.com/DestinE-Climate-DT/AQUA/compare/v0.7.1...v0.7.2
[v0.7.1]: https://github.com/DestinE-Climate-DT/AQUA/compare/v0.7...v0.7.1
[v0.7]: https://github.com/DestinE-Climate-DT/AQUA/compare/v0.6.3...v0.7
[v0.6.3]: https://github.com/DestinE-Climate-DT/AQUA/compare/v0.6.2...v0.6.3
[v0.6.2]: https://github.com/DestinE-Climate-DT/AQUA/compare/v0.6.1...v0.6.2
[v0.6.1]: https://github.com/DestinE-Climate-DT/AQUA/compare/v0.6...v0.6.1
[v0.6]: https://github.com/DestinE-Climate-DT/AQUA/compare/v0.5.2-beta...v0.6
[v0.5.2-beta]: https://github.com/DestinE-Climate-DT/AQUA/compare/v0.5.2-alpha...v0.5.2-beta
[v0.5.2-alpha]: https://github.com/DestinE-Climate-DT/AQUA/compare/v0.5.1...v0.5.2-alpha
[v0.5.1]: https://github.com/DestinE-Climate-DT/AQUA/compare/v0.5...v0.5.1
[v0.5]: https://github.com/DestinE-Climate-DT/AQUA/compare/v0.4...v0.5
[v0.4]: https://github.com/DestinE-Climate-DT/AQUA/compare/v0.3...v0.4
[v0.3]: https://github.com/DestinE-Climate-DT/AQUA/compare/v0.2.1...v0.3
[v0.2.1]: https://github.com/DestinE-Climate-DT/AQUA/compare/v0.2...v0.2.1
[v0.2]: https://github.com/DestinE-Climate-DT/AQUA/compare/v0.2-beta...v0.2
[v0.2-beta]: https://github.com/DestinE-Climate-DT/AQUA/compare/v0.2-alpha...v0.2-beta
[v0.2-alpha]: https://github.com/DestinE-Climate-DT/AQUA/compare/v0.1-beta...v0.2-alpha
[v0.1-beta]: https://github.com/DestinE-Climate-DT/AQUA/compare/v0.1-alpha...v0.1-beta<|MERGE_RESOLUTION|>--- conflicted
+++ resolved
@@ -17,12 +17,9 @@
   are not correct.
 
 AQUA core complete list:
-<<<<<<< HEAD
 - Fix HPC2020 (ECMWF) installation (#1994)
-=======
 - `plot_timeseries` can handle multiple references and ensemble mean and std (#1988)
 - Support for CDO 2.5.0, modified test files accordingly (v6) (#1987)
->>>>>>> abb302b9
 - Remove DOCKER secrets and prepare ground for dependabot action e.g introduce AQUA_GITHUB_PAT (#1983)
 - `Trender()` class to include both `trend()` and `detrend()` method (#1980)
 - `cartopy_offlinedata` is added on container and path is set in cli call, to support MN5 no internet for coastlines download (#1960)
