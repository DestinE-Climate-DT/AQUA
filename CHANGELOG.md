--- conflicted
+++ resolved
@@ -8,12 +8,8 @@
 Unreleased in the current development version (target v0.14):
 
 AQUA core complete list:
-<<<<<<< HEAD
 - Remove generators from Reader (#1791)
-=======
-
 - Fix tcc grib code and add some cmor codes in the convention file (#1800)
->>>>>>> bd4dfff1
 - Add a regrid option to cli of relevant diagnostics (#1792)
 - Limit estimation of time for weight generation only to regular lon/lat grids (#1786)
 - LRA generation can operate spatial subsection (#1711)
