# Changelog

All notable changes to this project will be documented in this file.
The format is based on [Keep a Changelog](https://keepachangelog.com/en/1.0.0/)

## [v0.5.2]

Main changes are:
1. Coupled models IFS-NEMO and IFS-FESOM are now supported
2. Accessor to use functions and reader methods as if they were methods of xarray objects, see [notebook](https://github.com/DestinE-Climate-DT/AQUA/blob/main/notebooks/reader/accessor.ipynb)
3. Preliminary provenance information is now available in the history attribute of the output files
4. AQUA analysis wrapper is parallelized

<<<<<<< HEAD
Complete list:
=======
- Read only one level for retrieving 3D array metadata, select single level for retrieve (#713)
>>>>>>> 7bfeab7a
- Defining catalog entry for coupled models IFS-NEMO and IFS-FESOM (#720)
- Change fixer_name to fixer_name (#703)
- Reorganization of logging calls (#700)
- Accessor to use functions and reader methods as if they were methods of xarray objects (#716)
- Suggestions are printed if a model/exp/source is not found while inspecting the catalogue (#721)
- Improvements in the single map plot function (#717)
- Minor metadata fixes (logger newline and keep "GRIB_" in attrs) (#715)
- LRA fix now correctly aggregating monthly data to yearly when a full year is available (#696)
- History update and refinement creating preliminary provenance information (plus AQUA emoji!) (#676)
- OPA lra compatible with no regrid.yaml (#692)
- Introducing fixer definitions not model/exp/source dependents to be specified at the metadata level (#681)
- AQUA analysis wrapper is parallelized and output folder is restructured (#684, #725)

## [v0.5.1]

Main changes are:
1. A new `Reader` method `info()` is available to print the catalogue information
2. Grids are now stored online and a tool to deploy them on the `cli` folder is available

Complete list:
- Fix attributes of DataArrays read from FDB (#686)
- Reader.info() method to print the catalogue information (#683)
- Simpler reader init() by reorganizing the calls to areas and regrid weights configuration and loading (#682)
- Optional autosearch for vert_coord (#682)
- plot_single_map adapted to different coordinate names and bugfixes (#680)
- Sea ice volume datasets for the Northern Hemisphere (PIOMAS) and the Southern Hemisphere (GIOMAS) (#598)
- Possibility of defining the regrid method from the grid definition (#678)
- Grids stored online and tool to deploy them on cli folder (#675)
- Global time series diagnostic improvements (#637)
- Teleconnections diagnostic improvements (#672)

## [v0.5]

Main changes are:
1. Refactor of the Reader() interface with less options at the init() level
2. Grids are now defined with the source metadata and not in a machine-dependent file
3. CLI wrapper is available to run all diagnostics in a single call
4. Refactoring of the streaming emulator with equal treatment for FDB or file sources

Complete list:
- Controlling the loglevel of the GSV interface (#665)
- Fix wrong fdb source (#657)
- Adding sample files and tests for NEMO 2D and 3D grids (#652)
- tprate not derived from tp for GSV sources (#653)
- Simplify reader init and retrieve providing less argument in initialization (#620)
- var='paramid' can be used to select variables in the retrieve method (#648)
- configdir is not searched based on util file position in the repo (#636)
- Cleaner mask treatment (Revision of mask structure in the reader #617)
- Fldmean fix if only one dimension is present for area selection (#640)
- Adding higher frequency ERA5 data on Levante and Lumi (#628)
- regrid.yaml files are removed, grid infos are now in the catalogue metadata (#520, #622, #643)
- Load all available variables in FDB xarray/dask access (#619)
- Lint standard and enforced in CI (#616)
- Reader init split with methods (#523)
- Single map plot utility to be used by all diagnostics (#594)
- Script for automatic generation of Fdb catalog entries (IFS only) (#572)
- Fix loading of singularity mounting /projappl (#612)
- CLI wrapper parser (#599)
- Refactoring of streaming emulator (#593)
- Radiation CLI and diagnostic refinement (#537)
- Ocean3D CLI and diagnostic refinement (#578)
- AtmGlobalMean CLI and diagnostic refinement (#587)
- Tropical cyclones CLI refinements and TC module (#568, #645)
- Removing OPA, OPAgenerator and related tests from the AQUA (Remove OPA from AQUA #586)
- Renaming the experiments according to the DE340 AQUA syntax (Including dev-control-1990 in the source and rename the experiment according to DE340 scheme #556, #614, #618)
- Teleconnections diagnostic improvements (#571, #574, #576, #581, #592, #623)

## [v0.4]

Main changes are:
1. Update to all the diagnostics CLI
2. Refactor of the regridder so that `regrid.yaml`` is grid-based and not experiment-based
3. Xarray access to FDB sources
4. Refactor of the fixer so that merge/replace/default options are available
5. Remove of the `aqua` environment in favour of the `aqua_common` one. 

Complete list:
- Introduced color scheme for aqua logging (#567)
- CLI for sea diagnostic (#549)
- Add CLI for SSH diagnostic and some bug fixes (#540)
- Fix SSH diagnostic to be compatible with lates AQUA version (#538) 
- Helper function to identify vertical coordinates in a dataset (#552)
- Orography for tempest extremes TCs detection and update TCs CLI (Orography threshold included and CLI update #404)
- Improvement of performance indices CLI (Update of ECmean CLI #528)
- Fix to allow reading a list of multiple variables from FDB (#545)
- Further improvement of function to inspect the catalogue (#533)
- Custom exceptions for AQUA (#518)
- Speed up of the `retrieve_plain` method (#524)
- Update documention for adding new data and setting up the container (Increase documentation coverage #519)
- CLI wrapper for the state-of-the-art diagnostics analysis (#517, #527, #525, #530, #534, #536, #539, #548, #549, #559)
- Refactor the regrid.yaml as grid-based instead of experiment-based (#291)
- aqua_common environment simplified and updated (#498)
- Update available variables in FDB catalogues on lumi (#514)
- Solve reversed latitudes bug for fixed data (#510)
- Switch to legacy eccodes tables based on intake source metadata (#493)
- Add GPM IMERG precipitation data to the catalogue on levante (#505)
- Fix ocean3d diagnostic colorbars not being symmetric when missing values are present (#504) 
- FDB NEMO test access to data (#488)
- Xarray dask access to FDB (#476)
- Issue a warning when multiple gribcodes are associated to the same shortname (Cases for multiple eccodes grib codes #483)
- Allowing fixer to overwrite or merge default configuration (Increasing flexibiity of the fixer allowing for merge, replace and default options #480)
- Add new tests (Increase testing #250)
- Global time series diagnostic setup for multiple variables CLI (#474)
- Option to avoid incomplete chunk when averagin with timmean (Introduce check for chunk completeness in timmean() #466)
- Simplification of Fixer() workflow, more methods and less redundancy (Functionize fixer #478)
- Remove the `aqua` environment file, only `aqua_common` is left (#482)

## [v0.3]

Main changes are:
1. Fixer moved at `Reader()` level
2. Area selection available in `fldmean()` method
3. FDB/GSV access for IFS-NEMO development simulations
4. Configuration file `config-aqua.yaml` replaces `config.yaml`

Complete list:
- Templates in configuration yaml files (#469)
- Bug fixes for FDB access options (#463, #462)
- Add observational catalogs on Lumi (Update Lumi catalog #454)
- Automatic finding of cdo (#456)
- Area is fixed if data are fixed (Fixer applied to grid areas #442)
- Tests missing failure fix (Fix #436 CI workflow passes even if some tests fail #452)
- FDB/GSV access to IFS control and historical simulations (#434, #458)
- Climatology support restored in the Reader (Fix for climatology #445)
- Improvement function to inspect the catalogue (Inspect_catalogue improvement #446)
- Minor improvements of the gribber (Fix gribber fdb #427)
- Allow the LRA generator to work with generators and so with FDB (LRA from fdb on mafalda #430)
- Fixes only on selected variables (Fixer updates #428)
- Complete revision of the FDB/GSV access, allowing to access also recent experiments using variable step (#343)
- Teleconnections diagnostic adapted to new code improvements (Teleconnections Dev branch update #424, #465)
- Add support for area selection with fldmean (Fldmean box selection #409)
- Environment simplified, dependencies are now mostly on the pyproject file (A simpler environment.yml #286)
- Intake esm functionality added back (Fix intake-esm #287)
- Intake esm tests (Test also intake-esm #335)
- Yaml dependencies removed (Logger and yaml issues in util.py #334)
- Log history working for iterators as well (Logger and yaml issues in util.py #334)
- Util refactor (Utility refactor #405)
- Fixer at reader level (Fixes at Reader level #244)
- Uniform timmean (Uniform time after timmean and add option for time_bnds #419)
- FDB tests added (Add FDB 5.11, a local FDB with some test data #280, #432)
- Refactor of unit conversion and non-metpy cases (Flexible unit fix from YAML file #416)
- Refactor of the config file definition (Refactor of the configuration search #417)

## [v0.2.1]

- Add development control-1950 and historical-1990 experiments to the LRA (LRA for control-1950 and historical-1990 on Levante from v0.2 #455)

## [v0.2]

- Improve the LRA generator and worklow CLI (Streaming for the LRA #289)
- AQUA new common environment installation tool for LUMI added (#413)
- Added a bash script "load_aqua_lumi.sh" to load aqua environment in LUMI with containers (Adding an AQUA singularity container for LUMI #418)

## [v0.2-beta]

This is the `AQUA` version part of the Deliverable D340.7.1.2. 

- SSH diagnostic improvements (Linting SSH diagnostics #377, SSH diag: PDF file name changed #388)
- Timmean fix to uniform time axis (Fix for timmean() to uniform output time axis #381)
- New tests trigger routine (Tests trigger with label #385)
- Fix for tco1279 and FESOM (fix for masked tco1279 #390, psu fix for salinity #383)
- ECmean improvements (various improvement for ecmean #392)
- Seaice diagnostic improvements (Deliverable340.7.1.2 fix seaice #389, Linting Seaice diagnostics #376)
- Teleconnections diagnostic graphics module enhanced and various improvements (Teleconnections corrections for D340.7.1.2 #379, Fix import in teleconnections notebooks #395, Teleconnections fix docs #408)
- Tropical cyclones linting of the diagnostic (Linting tropical cyclones diagnostics #380, Improved plotting functions for tropical cyclones #391)
- Ocean diagnostics restructured in a single folder, sharing common functions and other improvements (Linting+Fixes Ocean diagnostics #374, Adding units for MLD plot in ocean3d package #406)
- Documentation fixes (Documentation fixes after review #403)
- Atmglobalmean and radiation diagnostic improvements (Atmglobalmean fix #371)
- MSWEP fixer bugfix (Change MSWEP datamodel #397, fixing of mswep #401)

## [v0.2-alpha]

This is the `AQUA` version that will be part of the Deliverable D340.7.1.2, sent to internal review. This is mostly done by the inclusion of twelve diagnostics within the AQUA framework

- Added teleconnections diagnostic (#308, #309, #318, #333, #352)
- Added tropical cyclones diagnostic (#310, #345)
- Added performance indices diagnostic based on ECmean tool (#57, #327) 
- Added sea ice diagnostic (#353, #368)
- Added global timeseries diagnostic (#358, #359)
- Added radiation analysis diagnostic (#301, #360)
- Added global mean bias diagnostic (#285, #371)
- Added SSH variability diagnostic (#367, #369)
- Added tropical rainfall diagnostic (#314)
- Added Ocean circulation diagnostic (#295)
- Added global ocean diagnosc (#164)
- Added global mean timeseries (#268)
- Multiple fixes in the Reader (#316, #324, #334)
- Avoid time duplicated in the Reader (#357)
- Enabling autodoc for diagnostics (#330)
- Data access improvement on Levante, including new datasets (#332, #355, #321)
- Added a common environment file (#363)
- Support for Lumi installation (#315)
- Added the `changelog` file

### Changed

- Dummy diagnostic is now in the `dummy` folder (previously was `dummy-diagnostic`)
- Tests and code is now working with python>=3.9 (previously python 3.11 was excluded)

## [v0.1-beta]

This is the `AQUA` version that will be part of the Deliverable D340.7.1.1.
This is mostly built on the `AQUA` `Reader` class which support for climate model data interpolation, spatial and temporal aggregation and conversion for a common GRIB-like data format.


- Low resolution archive documentation
- Fixed a bug in the `Gribber` class that was not reading the correct yaml catalogue file

## v0.1-alpha

This is the AQUA pre-release to be sent to internal reviewers. 
Documentations is completed and notebooks are working.

[unreleased]: https://github.com/oloapinivad/AQUA/compare/v0.5.2...HEAD
[v0.5.2]: https://github.com/oloapinivad/AQUA/compare/v0.5.1...v0.5.2
[v0.5.1]: https://github.com/oloapinivad/AQUA/compare/v0.5...v0.5.1
[v0.5]: https://github.com/oloapinivad/AQUA/compare/v0.4...v0.5
[v0.4]: https://github.com/oloapinivad/AQUA/compare/v0.3...v0.4
[v0.3]: https://github.com/oloapinivad/AQUA/compare/v0.2.1...v0.3
[v0.2.1]: https://github.com/oloapinivad/AQUA/compare/v0.2...v0.2.1
[v0.2]: https://github.com/oloapinivad/AQUA/compare/v0.2-beta...v0.2
[v0.2-beta]: https://github.com/oloapinivad/AQUA/compare/v0.2-alpha...v0.2-beta
[v0.2-alpha]: https://github.com/oloapinivad/AQUA/compare/v0.1-beta...v0.2-alpha
[v0.1-beta]: https://github.com/oloapinivad/AQUA/compare/v0.1-alpha...v0.1-beta<|MERGE_RESOLUTION|>--- conflicted
+++ resolved
@@ -10,12 +10,10 @@
 2. Accessor to use functions and reader methods as if they were methods of xarray objects, see [notebook](https://github.com/DestinE-Climate-DT/AQUA/blob/main/notebooks/reader/accessor.ipynb)
 3. Preliminary provenance information is now available in the history attribute of the output files
 4. AQUA analysis wrapper is parallelized
-
-<<<<<<< HEAD
-Complete list:
-=======
+5. A levelist can be provided in FDB sources, this will greatly speed up the data retrieve
+
+Complete list:
 - Read only one level for retrieving 3D array metadata, select single level for retrieve (#713)
->>>>>>> 7bfeab7a
 - Defining catalog entry for coupled models IFS-NEMO and IFS-FESOM (#720)
 - Change fixer_name to fixer_name (#703)
 - Reorganization of logging calls (#700)
