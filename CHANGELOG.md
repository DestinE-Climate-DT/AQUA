--- conflicted
+++ resolved
@@ -8,11 +8,8 @@
 Unreleased in the current development version:
 
 AQUA core complete list:
-<<<<<<< HEAD
 - AQUA entry point for installation and catalog addition (#1131, #1134, #1146)
-=======
 - Add support for IFS TL63 and TL159 grids (#1150)
->>>>>>> 6d07eca1
 - Swift links for tests and grids renewed (#1142)
 - Removing the docker folder (#1137)
 - Introducing a tool for benchmarking AQUA code (#1057)
