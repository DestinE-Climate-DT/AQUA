# Changelog

All notable changes to this project will be documented in this file.
The format is based on [Keep a Changelog](https://keepachangelog.com/en/1.0.0/)

## [Unreleased]

Unreleased in the current development version:

<<<<<<< HEAD
- Atmosferic Global Mean: added mean bias for the entire year in seasonal bias function (#947)
=======
## [v0.7.1]

Main changes are:
1. Complete update of the timeseries diagnostic
2. LRA CLI for parallel SLURM submission
3. SSP370 production scenario for IFS-NEMO available in the catalogue

AQUA core complete list:
- Plot timeseries is now a framework function (#907)
>>>>>>> 4cda3c73
- Improve the automatic parsing of date range according to schema from fdb (#928)
- LRA CLI for parallel SLURM submission (#909)
- Added graphics function to plot data and difference between two datasets on the same map (#892)
- Add IFS-NEMO ssp370 scenario (#906)

AQUA diagnostics complete list:
- Teleconnections: comparison with obs is done automatically in diagnostic CLI (#924)
- Teleconnections: capability to find index file if already present (#926)
- AtmGlobalMean: Updated output filenames (#921)
- Tropical Rainfall: Implemented `pyproject.toml` and updated CLI (#850, #815)
- Timeseries: Implemented `pyproject.toml`  (#920)
- Timeseries: save flag introduced to save to enable/disable saving of the timeseries (#934)
- Timeseries: seasonal cycle is available for the global timeseries (#912)
- Timeseries: refactory of Gregory plot as a class, comparison with multiple models and observations (#910)
- Timeseries: complete refactory of the timeseries as a class, comparison with multiple models and observations (#907)


## [v0.7]

Main changes are:
1. Multiple updates to the diagnostics, both scientific and graphical, to work with more recent GSV data
2. `mtpr` is now used instead of `tprate` for precipitation
2. Documentation has been reorganized and integrated

Complete list:
- New utility `add_pdf_metadata` to add metadata to a pdf file (#898)
- Experiments `a0gg` and `a0jp` added to the IFS-NEMO catalog, and removal of `historical-1990-dev-lowres` (#889)
- Updated notebooks to ensure consistency across different machines by using observational datasets, and included a demo of aqua components for Lumi (#868)
- Scripts for pushing figures and docs to aqua-web (#880)
- Fixed catalogue for historical-1990-dev-lowres source (#888, #895)
- data_models src files are now in the aqua/data_models folder, with minor modifications (#884)
- Warning options based on the `loglevel` (#852)
- Timeseries: formula bugfix and annual plot only for complete years (#876)
- mtpr instead of tprate derived from tp (#828)
- eccodes 2.34.0 does not accomodate for AQUA step approach, pin to <2.34.0 (#873)
- Bugfix of the `aqua-analysis` wrapper, now can work teleconnections on atmospheric and oceanic variables 
and the default path is an absolute one (#859, #862)
- Ocean3D: many fixes and adaptations to new data governance (#776)
- Bugfix of the `aqua-analysis` wrapper, now can work teleconnections on atmospheric and oceanic variables (#859)
- Radiation: adaptation to new data governance and many improvements (#727)
- Seaice: Sea ice extent has now seasonal cycle (#797)
- Fixing the paths in `cli/lumi-install/lumi_install.sh` (#856).
- Refactor of the documentation (#842, #871)
- The drop warning in `aqua/gsv/intake_gsv.py` (#844)
- Tropical cyclones diagnostic: working with new data governance (includes possibility to retrieve orography from file) (#816)

## [v0.6.3]

Complete list:
- Setting last date for NaN fix for IFS-NEMO/IFS-FESOM to 1999-10-01 and cleaner merge of parent fixes (#819)
- Hotfix to set `intake==0.7.0` as default (#841)
- Timeseries: can add annual std and now default uncertainty is 2 std (#830)
- `retrieve_plain()` method now set off startdate and enddate (#829)
- Complete restructure of fixer to make use of `fixer_name`: set a default for each model and a `False` to disable it (#746)
- Added `center_time` option in the `timmean()` method to save the time coordinate in the middle of the time interval and create a Timmean module and related TimmeanMixin class (#811)
- Fixer to rename coordinates available (#822)
- Fixing new pandas timedelta definition: replacing H with h in all FDB catalog (#786)
- Change environment name from `aqua_common` to `aqua`(#805)
- Adding a run test label to trigger CI (#826)
- Tropical_rainfall: improve organization and maintainability, introducing nested classes (#814)
- Revisiting CERES fixes (#833)
- Timeseries: add bands for observation in Gregory plots (#837)

## [v0.6.2]

Complete list:
- Global time series plot annual and monthly timeseries together, improved Gregory plot (#809)
- Teleconnection can now take a time range as input and ylim in the index plot function (#799)
- LRA to use `auto` final time and `exclude_incomplete` (#791)
- Hotfix for v0.12.0 of the GSV_interface related to valid_time (#788)
- Global time series adapted to new data governance (#785)
- AtmoGlobalMean diagnostic improvements and adaptation to new data governance (#745 #789 #807 #812)
- Sea-ice diagnostic adapted to new data governance (#790)
- Implement a fix setting to NaN the data of the first step in each month (for IFS historical-1990) (#776)

## [v0.6.1]

Complete list:
- Teleconnection improvement to accept different variable names for ENSO (avg_tos instead of sst) (#778)
- ERA5 fixes compatible with new data governance (#772)
- Update the LRA generator (removing aggregation and improving) filecheck and fix entries for historical-1990-dev-lowres (#772)
- Updates of ECmean to work with production experiments (#773, #780)
- Automatic data start and end dates for FDB sources (#762)

## [v0.6]

Main changes are:
1. Inclusion in the catalog of the historical-1990 production simulations from IFS-NEMO and IFS-FESOM.
2. New fixes that targets the DestinE updated Data Governance

- IFS-FESOM historical-1990-dev-lowres with new data governance added to the catalogue (#770)
- AtmoGlobalMean diagnostic improvements (#722)
- Teleconnections diagnostic improvements (#722)
- Read only one level for retrieving 3D array metadata, select single level for retrieve (#713)
- IFS-FESOM historical-1990-dev-lowres with new data governance added to the catalogue
- Fix mismatch between var argument and variables specified in catalogue for FDB (#761)
- Compact catalogues using yaml override syntax (#752)
- Fix loading source grid file before smmregrid weight generation (#756)

## [v0.5.2-beta]

Complete list:
-  A new fdb container is used to generate the correct AQUA container

## [v0.5.2-alpha]

Main changes are:
1. Coupled models IFS-NEMO and IFS-FESOM are now supported
2. Accessor to use functions and reader methods as if they were methods of xarray objects, see [notebook](https://github.com/DestinE-Climate-DT/AQUA/blob/main/notebooks/reader/accessor.ipynb)
3. Preliminary provenance information is now available in the history attribute of the output files
4. AQUA analysis wrapper is parallelized
5. A levelist can be provided in FDB sources, this will greatly speed up the data retrieve

Complete list:
- Fix reading only one sample variable and avoid _bnds variables (#743)
- Allow correct masked regridding after level selection. Add level selection also for not-FDB sources (#741)
- Read only one level for retrieving 3D array metadata, select specific levels for FDB retrieve (#713)
- Defining catalog entry for coupled models IFS-NEMO and IFS-FESOM (#720)
- Change fixer_name to fixer_name (#703)
- Reorganization of logging calls (#700)
- Accessor to use functions and reader methods as if they were methods of xarray objects (#716)
- Suggestions are printed if a model/exp/source is not found while inspecting the catalogue (#721)
- Improvements in the single map plot function (#717)
- Minor metadata fixes (logger newline and keep "GRIB_" in attrs) (#715)
- LRA fix now correctly aggregating monthly data to yearly when a full year is available (#696)
- History update and refinement creating preliminary provenance information (plus AQUA emoji!) (#676)
- OPA lra compatible with no regrid.yaml (#692)
- Introducing fixer definitions not model/exp/source dependents to be specified at the metadata level (#681)
- AQUA analysis wrapper is parallelized and output folder is restructured (#684, #725)

## [v0.5.1]

Main changes are:
1. A new `Reader` method `info()` is available to print the catalogue information
2. Grids are now stored online and a tool to deploy them on the `cli` folder is available

Complete list:
- Fix attributes of DataArrays read from FDB (#686)
- Reader.info() method to print the catalogue information (#683)
- Simpler reader init() by reorganizing the calls to areas and regrid weights configuration and loading (#682)
- Optional autosearch for vert_coord (#682)
- plot_single_map adapted to different coordinate names and bugfixes (#680)
- Sea ice volume datasets for the Northern Hemisphere (PIOMAS) and the Southern Hemisphere (GIOMAS) (#598)
- Possibility of defining the regrid method from the grid definition (#678)
- Grids stored online and tool to deploy them on cli folder (#675)
- Global time series diagnostic improvements (#637)
- Teleconnections diagnostic improvements (#672)

## [v0.5]

Main changes are:
1. Refactor of the Reader() interface with less options at the init() level
2. Grids are now defined with the source metadata and not in a machine-dependent file
3. CLI wrapper is available to run all diagnostics in a single call
4. Refactoring of the streaming emulator with equal treatment for FDB or file sources

Complete list:
- Controlling the loglevel of the GSV interface (#665)
- Fix wrong fdb source (#657)
- Adding sample files and tests for NEMO 2D and 3D grids (#652)
- tprate not derived from tp for GSV sources (#653)
- Simplify reader init and retrieve providing less argument in initialization (#620)
- var='paramid' can be used to select variables in the retrieve method (#648)
- configdir is not searched based on util file position in the repo (#636)
- Cleaner mask treatment (Revision of mask structure in the reader #617)
- Fldmean fix if only one dimension is present for area selection (#640)
- Adding higher frequency ERA5 data on Levante and Lumi (#628)
- regrid.yaml files are removed, grid infos are now in the catalogue metadata (#520, #622, #643)
- Load all available variables in FDB xarray/dask access (#619)
- Lint standard and enforced in CI (#616)
- Reader init split with methods (#523)
- Single map plot utility to be used by all diagnostics (#594)
- Script for automatic generation of Fdb catalog entries (IFS only) (#572)
- Fix loading of singularity mounting /projappl (#612)
- CLI wrapper parser (#599)
- Refactoring of streaming emulator (#593)
- Radiation CLI and diagnostic refinement (#537)
- Ocean3D CLI and diagnostic refinement (#578)
- AtmGlobalMean CLI and diagnostic refinement (#587)
- Tropical cyclones CLI refinements and TC module (#568, #645)
- Removing OPA, OPAgenerator and related tests from the AQUA (Remove OPA from AQUA #586)
- Renaming the experiments according to the DE340 AQUA syntax (Including dev-control-1990 in the source and rename the experiment according to DE340 scheme #556, #614, #618)
- Teleconnections diagnostic improvements (#571, #574, #576, #581, #592, #623)

## [v0.4]

Main changes are:
1. Update to all the diagnostics CLI
2. Refactor of the regridder so that `regrid.yaml`` is grid-based and not experiment-based
3. Xarray access to FDB sources
4. Refactor of the fixer so that merge/replace/default options are available
5. Remove of the `aqua` environment in favour of the `aqua_common` one. 

Complete list:
- Introduced color scheme for aqua logging (#567)
- CLI for sea diagnostic (#549)
- Add CLI for SSH diagnostic and some bug fixes (#540)
- Fix SSH diagnostic to be compatible with lates AQUA version (#538) 
- Helper function to identify vertical coordinates in a dataset (#552)
- Orography for tempest extremes TCs detection and update TCs CLI (Orography threshold included and CLI update #404)
- Improvement of performance indices CLI (Update of ECmean CLI #528)
- Fix to allow reading a list of multiple variables from FDB (#545)
- Further improvement of function to inspect the catalogue (#533)
- Custom exceptions for AQUA (#518)
- Speed up of the `retrieve_plain` method (#524)
- Update documention for adding new data and setting up the container (Increase documentation coverage #519)
- CLI wrapper for the state-of-the-art diagnostics analysis (#517, #527, #525, #530, #534, #536, #539, #548, #549, #559)
- Refactor the regrid.yaml as grid-based instead of experiment-based (#291)
- aqua_common environment simplified and updated (#498)
- Update available variables in FDB catalogues on lumi (#514)
- Solve reversed latitudes bug for fixed data (#510)
- Switch to legacy eccodes tables based on intake source metadata (#493)
- Add GPM IMERG precipitation data to the catalogue on levante (#505)
- Fix ocean3d diagnostic colorbars not being symmetric when missing values are present (#504) 
- FDB NEMO test access to data (#488)
- Xarray dask access to FDB (#476)
- Issue a warning when multiple gribcodes are associated to the same shortname (Cases for multiple eccodes grib codes #483)
- Allowing fixer to overwrite or merge default configuration (Increasing flexibiity of the fixer allowing for merge, replace and default options #480)
- Add new tests (Increase testing #250)
- Global time series diagnostic setup for multiple variables CLI (#474)
- Option to avoid incomplete chunk when averagin with timmean (Introduce check for chunk completeness in timmean() #466)
- Simplification of Fixer() workflow, more methods and less redundancy (Functionize fixer #478)
- Remove the `aqua` environment file, only `aqua_common` is left (#482)

## [v0.3]

Main changes are:
1. Fixer moved at `Reader()` level
2. Area selection available in `fldmean()` method
3. FDB/GSV access for IFS-NEMO development simulations
4. Configuration file `config-aqua.yaml` replaces `config.yaml`

Complete list:
- Templates in configuration yaml files (#469)
- Bug fixes for FDB access options (#463, #462)
- Add observational catalogs on Lumi (Update Lumi catalog #454)
- Automatic finding of cdo (#456)
- Area is fixed if data are fixed (Fixer applied to grid areas #442)
- Tests missing failure fix (Fix #436 CI workflow passes even if some tests fail #452)
- FDB/GSV access to IFS control and historical simulations (#434, #458)
- Climatology support restored in the Reader (Fix for climatology #445)
- Improvement function to inspect the catalogue (Inspect_catalogue improvement #446)
- Minor improvements of the gribber (Fix gribber fdb #427)
- Allow the LRA generator to work with generators and so with FDB (LRA from fdb on mafalda #430)
- Fixes only on selected variables (Fixer updates #428)
- Complete revision of the FDB/GSV access, allowing to access also recent experiments using variable step (#343)
- Teleconnections diagnostic adapted to new code improvements (Teleconnections Dev branch update #424, #465)
- Add support for area selection with fldmean (Fldmean box selection #409)
- Environment simplified, dependencies are now mostly on the pyproject file (A simpler environment.yml #286)
- Intake esm functionality added back (Fix intake-esm #287)
- Intake esm tests (Test also intake-esm #335)
- Yaml dependencies removed (Logger and yaml issues in util.py #334)
- Log history working for iterators as well (Logger and yaml issues in util.py #334)
- Util refactor (Utility refactor #405)
- Fixer at reader level (Fixes at Reader level #244)
- Uniform timmean (Uniform time after timmean and add option for time_bnds #419)
- FDB tests added (Add FDB 5.11, a local FDB with some test data #280, #432)
- Refactor of unit conversion and non-metpy cases (Flexible unit fix from YAML file #416)
- Refactor of the config file definition (Refactor of the configuration search #417)

## [v0.2.1]

- Add development control-1950 and historical-1990 experiments to the LRA (LRA for control-1950 and historical-1990 on Levante from v0.2 #455)

## [v0.2]

- Improve the LRA generator and worklow CLI (Streaming for the LRA #289)
- AQUA new common environment installation tool for LUMI added (#413)
- Added a bash script "load_aqua_lumi.sh" to load aqua environment in LUMI with containers (Adding an AQUA singularity container for LUMI #418)

## [v0.2-beta]

This is the `AQUA` version part of the Deliverable D340.7.1.2. 

- SSH diagnostic improvements (Linting SSH diagnostics #377, SSH diag: PDF file name changed #388)
- Timmean fix to uniform time axis (Fix for timmean() to uniform output time axis #381)
- New tests trigger routine (Tests trigger with label #385)
- Fix for tco1279 and FESOM (fix for masked tco1279 #390, psu fix for salinity #383)
- ECmean improvements (various improvement for ecmean #392)
- Seaice diagnostic improvements (Deliverable340.7.1.2 fix seaice #389, Linting Seaice diagnostics #376)
- Teleconnections diagnostic graphics module enhanced and various improvements (Teleconnections corrections for D340.7.1.2 #379, Fix import in teleconnections notebooks #395, Teleconnections fix docs #408)
- Tropical cyclones linting of the diagnostic (Linting tropical cyclones diagnostics #380, Improved plotting functions for tropical cyclones #391)
- Ocean diagnostics restructured in a single folder, sharing common functions and other improvements (Linting+Fixes Ocean diagnostics #374, Adding units for MLD plot in ocean3d package #406)
- Documentation fixes (Documentation fixes after review #403)
- Atmglobalmean and radiation diagnostic improvements (Atmglobalmean fix #371)
- MSWEP fixer bugfix (Change MSWEP datamodel #397, fixing of mswep #401)

## [v0.2-alpha]

This is the `AQUA` version that will be part of the Deliverable D340.7.1.2, sent to internal review. This is mostly done by the inclusion of twelve diagnostics within the AQUA framework

- Added teleconnections diagnostic (#308, #309, #318, #333, #352)
- Added tropical cyclones diagnostic (#310, #345)
- Added performance indices diagnostic based on ECmean tool (#57, #327) 
- Added sea ice diagnostic (#353, #368)
- Added global timeseries diagnostic (#358, #359)
- Added radiation analysis diagnostic (#301, #360)
- Added global mean bias diagnostic (#285, #371)
- Added SSH variability diagnostic (#367, #369)
- Added tropical rainfall diagnostic (#314)
- Added Ocean circulation diagnostic (#295)
- Added global ocean diagnosc (#164)
- Added global mean timeseries (#268)
- Multiple fixes in the Reader (#316, #324, #334)
- Avoid time duplicated in the Reader (#357)
- Enabling autodoc for diagnostics (#330)
- Data access improvement on Levante, including new datasets (#332, #355, #321)
- Added a common environment file (#363)
- Support for Lumi installation (#315)
- Added the `changelog` file

### Changed

- Dummy diagnostic is now in the `dummy` folder (previously was `dummy-diagnostic`)
- Tests and code is now working with python>=3.9 (previously python 3.11 was excluded)

## [v0.1-beta]

This is the `AQUA` version that will be part of the Deliverable D340.7.1.1.
This is mostly built on the `AQUA` `Reader` class which support for climate model data interpolation, spatial and temporal aggregation and conversion for a common GRIB-like data format.


- Low resolution archive documentation
- Fixed a bug in the `Gribber` class that was not reading the correct yaml catalogue file

## v0.1-alpha

This is the AQUA pre-release to be sent to internal reviewers. 
Documentations is completed and notebooks are working.

[unreleased]: https://github.com/DestinE-Climate-DT/AQUA/compare/v0.7.1...HEAD
[v0.7.1]: https://github.com/DestinE-Climate-DT/AQUA/compare/v0.7...v0.7.1
[v0.7]: https://github.com/DestinE-Climate-DT/AQUA/compare/v0.6.3...v0.7
[v0.6.3]: https://github.com/DestinE-Climate-DT/AQUA/compare/v0.6.2...v0.6.3
[v0.6.2]: https://github.com/DestinE-Climate-DT/AQUA/compare/v0.6.1...v0.6.2
[v0.6.1]: https://github.com/DestinE-Climate-DT/AQUA/compare/v0.6...v0.6.1
[v0.6]: https://github.com/DestinE-Climate-DT/AQUA/compare/v0.5.2-beta...v0.6
[v0.5.2-beta]: https://github.com/DestinE-Climate-DT/AQUA/compare/v0.5.2-alpha...v0.5.2-beta
[v0.5.2-alpha]: https://github.com/DestinE-Climate-DT/AQUA/compare/v0.5.1...v0.5.2-alpha
[v0.5.1]: https://github.com/DestinE-Climate-DT/AQUA/compare/v0.5...v0.5.1
[v0.5]: https://github.com/DestinE-Climate-DT/AQUA/compare/v0.4...v0.5
[v0.4]: https://github.com/DestinE-Climate-DT/AQUA/compare/v0.3...v0.4
[v0.3]: https://github.com/DestinE-Climate-DT/AQUA/compare/v0.2.1...v0.3
[v0.2.1]: https://github.com/DestinE-Climate-DT/AQUA/compare/v0.2...v0.2.1
[v0.2]: https://github.com/DestinE-Climate-DT/AQUA/compare/v0.2-beta...v0.2
[v0.2-beta]: https://github.com/DestinE-Climate-DT/AQUA/compare/v0.2-alpha...v0.2-beta
[v0.2-alpha]: https://github.com/DestinE-Climate-DT/AQUA/compare/v0.1-beta...v0.2-alpha
[v0.1-beta]: https://github.com/DestinE-Climate-DT/AQUA/compare/v0.1-alpha...v0.1-beta<|MERGE_RESOLUTION|>--- conflicted
+++ resolved
@@ -7,9 +7,9 @@
 
 Unreleased in the current development version:
 
-<<<<<<< HEAD
+AQUA diagnostic complete list:
 - Atmosferic Global Mean: added mean bias for the entire year in seasonal bias function (#947)
-=======
+
 ## [v0.7.1]
 
 Main changes are:
@@ -19,7 +19,6 @@
 
 AQUA core complete list:
 - Plot timeseries is now a framework function (#907)
->>>>>>> 4cda3c73
 - Improve the automatic parsing of date range according to schema from fdb (#928)
 - LRA CLI for parallel SLURM submission (#909)
 - Added graphics function to plot data and difference between two datasets on the same map (#892)
