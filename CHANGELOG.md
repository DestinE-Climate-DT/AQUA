# Changelog

All notable changes to this project will be documented in this file.
The format is based on [Keep a Changelog](https://keepachangelog.com/en/1.0.0/)

## [Unreleased]

Unreleased in the current development version:

AQUA core complete list:
<<<<<<< HEAD
- Minimum date fixer feature / ICON net fluxes fix (#958)
=======
- Updating fixer for ERA5 monthly and hourly data on Levante (#937)
>>>>>>> 9cbfee5e
- GSV pin to 1.0.0 (#950)
- Adding ICON production simulations (#925)
- LRA CLI for parallel SLURM submission support a max number of concurrent jobs (#955)
- Renaming of EC-mean output figures in cli push tool for aqua-web (#930)
- Renaming the `tprate` variable into `mtpr` in all fixes (#944)

AQUA diagnostic complete list:
- SSH: technical improvements including removal of hardcoded loglevel and timespan definition. (#677)
- SSH: ready with new data governance and option to plot difference plots added. (#677)
- Atmosferic Global Mean: added mean bias for the entire year in seasonal bias function (#947)

## [v0.7.1]

Main changes are:
1. Complete update of the timeseries diagnostic
2. LRA CLI for parallel SLURM submission
3. SSP370 production scenario for IFS-NEMO available in the catalogue

AQUA core complete list:
- Plot timeseries is now a framework function (#907)
- Improve the automatic parsing of date range according to schema from fdb (#928)
- LRA CLI for parallel SLURM submission (#909)
- Added graphics function to plot data and difference between two datasets on the same map (#892)
- Add IFS-NEMO ssp370 scenario (#906)

AQUA diagnostics complete list:
- Teleconnections: comparison with obs is done automatically in diagnostic CLI (#924)
- Teleconnections: capability to find index file if already present (#926)
- AtmGlobalMean: Updated output filenames (#921)
- Tropical Rainfall: Implemented `pyproject.toml` and updated CLI (#850, #815)
- Timeseries: Implemented `pyproject.toml`  (#920)
- Timeseries: save flag introduced to save to enable/disable saving of the timeseries (#934)
- Timeseries: seasonal cycle is available for the global timeseries (#912)
- Timeseries: refactory of Gregory plot as a class, comparison with multiple models and observations (#910)
- Timeseries: complete refactory of the timeseries as a class, comparison with multiple models and observations (#907)

## [v0.7]

Main changes are:
1. Multiple updates to the diagnostics, both scientific and graphical, to work with more recent GSV data
2. `mtpr` is now used instead of `tprate` for precipitation
2. Documentation has been reorganized and integrated

Complete list:
- New utility `add_pdf_metadata` to add metadata to a pdf file (#898)
- Experiments `a0gg` and `a0jp` added to the IFS-NEMO catalog, and removal of `historical-1990-dev-lowres` (#889)
- Updated notebooks to ensure consistency across different machines by using observational datasets, and included a demo of aqua components for Lumi (#868)
- Scripts for pushing figures and docs to aqua-web (#880)
- Fixed catalogue for historical-1990-dev-lowres source (#888, #895)
- data_models src files are now in the aqua/data_models folder, with minor modifications (#884)
- Warning options based on the `loglevel` (#852)
- Timeseries: formula bugfix and annual plot only for complete years (#876)
- mtpr instead of tprate derived from tp (#828)
- eccodes 2.34.0 does not accomodate for AQUA step approach, pin to <2.34.0 (#873)
- Bugfix of the `aqua-analysis` wrapper, now can work teleconnections on atmospheric and oceanic variables 
and the default path is an absolute one (#859, #862)
- Ocean3D: many fixes and adaptations to new data governance (#776)
- Bugfix of the `aqua-analysis` wrapper, now can work teleconnections on atmospheric and oceanic variables (#859)
- Radiation: adaptation to new data governance and many improvements (#727)
- Seaice: Sea ice extent has now seasonal cycle (#797)
- Fixing the paths in `cli/lumi-install/lumi_install.sh` (#856).
- Refactor of the documentation (#842, #871)
- The drop warning in `aqua/gsv/intake_gsv.py` (#844)
- Tropical cyclones diagnostic: working with new data governance (includes possibility to retrieve orography from file) (#816)

## [v0.6.3]

Complete list:
- Setting last date for NaN fix for IFS-NEMO/IFS-FESOM to 1999-10-01 and cleaner merge of parent fixes (#819)
- Hotfix to set `intake==0.7.0` as default (#841)
- Timeseries: can add annual std and now default uncertainty is 2 std (#830)
- `retrieve_plain()` method now set off startdate and enddate (#829)
- Complete restructure of fixer to make use of `fixer_name`: set a default for each model and a `False` to disable it (#746)
- Added `center_time` option in the `timmean()` method to save the time coordinate in the middle of the time interval and create a Timmean module and related TimmeanMixin class (#811)
- Fixer to rename coordinates available (#822)
- Fixing new pandas timedelta definition: replacing H with h in all FDB catalog (#786)
- Change environment name from `aqua_common` to `aqua`(#805)
- Adding a run test label to trigger CI (#826)
- Tropical_rainfall: improve organization and maintainability, introducing nested classes (#814)
- Revisiting CERES fixes (#833)
- Timeseries: add bands for observation in Gregory plots (#837)

## [v0.6.2]

Complete list:
- Global time series plot annual and monthly timeseries together, improved Gregory plot (#809)
- Teleconnection can now take a time range as input and ylim in the index plot function (#799)
- LRA to use `auto` final time and `exclude_incomplete` (#791)
- Hotfix for v0.12.0 of the GSV_interface related to valid_time (#788)
- Global time series adapted to new data governance (#785)
- AtmoGlobalMean diagnostic improvements and adaptation to new data governance (#745 #789 #807 #812)
- Sea-ice diagnostic adapted to new data governance (#790)
- Implement a fix setting to NaN the data of the first step in each month (for IFS historical-1990) (#776)

## [v0.6.1]

Complete list:
- Teleconnection improvement to accept different variable names for ENSO (avg_tos instead of sst) (#778)
- ERA5 fixes compatible with new data governance (#772)
- Update the LRA generator (removing aggregation and improving) filecheck and fix entries for historical-1990-dev-lowres (#772)
- Updates of ECmean to work with production experiments (#773, #780)
- Automatic data start and end dates for FDB sources (#762)

## [v0.6]

Main changes are:
1. Inclusion in the catalog of the historical-1990 production simulations from IFS-NEMO and IFS-FESOM.
2. New fixes that targets the DestinE updated Data Governance

- IFS-FESOM historical-1990-dev-lowres with new data governance added to the catalogue (#770)
- AtmoGlobalMean diagnostic improvements (#722)
- Teleconnections diagnostic improvements (#722)
- Read only one level for retrieving 3D array metadata, select single level for retrieve (#713)
- IFS-FESOM historical-1990-dev-lowres with new data governance added to the catalogue
- Fix mismatch between var argument and variables specified in catalogue for FDB (#761)
- Compact catalogues using yaml override syntax (#752)
- Fix loading source grid file before smmregrid weight generation (#756)

## [v0.5.2-beta]

Complete list:
-  A new fdb container is used to generate the correct AQUA container

## [v0.5.2-alpha]

Main changes are:
1. Coupled models IFS-NEMO and IFS-FESOM are now supported
2. Accessor to use functions and reader methods as if they were methods of xarray objects, see [notebook](https://github.com/DestinE-Climate-DT/AQUA/blob/main/notebooks/reader/accessor.ipynb)
3. Preliminary provenance information is now available in the history attribute of the output files
4. AQUA analysis wrapper is parallelized
5. A levelist can be provided in FDB sources, this will greatly speed up the data retrieve

Complete list:
- Fix reading only one sample variable and avoid _bnds variables (#743)
- Allow correct masked regridding after level selection. Add level selection also for not-FDB sources (#741)
- Read only one level for retrieving 3D array metadata, select specific levels for FDB retrieve (#713)
- Defining catalog entry for coupled models IFS-NEMO and IFS-FESOM (#720)
- Change fixer_name to fixer_name (#703)
- Reorganization of logging calls (#700)
- Accessor to use functions and reader methods as if they were methods of xarray objects (#716)
- Suggestions are printed if a model/exp/source is not found while inspecting the catalogue (#721)
- Improvements in the single map plot function (#717)
- Minor metadata fixes (logger newline and keep "GRIB_" in attrs) (#715)
- LRA fix now correctly aggregating monthly data to yearly when a full year is available (#696)
- History update and refinement creating preliminary provenance information (plus AQUA emoji!) (#676)
- OPA lra compatible with no regrid.yaml (#692)
- Introducing fixer definitions not model/exp/source dependents to be specified at the metadata level (#681)
- AQUA analysis wrapper is parallelized and output folder is restructured (#684, #725)

## [v0.5.1]

Main changes are:
1. A new `Reader` method `info()` is available to print the catalogue information
2. Grids are now stored online and a tool to deploy them on the `cli` folder is available

Complete list:
- Fix attributes of DataArrays read from FDB (#686)
- Reader.info() method to print the catalogue information (#683)
- Simpler reader init() by reorganizing the calls to areas and regrid weights configuration and loading (#682)
- Optional autosearch for vert_coord (#682)
- plot_single_map adapted to different coordinate names and bugfixes (#680)
- Sea ice volume datasets for the Northern Hemisphere (PIOMAS) and the Southern Hemisphere (GIOMAS) (#598)
- Possibility of defining the regrid method from the grid definition (#678)
- Grids stored online and tool to deploy them on cli folder (#675)
- Global time series diagnostic improvements (#637)
- Teleconnections diagnostic improvements (#672)

## [v0.5]

Main changes are:
1. Refactor of the Reader() interface with less options at the init() level
2. Grids are now defined with the source metadata and not in a machine-dependent file
3. CLI wrapper is available to run all diagnostics in a single call
4. Refactoring of the streaming emulator with equal treatment for FDB or file sources

Complete list:
- Controlling the loglevel of the GSV interface (#665)
- Fix wrong fdb source (#657)
- Adding sample files and tests for NEMO 2D and 3D grids (#652)
- tprate not derived from tp for GSV sources (#653)
- Simplify reader init and retrieve providing less argument in initialization (#620)
- var='paramid' can be used to select variables in the retrieve method (#648)
- configdir is not searched based on util file position in the repo (#636)
- Cleaner mask treatment (Revision of mask structure in the reader #617)
- Fldmean fix if only one dimension is present for area selection (#640)
- Adding higher frequency ERA5 data on Levante and Lumi (#628)
- regrid.yaml files are removed, grid infos are now in the catalogue metadata (#520, #622, #643)
- Load all available variables in FDB xarray/dask access (#619)
- Lint standard and enforced in CI (#616)
- Reader init split with methods (#523)
- Single map plot utility to be used by all diagnostics (#594)
- Script for automatic generation of Fdb catalog entries (IFS only) (#572)
- Fix loading of singularity mounting /projappl (#612)
- CLI wrapper parser (#599)
- Refactoring of streaming emulator (#593)
- Radiation CLI and diagnostic refinement (#537)
- Ocean3D CLI and diagnostic refinement (#578)
- AtmGlobalMean CLI and diagnostic refinement (#587)
- Tropical cyclones CLI refinements and TC module (#568, #645)
- Removing OPA, OPAgenerator and related tests from the AQUA (Remove OPA from AQUA #586)
- Renaming the experiments according to the DE340 AQUA syntax (Including dev-control-1990 in the source and rename the experiment according to DE340 scheme #556, #614, #618)
- Teleconnections diagnostic improvements (#571, #574, #576, #581, #592, #623)

## [v0.4]

Main changes are:
1. Update to all the diagnostics CLI
2. Refactor of the regridder so that `regrid.yaml`` is grid-based and not experiment-based
3. Xarray access to FDB sources
4. Refactor of the fixer so that merge/replace/default options are available
5. Remove of the `aqua` environment in favour of the `aqua_common` one. 

Complete list:
- Introduced color scheme for aqua logging (#567)
- CLI for sea diagnostic (#549)
- Add CLI for SSH diagnostic and some bug fixes (#540)
- Fix SSH diagnostic to be compatible with lates AQUA version (#538) 
- Helper function to identify vertical coordinates in a dataset (#552)
- Orography for tempest extremes TCs detection and update TCs CLI (Orography threshold included and CLI update #404)
- Improvement of performance indices CLI (Update of ECmean CLI #528)
- Fix to allow reading a list of multiple variables from FDB (#545)
- Further improvement of function to inspect the catalogue (#533)
- Custom exceptions for AQUA (#518)
- Speed up of the `retrieve_plain` method (#524)
- Update documention for adding new data and setting up the container (Increase documentation coverage #519)
- CLI wrapper for the state-of-the-art diagnostics analysis (#517, #527, #525, #530, #534, #536, #539, #548, #549, #559)
- Refactor the regrid.yaml as grid-based instead of experiment-based (#291)
- aqua_common environment simplified and updated (#498)
- Update available variables in FDB catalogues on lumi (#514)
- Solve reversed latitudes bug for fixed data (#510)
- Switch to legacy eccodes tables based on intake source metadata (#493)
- Add GPM IMERG precipitation data to the catalogue on levante (#505)
- Fix ocean3d diagnostic colorbars not being symmetric when missing values are present (#504) 
- FDB NEMO test access to data (#488)
- Xarray dask access to FDB (#476)
- Issue a warning when multiple gribcodes are associated to the same shortname (Cases for multiple eccodes grib codes #483)
- Allowing fixer to overwrite or merge default configuration (Increasing flexibiity of the fixer allowing for merge, replace and default options #480)
- Add new tests (Increase testing #250)
- Global time series diagnostic setup for multiple variables CLI (#474)
- Option to avoid incomplete chunk when averagin with timmean (Introduce check for chunk completeness in timmean() #466)
- Simplification of Fixer() workflow, more methods and less redundancy (Functionize fixer #478)
- Remove the `aqua` environment file, only `aqua_common` is left (#482)

## [v0.3]

Main changes are:
1. Fixer moved at `Reader()` level
2. Area selection available in `fldmean()` method
3. FDB/GSV access for IFS-NEMO development simulations
4. Configuration file `config-aqua.yaml` replaces `config.yaml`

Complete list:
- Templates in configuration yaml files (#469)
- Bug fixes for FDB access options (#463, #462)
- Add observational catalogs on Lumi (Update Lumi catalog #454)
- Automatic finding of cdo (#456)
- Area is fixed if data are fixed (Fixer applied to grid areas #442)
- Tests missing failure fix (Fix #436 CI workflow passes even if some tests fail #452)
- FDB/GSV access to IFS control and historical simulations (#434, #458)
- Climatology support restored in the Reader (Fix for climatology #445)
- Improvement function to inspect the catalogue (Inspect_catalogue improvement #446)
- Minor improvements of the gribber (Fix gribber fdb #427)
- Allow the LRA generator to work with generators and so with FDB (LRA from fdb on mafalda #430)
- Fixes only on selected variables (Fixer updates #428)
- Complete revision of the FDB/GSV access, allowing to access also recent experiments using variable step (#343)
- Teleconnections diagnostic adapted to new code improvements (Teleconnections Dev branch update #424, #465)
- Add support for area selection with fldmean (Fldmean box selection #409)
- Environment simplified, dependencies are now mostly on the pyproject file (A simpler environment.yml #286)
- Intake esm functionality added back (Fix intake-esm #287)
- Intake esm tests (Test also intake-esm #335)
- Yaml dependencies removed (Logger and yaml issues in util.py #334)
- Log history working for iterators as well (Logger and yaml issues in util.py #334)
- Util refactor (Utility refactor #405)
- Fixer at reader level (Fixes at Reader level #244)
- Uniform timmean (Uniform time after timmean and add option for time_bnds #419)
- FDB tests added (Add FDB 5.11, a local FDB with some test data #280, #432)
- Refactor of unit conversion and non-metpy cases (Flexible unit fix from YAML file #416)
- Refactor of the config file definition (Refactor of the configuration search #417)

## [v0.2.1]

- Add development control-1950 and historical-1990 experiments to the LRA (LRA for control-1950 and historical-1990 on Levante from v0.2 #455)

## [v0.2]

- Improve the LRA generator and worklow CLI (Streaming for the LRA #289)
- AQUA new common environment installation tool for LUMI added (#413)
- Added a bash script "load_aqua_lumi.sh" to load aqua environment in LUMI with containers (Adding an AQUA singularity container for LUMI #418)

## [v0.2-beta]

This is the `AQUA` version part of the Deliverable D340.7.1.2. 

- SSH diagnostic improvements (Linting SSH diagnostics #377, SSH diag: PDF file name changed #388)
- Timmean fix to uniform time axis (Fix for timmean() to uniform output time axis #381)
- New tests trigger routine (Tests trigger with label #385)
- Fix for tco1279 and FESOM (fix for masked tco1279 #390, psu fix for salinity #383)
- ECmean improvements (various improvement for ecmean #392)
- Seaice diagnostic improvements (Deliverable340.7.1.2 fix seaice #389, Linting Seaice diagnostics #376)
- Teleconnections diagnostic graphics module enhanced and various improvements (Teleconnections corrections for D340.7.1.2 #379, Fix import in teleconnections notebooks #395, Teleconnections fix docs #408)
- Tropical cyclones linting of the diagnostic (Linting tropical cyclones diagnostics #380, Improved plotting functions for tropical cyclones #391)
- Ocean diagnostics restructured in a single folder, sharing common functions and other improvements (Linting+Fixes Ocean diagnostics #374, Adding units for MLD plot in ocean3d package #406)
- Documentation fixes (Documentation fixes after review #403)
- Atmglobalmean and radiation diagnostic improvements (Atmglobalmean fix #371)
- MSWEP fixer bugfix (Change MSWEP datamodel #397, fixing of mswep #401)

## [v0.2-alpha]

This is the `AQUA` version that will be part of the Deliverable D340.7.1.2, sent to internal review. This is mostly done by the inclusion of twelve diagnostics within the AQUA framework

- Added teleconnections diagnostic (#308, #309, #318, #333, #352)
- Added tropical cyclones diagnostic (#310, #345)
- Added performance indices diagnostic based on ECmean tool (#57, #327) 
- Added sea ice diagnostic (#353, #368)
- Added global timeseries diagnostic (#358, #359)
- Added radiation analysis diagnostic (#301, #360)
- Added global mean bias diagnostic (#285, #371)
- Added SSH variability diagnostic (#367, #369)
- Added tropical rainfall diagnostic (#314)
- Added Ocean circulation diagnostic (#295)
- Added global ocean diagnosc (#164)
- Added global mean timeseries (#268)
- Multiple fixes in the Reader (#316, #324, #334)
- Avoid time duplicated in the Reader (#357)
- Enabling autodoc for diagnostics (#330)
- Data access improvement on Levante, including new datasets (#332, #355, #321)
- Added a common environment file (#363)
- Support for Lumi installation (#315)
- Added the `changelog` file

### Changed

- Dummy diagnostic is now in the `dummy` folder (previously was `dummy-diagnostic`)
- Tests and code is now working with python>=3.9 (previously python 3.11 was excluded)

## [v0.1-beta]

This is the `AQUA` version that will be part of the Deliverable D340.7.1.1.
This is mostly built on the `AQUA` `Reader` class which support for climate model data interpolation, spatial and temporal aggregation and conversion for a common GRIB-like data format.


- Low resolution archive documentation
- Fixed a bug in the `Gribber` class that was not reading the correct yaml catalogue file

## v0.1-alpha

This is the AQUA pre-release to be sent to internal reviewers. 
Documentations is completed and notebooks are working.

[unreleased]: https://github.com/DestinE-Climate-DT/AQUA/compare/v0.7.1...HEAD
[v0.7.1]: https://github.com/DestinE-Climate-DT/AQUA/compare/v0.7...v0.7.1
[v0.7]: https://github.com/DestinE-Climate-DT/AQUA/compare/v0.6.3...v0.7
[v0.6.3]: https://github.com/DestinE-Climate-DT/AQUA/compare/v0.6.2...v0.6.3
[v0.6.2]: https://github.com/DestinE-Climate-DT/AQUA/compare/v0.6.1...v0.6.2
[v0.6.1]: https://github.com/DestinE-Climate-DT/AQUA/compare/v0.6...v0.6.1
[v0.6]: https://github.com/DestinE-Climate-DT/AQUA/compare/v0.5.2-beta...v0.6
[v0.5.2-beta]: https://github.com/DestinE-Climate-DT/AQUA/compare/v0.5.2-alpha...v0.5.2-beta
[v0.5.2-alpha]: https://github.com/DestinE-Climate-DT/AQUA/compare/v0.5.1...v0.5.2-alpha
[v0.5.1]: https://github.com/DestinE-Climate-DT/AQUA/compare/v0.5...v0.5.1
[v0.5]: https://github.com/DestinE-Climate-DT/AQUA/compare/v0.4...v0.5
[v0.4]: https://github.com/DestinE-Climate-DT/AQUA/compare/v0.3...v0.4
[v0.3]: https://github.com/DestinE-Climate-DT/AQUA/compare/v0.2.1...v0.3
[v0.2.1]: https://github.com/DestinE-Climate-DT/AQUA/compare/v0.2...v0.2.1
[v0.2]: https://github.com/DestinE-Climate-DT/AQUA/compare/v0.2-beta...v0.2
[v0.2-beta]: https://github.com/DestinE-Climate-DT/AQUA/compare/v0.2-alpha...v0.2-beta
[v0.2-alpha]: https://github.com/DestinE-Climate-DT/AQUA/compare/v0.1-beta...v0.2-alpha
[v0.1-beta]: https://github.com/DestinE-Climate-DT/AQUA/compare/v0.1-alpha...v0.1-beta<|MERGE_RESOLUTION|>--- conflicted
+++ resolved
@@ -8,11 +8,9 @@
 Unreleased in the current development version:
 
 AQUA core complete list:
-<<<<<<< HEAD
+
 - Minimum date fixer feature / ICON net fluxes fix (#958)
-=======
 - Updating fixer for ERA5 monthly and hourly data on Levante (#937)
->>>>>>> 9cbfee5e
 - GSV pin to 1.0.0 (#950)
 - Adding ICON production simulations (#925)
 - LRA CLI for parallel SLURM submission support a max number of concurrent jobs (#955)
