# Changelog

All notable changes to this project will be documented in this file.
The format is based on [Keep a Changelog](https://keepachangelog.com/en/1.1.0/)

## [Unreleased]

Unreleased in the current development version (target v0.19.0):

AQUA core complete list:
<<<<<<< HEAD
- Added PALEORCA2 support for the EC-EARTH4 low-resolution paleoclimate configuration (#2280)
=======

AQUA diagnostics complete list:

## [v0.18.1]

AQUA core complete list:
- Handle unknown activity names in catgen (#2351)
>>>>>>> 2e2fc802
- Update Data Portfolio to v2.1.0 (#2356)
- Updated target grib codes for cpr and snvol (#2346)
- Offline cartopy data added to environment (#2344)
- Allow start/enddate passed in `retrieve` to be used also in `retrieve_plain()` (#2335)
- Timeseries graphical function adapted to plot multiple levels for ocean diagnostic (#2328)
- Extending evaluate formula method to exponential and parenthesis (#2327)

AQUA diagnostics complete list:
- Global Biases/Boxplots: use diagnostic_name while saving netcdfs, remove radiative flux from config (#2363)
- Global Biases: add 10si as formula to config file (#2338)
- LatLonProfiles: tests (#2339), CLI implementation (#2345) and removal of hardcoded diagnostic_name (#2357)
- Ocean Drift: timeseries plotting function with update in cli (#2322)
- Implement `fldstat` methods in Seaice diagnostics (#2297)
- Gregory: more detailed description and plot labels (#2306)
- Radiation: using CERES ebaf42 instead of ebaf41 (#2333)

## [v0.18.0]

Main changes: 
1. LRA generator is renamed to DROP (Data Reduction OPerator)
2. `aqua analysis` is now an entry point replacing the `aqua_analysis.py` script
3. Timstat module is now extended to support custom function
4. Introduction of new LatLonProfiles diagnostic 
5. Completely refactored diagnostics: Sea Ice, radiation, Ocean drift and Ocean stratification

Removed:
-  removed old OutputSaver (#2146) 

ClimateDT workflow modifications:
- `aqua-analysis.py` is now an entry point `aqua analysis` in the AQUA console, with the same syntax as before.
- `aqua lra` entry point is renamed to `aqua drop`.
- DVC is now used for observations, grids and CI/CD: please refer to aqua-dvc for AQUA support data. 

AQUA core complete list:
- File locking for catalog generator (#2348)
- nc2zarr installation and sample for zarr conversion (#2332)
- Allow `Reader()` to access standard and custom `fldstat` methods provided by `FldStat()` (#2277)
- Actions now upload artifacts with test results and environment specifications (#2323)
- Pin for pydantic<2.12.0 (#2323)
- Rename LRA to DROP (Data Reduction OPerator) via the `Drop()` class (#2234)
- Add updated grids conformal to OSI-SAF v3 (#2317)
- Area selection is now a separate class, `AreaSelection` in the `aqua.fldstat` module (#2245)
- Added graphical function for vertical profile plotting (#2314, #2316)
- Added catgen support for storyline experiments (#2308)
- Pin maximum version of xarray (#2303)
- CI/CD data now is read from aqua-dvc repository (#8370)
- Histogram (or any callable function) possible through TimStat. New timhist method (#2263)
- Update AQUA base container to ECMWF specifications for new cycle with FDB 5.17.3 (#2217)
- Data extraction (LRA) can be done without regrid option and LRA log history is more accurate (#2142)
- Split out plotting function for vertical profile and add contour option (#2190)
- GSV update to v2.13.1, support for Polytope access to MN5 DataBridge (#2202)
- Separation of concerns in LRA between dask-based computation and serial netcdf writing (#2212)
- Refactor `grids-downloader.sh` script, now outputdir is a cli argument (#2209)
- Refactor of some `aqua.util.time` function, improving name and pandas integration (#2205,#2218)
- Refactor of the `dump_yaml` utility function, now correctly handling `None` values as `null` (#2198)
- `Reader` will now turn off areas and grids capabilities when `src_grid_name` is `False` (#2198)
- LRA and `OutputSaver` jinja-related duplicated methods are now merged (#2198)
- LatLonProfiles: refinement of the graphical functions (#2201)
- Minor EC-Earth4 adjustments (#2196)
- Hotfix in catgen for monthly chunking (#2184)
- Fix loaded areas as dataset (#2174)
- Show error message if empty data are retrieved by in `reader` (#2170)
- Few graphical adjustments in multiple_maps (#2159)
- Add description for ECmean diagnostic (#2158)
- Fix fldstat coordinate treatment (#2147)
- Fixer applied when units name changes is required and no factor is found (#2128)
- Update aqua-analysis config for refactored diagnostics (#2144)
- Fixed incompatible coordinate transformatiosn (#2137)
- Added Nord4 support in the `load-aqua-container.sh` script (#2130)
- Add `aqua analysis` to replace the `aqua-analysis.py` script, with a more flexible CLI interface (#2065)
- Bugfix in `plot_seasonalcycles()` trying to use a non-existing `time` coordinate (#2114)
- Add `norm` keyword argument to the `plot_single_map` to allow non-linear colorbar normalisation (#2107)
- `draw_manual_gridlines()` utility function to draw gridlines on cartopy maps (#2105)
- `apply_circular_window()` utility function to apply a circular window to cartopy maps (#2100)

AQUA diagnostics complete list:
- Radiation: add Surface Radiation Fluxes (snlwrf, snswrf, latent and sensible heat) (#2318)
- Seaice: added documentation and updated notebooks (#2249)
- Seaice: update varname for PIOMAS and GIOMAS from sivol to sithick after updating the data in `obs` catalog (#2290)
- Global Biases: allow GlobalBias to take color palette as argument (#2283)
- Boxplots: added option to plot anomalies and add a mean value dotted line (#2255)
- Global Biases: address formatting issues in plots (#2272)
- Global Biases: fix location of config file for cli (#2284)
- Timeseries: fix for annual only plots (#2279)
- Timeseries: add `reader_kwargs` option to pass extra arguments to the Reader and ensemble support (#2222, #2279)
- Add `source_oce` option for ECmean to aqua anlysis (#2246)
- Add missing center time option to seasonalcycles (#2247)
- Teleconnections: adapted MJO to the new Hovmoller graphical function (#1969)
- Ocean Drift: Hovmoller multiplot class and complete diagnostic cli (#1969)
- Diagnostic core: Locking of catalog yaml when modified (#2238)
- Timeseries: fix output figure to use diagnostic name (#2240)
- Diagnostic core: bugfix in Diagnostic class related to parsing realization (#2226)
- Updated grouping file for dashboard (#2241)
- Dummy: removed old diagnostic (#2210)
- Diagnostic core: `retrieve` and `_retrieve` methods can take a `months_required` argument so that diagnostics can raise an error if insufficient months of data are available. (#2205)
- Timeseries: introduction of the catalog entry capability, default in CLI (#2198)
- Diagnostic core: introduction of the catalog entry capability and `self.realization` attribute (#2198)
- Ensemble: Updating the ensemble module according the the issue #1925 (#2004)
- Timeseries: refined title and description, more attributes used (#2193)
- New LatLonProfiles diagnostic tool (#1934 and #2207)
- Boxplots: add support for reader_kwargs (#2149)
- Global Biases: add the `diagnostic_name` option in config file (#2159)
- Gregory: refined the reference label generation (#2157)
- Seaice: add support for `reader_kwargs` (#2153)
- Remove old seaice diagnostic scripts (#2152)
- Timeseries: fix lazy calculation of seasonal cycles (#2143)
- Boxplots: fix output dir (#2136) 
- Boxplots: add tests and update docs (#2129)
- Seaice: refactored diagnostic with cli and added bias plot with custom projections (#1684, #2140, #2165, #2171, #2178, #2185, #2221)
- Stratification: Stratification class to create density and mixed layer depth data, notebook and tests added. (#2093)
- Radiation: complete refactor of the diagnostic, now based on the `Boxplots` diagnostic and the  `boxplot ` function in graphics (#2007)
- SeasonalCycles: fix a bug which was preventing to plot when no reference data is provided (#2114)

## [v0.17.0]

Main changes are:
1. Support for realizations for `aqua-analysis`, `aqua-push` and a set of diagnostics (Timeseries, Global Biases, Teleconnections, Ecmean)
2. Support for data-portfolio v2.0.0
3. LRA output tree refactored accomodating for realization, statistic and frequency

Removed:
-  removed Reader.info() method (#2076) 

ClimateDT workflow modifications:
- `machine` and `author` are mandatory fields in the catalog generator config file.
- Data portfolio required is v2.0.0, no API changes are involved in this change.
- Add possibility to change the 'default' realization in Catalog Generator config file.
- AQUA analysis can take a `--realization` option to enable the analysis of a specific realization.

AQUA core complete list:
- Introduce a tentative command to generate grids from sources, `aqua grids build` based on `GridBuilder` class (#2066)
- Support for data-portfolio v2.0.0: updated catalog generator, pinned gsv to v2.12.0. Machine now required in config. (#2092)
- Add possibility to change the 'default' realization in Catalog Generator config file (#2058) 
- `aqua add <catalog>` option in the AQUA console can use GITHUB_TOKEN and GITHUB_USER environment variables to authenticate with GitHub API (#2081)
- Added a `aqua update -c all` option in the AQUA console to update all the catalogs intalled from the Climate-DT repository (#2081)
- `Reader` can filter kwargs so that a parameter not available in the intake source is removed and not passed to the intake driver (#2074)
- Adapt catgen to changes in data-portfolio v1.3.2 (#2076)
- Add `get_projection()` utility function for selection of Cartopy map projections (#2068)
- Tools to push to dashboard support ensemble realizations (#2070)
- `aqua-analysis.py` now supports a `--realization` option to enable the analysis of a specific realization (#2041, #2090)
- Separate new histogram function in the framework (#2061)
- Introducing `timsum()` method to compute cumulative sum (#2059)
- `EvaluateFormula` class to replace the `eval_formula` function with extra provenance features (#2042)
- Solve fixer issue leading to wrong target variable names (#2057)
- Upgrade to `smmregrid=0.1.2`, which fixes coastal erosion in conservative regridding (#1963)
- Refactor LRA of output and catalog entry creatro with `OutputPathBuilder` and `CatalogEntryBuilder` classes (#1932)
- LRA cli support realization, stat and frequency (#1932)
- Update to the new STACv2 API for Lumi (#2039)
- `aqua add` and `aqua avail` commands now support a `--repository` option to specify a different repository to explore (#2037)
- `AQUA_CONFIG` environment variable can be set to customize the path of the configuration files in `aqua-analysis.py` (#2027)
- Development base container updated to stack 7.0.2.8 (#2022, #2025)
- `Trender()` class provide also coefficients and normalize them (#1991)
- Catalog entry builder functionality for diagnostics included in OutputSaver Class (#2086)

AQUA diagnostics complete list:
- Sea-ice extent and volume: bugs related to use of legacy reader functionality (#2111)
- Ocean Trends: Trends class to create trend data along with zonal trend, notebook and tests added. (#1990)
- Global Biases: allow GlobalBias to take projection as argument (#2036)
- ECmean: diagnostics refactored to use `OutputSaver` and new common configuration file (#2012)
- ECmean: dependency to 0.1.15 (#2012)
- Timeseries, Global Biases, Teleconnections, Ecmean: `--realization` option to select a specific realization in the CLI (#2041)
- Global Biases: add try-except block in cli (#2069)
- Global Biases: handling of formulae and Cloud Radiative Forcing Computation (#2031)
- Global Biases: pressure levels plot works correctly with the CLI (#2027)
- Timeseries: `diagnostic_name` option to override the default name in the CLI (#2027)
- Global Biases: output directory is now correctly set in the cli (#2027)
- Timeseries: `center_time` option to center the time axis is exposed in the CLI (#2028)
- Timeseries: fix the missing variable name in some netcdf output (#2023)
- Diagnostic core: new `_select_region` method in `Diagnostic`, wrapped by `select_region` to select a region also on custom datasets (#2020, #2032)

## [v0.16.0]

Removed:
- Removed source or experiment specific fixes; only the `fixer_name` is now supported.

ClimateDT workflow modifications:
- Due to a bug in Singularity, `--no-mount /etc/localtime` has to be implemented into the AQUA container call 
- `push_analysis.sh` now updates and pushes to LUMI-O the file `experiments.yaml`, which is used by the 
  dashboard to know which experiments to list. The file is downloaded from the object store, updated and 
  pushed back. Additionally it exit with different error codes if the bucket is missing or the S3 credential
  are not correct.

AQUA core complete list:
- Update to the new STAC API for Lumi (#2017)
- Added the `aqua grids set` command to set the paths block in the `aqua-config.yaml` file, overwriting the default values (#2003)
- Derivation of metadata from eccodes is done with a builtin python method instead of definiton file inspection (#2009, #2014)
- `h5py` installed from pypi. Hard pin to version 3.12.1 removed in favor of a lower limit to the version (#2002)
- `aqua-analysis` can accept a `--regrid` argument in order to activate the regrid on each diagnostics supporting it (#1947)
- `--no-mount /etc/localtime` option added to the `load_aqua_container.sh` script for all HPC (#1975)
- Upgrade to eccodes==2.41.0 (#1890)
- Fix HPC2020 (ECMWF) installation (#1994)
- `plot_timeseries` can handle multiple references and ensemble mean and std (#1988, #1999)
- Support for CDO 2.5.0, modified test files accordingly (v6) (#1987)
- Remove DOCKER secrets and prepare ground for dependabot action e.g introduce AQUA_GITHUB_PAT (#1983)
- `Trender()` class to include both `trend()` and `detrend()` method (#1980)
- `cartopy_offlinedata` is added on container and path is set in cli call, to support MN5 no internet for coastlines download (#1960)
- plot_single_map() can now handle high nlevels with a decreased cbar ticks density (#1940)
- plot_single_map() now can avoid coastlines to support paleoclimate maps (#1940)
- Fixes to support EC-EARTH4 conversion to GRIB2 (#1940)
- Added support for TL63, TL255, eORCA1, ORCA2 grids for EC-EARTH4 model (#1940)
- `FldStat()` as independent module for area-weighted operations (#1835)
- Refactor of `Fixer()`, now independent from the `Reader()` and supported by classes `FixerDataModel` and `FixerOperator` (#1929) 
- Update and push to lumi-o the a file listing experiments needed by the dashboard (#1950)
- Integration of HEALPix data with `plot_single_map()` (#1897)
- Use scientific notation in multiple maps plotting to avoid label overlapping (#1953)

AQUA diagnostics complete list:
- Diagnostic core: a `diagnostic_name` is now available in the configuration file to override the default name (#2000)
- Ecmean, GlobalBiases, Teleconnections: regrid functionality correctly working in cli (#2006)
- Diagnostic core: updated docs for `OutputSaver` (#2010)
- Diagnostic core: save_netcdf() is now based on the new OutputSaver (#1965)
- Diagnostic core: raise an error if retrieve() returns an empty dataset (#1997)
- GlobalBiases: major refactor (#1803, #1993)
- Ocean Drift: using the `_set_region` method from the `Diagnostic` class (#1981)
- Diagnostic core: new `_set_region` method in `Diagnostic` class to find region name, lon and lat limits (#1979)
- Timeseries: regions are now in the `definitions` folder (not `interface` anymore) (#1884)
- Teleconnections: complete refactor according to the Diagnostic, PlotDiagnostic schema (#1884)
- Radiations: timeseries correctly working for exps with enddate before 2000 (#1940)
- Diagnostic core: new `round_startdate` and `round_enddate` functions for time management (#1940)
- Timeseries: fix in the new cli wich was ignoring the regrid option and had bad time handling (#1940)
- Timeseries: Use new OutputSaver in Timeseries diagnostics (#1948, #2000)
- Diagnostic core: new `select_region` to crop a region based on `_set_region` and `area_selection` method (#1984)

## [v0.15.0]

Main changes are:
- Polytope support 
- Plotting routines support cartopy projections and matplotlib styles
- Major refactor of AQUA core functionalities: Regridder, Datamodel, OutputSaver, Timstat  
- Major refactor of Timeseries, SeasonalCycle, GregoryPlot diagnostics

Removed:
- `aqua.slurm` has been removed.

ClimateDT workflow modifications:
- `push_analysis.sh` (and the tool `push_s3.py` which it calls) now both return proper error codes if the transfer fails. 0 = ok, 1 = credentials not valid, 2 = bucket not found. This would allow the workflow to check return codes. As an alternative, connectivity could be tested before attempting to run push_analysis by pushing a small file (e.g. with `python push_s3.py aqua-web ping.txt`))

AQUA core complete list:
- Add FDB_HOME to debug logs (#1914)
- Enabling support for DestinE STAC API to detect `bridge_start_date`and `bridge_end_date` (#1895)
- Return codes for push_s3 and push_analysis utilities (#1903)
- Polytope support (#1893)
- Additional stats for LRA and other refinements (#1886) 
- New OutputSaver class (#1837)
- Introduce a `Timstat()` module independent from the `Reader()` (#1832)
- Adapt Catalog Generator to Data-Portfolio v1.3.0 (#1848)
- Introduction of a internal AQUA data model able to guess coordinates and convert toward required target data convention definition (#1862, #1877, #1883)
- Custom `paths` in the `config-aqua.yaml` can now be defined and will take priority over the catalog paths (#1809)
- Remove deprecated `aqua.slurm` module (#1860)
- Refactor of `plot_maps()` and `plot_maps_diff()` functions with projection support and use their single map version internally (#1865)
- Refactor of `plot_single_map()` and `plot_single_map_diff()` functions with projection support (#1854)
- Refactor time handling: replacement of `datetime` objects and of `pd.Timestamp` lists (#1828)
- Fix the `regrid_method` option in the Reader (#1859)
- Add a GitHub Token for downloading ClimateDT catalogs (#1855)
- Ignore `nonlocal` complaints by flake8 (#1855)
- WOCE-ARGO ocean dataset grids and fixes added (#1846)
- Upgrade of base container to FDB 5.15.11 (#1845)
- Matplotlib styles can be set in the configuration file (#1729)
- Graphics refactoring for timeseries plot functions (#1729, #1841)
- Major refactor of the regrid options, with new modular `Regridder()` class replacing `Regrid()` mixin (#1768)
- Refactor of the `retrieve_plain()` function with contextmanager and smmregrid GridInspector (#1768)

AQUA diagnostics complete list:
- Diagnostic core: refinement of OutputSaver metadata and name handling (#1901)
- Diagnostic core: refactor of the documentation folder structure (#1891)
- Timeseries: complete refactor of the timeseries diagnostic according to the Diagnostic, PlotDiagnostic schema (#1712, #1896)

## [v0.14.0]

Main changes are:
- AQUA is now open source
- Documentation is now available on ReadTheDocs
- Attributes added by AQUA are now "AQUA_" prefixed
- A core diagnostic class has been introduced

Removed:
- Support for python==3.9 has been dropped.
- Generators option from the Reader has been removed.

ClimateDT workflow modifications:
- `aqua_analysis.py`: all the config files are used from the `AQUA_CONFIG` folder. This allows individual run modification kept in the `AQUA_CONFIG` folder for reproducibility.
- `makes_contents.py`: can now take a config file as an argument to generate the `content.yaml` file.
- `push_analysis.sh`: now has an option to rsync the figures to a specified location. Extra flags have been added (see Dashboard section in the documentation).

AQUA core complete list:
- Updated AQUA development container to micromamba 2.0.7 (#1834)
- Updated base container to eccodes 2.40 (#1833)
- Added Healpix zoom 7 grid for ICON R02B08 native oceanic grid (#1823)
- Remove generators from Reader (#1791)
- Fix tcc grib code and add some cmor codes in the convention file (#1800)
- Add a regrid option to cli of relevant diagnostics (#1792)
- Limit estimation of time for weight generation only to regular lon/lat grids (#1786)
- LRA generation can operate spatial subsection (#1711)
- Attributes added by AQUA are now "AQUA_" prefixed (#1790)
- Remove zarr pin (#1794)
- Dropping support for python==3.9 (#1778, #1797)
- Reader intake-xarray sources can select a coder for time decoding (#1778)
- Document use of AQUA on ECMWF HPC2020 (#1782)
- Added history logging for lat-lon in area selection (#1479)
- Cleaner workflow and pytest/coverage configuration (#1755, #1758)
- catalog, model, exp, source info are now stored in the DataArray attributes (#1753)
- Avoid infinite hanging during bridge access (#1733, #1738)
- Enable dependabot to monitor dependencies every month (#1748)
- `eccodes` bump to 2.40.0 (#1747)
- Integrate codecov to monitor coverage and test analytics and remove old bot (#1736, #1737, #1755, #1819)
- Reinitialize `GSVRetriever` instance only when needed (#1733)
- Enable the option to read FDB data info from file, and refactor start/end hpc/bridge dates handling (#1732, #1743, #1762)
- Fix `push_analysis.sh` options and `aqua_analysis.py` config paths (#1723, #1754)
- Enable zip compression for LRA yearly files (#1726)
- Enable publication of documentation on ReadTheDocs (#1699, #1716)
- Adapt Catgen test to the new number of sources for ICON (#1708)
- Added tests for the Hovmoller plot routine (#1532)
- `push_s3` compatibility with `boto3>=1.36.0` (#1704)
- Rsync option for push_analysis.sh (#1689)
- Multiple updates to allow for AQUA open source, including Dockerfiles, actions, dependencies and containers (#1574)

AQUA diagnostics complete list:
- Ensemble: config file structure and tests (#1630)
- Ocean3d: Tests for the Ocean3d diagnostic (#1780)
- Diagnostic core: A common function to check and convert variable units is provided as `convert_data_units()` (#1806)
- Ocean3d: Bug fix to regridding of observations in cli (#1811)
- Diagnostic core: the `retrieve()` method uses internally a `_retrieve()` method that returns instead of updating attributes (#1763)
- Diagnostic core: documentation about class and config file structure (#1790)
- Diagnostic core: A common function to load the diagnostic config file is provided (#1750)
- Global bias: add test (#1675)
- Diagnostic core: Add additional command-line arguments for configuration and processing options (#1745)
- Global bias: Handling plev and using scientific notation in contour plots (#1649)
- Ecmean: Fix net surface radiative flux and wind stresses in ecmean (#1696)
- Diagnostic core: A common parser and fuctions to open/close the dask cluster are provided (#1703)

## [v0.13.1]

Main changes are:
1. Ocean3d major refactoring

AQUA core complete list:
- Fixer delete option accepts non-lists (#1687)
- Ansi color 8-bit fix for logger (#1671)
- Hotfix for unmatched string in catgen (#1672)
- Test for aqua-analysis.py (#1664)
- Fix in the catgen now correctly generating an automatic description if not provided (#1662)

AQUA diagnostics complete list:
- Diagnostic core: added a Diagnostic class to be inherited by all diagnostics (#1681)
- Timeseries: hotfix of problems with the catalog usage in output saving (#1669)
- Tropical Rainfall: Update of the precomputed histograms paths for lumi and MN5 (#1661)
- Ocean3d: Trend is calculating using polyfit. Restructed the mixed layer depth function. (#1651)
- Global bias: hotfix for regrid option (#1670)

## [v0.13.0]

Main changes are:
1. Grids updated to work with operational O-25.1
2. Compliance of the catalog generator to the O-25.1 data portfolio
3. New 'Biases and Radiation' diagnostics replace the old 'AtmGlobalMean and Radiation'
4. Push of figures to LUMI-O and improvements for aqua-web

Deprecated:
- `aqua-analysis.sh` script is deprecated and has been removed. Use `aqua-analysis.py` instead.
- `cli_dummy.py` script is deprecated and will be removed in the next release. Use the `cli_checker.py` instead.
 
AQUA core complete list:
- More general checksum checker for grids and observations ( #1550)
- Output dir including catalogue for aqua-analysis.py (#1640)
- Grids for O-25.1 cycle are added in the grids folder (they are v3) (#1647)
- `deltat` for fixer can now be specified in source metadata and not only in fixes (#1626)
- LRA generator integrates ``--rebuild`` flag to regenerate areas and weights. The `--autosubmit` option is removed (#1623)
- Hotfix for catgen tests (#1648)
- Experiment and dashboard metadata are now created with the catalog generator (#1637)
- Safety checks according to data frequency for HPC, bridge and request start/end dates in intake GSV (#1636, #1655)
- Experiment metadata for aqua-web and dashboard from catalog entry (#1633)
- Automatic identification of ocean grid in the catalog generator (#1621)
- `OutputSaver` can deduce the catalog name from the model, exp (#1627)
- Pin zarr<3.0.0 to avoid breaking changes (#1625)
- Units utility are now functions and not methods of FixerMixin (#1558)
- New `cli_checker.py` tool to check the existance of the required model in the catalog and rebuild the area files (#1619)
- Update the catalog generator to align with changes in the data portfolio (#1593)
- Adding ICON phase2 hpx6 and hpz9 grids (#1596)
- Push figures to LUMI-O for dashboard (#1582, #1607)
- Bridge_start_date and expver switching (#1597)
- Include all available figure metadata in content.json for dashboard/aqua-web (#1573)
- Upgrade LUMI module to 24.03 and to eccodes 2.39.0

AQUA diagnostics complete list:
- Old AtmoGlobalMean and Radiation diagnostics removed (#1622)
- `--catalog` is accepted by all the diagnostics altough it is not used by all of them yet (#1619)
- Timeseries: enabled region selection in the CLI (#1564)
- Ocean3d: Bugfix of values for Ocean trend function (#1583)
- Biases and Radiation: Refactoring of Bias and Radiation Diagnostics (#1243)
- Biases and Radiation: Fix Seasonal Bias Output in global_biases for NetCDF Saving Compatibility and other fixes (#1585, #1604, #1628)
- Biases and Radiation: Adding `save_netcdf` flag and function (#1510)
- Biases and Radiation: Integrating Updated OutputSaver (#1487)

## [v0.13-beta]

Main changes are:
1. All the diagnostics are now compatible with the new fixes and eccodes version.
2. Full compatibility with HealPix grids and the new CDO version.
3. Major improvements in the Ocean3D diagnostic.

AQUA core complete list:
- Safety checks and error messages on FDB folders (#1512)
- Refreshed internal `to_list` function (#1512)
- Reorganizing and extending CI/CD catalog with 5 years of hpz3 data from ERA5 (atm) and FESOM (oce) (#1552)
- Version info in a separate module (#1546) 
- Corrected `tcc` units to % (#1551)
- Fix pdf attributes (#1547)
- Catgen fixes (#1536)
- Introduced fixer for ClimateDT phase 2 (#1536)
- `aqua_analysis.py` using a common central dask cluster (#1525)
- Added the `cdo_options: "--force"` to the definitions of the oceanic HealPix grids (#1539)

AQUA diagnostic complete list:
- ECmean: Integrating the performance indices and global mean within the `aqua_diagnostics` module (#1556)
- Teleconnections: The `teleconnections` diagnostic is now integrated in the `aqua_diagnostics` module (#1352)
- Teleconnections: OutputSaver for the teleconnections diagnostic (#1567, #1570)
- Ocean3d: Fix to improve memory usage and cli (#1490)
- Seaice: Fix to read sithick as fallback instead of sivol (#1543)
- Ocean3d: Minor fix to allow to read new variable names (#1540)
- Timeseries: The `timeseries` diagnostic is now integrated in the `aqua_diagnostics` module (#1340)
- Timeseries: Integrating Updated OutputSaver (#1492)

## [v0.13-alpha]

Main changes are:
1. A refactor of the fixes, with a new common main convention table is available, based on eccodes.
2. Diagnostics are updated to work with the new fixes and the new eccodes version. This is not yet complete and will be finalized in the next release.
3. The FDB reader always rely on paramids, so that support for eccodes 2.39.0 and backward compatibility is ensured.

AQUA core complete list:
- push-analysis.sh maintenance (#1555)
- Added the `cdo_options: "--force"` to the definitions of the HealPix grids (#1527)
- Removing default fixes (#1519)
- Support for eccodes=2.39.0 with full fixes refactoring (#1519)
- Dashboard: Moved making of contents yaml to local hpc (#1470)
- Support for new smmregrid==0.1.0 including simpler weights and area generation (#1395)
- Removing cdo pin for more recent versions (#1395)
- Change `bridge_end_date` convention (#1498)
- `catgen` to support data bridge options (#1499)
- Enhance OutputSaver with Improved File Handling, Logging, and NetCDF Write Modes (#1495)
- Introduction a specific pipeline and tests for `catgen` utiliy (#1505)
- Remove pin on xarray (#1507)
- FDB reader internally always asks for paramids (#1491, #1508, #1529)
- Introduction of a convention table for the fixer, in order to create a more general fixer (#1488, #1506)
- Refactor of `cli_lra_parallel_slurm.py` to work with container via jinja (#1497) 
- Convert `aqua-analysis.sh` to Python with Subprocess and Multiprocessing Support (#1354, #1521)
- New base container for aqua-container (#1441)
- Autodetection of latest AQUA in `load-aqua-container.sh` script (#1437)
- Update Metadata Handling for NetCDF, PDF, and PNG Outputs (#1430)
- Add instructions to install AQUA on MN5 (#1468)
- Introduce `grids-checker.py` tool to verify presence and checksum of the grid files (#1486)

AQUA diagnostic complete list:
- Tropical Cyclones: Adaptation to IFS-FESOM and tool to compute orography from data (#1393)
- Seaice: Hotfix for sea ice plots (#1432)

## [v0.12.2]

Main changes are: 
1. Single container script to be used on Lumi, MN5 and Levante

AQUA core complete list:
- Introduce `timeshift` option for the fixer to roll forward/back the time axis (#1411)
- Centralize and refactor in single script the tool to load AQUA container (#1413)
- Add extra maintenance options to submit-aqua-web (#1415)
- Update push-analysis.sh removing dependency on full AQUA and option not to convert to png (#1419)
- Pin to xarray<2024.09 to prevent bug in polyfit requires temporary (#1420)
- Remove spurious dimensions when running `fldmean()` (#1423)

AQUA diagnostic complete list:
- Refactor of plotThickness method in the sea ice diagnostic (#1427)


## [v0.12.1]

AQUA core complete list:
- Allow multiple realizations in fdb-catalog-generator (#1335)
- Fix the container loading script in order to avoid load of local libraries (#1399)
- Fix using AQUA container for submit-aqua-web, do not wipe old figures by default (#1387)
- New `timstat` module which opens complement `timmean()` with `timmax()`, `timmin()` and `timstd()` methods (#1391)
- Fix installation to avoid mismatch between `hdf5` and `h5py` libraries (#1408)

## [v0.12]

Main changes are:
1. AQUA installation now requires a mandatory machine name.
2. The `aqua` source code has been moved to the `src` folder. The change is transparent to the user.
3. A diagnostic module, called `aqua.diagnostics`, is under development. The module is not yet active, diagnostics are still available with the previous structure.

AQUA core complete list:
- Mixed updates to support data for NextGEMS cycle4 hackathon (#1375)
- Preprocess functionality added to the `Reader` class (#1298)
- The AQUAthon material has been moved under the `notebooks` folder (#1342)
- `aqua` source code has been moved to the `src` folder (#1332)
- A diagnostic module, called `aqua.diagnostics`, has been created under the `src` folder (#1332, #1341)
- LRA generator tool support for multiple relizations (#1357, #1375)
- LRA generator requires `catalog` as a mandatory argument (#1357)
- AQUA console revisiting, adding `avail` method and `update` method (#1346)
- AQUA install now requires mandatory machine name (#1346)
- Fix to make keyword step optional in request (#1360)

## [v0.11.3]

AQUA core complete list:
- LRA, both from CLI and worklow, is part of the AQUA console and can be run with `aqua lra $options` (#1294)
- FDB catalog generator is part of the AQUA console and can be run with `aqua catgen $options` (#1294)
- Coordinate unit overriding is now possible via the `tgt_units` argument (#1320)
- Full support for python>=3.9 (#1325)
- Pin of (python) eccodes<2.37.0 in pyproject due to recent changes in binary/python structure (#1325)

AQUA diagnostic complete list:
- Radiation: Bugfix in the CLI for the radiation diagnostic (#1319)

## [v0.11.2]

AQUA core complete list:
- Renaming of FESOM grids to include original resolution name (#1312)
- Bugfix of the fdb-catalog-generator tool that was not correctly assigning NEMO grids (#1309)
- Bugfix of the GSV intake driver that was not handling correctly metadata jinja replacement (#1304) 
- Bugfix of _merge_fixes() method when the parent fix has no vars specified (#1310)
- Safety check for the netcdf driver providing more informative error when files are not found (#1307, #1313)

AQUA diagnostic complete list:
- Tropical Rainfall: Fix Minor Issues in Tropical Precipitation CLI Metadata and Formatting (#1266)

## [v0.11.1]

Attention: If you are accessing FDB experiments, we suggest to not use versions older than this release.

Main changes are:
1. AQUA works with FDB written with ecCodes versions > 2.35 as well as lower.
2. Timeseries and Seasonal cyle can now be evaluated also on a specific region 

AQUA core complete list:
- ecCodes now pinned to >=2.36.0 and tool for fixing older definition files (#1302)

AQUA diagnostic complete list:
- Timeseries: a region can be selected for Timeseries and Seasonal Cycle with the `lon_limits` and `lat_limits` arguments (#1299)
- Timeseries: the cli argument for extending the time range is now extend (previously expand) (#1299)
- Timeseries: all the available diagnostics support the catalog argument (#1299)

## [v0.11]

Attention: this version is not compatible with catalog entries with ecCodes >= 2.35.0.

1. LRA supports multi-catalog structure
2. ecCodes temporarily restricted to < 2.34

AQUA core complete list:
- Refactor the fdb-catalog-generator tool to work with data-portfolio repository (#1275)
- Introduce a function to convert NetCDF to Zarr and zarr catalog entry for LRA (#1068)
- Suppress the warning of missing catalogs in the AQUA console `add` command (#1288)
- Lumi installation is completely updated to LUMI/23.09 modules (#1290)
- gsv_intake switches eccodes also for shortname definitions (#1279)
- Increase compatibility between LRA generator and multi-catalog (#1278)
- Allow for intake string replacement within LRA-generated catalogs (#1278)
- Avoid warning for missing intake variable default when calling the `Reader()` (#1287)

AQUA diagnostic complete list:
- Teleconnections: catalog feature bugfix (#1276)

## [v0.10.3]

Attention: this version is not compatible with catalog entries with ecCodes < 2.35.0.

Main changes are:
1. support for ecCodes >= 2.35.0 (to be used with caution, not working with exps with eccodes < 2.35.0)
2. fdb_path is deprecated in favour of fdb_home

AQUA core complete list:
- Restructure fixes folder and files (#1271)
- Removed eccodes pin, better handling of tables in get_eccodes_attr (#1269)
- Added test for diagnostics integration to AQUA installation process (#1244)
- Bugfix for the monthly frequency data with monthly cumulated fluxes (#1255)
- fdb_path becomes optional and deprecated in favour of fdb_home (#1262)
- Branch support for tool to push analysis to explorer (#1273)

AQUA diagnostic complete list:
- ECmean documentation updates (#1264)

## [v0.10.2]

Main changes are:
1. aqua-analysis script can be configured with an external yaml file
2. AQUA installation process now includes diagnostics integration

AQUA core complete list:
- Rename OutputNamer to OutputSaver and add catalog name (#1259)
- Hotfix for rare situation with 3D data but no vertical chunking defined (#1252)
- External yaml file to configure aqua-analysis (#1246)
- Adding diagnostics integration to AQUA installation process (#1229)

AQUA diagnostic complete list:
- Teleconnections: adding the catalog feature to the diagnostic (#1247)
- ECmean upgrades for the CLI (#1241)
- ECmean enables the computation of global mean diagostic (#1241)

## [v0.10.1]

AQUA core complete list:
- Fixer for monthly frequency data with monthly cumulated fluxes (#1201)
- Catalogs can be installed from the external repository (#1182)
- Added grid for NEMO multiIO r100 (#1227)
- Reorganized analysis output in catalog/model/exp structure (#1218)

## [v0.10]

Main changes are:
1. The catalog is externalized and AQUA supports multiple catalogs. It is now mandatory to use the aqua console to add a new catalog to the AQUA installation.

AQUA core complete list:
- Catalog is externalized to a separate repository (#1200)
- AQUA is now capable of accessing multiple catalogs at the same time (#1205)
- MN5 container for AQUA (#1213)

## [v0.9.2]

Main changes are:
1. The `aqua-config.yaml` file is replaced by a template to be installed. The aqua console is now mandatory to use aqua.
2. `$AQUA` removed from the `Configdir()` autosearch, an installation with the aqua console is mandatory to use aqua.
3. AQUA cli command to provide the installation path with `--path` option. This can substitute the `$AQUA` variable in scripts.
4. The catalog file is now split into `machine.yaml` and `catalog.yaml` to support machine dependency of data path and intake variables as kwargs into each catalog.

AQUA core complete list:
- More detailed documentation for Levante and Lumi installation (#1210)
- `aqua-config.yaml` replaced by a template to be installed on each machine (#1203)
- `$AQUA` removed from the `Configdir()` autosearch (#1208)
- AQUA cli command to provide the installation path with `--path` option (#1193)
- Restructure of the `machine` and `catalog` instances to support a catalog based development (#1186)
- AQUA installation via command line support a machine specification `aqua install lumi` (#1186)
- Introduction of `machine.yaml` file to support machine dependency of data path and intake variables as kwargs into each catalog (#1186)
- Removing all the AQUA catalogs from the repo, now using https://github.com/DestinE-Climate-DT/Climate-DT-catalog (#1200)

## [v0.9.1]

Main changes are:
1. Update of fdb libraries to be compatible with the FDB data bridge

AQUA core complete list:
- OutputNamer Class: Comprehensive Naming Scheme and Metadata Support (#998)
- Creation of png figures for AQUA explorer is local (#1189)

## [v0.9]

Main changes are:
1. AQUA has an `aqua` CLI entry point, that allow for installation/uninstallation, catalog add/remova/update, fixes and grids handling
2. Experiments placed half on HPC and half on DataBridge data can be accessed in continuous manner.

AQUA core complete list:
- AQUA entry point for installation and catalog maintanance and fixes/grids handling (#1131, #1134, #1146, #1168, #1169)
- Automatic switching between HPC and databridge FDB (#1054, #1190)
- CLI script for automatic multiple experiment analysis submission (#1160, #1175)

## [v0.8.2]

Main changes are: 
1. `aqua-grids.yaml` file split in multiple files into `grids` folder
2. Container for Levante

AQUA core complete list:
- Removing any machine name depencency from slurm files (#1135)
- Jinja replacement is added to the aqua-config.yaml (#1154)
- grid definitions split in multiple files (#1152)
- Add script to access the container on Levante HPC (#1151)
- Add support for IFS TL63 and TL159 grids (#1150)
- Swift links for tests and grids renewed (#1142)
- Removing the docker folder (#1137)
- Introducing a tool for benchmarking AQUA code (#1057)
- Define AQUA NEMO healpix grids as a function of their ORCA source (#1113)

AQUA diagnostics complete list:
- Tropical Rainfall: Improve Paths in Live Demonstration Notebook  (#1157)
- Atm global mean: produce seasonal bias plots by default (#1140)
- Tropical Rainfall: Notebook for the Live Demonstration (#1112)
- Teleconnections: MJO Hovmoller plot introduced as notebook (#247)
- Tropical Rainfall: Reduce Redundancy in Conversion Functions (#1096)

## [v0.8.1]

Main changes are: 
1. Fixes following internal D340.7.3.3 and D340.7.1.4 review 

AQUA core complete list:
- Tco399-eORCA025 control, historical and scenario runs added to Lumi catalog (#1070)
- ESA-CCI-L4 dataset added for Lumi and Levante catalogs (#1090)
- Various fixes to the documentation (#1106)
- Fixer for dimensions is now available (#1050)

AQUA diagnostics complete list:
- Timeseries: units can be overridden in the configuration file (#1098)
- Tropical Rainfall: Fixing the Bug in the CLI (#1100)

## [v0.8]

Main changes are:
1. Support for Python 3.12
2. Update in the catalog for Levante and introduction of Leonardo
3. Multiple diagnostics improvement to fullfil D340.7.3.3 and D340.7.1.4

AQUA core complete list:
- LRA for ICON avg_sos and avg_tos (#1076)
- LRA for IFS-NEMO, IFS-FESOM, ICON added to Levante catalog (#1072)
- IFS-FESOM storyline +2K added to the Lumi catalog (#1059)
- Allowing for jinja-based replacemente in load_yaml (#1045) 
- Support for Python 3.12 (#1052)
- Extending pytests (#1053)
- More efficient use of `_retrieve_plain` for acessing sample data (#1048)
- Introducing the catalog structure for Leonardo HPC (#1049)
- Introducing an rsync script between LUMI and levante for grids (#1044)
- Introducing a basic jinja-based catalog entry generator (#853)
- Adapt NextGEMS sources and fixes to the final DestinE governance (#1008, #1035)
- Remove  NextGEMS cycle2 sources (#1008)
- Avoid GSVSource multiple class instantiation in dask mode (#1051)

AQUA diagnostics complete list:
- Teleconnections: refactor of the documentation (#1061)
- Tropical rainfall: Updating the Documentation and Notebooks (#1083)
- Performance indices: minor improvements with the inclusion of mask and area files (#1076)
- Timeseries: Seasonal Cycle and Gregory plots save netcdf files (#1079)
- Tropical rainfall: minor modifications to the CLI and fixes to changes in the wrapper introduced in PR #1063 (#1074)
- Tropical rainfall: adding daily variability and precipitation profiles to the cli (#1063)
- Teleconnections: bootstrap evaluation of concordance with reference dataset (#1026)
- SSH: Improvement of the CLI (#1024) 
- Tropical rainfall: adding metadata and comparison with era5 and imerg to the plots, re-binning of the histograms and buffering of the data (#1014)
- Timeseries: refactor of the documentation (#1031)
- Radiation: boxplot can accomodate custom variables (#933)
- Seaice: convert to module, add Extent maps (#803)
- Seaice: Implement seaice Volume timeseries and thickness maps (#1043)

## [v0.7.3]

Main changes are:
1. IFS-FESOM NextGEMS4 and storylines simulations available in the catalog
2. Vertical chunking for GSV intake access
3. FDB monthly average data access is available
4. kwargs parsing of reader arguments (e.g. allowing for zoom and ensemble support)

AQUA core complete list:
- Add kwargs parsing of reader arguments, passing them to intake to substitute parameters (#757)
- Remove `zoom` and use kwargs instead (#757)
- Enabling the memory monitoring and (optional) full performance monitoring in LRA (#1010)
- Adding IFS_9-FESOM_5 NextGEMS4 simulation on levante (#1009)
- Function to plot multiple maps is introduced as `plot_maps()` and documented (#866)
- Adding the IFS-FESOM storylines simulation (#848)
- `file_is_complete()` accounts also for the mindate attribute (#1007)
- Introducing a `yearmonth` timestyle to access FDB data on monthly average (#1001)
- Adding expected time calculation for weight generation (#701)
- Vertical chunking for GSV intake access (#1003)

AQUA diagnostics complete list:
- Timeseries: Various bugfix and improvements for cli and formula (#1013, #1016, #1022)

## [v0.7.2]

Main changes are:
1. `mtpr` is used for precipitation in all the catalog entries
2. LRA CLI support for parallel SLURM submission and other improvements
3. ICON production simulations available in the catalog
4. `detrend()` method is available in the `Reader` class
5. All the diagnostics have dask support in their CLI

AQUA core complete list:
- Fix LRA sources to allow incomplete times for different vars (#994)
- Distributed dask option for diagnostic CLIs and wrapper (#981)
- Added documentation for `plot_timeseries`, `plot_seasonalcycle` and `plot_single_map_diff` (#975)
- Minimum date fixer feature / ICON net fluxes fix (#958)
- Unified logging for all diagnostics (#931)
- A `detrend()` method is added to the Reader class (#919)
- LRA file handling improvements (#849, #972)
- Updating fixer for ERA5 monthly and hourly data on Levante (#937)
- GSV pin to 1.0.0 (#950)
- Adding ICON production simulations (#925)
- LRA CLI for parallel SLURM submission support a max number of concurrent jobs and avoid same job to run (#955, #990)
- Renaming of EC-mean output figures in cli push tool for aqua-web (#930)
- Renaming the `tprate` variable into `mtpr` in all fixes (#944)

AQUA diagnostic complete list:
- Tropical rainfall: enhancements of plotting and performance, files path correction (#997)
- Timeseries: seasonal cycle runs as a separate cli in aqua-analysis for performance speed-up (#982)
- Timeseries: seasonal cycle is added if reference data are not available in some timespan (#974)
- Tropical rainfall: Removing unnecessary printing during the CLI, optimazing the CLi for low and high-resolution data (#963)
- Timeseries: Grergory plot TOA limits are dynamically chosen (#959)
- SSH: technical improvements including removal of hardcoded loglevel and timespan definition. (#677)
- SSH: ready with new data governance and option to plot difference plots added. (#677)
- Atmosferic Global Mean: added mean bias for the entire year in seasonal bias function (#947)
- Tropical Cyclones: working with IFS-NEMO and ICON, includes retrieval of orography from file (#1071).

## [v0.7.1]

Main changes are:
1. Complete update of the timeseries diagnostic
2. LRA CLI for parallel SLURM submission
3. SSP370 production scenario for IFS-NEMO available in the catalog

AQUA core complete list:
- Plot timeseries is now a framework function (#907)
- Improve the automatic parsing of date range according to schema from fdb (#928)
- LRA CLI for parallel SLURM submission (#909)
- Added graphics function to plot data and difference between two datasets on the same map (#892)
- Add IFS-NEMO ssp370 scenario (#906)

AQUA diagnostics complete list:
- Teleconnections: comparison with obs is done automatically in diagnostic CLI (#924)
- Teleconnections: capability to find index file if already present (#926)
- Timeseries: save flag introduced to save to enable/disable saving of the timeseries (#934)
- Improve the automatic parsing of date range according to schema from fdb (#928)
- Updated output filenames for atmglobalmean diagnostic (#921)
- Added graphics function to plot data and difference between two datasets on the same map (#892)
- Implemented `pyproject.toml` for global_time_series diagnostic (#920).
- Implemented `pyproject.toml` for tropical_rainfall diagnostic (#850).
- Updating CLi for tropical_rainfall diagnostic (#815)
- LRA cli for parallel SLURM submission (#909)
- Timeseries: seasonal cycle is available for the global timeseries (#912)
- Timeseries: refactory of Gregory plot as a class, comparison with multiple models and observations (#910)
- Add IFS-NEMO ssp370 scenario (#906)
- Timeseries: complete refactory of the timeseries as a class, comparison with multiple models and observations (#907)
- Plot timeseries is now a framework function (#907)

## [v0.7]

Main changes are:
1. Multiple updates to the diagnostics, both scientific and graphical, to work with more recent GSV data
2. `mtpr` is now used instead of `tprate` for precipitation
2. Documentation has been reorganized and integrated

Complete list:
- New utility `add_pdf_metadata` to add metadata to a pdf file (#898)
- Experiments `a0gg` and `a0jp` added to the IFS-NEMO catalog, and removal of `historical-1990-dev-lowres` (#889)
- Updated notebooks to ensure consistency across different machines by using observational datasets, and included a demo of aqua components for Lumi (#868)
- Scripts for pushing figures and docs to aqua-web (#880)
- Fixed catalog for historical-1990-dev-lowres source (#888, #895)
- data_models src files are now in the aqua/data_models folder, with minor modifications (#884)
- Warning options based on the `loglevel` (#852)
- Timeseries: formula bugfix and annual plot only for complete years (#876)
- mtpr instead of tprate derived from tp (#828)
- eccodes 2.34.0 does not accomodate for AQUA step approach, pin to <2.34.0 (#873)
- Bugfix of the `aqua-analysis` wrapper, now can work teleconnections on atmospheric and oceanic variables 
and the default path is an absolute one (#859, #862)
- Ocean3D: many fixes and adaptations to new data governance (#776)
- Bugfix of the `aqua-analysis` wrapper, now can work teleconnections on atmospheric and oceanic variables (#859)
- Radiation: adaptation to new data governance and many improvements (#727)
- Seaice: Sea ice extent has now seasonal cycle (#797)
- Fixing the paths in `cli/lumi-install/lumi_install.sh` (#856).
- Refactor of the documentation (#842, #871)
- The drop warning in `aqua/gsv/intake_gsv.py` (#844)
- Tropical cyclones diagnostic: working with new data governance (includes possibility to retrieve orography from file (#816)

## [v0.6.3]

Complete list:
- Setting last date for NaN fix for IFS-NEMO/IFS-FESOM to 1999-10-01 and cleaner merge of parent fixes (#819)
- Hotfix to set `intake==0.7.0` as default (#841)
- Timeseries: can add annual std and now default uncertainty is 2 std (#830)
- `retrieve_plain()` method now set off startdate and enddate (#829)
- Complete restructure of fixer to make use of `fixer_name`: set a default for each model and a `False` to disable it (#746)
- Added `center_time` option in the `timmean()` method to save the time coordinate in the middle of the time interval and create a Timmean module and related TimmeanMixin class (#811)
- Fixer to rename coordinates available (#822)
- Fixing new pandas timedelta definition: replacing H with h in all FDB catalog (#786)
- Change environment name from `aqua_common` to `aqua`(#805)
- Adding a run test label to trigger CI (#826)
- Tropical_rainfall: improve organization and maintainability, introducing nested classes (#814)
- Revisiting CERES fixes (#833)
- Timeseries: add bands for observation in Gregory plots (#837)

## [v0.6.2]

Complete list:
- Global time series plot annual and monthly timeseries together, improved Gregory plot (#809)
- Teleconnection can now take a time range as input and ylim in the index plot function (#799)
- LRA to use `auto` final time and `exclude_incomplete` (#791)
- Hotfix for v0.12.0 of the GSV_interface related to valid_time (#788)
- Global time series adapted to new data governance (#785)
- AtmoGlobalMean diagnostic improvements and adaptation to new data governance (#745 #789 #807 #812)
- Sea-ice diagnostic adapted to new data governance (#790)
- Implement a fix setting to NaN the data of the first step in each month (for IFS historical-1990) (#776)

## [v0.6.1]

Complete list:
- Teleconnection improvement to accept different variable names for ENSO (avg_tos instead of sst) (#778)
- ERA5 fixes compatible with new data governance (#772)
- Update the LRA generator (removing aggregation and improving) filecheck and fix entries for historical-1990-dev-lowres (#772)
- Updates of ECmean to work with production experiments (#773, #780)
- Automatic data start and end dates for FDB sources (#762)

## [v0.6]

Main changes are:
1. Inclusion in the catalog of the historical-1990 production simulations from IFS-NEMO and IFS-FESOM.
2. New fixes that targets the DestinE updated Data Governance

Complete list:
- IFS-FESOM historical-1990-dev-lowres with new data governance added to the catalog (#770)
- AtmoGlobalMean diagnostic improvements (#722)
- Teleconnections diagnostic improvements (#722)
- Read only one level for retrieving 3D array metadata, select single level for retrieve (#713)
- IFS-FESOM historical-1990-dev-lowres with new data governance added to the catalog
- Fix mismatch between var argument and variables specified in catalog for FDB (#761)
- Compact catalogs using yaml override syntax (#752)
- Fix loading source grid file before smmregrid weight generation (#756)

## [v0.5.2-beta]

Complete list:
-  A new fdb container is used to generate the correct AQUA container

## [v0.5.2-alpha]

Main changes are:
1. Coupled models IFS-NEMO and IFS-FESOM are now supported
2. Accessor to use functions and reader methods as if they were methods of xarray objects, see [notebook](https://github.com/DestinE-Climate-DT/AQUA/blob/main/notebooks/reader/accessor.ipynb)
3. Preliminary provenance information is now available in the history attribute of the output files
4. AQUA analysis wrapper is parallelized
5. A levelist can be provided in FDB sources, this will greatly speed up the data retrieve

Complete list:
- Fix reading only one sample variable and avoid _bnds variables (#743)
- Allow correct masked regridding after level selection. Add level selection also for not-FDB sources (#741)
- Read only one level for retrieving 3D array metadata, select specific levels for FDB retrieve (#713)
- Defining catalog entry for coupled models IFS-NEMO and IFS-FESOM (#720)
- Change fixer_name to fixer_name (#703)
- Reorganization of logging calls (#700)
- Accessor to use functions and reader methods as if they were methods of xarray objects (#716)
- Suggestions are printed if a model/exp/source is not found while inspecting the catalog (#721)
- Improvements in the single map plot function (#717)
- Minor metadata fixes (logger newline and keep "GRIB_" in attrs) (#715)
- LRA fix now correctly aggregating monthly data to yearly when a full year is available (#696)
- History update and refinement creating preliminary provenance information (plus AQUA emoji!) (#676)
- OPA lra compatible with no regrid.yaml (#692)
- Introducing fixer definitions not model/exp/source dependents to be specified at the metadata level (#681)
- AQUA analysis wrapper is parallelized and output folder is restructured (#684, #725)

## [v0.5.1]

Main changes are:
1. A new `Reader` method `info()` is available to print the catalog information
2. Grids are now stored online and a tool to deploy them on the `cli` folder is available

Complete list:
- Fix attributes of DataArrays read from FDB (#686)
- Reader.info() method to print the catalog information (#683)
- Simpler reader init() by reorganizing the calls to areas and regrid weights configuration and loading (#682)
- Optional autosearch for vert_coord (#682)
- plot_single_map adapted to different coordinate names and bugfixes (#680)
- Sea ice volume datasets for the Northern Hemisphere (PIOMAS) and the Southern Hemisphere (GIOMAS) (#598)
- Possibility of defining the regrid method from the grid definition (#678)
- Grids stored online and tool to deploy them on cli folder (#675)
- Global time series diagnostic improvements (#637)
- Teleconnections diagnostic improvements (#672)

## [v0.5]

Main changes are:
1. Refactor of the Reader() interface with less options at the init() level
2. Grids are now defined with the source metadata and not in a machine-dependent file
3. CLI wrapper is available to run all diagnostics in a single call
4. Refactoring of the streaming emulator with equal treatment for FDB or file sources

Complete list:
- Controlling the loglevel of the GSV interface (#665)
- Fix wrong fdb source (#657)
- Adding sample files and tests for NEMO 2D and 3D grids (#652)
- tprate not derived from tp for GSV sources (#653)
- Simplify reader init and retrieve providing less argument in initialization (#620)
- var='paramid' can be used to select variables in the retrieve method (#648)
- configdir is not searched based on util file position in the repo (#636)
- Cleaner mask treatment (Revision of mask structure in the reader #617)
- Fldmean fix if only one dimension is present for area selection (#640)
- Adding higher frequency ERA5 data on Levante and Lumi (#628)
- regrid.yaml files are removed, grid infos are now in the catalog metadata (#520, #622, #643)
- Load all available variables in FDB xarray/dask access (#619)
- Lint standard and enforced in CI (#616)
- Reader init split with methods (#523)
- Single map plot utility to be used by all diagnostics (#594)
- Script for automatic generation of Fdb catalog entries (IFS only) (#572)
- Fix loading of singularity mounting /projappl (#612)
- CLI wrapper parser (#599)
- Refactoring of streaming emulator (#593)
- Radiation CLI and diagnostic refinement (#537)
- Ocean3D CLI and diagnostic refinement (#578)
- AtmGlobalMean CLI and diagnostic refinement (#587)
- Tropical cyclones CLI refinements and TC module (#568, #645)
- Removing OPA, OPAgenerator and related tests from the AQUA (Remove OPA from AQUA #586)
- Renaming the experiments according to the DE340 AQUA syntax (Including dev-control-1990 in the source and rename the experiment according to DE340 scheme #556, #614, #618)
- Teleconnections diagnostic improvements (#571, #574, #576, #581, #592, #623)

## [v0.4]

Main changes are:
1. Update to all the diagnostics CLI
2. Refactor of the regridder so that `regrid.yaml`` is grid-based and not experiment-based
3. Xarray access to FDB sources
4. Refactor of the fixer so that merge/replace/default options are available
5. Remove of the `aqua` environment in favour of the `aqua_common` one. 

Complete list:
- Introduced color scheme for aqua logging (#567)
- CLI for sea diagnostic (#549)
- Add CLI for SSH diagnostic and some bug fixes (#540)
- Fix SSH diagnostic to be compatible with lates AQUA version (#538) 
- Helper function to identify vertical coordinates in a dataset (#552)
- Orography for tempest extremes TCs detection and update TCs CLI (Orography threshold included and CLI update #404)
- Improvement of performance indices CLI (Update of ECmean CLI #528)
- Fix to allow reading a list of multiple variables from FDB (#545)
- Further improvement of function to inspect the catalog (#533)
- Custom exceptions for AQUA (#518)
- Speed up of the `retrieve_plain` method (#524)
- Update documention for adding new data and setting up the container (Increase documentation coverage #519)
- CLI wrapper for the state-of-the-art diagnostics analysis (#517, #527, #525, #530, #534, #536, #539, #548, #549, #559)
- Refactor the regrid.yaml as grid-based instead of experiment-based (#291)
- aqua_common environment simplified and updated (#498)
- Update available variables in FDB catalogs on lumi (#514)
- Solve reversed latitudes bug for fixed data (#510)
- Switch to legacy eccodes tables based on intake source metadata (#493)
- Add GPM IMERG precipitation data to the catalog on levante (#505)
- Fix ocean3d diagnostic colorbars not being symmetric when missing values are present (#504) 
- FDB NEMO test access to data (#488)
- Xarray dask access to FDB (#476)
- Issue a warning when multiple gribcodes are associated to the same shortname (Cases for multiple eccodes grib codes #483)
- Allowing fixer to overwrite or merge default configuration (Increasing flexibiity of the fixer allowing for merge, replace and default options #480)
- Add new tests (Increase testing #250)
- Global time series diagnostic setup for multiple variables CLI (#474)
- Option to avoid incomplete chunk when averagin with timmean (Introduce check for chunk completeness in timmean() #466)
- Simplification of Fixer() workflow, more methods and less redundancy (Functionize fixer #478)
- Remove the `aqua` environment file, only `aqua_common` is left (#482)

## [v0.3]

Main changes are:
1. Fixer moved at `Reader()` level
2. Area selection available in `fldmean()` method
3. FDB/GSV access for IFS-NEMO development simulations
4. Configuration file `config-aqua.yaml` replaces `config.yaml`

Complete list:
- Templates in configuration yaml files (#469)
- Bug fixes for FDB access options (#463, #462)
- Add observational catalogs on Lumi (Update Lumi catalog #454)
- Automatic finding of cdo (#456)
- Area is fixed if data are fixed (Fixer applied to grid areas #442)
- Tests missing failure fix (Fix #436 CI workflow passes even if some tests fail #452)
- FDB/GSV access to IFS control and historical simulations (#434, #458)
- Climatology support restored in the Reader (Fix for climatology #445)
- Improvement function to inspect the catalog (Inspect_catalog improvement #446)
- Minor improvements of the gribber (Fix gribber fdb #427)
- Allow the LRA generator to work with generators and so with FDB (LRA from fdb on mafalda #430)
- Fixes only on selected variables (Fixer updates #428)
- Complete revision of the FDB/GSV access, allowing to access also recent experiments using variable step (#343)
- Teleconnections diagnostic adapted to new code improvements (Teleconnections Dev branch update #424, #465)
- Add support for area selection with fldmean (Fldmean box selection #409)
- Environment simplified, dependencies are now mostly on the pyproject file (A simpler environment.yml #286)
- Intake esm functionality added back (Fix intake-esm #287)
- Intake esm tests (Test also intake-esm #335)
- Yaml dependencies removed (Logger and yaml issues in util.py #334)
- Log history working for iterators as well (Logger and yaml issues in util.py #334)
- Util refactor (Utility refactor #405)
- Fixer at reader level (Fixes at Reader level #244)
- Uniform timmean (Uniform time after timmean and add option for time_bnds #419)
- FDB tests added (Add FDB 5.11, a local FDB with some test data #280, #432)
- Refactor of unit conversion and non-metpy cases (Flexible unit fix from YAML file #416)
- Refactor of the config file definition (Refactor of the configuration search #417)

## [v0.2.1]

- Add development control-1950 and historical-1990 experiments to the LRA (LRA for control-1950 and historical-1990 on Levante from v0.2 #455)

## [v0.2]

- Improve the LRA generator and worklow CLI (Streaming for the LRA #289)
- AQUA new common environment installation tool for LUMI added (#413)
- Added a bash script "load_aqua_lumi.sh" to load aqua environment in LUMI with containers (Adding an AQUA singularity container for LUMI #418)

## [v0.2-beta]

This is the `AQUA` version part of the Deliverable D340.7.1.2. 

- SSH diagnostic improvements (Linting SSH diagnostics #377, SSH diag: PDF file name changed #388)
- Timmean fix to uniform time axis (Fix for timmean() to uniform output time axis #381)
- New tests trigger routine (Tests trigger with label #385)
- Fix for tco1279 and FESOM (fix for masked tco1279 #390, psu fix for salinity #383)
- ECmean improvements (various improvement for ecmean #392)
- Seaice diagnostic improvements (Deliverable340.7.1.2 fix seaice #389, Linting Seaice diagnostics #376)
- Teleconnections diagnostic graphics module enhanced and various improvements (Teleconnections corrections for D340.7.1.2 #379, Fix import in teleconnections notebooks #395, Teleconnections fix docs #408)
- Tropical cyclones linting of the diagnostic (Linting tropical cyclones diagnostics #380, Improved plotting functions for tropical cyclones #391)
- Ocean diagnostics restructured in a single folder, sharing common functions and other improvements (Linting+Fixes Ocean diagnostics #374, Adding units for MLD plot in ocean3d package #406)
- Documentation fixes (Documentation fixes after review #403)
- Atmglobalmean and radiation diagnostic improvements (Atmglobalmean fix #371)
- MSWEP fixer bugfix (Change MSWEP datamodel #397, fixing of mswep #401)

## [v0.2-alpha]

This is the `AQUA` version that will be part of the Deliverable D340.7.1.2, sent to internal review. This is mostly done by the inclusion of twelve diagnostics within the AQUA framework

- Added teleconnections diagnostic (#308, #309, #318, #333, #352)
- Added tropical cyclones diagnostic (#310, #345)
- Added performance indices diagnostic based on ECmean tool (#57, #327) 
- Added sea ice diagnostic (#353, #368)
- Added global timeseries diagnostic (#358, #359)
- Added radiation analysis diagnostic (#301, #360)
- Added global mean bias diagnostic (#285, #371)
- Added SSH variability diagnostic (#367, #369)
- Added tropical rainfall diagnostic (#314)
- Added Ocean circulation diagnostic (#295)
- Added global ocean diagnosc (#164)
- Added global mean timeseries (#268)
- Multiple fixes in the Reader (#316, #324, #334)
- Avoid time duplicated in the Reader (#357)
- Enabling autodoc for diagnostics (#330)
- Data access improvement on Levante, including new datasets (#332, #355, #321)
- Added a common environment file (#363)
- Support for Lumi installation (#315)
- Added the `changelog` file

### Changed

- Dummy diagnostic is now in the `dummy` folder (previously was `dummy-diagnostic`)
- Tests and code is now working with python>=3.9 (previously python 3.11 was excluded)

## [v0.1-beta]

This is the `AQUA` version that will be part of the Deliverable D340.7.1.1.
This is mostly built on the `AQUA` `Reader` class which support for climate model data interpolation, spatial and temporal aggregation and conversion for a common GRIB-like data format.


- Low resolution archive documentation
- Fixed a bug in the `Gribber` class that was not reading the correct yaml catalog file

## v0.1-alpha

This is the AQUA pre-release to be sent to internal reviewers. 
Documentations is completed and notebooks are working.

[unreleased]: https://github.com/DestinE-Climate-DT/AQUA/compare/v0.18.1...HEAD
[v0.18.1]: https://github.com/DestinE-Climate-DT/AQUA/compare/v0.18.0...v0.18.1
[v0.18.0]: https://github.com/DestinE-Climate-DT/AQUA/compare/v0.17.0...v0.18.0
[v0.17.0]: https://github.com/DestinE-Climate-DT/AQUA/compare/v0.16.0...v0.17.0
[v0.16.0]: https://github.com/DestinE-Climate-DT/AQUA/compare/v0.15.0...v0.16.0
[v0.15.0]: https://github.com/DestinE-Climate-DT/AQUA/compare/v0.14.0...v0.15.0
[v0.14.0]: https://github.com/DestinE-Climate-DT/AQUA/compare/v0.13.1...v0.14.0
[v0.13.1]: https://github.com/DestinE-Climate-DT/AQUA/compare/v0.13.0...v0.13.1
[v0.13.0]: https://github.com/DestinE-Climate-DT/AQUA/compare/v0.13-beta...v0.13.0
[v0.13-beta]: https://github.com/DestinE-Climate-DT/AQUA/compare/v0.13-alpha...v0.13-beta
[v0.13-alpha]: https://github.com/DestinE-Climate-DT/AQUA/compare/v0.12.2...v0.13-alpha
[v0.12.2]: https://github.com/DestinE-Climate-DT/AQUA/compare/v0.12.1...v0.12.2
[v0.12.1]: https://github.com/DestinE-Climate-DT/AQUA/compare/v0.12...v0.12.1
[v0.12]: https://github.com/DestinE-Climate-DT/AQUA/compare/v0.11.3...v0.12
[v0.11.3]: https://github.com/DestinE-Climate-DT/AQUA/compare/v0.11.2...v0.11.3
[v0.11.2]: https://github.com/DestinE-Climate-DT/AQUA/compare/v0.11.1...v0.11.2
[v0.11.1]: https://github.com/DestinE-Climate-DT/AQUA/compare/v0.11...v0.11.1
[v0.11]: https://github.com/DestinE-Climate-DT/AQUA/compare/v0.10.3...v0.11
[v0.10.3]:https://github.com/DestinE-Climate-DT/AQUA/compare/v0.10.2...v0.10.3
[v0.10.2]: https://github.com/DestinE-Climate-DT/AQUA/compare/v0.10.1...v0.10.2
[v0.10.1]: https://github.com/DestinE-Climate-DT/AQUA/compare/v0.10...v0.10.1
[v0.10]: https://github.com/DestinE-Climate-DT/AQUA/compare/v0.9.2...v0.10
[v0.9.2]: https://github.com/DestinE-Climate-DT/AQUA/compare/v0.9.1...v0.9.2
[v0.9.1]: https://github.com/DestinE-Climate-DT/AQUA/compare/v0.9...v0.9.1
[v0.9]: https://github.com/DestinE-Climate-DT/AQUA/compare/v0.8.2...v0.9
[v0.8.2]: https://github.com/DestinE-Climate-DT/AQUA/compare/v0.8.1...v0.8.2
[v0.8.1]: https://github.com/DestinE-Climate-DT/AQUA/compare/v0.8...v0.8.1
[v0.8]: https://github.com/DestinE-Climate-DT/AQUA/compare/v0.7.3...v0.8
[v0.7.3]: https://github.com/DestinE-Climate-DT/AQUA/compare/v0.7.2...v0.7.3
[v0.7.2]: https://github.com/DestinE-Climate-DT/AQUA/compare/v0.7.1...v0.7.2
[v0.7.1]: https://github.com/DestinE-Climate-DT/AQUA/compare/v0.7...v0.7.1
[v0.7]: https://github.com/DestinE-Climate-DT/AQUA/compare/v0.6.3...v0.7
[v0.6.3]: https://github.com/DestinE-Climate-DT/AQUA/compare/v0.6.2...v0.6.3
[v0.6.2]: https://github.com/DestinE-Climate-DT/AQUA/compare/v0.6.1...v0.6.2
[v0.6.1]: https://github.com/DestinE-Climate-DT/AQUA/compare/v0.6...v0.6.1
[v0.6]: https://github.com/DestinE-Climate-DT/AQUA/compare/v0.5.2-beta...v0.6
[v0.5.2-beta]: https://github.com/DestinE-Climate-DT/AQUA/compare/v0.5.2-alpha...v0.5.2-beta
[v0.5.2-alpha]: https://github.com/DestinE-Climate-DT/AQUA/compare/v0.5.1...v0.5.2-alpha
[v0.5.1]: https://github.com/DestinE-Climate-DT/AQUA/compare/v0.5...v0.5.1
[v0.5]: https://github.com/DestinE-Climate-DT/AQUA/compare/v0.4...v0.5
[v0.4]: https://github.com/DestinE-Climate-DT/AQUA/compare/v0.3...v0.4
[v0.3]: https://github.com/DestinE-Climate-DT/AQUA/compare/v0.2.1...v0.3
[v0.2.1]: https://github.com/DestinE-Climate-DT/AQUA/compare/v0.2...v0.2.1
[v0.2]: https://github.com/DestinE-Climate-DT/AQUA/compare/v0.2-beta...v0.2
[v0.2-beta]: https://github.com/DestinE-Climate-DT/AQUA/compare/v0.2-alpha...v0.2-beta
[v0.2-alpha]: https://github.com/DestinE-Climate-DT/AQUA/compare/v0.1-beta...v0.2-alpha
[v0.1-beta]: https://github.com/DestinE-Climate-DT/AQUA/compare/v0.1-alpha...v0.1-beta<|MERGE_RESOLUTION|>--- conflicted
+++ resolved
@@ -8,9 +8,8 @@
 Unreleased in the current development version (target v0.19.0):
 
 AQUA core complete list:
-<<<<<<< HEAD
+- EC-EARTH4 ORCA2 and eORCA1 grids refactor (#2280)
 - Added PALEORCA2 support for the EC-EARTH4 low-resolution paleoclimate configuration (#2280)
-=======
 
 AQUA diagnostics complete list:
 
@@ -18,7 +17,6 @@
 
 AQUA core complete list:
 - Handle unknown activity names in catgen (#2351)
->>>>>>> 2e2fc802
 - Update Data Portfolio to v2.1.0 (#2356)
 - Updated target grib codes for cpr and snvol (#2346)
 - Offline cartopy data added to environment (#2344)
