# Changelog

All notable changes to this project will be documented in this file.
The format is based on [Keep a Changelog](https://keepachangelog.com/en/1.1.0/)

## [Unreleased]

Unreleased in the current development version (target v0.18.0):
Removed:
-  removed old OutputSaver (#2146) 

Workflow modifications:
- `aqua-analysis.py` is now an entry point `aqua analysis` in the AQUA console, with the same syntax as before.

AQUA core complete list:

- Histogram (or any callable function) possible through TimStat. New timhist method (#2263)
- Update AQUA base container to ECMWF specifications for new cycle with FDB 5.17.3 (#2217)
- Data extraction (LRA) can be done without regrid option and LRA log history is more accurate (#2142)
- Split out plotting function for vertical profile and add contour option (#2190)
- GSV update to v2.13.1, support for Polytope access to MN5 DataBridge (#2202)
- Separation of concerns in LRA between dask-based computation and serial netcdf writing (#2212)
- Refactor `grids-downloader.sh` script, now outputdir is a cli argument (#2209)
- Refactor of some `aqua.util.time` function, improving name and pandas integration (#2205,#2218)
- Refactor of the `dump_yaml` utility function, now correctly handling `None` values as `null` (#2198)
- `Reader` will now turn off areas and grids capabilities when `src_grid_name` is `False` (#2198)
- LRA and `OutputSaver` jinja-related duplicated methods are now merged (#2198)
- LatLonProfiles: refinement of the graphical functions (#2201)
- Minor EC-Earth4 adjustments (#2196)
- Hotfix in catgen for monthly chunking (#2184)
- Fix loaded areas as dataset (#2174)
- Show error message if empty data are retrieved by in `reader` (#2170)
- Few graphical adjustments in multiple_maps (#2159)
- Add description for ECmean diagnostic (#2158)
- Fix fldstat coordinate treatment (#2147)
- Fixer applied when units name changes is required and no factor is found (#2128)
- Update aqua-analysis config for refactored diagnostics (#2144)
- Fixed incompatible coordinate transformatiosn (#2137)
- Added Nord4 support in the `load-aqua-container.sh` script (#2130)
- Add `aqua analysis` to replace the `aqua-analysis.py` script, with a more flexible CLI interface (#2065)
- Bugfix in `plot_seasonalcycles()` trying to use a non-existing `time` coordinate (#2114)
- Add `norm` keyword argument to the `plot_single_map` to allow non-linear colorbar normalisation (#2107)
- `draw_manual_gridlines()` utility function to draw gridlines on cartopy maps (#2105)
- `apply_circular_window()` utility function to apply a circular window to cartopy maps (#2100)

AQUA diagnostics complete list:
<<<<<<< HEAD
- Global Biases: address formatting issues in plots (#2272)
=======
- Global Biases: fix location of config file for cli (#2284)
- Timeseries: fix for annual only plots (#2279)
- Timeseries: add `reader_kwargs` option to pass extra arguments to the Reader and ensemble support (#2222, #2279)
>>>>>>> 858c3453
- Add `source_oce` option for ECmean to aqua anlysis (#2246)
- Add missing center time option to seasonalcycles (#2247)
- Teleconnections: adapted MJO to the new Hovmoller graphical function (#1969)
- Ocean Drift: Hovmoller multiplot class and complete diagnostic cli (#1969)
- Diagnostic core: Locking of catalog yaml when modified (#2238)
- Timeseries: fix output figure to use diagnostic name (#2240)
- Diagnostic core: bugfix in Diagnostic class related to parsing realization (#2226)
- Updated grouping file for dashboard (#2241)
- Dummy: removed old diagnostic (#2210)
- Diagnostic core: `retrieve` and `_retrieve` methods can take a `months_required` argument so that diagnostics can raise an error if insufficient months of data are available. (#2205)
- Timeseries: introduction of the catalog entry capability, default in CLI (#2198)
- Diagnostic core: introduction of the catalog entry capability and `self.realization` attribute (#2198)
- Ensemble: Updating the ensemble module according the the issue #1925 (#2004)
- Timeseries: refined title and description, more attributes used (#2193)
- New LatLonProfiles diagnostic tool (#1934 and #2207)
- Boxplots: add support for reader_kwargs (#2149)
- Global Biases: add the `diagnostic_name` option in config file (#2159)
- Gregory: refined the reference label generation (#2157)
- Seaice: add support for `reader_kwargs` (#2153)
- Remove old seaice diagnostic scripts (#2152)
- Timeseries: fix lazy calculation of seasonal cycles (#2143)
- Boxplots: fix output dir (#2136) 
- Boxplots: add tests and update docs (#2129)
- Seaice: refactored diagnostic with cli and added bias plot with custom projections (#1684, #2140, #2165, #2171, #2178, #2185, #2221)
- Stratification: Stratification class to create density and mixed layer depth data, notebook and tests added. (#2093)
- Radiation: complete refactor of the diagnostic, now based on the `Boxplots` diagnostic and the  `boxplot ` function in graphics (#2007)
- SeasonalCycles: fix a bug which was preventing to plot when no reference data is provided (#2114)

## [v0.17.0]

Main changes are:
1. Support for realizations for `aqua-analysis`, `aqua-push` and a set of diagnostics (Timeseries, Global Biases, Teleconnections, Ecmean)
2. Support for data-portfolio v2.0.0
3. LRA output tree refactored accomodating for realization, statistic and frequency

Removed:
-  removed Reader.info() method (#2076) 

Workflow modifications:
- `machine` and `author` are mandatory fields in the catalog generator config file.
- Data portfolio required is v2.0.0, no API changes are involved in this change.
- Add possibility to change the 'default' realization in Catalog Generator config file.
- AQUA analysis can take a `--realization` option to enable the analysis of a specific realization.

AQUA core complete list:
- Introduce a tentative command to generate grids from sources, `aqua grids build` based on `GridBuilder` class (#2066)
- Support for data-portfolio v2.0.0: updated catalog generator, pinned gsv to v2.12.0. Machine now required in config. (#2092)
- Add possibility to change the 'default' realization in Catalog Generator config file (#2058) 
- `aqua add <catalog>` option in the AQUA console can use GITHUB_TOKEN and GITHUB_USER environment variables to authenticate with GitHub API (#2081)
- Added a `aqua update -c all` option in the AQUA console to update all the catalogs intalled from the Climate-DT repository (#2081)
- `Reader` can filter kwargs so that a parameter not available in the intake source is removed and not passed to the intake driver (#2074)
- Adapt catgen to changes in data-portfolio v1.3.2 (#2076)
- Add `get_projection()` utility function for selection of Cartopy map projections (#2068)
- Tools to push to dashboard support ensemble realizations (#2070)
- `aqua-analysis.py` now supports a `--realization` option to enable the analysis of a specific realization (#2041, #2090)
- Separate new histogram function in the framework (#2061)
- Introducing `timsum()` method to compute cumulative sum (#2059)
- `EvaluateFormula` class to replace the `eval_formula` function with extra provenance features (#2042)
- Solve fixer issue leading to wrong target variable names (#2057)
- Upgrade to `smmregrid=0.1.2`, which fixes coastal erosion in conservative regridding (#1963)
- Refactor LRA of output and catalog entry creatro with `OutputPathBuilder` and `CatalogEntryBuilder` classes (#1932)
- LRA cli support realization, stat and frequency (#1932)
- Update to the new STACv2 API for Lumi (#2039)
- `aqua add` and `aqua avail` commands now support a `--repository` option to specify a different repository to explore (#2037)
- `AQUA_CONFIG` environment variable can be set to customize the path of the configuration files in `aqua-analysis.py` (#2027)
- Development base container updated to stack 7.0.2.8 (#2022, #2025)
- `Trender()` class provide also coefficients and normalize them (#1991)
- Catalog entry builder functionality for diagnostics included in OutputSaver Class (#2086)

AQUA diagnostics complete list:
- Sea-ice extent and volume: bugs related to use of legacy reader functionality (#2111)
- Ocean Trends: Trends class to create trend data along with zonal trend, notebook and tests added. (#1990)
- Global Biases: allow GlobalBias to take projection as argument (#2036)
- ECmean: diagnostics refactored to use `OutputSaver` and new common configuration file (#2012)
- ECmean: dependency to 0.1.15 (#2012)
- Timeseries, Global Biases, Teleconnections, Ecmean: `--realization` option to select a specific realization in the CLI (#2041)
- Global Biases: add try-except block in cli (#2069)
- Global Biases: handling of formulae and Cloud Radiative Forcing Computation (#2031)
- Global Biases: pressure levels plot works correctly with the CLI (#2027)
- Timeseries: `diagnostic_name` option to override the default name in the CLI (#2027)
- Global Biases: output directory is now correctly set in the cli (#2027)
- Timeseries: `center_time` option to center the time axis is exposed in the CLI (#2028)
- Timeseries: fix the missing variable name in some netcdf output (#2023)
- Diagnostic core: new `_select_region` method in `Diagnostic`, wrapped by `select_region` to select a region also on custom datasets (#2020, #2032)

## [v0.16.0]

Removed:
- Removed source or experiment specific fixes; only the `fixer_name` is now supported.

Workflow modifications:
- Due to a bug in Singularity, `--no-mount /etc/localtime` has to be implemented into the AQUA container call 
- `push_analysis.sh` now updates and pushes to LUMI-O the file `experiments.yaml`, which is used by the 
  dashboard to know which experiments to list. The file is downloaded from the object store, updated and 
  pushed back. Additionally it exit with different error codes if the bucket is missing or the S3 credential
  are not correct.

AQUA core complete list:
- Update to the new STAC API for Lumi (#2017)
- Added the `aqua grids set` command to set the paths block in the `aqua-config.yaml` file, overwriting the default values (#2003)
- Derivation of metadata from eccodes is done with a builtin python method instead of definiton file inspection (#2009, #2014)
- `h5py` installed from pypi. Hard pin to version 3.12.1 removed in favor of a lower limit to the version (#2002)
- `aqua-analysis` can accept a `--regrid` argument in order to activate the regrid on each diagnostics supporting it (#1947)
- `--no-mount /etc/localtime` option added to the `load_aqua_container.sh` script for all HPC (#1975)
- Upgrade to eccodes==2.41.0 (#1890)
- Fix HPC2020 (ECMWF) installation (#1994)
- `plot_timeseries` can handle multiple references and ensemble mean and std (#1988, #1999)
- Support for CDO 2.5.0, modified test files accordingly (v6) (#1987)
- Remove DOCKER secrets and prepare ground for dependabot action e.g introduce AQUA_GITHUB_PAT (#1983)
- `Trender()` class to include both `trend()` and `detrend()` method (#1980)
- `cartopy_offlinedata` is added on container and path is set in cli call, to support MN5 no internet for coastlines download (#1960)
- plot_single_map() can now handle high nlevels with a decreased cbar ticks density (#1940)
- plot_single_map() now can avoid coastlines to support paleoclimate maps (#1940)
- Fixes to support EC-EARTH4 conversion to GRIB2 (#1940)
- Added support for TL63, TL255, eORCA1, ORCA2 grids for EC-EARTH4 model (#1940)
- `FldStat()` as independent module for area-weighted operations (#1835)
- Refactor of `Fixer()`, now independent from the `Reader()` and supported by classes `FixerDataModel` and `FixerOperator` (#1929) 
- Update and push to lumi-o the a file listing experiments needed by the dashboard (#1950)
- Integration of HEALPix data with `plot_single_map()` (#1897)
- Use scientific notation in multiple maps plotting to avoid label overlapping (#1953)

AQUA diagnostics complete list:
- Diagnostic core: a `diagnostic_name` is now available in the configuration file to override the default name (#2000)
- Ecmean, GlobalBiases, Teleconnections: regrid functionality correctly working in cli (#2006)
- Diagnostic core: updated docs for `OutputSaver` (#2010)
- Diagnostic core: save_netcdf() is now based on the new OutputSaver (#1965)
- Diagnostic core: raise an error if retrieve() returns an empty dataset (#1997)
- GlobalBiases: major refactor (#1803, #1993)
- Ocean Drift: using the `_set_region` method from the `Diagnostic` class (#1981)
- Diagnostic core: new `_set_region` method in `Diagnostic` class to find region name, lon and lat limits (#1979)
- Timeseries: regions are now in the `definitions` folder (not `interface` anymore) (#1884)
- Teleconnections: complete refactor according to the Diagnostic, PlotDiagnostic schema (#1884)
- Radiations: timeseries correctly working for exps with enddate before 2000 (#1940)
- Diagnostic core: new `round_startdate` and `round_enddate` functions for time management (#1940)
- Timeseries: fix in the new cli wich was ignoring the regrid option and had bad time handling (#1940)
- Timeseries: Use new OutputSaver in Timeseries diagnostics (#1948, #2000)
- Diagnostic core: new `select_region` to crop a region based on `_set_region` and `area_selection` method (#1984)

## [v0.15.0]

Main changes are:
- Polytope support 
- Plotting routines support cartopy projections and matplotlib styles
- Major refactor of AQUA core functionalities: Regridder, Datamodel, OutputSaver, Timstat  
- Major refactor of Timeseries, SeasonalCycle, GregoryPlot diagnostics

Removed:
- `aqua.slurm` has been removed.

Workflow modifications:
- `push_analysis.sh` (and the tool `push_s3.py` which it calls) now both return proper error codes if the transfer fails. 0 = ok, 1 = credentials not valid, 2 = bucket not found. This would allow the workflow to check return codes. As an alternative, connectivity could be tested before attempting to run push_analysis by pushing a small file (e.g. with `python push_s3.py aqua-web ping.txt`))

AQUA core complete list:
- Add FDB_HOME to debug logs (#1914)
- Enabling support for DestinE STAC API to detect `bridge_start_date`and `bridge_end_date` (#1895)
- Return codes for push_s3 and push_analysis utilities (#1903)
- Polytope support (#1893)
- Additional stats for LRA and other refinements (#1886) 
- New OutputSaver class (#1837)
- Introduce a `Timstat()` module independent from the `Reader()` (#1832)
- Adapt Catalog Generator to Data-Portfolio v1.3.0 (#1848)
- Introduction of a internal AQUA data model able to guess coordinates and convert toward required target data convention definition (#1862, #1877, #1883)
- Custom `paths` in the `config-aqua.yaml` can now be defined and will take priority over the catalog paths (#1809)
- Remove deprecated `aqua.slurm` module (#1860)
- Refactor of `plot_maps()` and `plot_maps_diff()` functions with projection support and use their single map version internally (#1865)
- Refactor of `plot_single_map()` and `plot_single_map_diff()` functions with projection support (#1854)
- Refactor time handling: replacement of `datetime` objects and of `pd.Timestamp` lists (#1828)
- Fix the `regrid_method` option in the Reader (#1859)
- Add a GitHub Token for downloading ClimateDT catalogs (#1855)
- Ignore `nonlocal` complaints by flake8 (#1855)
- WOCE-ARGO ocean dataset grids and fixes added (#1846)
- Upgrade of base container to FDB 5.15.11 (#1845)
- Matplotlib styles can be set in the configuration file (#1729)
- Graphics refactoring for timeseries plot functions (#1729, #1841)
- Major refactor of the regrid options, with new modular `Regridder()` class replacing `Regrid()` mixin (#1768)
- Refactor of the `retrieve_plain()` function with contextmanager and smmregrid GridInspector (#1768)

AQUA diagnostics complete list:
- Diagnostic core: refinement of OutputSaver metadata and name handling (#1901)
- Diagnostic core: refactor of the documentation folder structure (#1891)
- Timeseries: complete refactor of the timeseries diagnostic according to the Diagnostic, PlotDiagnostic schema (#1712, #1896)

## [v0.14.0]

Main changes are:
- AQUA is now open source
- Documentation is now available on ReadTheDocs
- Attributes added by AQUA are now "AQUA_" prefixed
- A core diagnostic class has been introduced

Removed:
- Support for python==3.9 has been dropped.
- Generators option from the Reader has been removed.

Workflow modifications:
- `aqua_analysis.py`: all the config files are used from the `AQUA_CONFIG` folder. This allows individual run modification kept in the `AQUA_CONFIG` folder for reproducibility.
- `makes_contents.py`: can now take a config file as an argument to generate the `content.yaml` file.
- `push_analysis.sh`: now has an option to rsync the figures to a specified location. Extra flags have been added (see Dashboard section in the documentation).

AQUA core complete list:
- Updated AQUA development container to micromamba 2.0.7 (#1834)
- Updated base container to eccodes 2.40 (#1833)
- Added Healpix zoom 7 grid for ICON R02B08 native oceanic grid (#1823)
- Remove generators from Reader (#1791)
- Fix tcc grib code and add some cmor codes in the convention file (#1800)
- Add a regrid option to cli of relevant diagnostics (#1792)
- Limit estimation of time for weight generation only to regular lon/lat grids (#1786)
- LRA generation can operate spatial subsection (#1711)
- Attributes added by AQUA are now "AQUA_" prefixed (#1790)
- Remove zarr pin (#1794)
- Dropping support for python==3.9 (#1778, #1797)
- Reader intake-xarray sources can select a coder for time decoding (#1778)
- Document use of AQUA on ECMWF HPC2020 (#1782)
- Added history logging for lat-lon in area selection (#1479)
- Cleaner workflow and pytest/coverage configuration (#1755, #1758)
- catalog, model, exp, source info are now stored in the DataArray attributes (#1753)
- Avoid infinite hanging during bridge access (#1733, #1738)
- Enable dependabot to monitor dependencies every month (#1748)
- `eccodes` bump to 2.40.0 (#1747)
- Integrate codecov to monitor coverage and test analytics and remove old bot (#1736, #1737, #1755, #1819)
- Reinitialize `GSVRetriever` instance only when needed (#1733)
- Enable the option to read FDB data info from file, and refactor start/end hpc/bridge dates handling (#1732, #1743, #1762)
- Fix `push_analysis.sh` options and `aqua_analysis.py` config paths (#1723, #1754)
- Enable zip compression for LRA yearly files (#1726)
- Enable publication of documentation on ReadTheDocs (#1699, #1716)
- Adapt Catgen test to the new number of sources for ICON (#1708)
- Added tests for the Hovmoller plot routine (#1532)
- `push_s3` compatibility with `boto3>=1.36.0` (#1704)
- Rsync option for push_analysis.sh (#1689)
- Multiple updates to allow for AQUA open source, including Dockerfiles, actions, dependencies and containers (#1574)

AQUA diagnostics complete list:
- Ensemble: config file structure and tests (#1630)
- Ocean3d: Tests for the Ocean3d diagnostic (#1780)
- Diagnostic core: A common function to check and convert variable units is provided as `convert_data_units()` (#1806)
- Ocean3d: Bug fix to regridding of observations in cli (#1811)
- Diagnostic core: the `retrieve()` method uses internally a `_retrieve()` method that returns instead of updating attributes (#1763)
- Diagnostic core: documentation about class and config file structure (#1790)
- Diagnostic core: A common function to load the diagnostic config file is provided (#1750)
- Global bias: add test (#1675)
- Diagnostic core: Add additional command-line arguments for configuration and processing options (#1745)
- Global bias: Handling plev and using scientific notation in contour plots (#1649)
- Ecmean: Fix net surface radiative flux and wind stresses in ecmean (#1696)
- Diagnostic core: A common parser and fuctions to open/close the dask cluster are provided (#1703)

## [v0.13.1]

Main changes are:
1. Ocean3d major refactoring

AQUA core complete list:
- Fixer delete option accepts non-lists (#1687)
- Ansi color 8-bit fix for logger (#1671)
- Hotfix for unmatched string in catgen (#1672)
- Test for aqua-analysis.py (#1664)
- Fix in the catgen now correctly generating an automatic description if not provided (#1662)

AQUA diagnostics complete list:
- Diagnostic core: added a Diagnostic class to be inherited by all diagnostics (#1681)
- Timeseries: hotfix of problems with the catalog usage in output saving (#1669)
- Tropical Rainfall: Update of the precomputed histograms paths for lumi and MN5 (#1661)
- Ocean3d: Trend is calculating using polyfit. Restructed the mixed layer depth function. (#1651)
- Global bias: hotfix for regrid option (#1670)

## [v0.13.0]

Main changes are:
1. Grids updated to work with operational O-25.1
2. Compliance of the catalog generator to the O-25.1 data portfolio
3. New 'Biases and Radiation' diagnostics replace the old 'AtmGlobalMean and Radiation'
4. Push of figures to LUMI-O and improvements for aqua-web

Deprecated:
- `aqua-analysis.sh` script is deprecated and has been removed. Use `aqua-analysis.py` instead.
- `cli_dummy.py` script is deprecated and will be removed in the next release. Use the `cli_checker.py` instead.
 
AQUA core complete list:
- More general checksum checker for grids and observations ( #1550)
- Output dir including catalogue for aqua-analysis.py (#1640)
- Grids for O-25.1 cycle are added in the grids folder (they are v3) (#1647)
- `deltat` for fixer can now be specified in source metadata and not only in fixes (#1626)
- LRA generator integrates ``--rebuild`` flag to regenerate areas and weights. The `--autosubmit` option is removed (#1623)
- Hotfix for catgen tests (#1648)
- Experiment and dashboard metadata are now created with the catalog generator (#1637)
- Safety checks according to data frequency for HPC, bridge and request start/end dates in intake GSV (#1636, #1655)
- Experiment metadata for aqua-web and dashboard from catalog entry (#1633)
- Automatic identification of ocean grid in the catalog generator (#1621)
- `OutputSaver` can deduce the catalog name from the model, exp (#1627)
- Pin zarr<3.0.0 to avoid breaking changes (#1625)
- Units utility are now functions and not methods of FixerMixin (#1558)
- New `cli_checker.py` tool to check the existance of the required model in the catalog and rebuild the area files (#1619)
- Update the catalog generator to align with changes in the data portfolio (#1593)
- Adding ICON phase2 hpx6 and hpz9 grids (#1596)
- Push figures to LUMI-O for dashboard (#1582, #1607)
- Bridge_start_date and expver switching (#1597)
- Include all available figure metadata in content.json for dashboard/aqua-web (#1573)
- Upgrade LUMI module to 24.03 and to eccodes 2.39.0

AQUA diagnostics complete list:
- Old AtmoGlobalMean and Radiation diagnostics removed (#1622)
- `--catalog` is accepted by all the diagnostics altough it is not used by all of them yet (#1619)
- Timeseries: enabled region selection in the CLI (#1564)
- Ocean3d: Bugfix of values for Ocean trend function (#1583)
- Biases and Radiation: Refactoring of Bias and Radiation Diagnostics (#1243)
- Biases and Radiation: Fix Seasonal Bias Output in global_biases for NetCDF Saving Compatibility and other fixes (#1585, #1604, #1628)
- Biases and Radiation: Adding `save_netcdf` flag and function (#1510)
- Biases and Radiation: Integrating Updated OutputSaver (#1487)

## [v0.13-beta]

Main changes are:
1. All the diagnostics are now compatible with the new fixes and eccodes version.
2. Full compatibility with HealPix grids and the new CDO version.
3. Major improvements in the Ocean3D diagnostic.

AQUA core complete list:
- Safety checks and error messages on FDB folders (#1512)
- Refreshed internal `to_list` function (#1512)
- Reorganizing and extending CI/CD catalog with 5 years of hpz3 data from ERA5 (atm) and FESOM (oce) (#1552)
- Version info in a separate module (#1546) 
- Corrected `tcc` units to % (#1551)
- Fix pdf attributes (#1547)
- Catgen fixes (#1536)
- Introduced fixer for ClimateDT phase 2 (#1536)
- `aqua_analysis.py` using a common central dask cluster (#1525)
- Added the `cdo_options: "--force"` to the definitions of the oceanic HealPix grids (#1539)

AQUA diagnostic complete list:
- ECmean: Integrating the performance indices and global mean within the `aqua_diagnostics` module (#1556)
- Teleconnections: The `teleconnections` diagnostic is now integrated in the `aqua_diagnostics` module (#1352)
- Teleconnections: OutputSaver for the teleconnections diagnostic (#1567, #1570)
- Ocean3d: Fix to improve memory usage and cli (#1490)
- Seaice: Fix to read sithick as fallback instead of sivol (#1543)
- Ocean3d: Minor fix to allow to read new variable names (#1540)
- Timeseries: The `timeseries` diagnostic is now integrated in the `aqua_diagnostics` module (#1340)
- Timeseries: Integrating Updated OutputSaver (#1492)

## [v0.13-alpha]

Main changes are:
1. A refactor of the fixes, with a new common main convention table is available, based on eccodes.
2. Diagnostics are updated to work with the new fixes and the new eccodes version. This is not yet complete and will be finalized in the next release.
3. The FDB reader always rely on paramids, so that support for eccodes 2.39.0 and backward compatibility is ensured.

AQUA core complete list:
- push-analysis.sh maintenance (#1555)
- Added the `cdo_options: "--force"` to the definitions of the HealPix grids (#1527)
- Removing default fixes (#1519)
- Support for eccodes=2.39.0 with full fixes refactoring (#1519)
- Dashboard: Moved making of contents yaml to local hpc (#1470)
- Support for new smmregrid==0.1.0 including simpler weights and area generation (#1395)
- Removing cdo pin for more recent versions (#1395)
- Change `bridge_end_date` convention (#1498)
- `catgen` to support data bridge options (#1499)
- Enhance OutputSaver with Improved File Handling, Logging, and NetCDF Write Modes (#1495)
- Introduction a specific pipeline and tests for `catgen` utiliy (#1505)
- Remove pin on xarray (#1507)
- FDB reader internally always asks for paramids (#1491, #1508, #1529)
- Introduction of a convention table for the fixer, in order to create a more general fixer (#1488, #1506)
- Refactor of `cli_lra_parallel_slurm.py` to work with container via jinja (#1497) 
- Convert `aqua-analysis.sh` to Python with Subprocess and Multiprocessing Support (#1354, #1521)
- New base container for aqua-container (#1441)
- Autodetection of latest AQUA in `load-aqua-container.sh` script (#1437)
- Update Metadata Handling for NetCDF, PDF, and PNG Outputs (#1430)
- Add instructions to install AQUA on MN5 (#1468)
- Introduce `grids-checker.py` tool to verify presence and checksum of the grid files (#1486)

AQUA diagnostic complete list:
- Tropical Cyclones: Adaptation to IFS-FESOM and tool to compute orography from data (#1393)
- Seaice: Hotfix for sea ice plots (#1432)

## [v0.12.2]

Main changes are: 
1. Single container script to be used on Lumi, MN5 and Levante

AQUA core complete list:
- Introduce `timeshift` option for the fixer to roll forward/back the time axis (#1411)
- Centralize and refactor in single script the tool to load AQUA container (#1413)
- Add extra maintenance options to submit-aqua-web (#1415)
- Update push-analysis.sh removing dependency on full AQUA and option not to convert to png (#1419)
- Pin to xarray<2024.09 to prevent bug in polyfit requires temporary (#1420)
- Remove spurious dimensions when running `fldmean()` (#1423)

AQUA diagnostic complete list:
- Refactor of plotThickness method in the sea ice diagnostic (#1427)


## [v0.12.1]

AQUA core complete list:
- Allow multiple realizations in fdb-catalog-generator (#1335)
- Fix the container loading script in order to avoid load of local libraries (#1399)
- Fix using AQUA container for submit-aqua-web, do not wipe old figures by default (#1387)
- New `timstat` module which opens complement `timmean()` with `timmax()`, `timmin()` and `timstd()` methods (#1391)
- Fix installation to avoid mismatch between `hdf5` and `h5py` libraries (#1408)

## [v0.12]

Main changes are:
1. AQUA installation now requires a mandatory machine name.
2. The `aqua` source code has been moved to the `src` folder. The change is transparent to the user.
3. A diagnostic module, called `aqua.diagnostics`, is under development. The module is not yet active, diagnostics are still available with the previous structure.

AQUA core complete list:
- Mixed updates to support data for NextGEMS cycle4 hackathon (#1375)
- Preprocess functionality added to the `Reader` class (#1298)
- The AQUAthon material has been moved under the `notebooks` folder (#1342)
- `aqua` source code has been moved to the `src` folder (#1332)
- A diagnostic module, called `aqua.diagnostics`, has been created under the `src` folder (#1332, #1341)
- LRA generator tool support for multiple relizations (#1357, #1375)
- LRA generator requires `catalog` as a mandatory argument (#1357)
- AQUA console revisiting, adding `avail` method and `update` method (#1346)
- AQUA install now requires mandatory machine name (#1346)
- Fix to make keyword step optional in request (#1360)

## [v0.11.3]

AQUA core complete list:
- LRA, both from CLI and worklow, is part of the AQUA console and can be run with `aqua lra $options` (#1294)
- FDB catalog generator is part of the AQUA console and can be run with `aqua catgen $options` (#1294)
- Coordinate unit overriding is now possible via the `tgt_units` argument (#1320)
- Full support for python>=3.9 (#1325)
- Pin of (python) eccodes<2.37.0 in pyproject due to recent changes in binary/python structure (#1325)

AQUA diagnostic complete list:
- Radiation: Bugfix in the CLI for the radiation diagnostic (#1319)

## [v0.11.2]

AQUA core complete list:
- Renaming of FESOM grids to include original resolution name (#1312)
- Bugfix of the fdb-catalog-generator tool that was not correctly assigning NEMO grids (#1309)
- Bugfix of the GSV intake driver that was not handling correctly metadata jinja replacement (#1304) 
- Bugfix of _merge_fixes() method when the parent fix has no vars specified (#1310)
- Safety check for the netcdf driver providing more informative error when files are not found (#1307, #1313)

AQUA diagnostic complete list:
- Tropical Rainfall: Fix Minor Issues in Tropical Precipitation CLI Metadata and Formatting (#1266)

## [v0.11.1]

Attention: If you are accessing FDB experiments, we suggest to not use versions older than this release.

Main changes are:
1. AQUA works with FDB written with ecCodes versions > 2.35 as well as lower.
2. Timeseries and Seasonal cyle can now be evaluated also on a specific region 

AQUA core complete list:
- ecCodes now pinned to >=2.36.0 and tool for fixing older definition files (#1302)

AQUA diagnostic complete list:
- Timeseries: a region can be selected for Timeseries and Seasonal Cycle with the `lon_limits` and `lat_limits` arguments (#1299)
- Timeseries: the cli argument for extending the time range is now extend (previously expand) (#1299)
- Timeseries: all the available diagnostics support the catalog argument (#1299)

## [v0.11]

Attention: this version is not compatible with catalog entries with ecCodes >= 2.35.0.

1. LRA supports multi-catalog structure
2. ecCodes temporarily restricted to < 2.34

AQUA core complete list:
- Refactor the fdb-catalog-generator tool to work with data-portfolio repository (#1275)
- Introduce a function to convert NetCDF to Zarr and zarr catalog entry for LRA (#1068)
- Suppress the warning of missing catalogs in the AQUA console `add` command (#1288)
- Lumi installation is completely updated to LUMI/23.09 modules (#1290)
- gsv_intake switches eccodes also for shortname definitions (#1279)
- Increase compatibility between LRA generator and multi-catalog (#1278)
- Allow for intake string replacement within LRA-generated catalogs (#1278)
- Avoid warning for missing intake variable default when calling the `Reader()` (#1287)

AQUA diagnostic complete list:
- Teleconnections: catalog feature bugfix (#1276)

## [v0.10.3]

Attention: this version is not compatible with catalog entries with ecCodes < 2.35.0.

Main changes are:
1. support for ecCodes >= 2.35.0 (to be used with caution, not working with exps with eccodes < 2.35.0)
2. fdb_path is deprecated in favour of fdb_home

AQUA core complete list:
- Restructure fixes folder and files (#1271)
- Removed eccodes pin, better handling of tables in get_eccodes_attr (#1269)
- Added test for diagnostics integration to AQUA installation process (#1244)
- Bugfix for the monthly frequency data with monthly cumulated fluxes (#1255)
- fdb_path becomes optional and deprecated in favour of fdb_home (#1262)
- Branch support for tool to push analysis to explorer (#1273)

AQUA diagnostic complete list:
- ECmean documentation updates (#1264)

## [v0.10.2]

Main changes are:
1. aqua-analysis script can be configured with an external yaml file
2. AQUA installation process now includes diagnostics integration

AQUA core complete list:
- Rename OutputNamer to OutputSaver and add catalog name (#1259)
- Hotfix for rare situation with 3D data but no vertical chunking defined (#1252)
- External yaml file to configure aqua-analysis (#1246)
- Adding diagnostics integration to AQUA installation process (#1229)

AQUA diagnostic complete list:
- Teleconnections: adding the catalog feature to the diagnostic (#1247)
- ECmean upgrades for the CLI (#1241)
- ECmean enables the computation of global mean diagostic (#1241)

## [v0.10.1]

AQUA core complete list:
- Fixer for monthly frequency data with monthly cumulated fluxes (#1201)
- Catalogs can be installed from the external repository (#1182)
- Added grid for NEMO multiIO r100 (#1227)
- Reorganized analysis output in catalog/model/exp structure (#1218)

## [v0.10]

Main changes are:
1. The catalog is externalized and AQUA supports multiple catalogs. It is now mandatory to use the aqua console to add a new catalog to the AQUA installation.

AQUA core complete list:
- Catalog is externalized to a separate repository (#1200)
- AQUA is now capable of accessing multiple catalogs at the same time (#1205)
- MN5 container for AQUA (#1213)

## [v0.9.2]

Main changes are:
1. The `aqua-config.yaml` file is replaced by a template to be installed. The aqua console is now mandatory to use aqua.
2. `$AQUA` removed from the `Configdir()` autosearch, an installation with the aqua console is mandatory to use aqua.
3. AQUA cli command to provide the installation path with `--path` option. This can substitute the `$AQUA` variable in scripts.
4. The catalog file is now split into `machine.yaml` and `catalog.yaml` to support machine dependency of data path and intake variables as kwargs into each catalog.

AQUA core complete list:
- More detailed documentation for Levante and Lumi installation (#1210)
- `aqua-config.yaml` replaced by a template to be installed on each machine (#1203)
- `$AQUA` removed from the `Configdir()` autosearch (#1208)
- AQUA cli command to provide the installation path with `--path` option (#1193)
- Restructure of the `machine` and `catalog` instances to support a catalog based development (#1186)
- AQUA installation via command line support a machine specification `aqua install lumi` (#1186)
- Introduction of `machine.yaml` file to support machine dependency of data path and intake variables as kwargs into each catalog (#1186)
- Removing all the AQUA catalogs from the repo, now using https://github.com/DestinE-Climate-DT/Climate-DT-catalog (#1200)

## [v0.9.1]

Main changes are:
1. Update of fdb libraries to be compatible with the FDB data bridge

AQUA core complete list:
- OutputNamer Class: Comprehensive Naming Scheme and Metadata Support (#998)
- Creation of png figures for AQUA explorer is local (#1189)

## [v0.9]

Main changes are:
1. AQUA has an `aqua` CLI entry point, that allow for installation/uninstallation, catalog add/remova/update, fixes and grids handling
2. Experiments placed half on HPC and half on DataBridge data can be accessed in continuous manner.

AQUA core complete list:
- AQUA entry point for installation and catalog maintanance and fixes/grids handling (#1131, #1134, #1146, #1168, #1169)
- Automatic switching between HPC and databridge FDB (#1054, #1190)
- CLI script for automatic multiple experiment analysis submission (#1160, #1175)

## [v0.8.2]

Main changes are: 
1. `aqua-grids.yaml` file split in multiple files into `grids` folder
2. Container for Levante

AQUA core complete list:
- Removing any machine name depencency from slurm files (#1135)
- Jinja replacement is added to the aqua-config.yaml (#1154)
- grid definitions split in multiple files (#1152)
- Add script to access the container on Levante HPC (#1151)
- Add support for IFS TL63 and TL159 grids (#1150)
- Swift links for tests and grids renewed (#1142)
- Removing the docker folder (#1137)
- Introducing a tool for benchmarking AQUA code (#1057)
- Define AQUA NEMO healpix grids as a function of their ORCA source (#1113)

AQUA diagnostics complete list:
- Tropical Rainfall: Improve Paths in Live Demonstration Notebook  (#1157)
- Atm global mean: produce seasonal bias plots by default (#1140)
- Tropical Rainfall: Notebook for the Live Demonstration (#1112)
- Teleconnections: MJO Hovmoller plot introduced as notebook (#247)
- Tropical Rainfall: Reduce Redundancy in Conversion Functions (#1096)

## [v0.8.1]

Main changes are: 
1. Fixes following internal D340.7.3.3 and D340.7.1.4 review 

AQUA core complete list:
- Tco399-eORCA025 control, historical and scenario runs added to Lumi catalog (#1070)
- ESA-CCI-L4 dataset added for Lumi and Levante catalogs (#1090)
- Various fixes to the documentation (#1106)
- Fixer for dimensions is now available (#1050)

AQUA diagnostics complete list:
- Timeseries: units can be overridden in the configuration file (#1098)
- Tropical Rainfall: Fixing the Bug in the CLI (#1100)

## [v0.8]

Main changes are:
1. Support for Python 3.12
2. Update in the catalog for Levante and introduction of Leonardo
3. Multiple diagnostics improvement to fullfil D340.7.3.3 and D340.7.1.4

AQUA core complete list:
- LRA for ICON avg_sos and avg_tos (#1076)
- LRA for IFS-NEMO, IFS-FESOM, ICON added to Levante catalog (#1072)
- IFS-FESOM storyline +2K added to the Lumi catalog (#1059)
- Allowing for jinja-based replacemente in load_yaml (#1045) 
- Support for Python 3.12 (#1052)
- Extending pytests (#1053)
- More efficient use of `_retrieve_plain` for acessing sample data (#1048)
- Introducing the catalog structure for Leonardo HPC (#1049)
- Introducing an rsync script between LUMI and levante for grids (#1044)
- Introducing a basic jinja-based catalog entry generator (#853)
- Adapt NextGEMS sources and fixes to the final DestinE governance (#1008, #1035)
- Remove  NextGEMS cycle2 sources (#1008)
- Avoid GSVSource multiple class instantiation in dask mode (#1051)

AQUA diagnostics complete list:
- Teleconnections: refactor of the documentation (#1061)
- Tropical rainfall: Updating the Documentation and Notebooks (#1083)
- Performance indices: minor improvements with the inclusion of mask and area files (#1076)
- Timeseries: Seasonal Cycle and Gregory plots save netcdf files (#1079)
- Tropical rainfall: minor modifications to the CLI and fixes to changes in the wrapper introduced in PR #1063 (#1074)
- Tropical rainfall: adding daily variability and precipitation profiles to the cli (#1063)
- Teleconnections: bootstrap evaluation of concordance with reference dataset (#1026)
- SSH: Improvement of the CLI (#1024) 
- Tropical rainfall: adding metadata and comparison with era5 and imerg to the plots, re-binning of the histograms and buffering of the data (#1014)
- Timeseries: refactor of the documentation (#1031)
- Radiation: boxplot can accomodate custom variables (#933)
- Seaice: convert to module, add Extent maps (#803)
- Seaice: Implement seaice Volume timeseries and thickness maps (#1043)

## [v0.7.3]

Main changes are:
1. IFS-FESOM NextGEMS4 and storylines simulations available in the catalog
2. Vertical chunking for GSV intake access
3. FDB monthly average data access is available
4. kwargs parsing of reader arguments (e.g. allowing for zoom and ensemble support)

AQUA core complete list:
- Add kwargs parsing of reader arguments, passing them to intake to substitute parameters (#757)
- Remove `zoom` and use kwargs instead (#757)
- Enabling the memory monitoring and (optional) full performance monitoring in LRA (#1010)
- Adding IFS_9-FESOM_5 NextGEMS4 simulation on levante (#1009)
- Function to plot multiple maps is introduced as `plot_maps()` and documented (#866)
- Adding the IFS-FESOM storylines simulation (#848)
- `file_is_complete()` accounts also for the mindate attribute (#1007)
- Introducing a `yearmonth` timestyle to access FDB data on monthly average (#1001)
- Adding expected time calculation for weight generation (#701)
- Vertical chunking for GSV intake access (#1003)

AQUA diagnostics complete list:
- Timeseries: Various bugfix and improvements for cli and formula (#1013, #1016, #1022)

## [v0.7.2]

Main changes are:
1. `mtpr` is used for precipitation in all the catalog entries
2. LRA CLI support for parallel SLURM submission and other improvements
3. ICON production simulations available in the catalog
4. `detrend()` method is available in the `Reader` class
5. All the diagnostics have dask support in their CLI

AQUA core complete list:
- Fix LRA sources to allow incomplete times for different vars (#994)
- Distributed dask option for diagnostic CLIs and wrapper (#981)
- Added documentation for `plot_timeseries`, `plot_seasonalcycle` and `plot_single_map_diff` (#975)
- Minimum date fixer feature / ICON net fluxes fix (#958)
- Unified logging for all diagnostics (#931)
- A `detrend()` method is added to the Reader class (#919)
- LRA file handling improvements (#849, #972)
- Updating fixer for ERA5 monthly and hourly data on Levante (#937)
- GSV pin to 1.0.0 (#950)
- Adding ICON production simulations (#925)
- LRA CLI for parallel SLURM submission support a max number of concurrent jobs and avoid same job to run (#955, #990)
- Renaming of EC-mean output figures in cli push tool for aqua-web (#930)
- Renaming the `tprate` variable into `mtpr` in all fixes (#944)

AQUA diagnostic complete list:
- Tropical rainfall: enhancements of plotting and performance, files path correction (#997)
- Timeseries: seasonal cycle runs as a separate cli in aqua-analysis for performance speed-up (#982)
- Timeseries: seasonal cycle is added if reference data are not available in some timespan (#974)
- Tropical rainfall: Removing unnecessary printing during the CLI, optimazing the CLi for low and high-resolution data (#963)
- Timeseries: Grergory plot TOA limits are dynamically chosen (#959)
- SSH: technical improvements including removal of hardcoded loglevel and timespan definition. (#677)
- SSH: ready with new data governance and option to plot difference plots added. (#677)
- Atmosferic Global Mean: added mean bias for the entire year in seasonal bias function (#947)
- Tropical Cyclones: working with IFS-NEMO and ICON, includes retrieval of orography from file (#1071).

## [v0.7.1]

Main changes are:
1. Complete update of the timeseries diagnostic
2. LRA CLI for parallel SLURM submission
3. SSP370 production scenario for IFS-NEMO available in the catalog

AQUA core complete list:
- Plot timeseries is now a framework function (#907)
- Improve the automatic parsing of date range according to schema from fdb (#928)
- LRA CLI for parallel SLURM submission (#909)
- Added graphics function to plot data and difference between two datasets on the same map (#892)
- Add IFS-NEMO ssp370 scenario (#906)

AQUA diagnostics complete list:
- Teleconnections: comparison with obs is done automatically in diagnostic CLI (#924)
- Teleconnections: capability to find index file if already present (#926)
- Timeseries: save flag introduced to save to enable/disable saving of the timeseries (#934)
- Improve the automatic parsing of date range according to schema from fdb (#928)
- Updated output filenames for atmglobalmean diagnostic (#921)
- Added graphics function to plot data and difference between two datasets on the same map (#892)
- Implemented `pyproject.toml` for global_time_series diagnostic (#920).
- Implemented `pyproject.toml` for tropical_rainfall diagnostic (#850).
- Updating CLi for tropical_rainfall diagnostic (#815)
- LRA cli for parallel SLURM submission (#909)
- Timeseries: seasonal cycle is available for the global timeseries (#912)
- Timeseries: refactory of Gregory plot as a class, comparison with multiple models and observations (#910)
- Add IFS-NEMO ssp370 scenario (#906)
- Timeseries: complete refactory of the timeseries as a class, comparison with multiple models and observations (#907)
- Plot timeseries is now a framework function (#907)

## [v0.7]

Main changes are:
1. Multiple updates to the diagnostics, both scientific and graphical, to work with more recent GSV data
2. `mtpr` is now used instead of `tprate` for precipitation
2. Documentation has been reorganized and integrated

Complete list:
- New utility `add_pdf_metadata` to add metadata to a pdf file (#898)
- Experiments `a0gg` and `a0jp` added to the IFS-NEMO catalog, and removal of `historical-1990-dev-lowres` (#889)
- Updated notebooks to ensure consistency across different machines by using observational datasets, and included a demo of aqua components for Lumi (#868)
- Scripts for pushing figures and docs to aqua-web (#880)
- Fixed catalog for historical-1990-dev-lowres source (#888, #895)
- data_models src files are now in the aqua/data_models folder, with minor modifications (#884)
- Warning options based on the `loglevel` (#852)
- Timeseries: formula bugfix and annual plot only for complete years (#876)
- mtpr instead of tprate derived from tp (#828)
- eccodes 2.34.0 does not accomodate for AQUA step approach, pin to <2.34.0 (#873)
- Bugfix of the `aqua-analysis` wrapper, now can work teleconnections on atmospheric and oceanic variables 
and the default path is an absolute one (#859, #862)
- Ocean3D: many fixes and adaptations to new data governance (#776)
- Bugfix of the `aqua-analysis` wrapper, now can work teleconnections on atmospheric and oceanic variables (#859)
- Radiation: adaptation to new data governance and many improvements (#727)
- Seaice: Sea ice extent has now seasonal cycle (#797)
- Fixing the paths in `cli/lumi-install/lumi_install.sh` (#856).
- Refactor of the documentation (#842, #871)
- The drop warning in `aqua/gsv/intake_gsv.py` (#844)
- Tropical cyclones diagnostic: working with new data governance (includes possibility to retrieve orography from file (#816)

## [v0.6.3]

Complete list:
- Setting last date for NaN fix for IFS-NEMO/IFS-FESOM to 1999-10-01 and cleaner merge of parent fixes (#819)
- Hotfix to set `intake==0.7.0` as default (#841)
- Timeseries: can add annual std and now default uncertainty is 2 std (#830)
- `retrieve_plain()` method now set off startdate and enddate (#829)
- Complete restructure of fixer to make use of `fixer_name`: set a default for each model and a `False` to disable it (#746)
- Added `center_time` option in the `timmean()` method to save the time coordinate in the middle of the time interval and create a Timmean module and related TimmeanMixin class (#811)
- Fixer to rename coordinates available (#822)
- Fixing new pandas timedelta definition: replacing H with h in all FDB catalog (#786)
- Change environment name from `aqua_common` to `aqua`(#805)
- Adding a run test label to trigger CI (#826)
- Tropical_rainfall: improve organization and maintainability, introducing nested classes (#814)
- Revisiting CERES fixes (#833)
- Timeseries: add bands for observation in Gregory plots (#837)

## [v0.6.2]

Complete list:
- Global time series plot annual and monthly timeseries together, improved Gregory plot (#809)
- Teleconnection can now take a time range as input and ylim in the index plot function (#799)
- LRA to use `auto` final time and `exclude_incomplete` (#791)
- Hotfix for v0.12.0 of the GSV_interface related to valid_time (#788)
- Global time series adapted to new data governance (#785)
- AtmoGlobalMean diagnostic improvements and adaptation to new data governance (#745 #789 #807 #812)
- Sea-ice diagnostic adapted to new data governance (#790)
- Implement a fix setting to NaN the data of the first step in each month (for IFS historical-1990) (#776)

## [v0.6.1]

Complete list:
- Teleconnection improvement to accept different variable names for ENSO (avg_tos instead of sst) (#778)
- ERA5 fixes compatible with new data governance (#772)
- Update the LRA generator (removing aggregation and improving) filecheck and fix entries for historical-1990-dev-lowres (#772)
- Updates of ECmean to work with production experiments (#773, #780)
- Automatic data start and end dates for FDB sources (#762)

## [v0.6]

Main changes are:
1. Inclusion in the catalog of the historical-1990 production simulations from IFS-NEMO and IFS-FESOM.
2. New fixes that targets the DestinE updated Data Governance

Complete list:
- IFS-FESOM historical-1990-dev-lowres with new data governance added to the catalog (#770)
- AtmoGlobalMean diagnostic improvements (#722)
- Teleconnections diagnostic improvements (#722)
- Read only one level for retrieving 3D array metadata, select single level for retrieve (#713)
- IFS-FESOM historical-1990-dev-lowres with new data governance added to the catalog
- Fix mismatch between var argument and variables specified in catalog for FDB (#761)
- Compact catalogs using yaml override syntax (#752)
- Fix loading source grid file before smmregrid weight generation (#756)

## [v0.5.2-beta]

Complete list:
-  A new fdb container is used to generate the correct AQUA container

## [v0.5.2-alpha]

Main changes are:
1. Coupled models IFS-NEMO and IFS-FESOM are now supported
2. Accessor to use functions and reader methods as if they were methods of xarray objects, see [notebook](https://github.com/DestinE-Climate-DT/AQUA/blob/main/notebooks/reader/accessor.ipynb)
3. Preliminary provenance information is now available in the history attribute of the output files
4. AQUA analysis wrapper is parallelized
5. A levelist can be provided in FDB sources, this will greatly speed up the data retrieve

Complete list:
- Fix reading only one sample variable and avoid _bnds variables (#743)
- Allow correct masked regridding after level selection. Add level selection also for not-FDB sources (#741)
- Read only one level for retrieving 3D array metadata, select specific levels for FDB retrieve (#713)
- Defining catalog entry for coupled models IFS-NEMO and IFS-FESOM (#720)
- Change fixer_name to fixer_name (#703)
- Reorganization of logging calls (#700)
- Accessor to use functions and reader methods as if they were methods of xarray objects (#716)
- Suggestions are printed if a model/exp/source is not found while inspecting the catalog (#721)
- Improvements in the single map plot function (#717)
- Minor metadata fixes (logger newline and keep "GRIB_" in attrs) (#715)
- LRA fix now correctly aggregating monthly data to yearly when a full year is available (#696)
- History update and refinement creating preliminary provenance information (plus AQUA emoji!) (#676)
- OPA lra compatible with no regrid.yaml (#692)
- Introducing fixer definitions not model/exp/source dependents to be specified at the metadata level (#681)
- AQUA analysis wrapper is parallelized and output folder is restructured (#684, #725)

## [v0.5.1]

Main changes are:
1. A new `Reader` method `info()` is available to print the catalog information
2. Grids are now stored online and a tool to deploy them on the `cli` folder is available

Complete list:
- Fix attributes of DataArrays read from FDB (#686)
- Reader.info() method to print the catalog information (#683)
- Simpler reader init() by reorganizing the calls to areas and regrid weights configuration and loading (#682)
- Optional autosearch for vert_coord (#682)
- plot_single_map adapted to different coordinate names and bugfixes (#680)
- Sea ice volume datasets for the Northern Hemisphere (PIOMAS) and the Southern Hemisphere (GIOMAS) (#598)
- Possibility of defining the regrid method from the grid definition (#678)
- Grids stored online and tool to deploy them on cli folder (#675)
- Global time series diagnostic improvements (#637)
- Teleconnections diagnostic improvements (#672)

## [v0.5]

Main changes are:
1. Refactor of the Reader() interface with less options at the init() level
2. Grids are now defined with the source metadata and not in a machine-dependent file
3. CLI wrapper is available to run all diagnostics in a single call
4. Refactoring of the streaming emulator with equal treatment for FDB or file sources

Complete list:
- Controlling the loglevel of the GSV interface (#665)
- Fix wrong fdb source (#657)
- Adding sample files and tests for NEMO 2D and 3D grids (#652)
- tprate not derived from tp for GSV sources (#653)
- Simplify reader init and retrieve providing less argument in initialization (#620)
- var='paramid' can be used to select variables in the retrieve method (#648)
- configdir is not searched based on util file position in the repo (#636)
- Cleaner mask treatment (Revision of mask structure in the reader #617)
- Fldmean fix if only one dimension is present for area selection (#640)
- Adding higher frequency ERA5 data on Levante and Lumi (#628)
- regrid.yaml files are removed, grid infos are now in the catalog metadata (#520, #622, #643)
- Load all available variables in FDB xarray/dask access (#619)
- Lint standard and enforced in CI (#616)
- Reader init split with methods (#523)
- Single map plot utility to be used by all diagnostics (#594)
- Script for automatic generation of Fdb catalog entries (IFS only) (#572)
- Fix loading of singularity mounting /projappl (#612)
- CLI wrapper parser (#599)
- Refactoring of streaming emulator (#593)
- Radiation CLI and diagnostic refinement (#537)
- Ocean3D CLI and diagnostic refinement (#578)
- AtmGlobalMean CLI and diagnostic refinement (#587)
- Tropical cyclones CLI refinements and TC module (#568, #645)
- Removing OPA, OPAgenerator and related tests from the AQUA (Remove OPA from AQUA #586)
- Renaming the experiments according to the DE340 AQUA syntax (Including dev-control-1990 in the source and rename the experiment according to DE340 scheme #556, #614, #618)
- Teleconnections diagnostic improvements (#571, #574, #576, #581, #592, #623)

## [v0.4]

Main changes are:
1. Update to all the diagnostics CLI
2. Refactor of the regridder so that `regrid.yaml`` is grid-based and not experiment-based
3. Xarray access to FDB sources
4. Refactor of the fixer so that merge/replace/default options are available
5. Remove of the `aqua` environment in favour of the `aqua_common` one. 

Complete list:
- Introduced color scheme for aqua logging (#567)
- CLI for sea diagnostic (#549)
- Add CLI for SSH diagnostic and some bug fixes (#540)
- Fix SSH diagnostic to be compatible with lates AQUA version (#538) 
- Helper function to identify vertical coordinates in a dataset (#552)
- Orography for tempest extremes TCs detection and update TCs CLI (Orography threshold included and CLI update #404)
- Improvement of performance indices CLI (Update of ECmean CLI #528)
- Fix to allow reading a list of multiple variables from FDB (#545)
- Further improvement of function to inspect the catalog (#533)
- Custom exceptions for AQUA (#518)
- Speed up of the `retrieve_plain` method (#524)
- Update documention for adding new data and setting up the container (Increase documentation coverage #519)
- CLI wrapper for the state-of-the-art diagnostics analysis (#517, #527, #525, #530, #534, #536, #539, #548, #549, #559)
- Refactor the regrid.yaml as grid-based instead of experiment-based (#291)
- aqua_common environment simplified and updated (#498)
- Update available variables in FDB catalogs on lumi (#514)
- Solve reversed latitudes bug for fixed data (#510)
- Switch to legacy eccodes tables based on intake source metadata (#493)
- Add GPM IMERG precipitation data to the catalog on levante (#505)
- Fix ocean3d diagnostic colorbars not being symmetric when missing values are present (#504) 
- FDB NEMO test access to data (#488)
- Xarray dask access to FDB (#476)
- Issue a warning when multiple gribcodes are associated to the same shortname (Cases for multiple eccodes grib codes #483)
- Allowing fixer to overwrite or merge default configuration (Increasing flexibiity of the fixer allowing for merge, replace and default options #480)
- Add new tests (Increase testing #250)
- Global time series diagnostic setup for multiple variables CLI (#474)
- Option to avoid incomplete chunk when averagin with timmean (Introduce check for chunk completeness in timmean() #466)
- Simplification of Fixer() workflow, more methods and less redundancy (Functionize fixer #478)
- Remove the `aqua` environment file, only `aqua_common` is left (#482)

## [v0.3]

Main changes are:
1. Fixer moved at `Reader()` level
2. Area selection available in `fldmean()` method
3. FDB/GSV access for IFS-NEMO development simulations
4. Configuration file `config-aqua.yaml` replaces `config.yaml`

Complete list:
- Templates in configuration yaml files (#469)
- Bug fixes for FDB access options (#463, #462)
- Add observational catalogs on Lumi (Update Lumi catalog #454)
- Automatic finding of cdo (#456)
- Area is fixed if data are fixed (Fixer applied to grid areas #442)
- Tests missing failure fix (Fix #436 CI workflow passes even if some tests fail #452)
- FDB/GSV access to IFS control and historical simulations (#434, #458)
- Climatology support restored in the Reader (Fix for climatology #445)
- Improvement function to inspect the catalog (Inspect_catalog improvement #446)
- Minor improvements of the gribber (Fix gribber fdb #427)
- Allow the LRA generator to work with generators and so with FDB (LRA from fdb on mafalda #430)
- Fixes only on selected variables (Fixer updates #428)
- Complete revision of the FDB/GSV access, allowing to access also recent experiments using variable step (#343)
- Teleconnections diagnostic adapted to new code improvements (Teleconnections Dev branch update #424, #465)
- Add support for area selection with fldmean (Fldmean box selection #409)
- Environment simplified, dependencies are now mostly on the pyproject file (A simpler environment.yml #286)
- Intake esm functionality added back (Fix intake-esm #287)
- Intake esm tests (Test also intake-esm #335)
- Yaml dependencies removed (Logger and yaml issues in util.py #334)
- Log history working for iterators as well (Logger and yaml issues in util.py #334)
- Util refactor (Utility refactor #405)
- Fixer at reader level (Fixes at Reader level #244)
- Uniform timmean (Uniform time after timmean and add option for time_bnds #419)
- FDB tests added (Add FDB 5.11, a local FDB with some test data #280, #432)
- Refactor of unit conversion and non-metpy cases (Flexible unit fix from YAML file #416)
- Refactor of the config file definition (Refactor of the configuration search #417)

## [v0.2.1]

- Add development control-1950 and historical-1990 experiments to the LRA (LRA for control-1950 and historical-1990 on Levante from v0.2 #455)

## [v0.2]

- Improve the LRA generator and worklow CLI (Streaming for the LRA #289)
- AQUA new common environment installation tool for LUMI added (#413)
- Added a bash script "load_aqua_lumi.sh" to load aqua environment in LUMI with containers (Adding an AQUA singularity container for LUMI #418)

## [v0.2-beta]

This is the `AQUA` version part of the Deliverable D340.7.1.2. 

- SSH diagnostic improvements (Linting SSH diagnostics #377, SSH diag: PDF file name changed #388)
- Timmean fix to uniform time axis (Fix for timmean() to uniform output time axis #381)
- New tests trigger routine (Tests trigger with label #385)
- Fix for tco1279 and FESOM (fix for masked tco1279 #390, psu fix for salinity #383)
- ECmean improvements (various improvement for ecmean #392)
- Seaice diagnostic improvements (Deliverable340.7.1.2 fix seaice #389, Linting Seaice diagnostics #376)
- Teleconnections diagnostic graphics module enhanced and various improvements (Teleconnections corrections for D340.7.1.2 #379, Fix import in teleconnections notebooks #395, Teleconnections fix docs #408)
- Tropical cyclones linting of the diagnostic (Linting tropical cyclones diagnostics #380, Improved plotting functions for tropical cyclones #391)
- Ocean diagnostics restructured in a single folder, sharing common functions and other improvements (Linting+Fixes Ocean diagnostics #374, Adding units for MLD plot in ocean3d package #406)
- Documentation fixes (Documentation fixes after review #403)
- Atmglobalmean and radiation diagnostic improvements (Atmglobalmean fix #371)
- MSWEP fixer bugfix (Change MSWEP datamodel #397, fixing of mswep #401)

## [v0.2-alpha]

This is the `AQUA` version that will be part of the Deliverable D340.7.1.2, sent to internal review. This is mostly done by the inclusion of twelve diagnostics within the AQUA framework

- Added teleconnections diagnostic (#308, #309, #318, #333, #352)
- Added tropical cyclones diagnostic (#310, #345)
- Added performance indices diagnostic based on ECmean tool (#57, #327) 
- Added sea ice diagnostic (#353, #368)
- Added global timeseries diagnostic (#358, #359)
- Added radiation analysis diagnostic (#301, #360)
- Added global mean bias diagnostic (#285, #371)
- Added SSH variability diagnostic (#367, #369)
- Added tropical rainfall diagnostic (#314)
- Added Ocean circulation diagnostic (#295)
- Added global ocean diagnosc (#164)
- Added global mean timeseries (#268)
- Multiple fixes in the Reader (#316, #324, #334)
- Avoid time duplicated in the Reader (#357)
- Enabling autodoc for diagnostics (#330)
- Data access improvement on Levante, including new datasets (#332, #355, #321)
- Added a common environment file (#363)
- Support for Lumi installation (#315)
- Added the `changelog` file

### Changed

- Dummy diagnostic is now in the `dummy` folder (previously was `dummy-diagnostic`)
- Tests and code is now working with python>=3.9 (previously python 3.11 was excluded)

## [v0.1-beta]

This is the `AQUA` version that will be part of the Deliverable D340.7.1.1.
This is mostly built on the `AQUA` `Reader` class which support for climate model data interpolation, spatial and temporal aggregation and conversion for a common GRIB-like data format.


- Low resolution archive documentation
- Fixed a bug in the `Gribber` class that was not reading the correct yaml catalog file

## v0.1-alpha

This is the AQUA pre-release to be sent to internal reviewers. 
Documentations is completed and notebooks are working.

[unreleased]: https://github.com/DestinE-Climate-DT/AQUA/compare/v0.17.0...HEAD
[v0.17.0]: https://github.com/DestinE-Climate-DT/AQUA/compare/v0.16.0...v0.17.0
[v0.16.0]: https://github.com/DestinE-Climate-DT/AQUA/compare/v0.15.0...v0.16.0
[v0.15.0]: https://github.com/DestinE-Climate-DT/AQUA/compare/v0.14.0...v0.15.0
[v0.14.0]: https://github.com/DestinE-Climate-DT/AQUA/compare/v0.13.1...v0.14.0
[v0.13.1]: https://github.com/DestinE-Climate-DT/AQUA/compare/v0.13.0...v0.13.1
[v0.13.0]: https://github.com/DestinE-Climate-DT/AQUA/compare/v0.13-beta...v0.13.0
[v0.13-beta]: https://github.com/DestinE-Climate-DT/AQUA/compare/v0.13-alpha...v0.13-beta
[v0.13-alpha]: https://github.com/DestinE-Climate-DT/AQUA/compare/v0.12.2...v0.13-alpha
[v0.12.2]: https://github.com/DestinE-Climate-DT/AQUA/compare/v0.12.1...v0.12.2
[v0.12.1]: https://github.com/DestinE-Climate-DT/AQUA/compare/v0.12...v0.12.1
[v0.12]: https://github.com/DestinE-Climate-DT/AQUA/compare/v0.11.3...v0.12
[v0.11.3]: https://github.com/DestinE-Climate-DT/AQUA/compare/v0.11.2...v0.11.3
[v0.11.2]: https://github.com/DestinE-Climate-DT/AQUA/compare/v0.11.1...v0.11.2
[v0.11.1]: https://github.com/DestinE-Climate-DT/AQUA/compare/v0.11...v0.11.1
[v0.11]: https://github.com/DestinE-Climate-DT/AQUA/compare/v0.10.3...v0.11
[v0.10.3]:https://github.com/DestinE-Climate-DT/AQUA/compare/v0.10.2...v0.10.3
[v0.10.2]: https://github.com/DestinE-Climate-DT/AQUA/compare/v0.10.1...v0.10.2
[v0.10.1]: https://github.com/DestinE-Climate-DT/AQUA/compare/v0.10...v0.10.1
[v0.10]: https://github.com/DestinE-Climate-DT/AQUA/compare/v0.9.2...v0.10
[v0.9.2]: https://github.com/DestinE-Climate-DT/AQUA/compare/v0.9.1...v0.9.2
[v0.9.1]: https://github.com/DestinE-Climate-DT/AQUA/compare/v0.9...v0.9.1
[v0.9]: https://github.com/DestinE-Climate-DT/AQUA/compare/v0.8.2...v0.9
[v0.8.2]: https://github.com/DestinE-Climate-DT/AQUA/compare/v0.8.1...v0.8.2
[v0.8.1]: https://github.com/DestinE-Climate-DT/AQUA/compare/v0.8...v0.8.1
[v0.8]: https://github.com/DestinE-Climate-DT/AQUA/compare/v0.7.3...v0.8
[v0.7.3]: https://github.com/DestinE-Climate-DT/AQUA/compare/v0.7.2...v0.7.3
[v0.7.2]: https://github.com/DestinE-Climate-DT/AQUA/compare/v0.7.1...v0.7.2
[v0.7.1]: https://github.com/DestinE-Climate-DT/AQUA/compare/v0.7...v0.7.1
[v0.7]: https://github.com/DestinE-Climate-DT/AQUA/compare/v0.6.3...v0.7
[v0.6.3]: https://github.com/DestinE-Climate-DT/AQUA/compare/v0.6.2...v0.6.3
[v0.6.2]: https://github.com/DestinE-Climate-DT/AQUA/compare/v0.6.1...v0.6.2
[v0.6.1]: https://github.com/DestinE-Climate-DT/AQUA/compare/v0.6...v0.6.1
[v0.6]: https://github.com/DestinE-Climate-DT/AQUA/compare/v0.5.2-beta...v0.6
[v0.5.2-beta]: https://github.com/DestinE-Climate-DT/AQUA/compare/v0.5.2-alpha...v0.5.2-beta
[v0.5.2-alpha]: https://github.com/DestinE-Climate-DT/AQUA/compare/v0.5.1...v0.5.2-alpha
[v0.5.1]: https://github.com/DestinE-Climate-DT/AQUA/compare/v0.5...v0.5.1
[v0.5]: https://github.com/DestinE-Climate-DT/AQUA/compare/v0.4...v0.5
[v0.4]: https://github.com/DestinE-Climate-DT/AQUA/compare/v0.3...v0.4
[v0.3]: https://github.com/DestinE-Climate-DT/AQUA/compare/v0.2.1...v0.3
[v0.2.1]: https://github.com/DestinE-Climate-DT/AQUA/compare/v0.2...v0.2.1
[v0.2]: https://github.com/DestinE-Climate-DT/AQUA/compare/v0.2-beta...v0.2
[v0.2-beta]: https://github.com/DestinE-Climate-DT/AQUA/compare/v0.2-alpha...v0.2-beta
[v0.2-alpha]: https://github.com/DestinE-Climate-DT/AQUA/compare/v0.1-beta...v0.2-alpha
[v0.1-beta]: https://github.com/DestinE-Climate-DT/AQUA/compare/v0.1-alpha...v0.1-beta<|MERGE_RESOLUTION|>--- conflicted
+++ resolved
@@ -44,13 +44,10 @@
 - `apply_circular_window()` utility function to apply a circular window to cartopy maps (#2100)
 
 AQUA diagnostics complete list:
-<<<<<<< HEAD
 - Global Biases: address formatting issues in plots (#2272)
-=======
 - Global Biases: fix location of config file for cli (#2284)
 - Timeseries: fix for annual only plots (#2279)
 - Timeseries: add `reader_kwargs` option to pass extra arguments to the Reader and ensemble support (#2222, #2279)
->>>>>>> 858c3453
 - Add `source_oce` option for ECmean to aqua anlysis (#2246)
 - Add missing center time option to seasonalcycles (#2247)
 - Teleconnections: adapted MJO to the new Hovmoller graphical function (#1969)
