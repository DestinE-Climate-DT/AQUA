--- conflicted
+++ resolved
@@ -11,12 +11,9 @@
 - `aqua.slurm` has been removed.
 
 AQUA core complete list:
-<<<<<<< HEAD
 - Remove deprecated `aqua.slurm` module (#1860)
-=======
 - Refactor of `plot_single_map()` and `plot_single_map_diff()` functions with projection support (#1854)
 - Refactor time handling: replacement of `datetime` objects and of `pd.Timestamp` lists (#1828)
->>>>>>> 1002bee8
 - Fix the `regrid_method` option in the Reader (#1859)
 - Add a GitHub Token for downloading ClimateDT catalogs (#1855)
 - Ignore `nonlocal` complaints by flake8 (#1855)
