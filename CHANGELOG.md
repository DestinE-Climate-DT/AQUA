# Changelog

All notable changes to this project will be documented in this file.
The format is based on [Keep a Changelog](https://keepachangelog.com/en/1.0.0/)

## [Unreleased]

Unreleased in the current development version.

- `retrieve_plain()` method now set off startdate and enddate (#829)
- Complete restructure of fixer to make use of `fixer_name`: set a default and a `False` (#746)
- Added `center_time` option in the `timmean()` method to save the time coordinate in the middle of the time interval and create a Timmean module and related TimmeanMixin class (#811)
- Fixer to rename coordinates available (#822)
- Fixing new pandas timedelta: replacing H with h in all FDB catalog (#786)
- Change environment name from `aqua_common` to `aqua`(#805)
- Adding a run test label to trigger CI (#826)
<<<<<<< HEAD
- Introduced a new CLI Python script to efficiently pre-compute grid weights and cell areas for multiple catalogue sources (#627)
=======
- Refactoreding tropical_rainfall diagnostic to improve organization and maintainability, introducing nested classes (#814)
>>>>>>> 74701546

## [v0.6.2]

Complete list:
- Global time series plot annual and monthly timeseries together, improved Gregory plot (#809)
- Teleconnection can now take a time range as input and ylim in the index plot function (#799)
- LRA to use `auto` final time and `exclude_incomplete` (#791)
- Hotfix for v0.12.0 of the GSV_interface related to valid_time (#788)
- Global time series adapted to new data governance (#785)
- AtmoGlobalMean diagnostic improvements and adaptation to new data governance (#745 #789 #807 #812)
- Sea-ice diagnostic adapted to new data governance (#790)
- Implement a fix setting to NaN the data of the first step in each month (for IFS historical-1990) (#776)

## [v0.6.1]

Complete list:
- Teleconnection improvement to accept different variable names for ENSO (avg_tos instead of sst) (#778)
- ERA5 fixes compatible with new data governance (#772)
- Update the LRA generator (removing aggregation and improving) filecheck and fix entries for historical-1990-dev-lowres (#772)
- Updates of ECmean to work with production experiments (#773, #780)
- Automatic data start and end dates for FDB sources (#762)

## [v0.6]

Main changes are:
1. Inclusion in the catalog of the historical-1990 production simulations from IFS-NEMO and IFS-FESOM.
2. New fixes that targets the DestinE updated Data Governance

- IFS-FESOM historical-1990-dev-lowres with new data governance added to the catalogue (#770)
- AtmoGlobalMean diagnostic improvements (#722)
- Teleconnections diagnostic improvements (#722)
- Read only one level for retrieving 3D array metadata, select single level for retrieve (#713)
- IFS-FESOM historical-1990-dev-lowres with new data governance added to the catalogue
- Fix mismatch between var argument and variables specified in catalogue for FDB (#761)
- Compact catalogues using yaml override syntax (#752)
- Fix loading source grid file before smmregrid weight generation (#756)

## [v0.5.2-beta]

Complete list:
-  A new fdb container is used to generate the correct AQUA container

## [v0.5.2-alpha]

Main changes are:
1. Coupled models IFS-NEMO and IFS-FESOM are now supported
2. Accessor to use functions and reader methods as if they were methods of xarray objects, see [notebook](https://github.com/DestinE-Climate-DT/AQUA/blob/main/notebooks/reader/accessor.ipynb)
3. Preliminary provenance information is now available in the history attribute of the output files
4. AQUA analysis wrapper is parallelized
5. A levelist can be provided in FDB sources, this will greatly speed up the data retrieve

Complete list:
- Fix reading only one sample variable and avoid _bnds variables (#743)
- Allow correct masked regridding after level selection. Add level selection also for not-FDB sources (#741)
- Read only one level for retrieving 3D array metadata, select specific levels for FDB retrieve (#713)
- Defining catalog entry for coupled models IFS-NEMO and IFS-FESOM (#720)
- Change fixer_name to fixer_name (#703)
- Reorganization of logging calls (#700)
- Accessor to use functions and reader methods as if they were methods of xarray objects (#716)
- Suggestions are printed if a model/exp/source is not found while inspecting the catalogue (#721)
- Improvements in the single map plot function (#717)
- Minor metadata fixes (logger newline and keep "GRIB_" in attrs) (#715)
- LRA fix now correctly aggregating monthly data to yearly when a full year is available (#696)
- History update and refinement creating preliminary provenance information (plus AQUA emoji!) (#676)
- OPA lra compatible with no regrid.yaml (#692)
- Introducing fixer definitions not model/exp/source dependents to be specified at the metadata level (#681)
- AQUA analysis wrapper is parallelized and output folder is restructured (#684, #725)

## [v0.5.1]

Main changes are:
1. A new `Reader` method `info()` is available to print the catalogue information
2. Grids are now stored online and a tool to deploy them on the `cli` folder is available

Complete list:
- Fix attributes of DataArrays read from FDB (#686)
- Reader.info() method to print the catalogue information (#683)
- Simpler reader init() by reorganizing the calls to areas and regrid weights configuration and loading (#682)
- Optional autosearch for vert_coord (#682)
- plot_single_map adapted to different coordinate names and bugfixes (#680)
- Sea ice volume datasets for the Northern Hemisphere (PIOMAS) and the Southern Hemisphere (GIOMAS) (#598)
- Possibility of defining the regrid method from the grid definition (#678)
- Grids stored online and tool to deploy them on cli folder (#675)
- Global time series diagnostic improvements (#637)
- Teleconnections diagnostic improvements (#672)

## [v0.5]

Main changes are:
1. Refactor of the Reader() interface with less options at the init() level
2. Grids are now defined with the source metadata and not in a machine-dependent file
3. CLI wrapper is available to run all diagnostics in a single call
4. Refactoring of the streaming emulator with equal treatment for FDB or file sources

Complete list:
- Controlling the loglevel of the GSV interface (#665)
- Fix wrong fdb source (#657)
- Adding sample files and tests for NEMO 2D and 3D grids (#652)
- tprate not derived from tp for GSV sources (#653)
- Simplify reader init and retrieve providing less argument in initialization (#620)
- var='paramid' can be used to select variables in the retrieve method (#648)
- configdir is not searched based on util file position in the repo (#636)
- Cleaner mask treatment (Revision of mask structure in the reader #617)
- Fldmean fix if only one dimension is present for area selection (#640)
- Adding higher frequency ERA5 data on Levante and Lumi (#628)
- regrid.yaml files are removed, grid infos are now in the catalogue metadata (#520, #622, #643)
- Load all available variables in FDB xarray/dask access (#619)
- Lint standard and enforced in CI (#616)
- Reader init split with methods (#523)
- Single map plot utility to be used by all diagnostics (#594)
- Script for automatic generation of Fdb catalog entries (IFS only) (#572)
- Fix loading of singularity mounting /projappl (#612)
- CLI wrapper parser (#599)
- Refactoring of streaming emulator (#593)
- Radiation CLI and diagnostic refinement (#537)
- Ocean3D CLI and diagnostic refinement (#578)
- AtmGlobalMean CLI and diagnostic refinement (#587)
- Tropical cyclones CLI refinements and TC module (#568, #645)
- Removing OPA, OPAgenerator and related tests from the AQUA (Remove OPA from AQUA #586)
- Renaming the experiments according to the DE340 AQUA syntax (Including dev-control-1990 in the source and rename the experiment according to DE340 scheme #556, #614, #618)
- Teleconnections diagnostic improvements (#571, #574, #576, #581, #592, #623)

## [v0.4]

Main changes are:
1. Update to all the diagnostics CLI
2. Refactor of the regridder so that `regrid.yaml`` is grid-based and not experiment-based
3. Xarray access to FDB sources
4. Refactor of the fixer so that merge/replace/default options are available
5. Remove of the `aqua` environment in favour of the `aqua_common` one. 

Complete list:
- Introduced color scheme for aqua logging (#567)
- CLI for sea diagnostic (#549)
- Add CLI for SSH diagnostic and some bug fixes (#540)
- Fix SSH diagnostic to be compatible with lates AQUA version (#538) 
- Helper function to identify vertical coordinates in a dataset (#552)
- Orography for tempest extremes TCs detection and update TCs CLI (Orography threshold included and CLI update #404)
- Improvement of performance indices CLI (Update of ECmean CLI #528)
- Fix to allow reading a list of multiple variables from FDB (#545)
- Further improvement of function to inspect the catalogue (#533)
- Custom exceptions for AQUA (#518)
- Speed up of the `retrieve_plain` method (#524)
- Update documention for adding new data and setting up the container (Increase documentation coverage #519)
- CLI wrapper for the state-of-the-art diagnostics analysis (#517, #527, #525, #530, #534, #536, #539, #548, #549, #559)
- Refactor the regrid.yaml as grid-based instead of experiment-based (#291)
- aqua_common environment simplified and updated (#498)
- Update available variables in FDB catalogues on lumi (#514)
- Solve reversed latitudes bug for fixed data (#510)
- Switch to legacy eccodes tables based on intake source metadata (#493)
- Add GPM IMERG precipitation data to the catalogue on levante (#505)
- Fix ocean3d diagnostic colorbars not being symmetric when missing values are present (#504) 
- FDB NEMO test access to data (#488)
- Xarray dask access to FDB (#476)
- Issue a warning when multiple gribcodes are associated to the same shortname (Cases for multiple eccodes grib codes #483)
- Allowing fixer to overwrite or merge default configuration (Increasing flexibiity of the fixer allowing for merge, replace and default options #480)
- Add new tests (Increase testing #250)
- Global time series diagnostic setup for multiple variables CLI (#474)
- Option to avoid incomplete chunk when averagin with timmean (Introduce check for chunk completeness in timmean() #466)
- Simplification of Fixer() workflow, more methods and less redundancy (Functionize fixer #478)
- Remove the `aqua` environment file, only `aqua_common` is left (#482)

## [v0.3]

Main changes are:
1. Fixer moved at `Reader()` level
2. Area selection available in `fldmean()` method
3. FDB/GSV access for IFS-NEMO development simulations
4. Configuration file `config-aqua.yaml` replaces `config.yaml`

Complete list:
- Templates in configuration yaml files (#469)
- Bug fixes for FDB access options (#463, #462)
- Add observational catalogs on Lumi (Update Lumi catalog #454)
- Automatic finding of cdo (#456)
- Area is fixed if data are fixed (Fixer applied to grid areas #442)
- Tests missing failure fix (Fix #436 CI workflow passes even if some tests fail #452)
- FDB/GSV access to IFS control and historical simulations (#434, #458)
- Climatology support restored in the Reader (Fix for climatology #445)
- Improvement function to inspect the catalogue (Inspect_catalogue improvement #446)
- Minor improvements of the gribber (Fix gribber fdb #427)
- Allow the LRA generator to work with generators and so with FDB (LRA from fdb on mafalda #430)
- Fixes only on selected variables (Fixer updates #428)
- Complete revision of the FDB/GSV access, allowing to access also recent experiments using variable step (#343)
- Teleconnections diagnostic adapted to new code improvements (Teleconnections Dev branch update #424, #465)
- Add support for area selection with fldmean (Fldmean box selection #409)
- Environment simplified, dependencies are now mostly on the pyproject file (A simpler environment.yml #286)
- Intake esm functionality added back (Fix intake-esm #287)
- Intake esm tests (Test also intake-esm #335)
- Yaml dependencies removed (Logger and yaml issues in util.py #334)
- Log history working for iterators as well (Logger and yaml issues in util.py #334)
- Util refactor (Utility refactor #405)
- Fixer at reader level (Fixes at Reader level #244)
- Uniform timmean (Uniform time after timmean and add option for time_bnds #419)
- FDB tests added (Add FDB 5.11, a local FDB with some test data #280, #432)
- Refactor of unit conversion and non-metpy cases (Flexible unit fix from YAML file #416)
- Refactor of the config file definition (Refactor of the configuration search #417)

## [v0.2.1]

- Add development control-1950 and historical-1990 experiments to the LRA (LRA for control-1950 and historical-1990 on Levante from v0.2 #455)

## [v0.2]

- Improve the LRA generator and worklow CLI (Streaming for the LRA #289)
- AQUA new common environment installation tool for LUMI added (#413)
- Added a bash script "load_aqua_lumi.sh" to load aqua environment in LUMI with containers (Adding an AQUA singularity container for LUMI #418)

## [v0.2-beta]

This is the `AQUA` version part of the Deliverable D340.7.1.2. 

- SSH diagnostic improvements (Linting SSH diagnostics #377, SSH diag: PDF file name changed #388)
- Timmean fix to uniform time axis (Fix for timmean() to uniform output time axis #381)
- New tests trigger routine (Tests trigger with label #385)
- Fix for tco1279 and FESOM (fix for masked tco1279 #390, psu fix for salinity #383)
- ECmean improvements (various improvement for ecmean #392)
- Seaice diagnostic improvements (Deliverable340.7.1.2 fix seaice #389, Linting Seaice diagnostics #376)
- Teleconnections diagnostic graphics module enhanced and various improvements (Teleconnections corrections for D340.7.1.2 #379, Fix import in teleconnections notebooks #395, Teleconnections fix docs #408)
- Tropical cyclones linting of the diagnostic (Linting tropical cyclones diagnostics #380, Improved plotting functions for tropical cyclones #391)
- Ocean diagnostics restructured in a single folder, sharing common functions and other improvements (Linting+Fixes Ocean diagnostics #374, Adding units for MLD plot in ocean3d package #406)
- Documentation fixes (Documentation fixes after review #403)
- Atmglobalmean and radiation diagnostic improvements (Atmglobalmean fix #371)
- MSWEP fixer bugfix (Change MSWEP datamodel #397, fixing of mswep #401)

## [v0.2-alpha]

This is the `AQUA` version that will be part of the Deliverable D340.7.1.2, sent to internal review. This is mostly done by the inclusion of twelve diagnostics within the AQUA framework

- Added teleconnections diagnostic (#308, #309, #318, #333, #352)
- Added tropical cyclones diagnostic (#310, #345)
- Added performance indices diagnostic based on ECmean tool (#57, #327) 
- Added sea ice diagnostic (#353, #368)
- Added global timeseries diagnostic (#358, #359)
- Added radiation analysis diagnostic (#301, #360)
- Added global mean bias diagnostic (#285, #371)
- Added SSH variability diagnostic (#367, #369)
- Added tropical rainfall diagnostic (#314)
- Added Ocean circulation diagnostic (#295)
- Added global ocean diagnosc (#164)
- Added global mean timeseries (#268)
- Multiple fixes in the Reader (#316, #324, #334)
- Avoid time duplicated in the Reader (#357)
- Enabling autodoc for diagnostics (#330)
- Data access improvement on Levante, including new datasets (#332, #355, #321)
- Added a common environment file (#363)
- Support for Lumi installation (#315)
- Added the `changelog` file

### Changed

- Dummy diagnostic is now in the `dummy` folder (previously was `dummy-diagnostic`)
- Tests and code is now working with python>=3.9 (previously python 3.11 was excluded)

## [v0.1-beta]

This is the `AQUA` version that will be part of the Deliverable D340.7.1.1.
This is mostly built on the `AQUA` `Reader` class which support for climate model data interpolation, spatial and temporal aggregation and conversion for a common GRIB-like data format.


- Low resolution archive documentation
- Fixed a bug in the `Gribber` class that was not reading the correct yaml catalogue file

## v0.1-alpha

This is the AQUA pre-release to be sent to internal reviewers. 
Documentations is completed and notebooks are working.

[unreleased]: https://github.com/DestinE-Climate-DT/AQUA/compare/v0.6.2...HEAD
[v0.6.2]: https://github.com/DestinE-Climate-DT/AQUA/compare/v0.6.1...v0.6.2
[v0.6.1]: https://github.com/DestinE-Climate-DT/AQUA/compare/v0.6...v0.6.1
[v0.6]: https://github.com/DestinE-Climate-DT/AQUA/compare/v0.5.2-beta...v0.6
[v0.5.2-beta]: https://github.com/DestinE-Climate-DT/AQUA/compare/v0.5.2-alpha...v0.5.2-beta
[v0.5.2-alpha]: https://github.com/DestinE-Climate-DT/AQUA/compare/v0.5.1...v0.5.2-alpha
[v0.5.1]: https://github.com/DestinE-Climate-DT/AQUA/compare/v0.5...v0.5.1
[v0.5]: https://github.com/DestinE-Climate-DT/AQUA/compare/v0.4...v0.5
[v0.4]: https://github.com/DestinE-Climate-DT/AQUA/compare/v0.3...v0.4
[v0.3]: https://github.com/DestinE-Climate-DT/AQUA/compare/v0.2.1...v0.3
[v0.2.1]: https://github.com/DestinE-Climate-DT/AQUA/compare/v0.2...v0.2.1
[v0.2]: https://github.com/DestinE-Climate-DT/AQUA/compare/v0.2-beta...v0.2
[v0.2-beta]: https://github.com/DestinE-Climate-DT/AQUA/compare/v0.2-alpha...v0.2-beta
[v0.2-alpha]: https://github.com/DestinE-Climate-DT/AQUA/compare/v0.1-beta...v0.2-alpha
[v0.1-beta]: https://github.com/DestinE-Climate-DT/AQUA/compare/v0.1-alpha...v0.1-beta<|MERGE_RESOLUTION|>--- conflicted
+++ resolved
@@ -14,11 +14,8 @@
 - Fixing new pandas timedelta: replacing H with h in all FDB catalog (#786)
 - Change environment name from `aqua_common` to `aqua`(#805)
 - Adding a run test label to trigger CI (#826)
-<<<<<<< HEAD
 - Introduced a new CLI Python script to efficiently pre-compute grid weights and cell areas for multiple catalogue sources (#627)
-=======
-- Refactoreding tropical_rainfall diagnostic to improve organization and maintainability, introducing nested classes (#814)
->>>>>>> 74701546
+- Refactoring tropical_rainfall diagnostic to improve organization and maintainability, introducing nested classes (#814)
 
 ## [v0.6.2]
 
