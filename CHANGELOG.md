--- conflicted
+++ resolved
@@ -12,13 +12,10 @@
 - `cli_dummy.py` script is deprecated and will be removed in the next release. Use the `cli_checker.py` instead.
  
 AQUA core complete list:
-<<<<<<< HEAD
-=======
 - Pin zarr<3.0.0 to avoid breaking changes (#1625)
 - LRA generator integrates ``-rebuild`` option to regenerate areas and weights. The `--autosubmit` option is removed (#1623)
 - Units utility are now functions and not methods of FixerMixin (#1558)
 - New `cli_checker.py` tool to check the existance of the required model in the catalog and rebuild the area files (#1619)
->>>>>>> 4f01798c
 - Update the catalog generator to align with changes in the data portfolio (#1593)
 - Adding ICON phase2 hpx6 and hpz9 grids (#1596)
 - Push figures to LUMI-O for dashboard (#1582, #1607)
@@ -27,11 +24,8 @@
 - Upgrade LUMI module to 24.03 and to eccodes 2.39.0
 
 AQUA diagnostics complete list:
-<<<<<<< HEAD
 - Old AtmoGlobalMean and Radiation diagnostics removed (#1622)
-=======
 - `--catalog` is accepted by all the diagnostics altough it is not used by all of them yet (#1619)
->>>>>>> 4f01798c
 - Timeseries: enabled region selection in the CLI (#1564)
 - Ocean3d: Bugfix of values for Ocean trend function (#1583)
 - Biases and Radiation: Refactoring of Bias and Radiation Diagnostics (#1243)
