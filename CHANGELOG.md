--- conflicted
+++ resolved
@@ -8,11 +8,8 @@
 Unreleased in the current development version (target v0.21.0):
 
 AQUA core complete list:
-<<<<<<< HEAD
+- Restructuring the folder structure of core removing the src (#2499) 
 - Add timer in GitHub action if tests hang (#2496)
-=======
-- Restructuring the folder structure of core removing the src (#2499) 
->>>>>>> cdc1cc02
 - The big repository split (in aqua-core and aqua-diagnostics) (#2487)
 
 AQUA diagnostics complete list:
