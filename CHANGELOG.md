# Changelog

All notable changes to this project will be documented in this file.
The format is based on [Keep a Changelog](https://keepachangelog.com/en/1.0.0/)

## [Unreleased]

Unreleased in the current development version:

<<<<<<< HEAD
- Teleconnections: capability to find index file if already present (#926)
=======
- Timeseries: save flag introduced to save to enable/disable saving of the timeseries (#934)
- Improve the automatic parsing of date range according to schema from fdb (#928)
>>>>>>> 9059e3f4
- Updated output filenames for atmglobalmean diagnostic (#921)
- Added graphics function to plot data and difference between two datasets on the same map (#892)
- Implemented `pyproject.toml` for global_time_series diagnostic (#920).
- Implemented `pyproject.toml` for tropical_rainfall diagnostic (#850).
- Updating CLi for tropical_rainfall diagnostic (#815)
- LRA cli for parallel SLURM submission (#909)
- Timeseries: seasonal cycle is available for the global timeseries (#912)
- Timeseries: refactory of Gregory plot as a class, comparison with multiple models and observations (#910)
- Add IFS-NEMO ssp370 scenario (#906)
- Timeseries: complete refactory of the timeseries as a class, comparison with multiple models and observations (#907)
- Plot timeseries is now a framework function (#907)

## [v0.7]

Main changes are:
1. Multiple updates to the diagnostics, both scientific and graphical, to work with more recent GSV data
2. `mtpr` is now used instead of `tprate` for precipitation
2. Documentation has been reorganized and integrated

Complete list:
- New utility `add_pdf_metadata` to add metadata to a pdf file (#898)
- Experiments `a0gg` and `a0jp` added to the IFS-NEMO catalog, and removal of `historical-1990-dev-lowres` (#889)
- Updated notebooks to ensure consistency across different machines by using observational datasets, and included a demo of aqua components for Lumi (#868)
- Scripts for pushing figures and docs to aqua-web (#880)
- Fixed catalogue for historical-1990-dev-lowres source (#888, #895)
- data_models src files are now in the aqua/data_models folder, with minor modifications (#884)
- Warning options based on the `loglevel` (#852)
- Timeseries: formula bugfix and annual plot only for complete years (#876)
- mtpr instead of tprate derived from tp (#828)
- eccodes 2.34.0 does not accomodate for AQUA step approach, pin to <2.34.0 (#873)
- Bugfix of the `aqua-analysis` wrapper, now can work teleconnections on atmospheric and oceanic variables 
and the default path is an absolute one (#859, #862)
- Ocean3D: many fixes and adaptations to new data governance (#776)
- Bugfix of the `aqua-analysis` wrapper, now can work teleconnections on atmospheric and oceanic variables (#859)
- Radiation: adaptation to new data governance and many improvements (#727)
- Seaice: Sea ice extent has now seasonal cycle (#797)
- Fixing the paths in `cli/lumi-install/lumi_install.sh` (#856).
- Refactor of the documentation (#842, #871)
- The drop warning in `aqua/gsv/intake_gsv.py` (#844)
- Tropical cyclones diagnostic: working with new data governance (includes possibility to retrieve orography from file (#816)

## [v0.6.3]

Complete list:
- Setting last date for NaN fix for IFS-NEMO/IFS-FESOM to 1999-10-01 and cleaner merge of parent fixes (#819)
- Hotfix to set `intake==0.7.0` as default (#841)
- Timeseries: can add annual std and now default uncertainty is 2 std (#830)
- `retrieve_plain()` method now set off startdate and enddate (#829)
- Complete restructure of fixer to make use of `fixer_name`: set a default for each model and a `False` to disable it (#746)
- Added `center_time` option in the `timmean()` method to save the time coordinate in the middle of the time interval and create a Timmean module and related TimmeanMixin class (#811)
- Fixer to rename coordinates available (#822)
- Fixing new pandas timedelta definition: replacing H with h in all FDB catalog (#786)
- Change environment name from `aqua_common` to `aqua`(#805)
- Adding a run test label to trigger CI (#826)
- Tropical_rainfall: improve organization and maintainability, introducing nested classes (#814)
- Revisiting CERES fixes (#833)
- Timeseries: add bands for observation in Gregory plots (#837)

## [v0.6.2]

Complete list:
- Global time series plot annual and monthly timeseries together, improved Gregory plot (#809)
- Teleconnection can now take a time range as input and ylim in the index plot function (#799)
- LRA to use `auto` final time and `exclude_incomplete` (#791)
- Hotfix for v0.12.0 of the GSV_interface related to valid_time (#788)
- Global time series adapted to new data governance (#785)
- AtmoGlobalMean diagnostic improvements and adaptation to new data governance (#745 #789 #807 #812)
- Sea-ice diagnostic adapted to new data governance (#790)
- Implement a fix setting to NaN the data of the first step in each month (for IFS historical-1990) (#776)

## [v0.6.1]

Complete list:
- Teleconnection improvement to accept different variable names for ENSO (avg_tos instead of sst) (#778)
- ERA5 fixes compatible with new data governance (#772)
- Update the LRA generator (removing aggregation and improving) filecheck and fix entries for historical-1990-dev-lowres (#772)
- Updates of ECmean to work with production experiments (#773, #780)
- Automatic data start and end dates for FDB sources (#762)

## [v0.6]

Main changes are:
1. Inclusion in the catalog of the historical-1990 production simulations from IFS-NEMO and IFS-FESOM.
2. New fixes that targets the DestinE updated Data Governance

- IFS-FESOM historical-1990-dev-lowres with new data governance added to the catalogue (#770)
- AtmoGlobalMean diagnostic improvements (#722)
- Teleconnections diagnostic improvements (#722)
- Read only one level for retrieving 3D array metadata, select single level for retrieve (#713)
- IFS-FESOM historical-1990-dev-lowres with new data governance added to the catalogue
- Fix mismatch between var argument and variables specified in catalogue for FDB (#761)
- Compact catalogues using yaml override syntax (#752)
- Fix loading source grid file before smmregrid weight generation (#756)

## [v0.5.2-beta]

Complete list:
-  A new fdb container is used to generate the correct AQUA container

## [v0.5.2-alpha]

Main changes are:
1. Coupled models IFS-NEMO and IFS-FESOM are now supported
2. Accessor to use functions and reader methods as if they were methods of xarray objects, see [notebook](https://github.com/DestinE-Climate-DT/AQUA/blob/main/notebooks/reader/accessor.ipynb)
3. Preliminary provenance information is now available in the history attribute of the output files
4. AQUA analysis wrapper is parallelized
5. A levelist can be provided in FDB sources, this will greatly speed up the data retrieve

Complete list:
- Fix reading only one sample variable and avoid _bnds variables (#743)
- Allow correct masked regridding after level selection. Add level selection also for not-FDB sources (#741)
- Read only one level for retrieving 3D array metadata, select specific levels for FDB retrieve (#713)
- Defining catalog entry for coupled models IFS-NEMO and IFS-FESOM (#720)
- Change fixer_name to fixer_name (#703)
- Reorganization of logging calls (#700)
- Accessor to use functions and reader methods as if they were methods of xarray objects (#716)
- Suggestions are printed if a model/exp/source is not found while inspecting the catalogue (#721)
- Improvements in the single map plot function (#717)
- Minor metadata fixes (logger newline and keep "GRIB_" in attrs) (#715)
- LRA fix now correctly aggregating monthly data to yearly when a full year is available (#696)
- History update and refinement creating preliminary provenance information (plus AQUA emoji!) (#676)
- OPA lra compatible with no regrid.yaml (#692)
- Introducing fixer definitions not model/exp/source dependents to be specified at the metadata level (#681)
- AQUA analysis wrapper is parallelized and output folder is restructured (#684, #725)

## [v0.5.1]

Main changes are:
1. A new `Reader` method `info()` is available to print the catalogue information
2. Grids are now stored online and a tool to deploy them on the `cli` folder is available

Complete list:
- Fix attributes of DataArrays read from FDB (#686)
- Reader.info() method to print the catalogue information (#683)
- Simpler reader init() by reorganizing the calls to areas and regrid weights configuration and loading (#682)
- Optional autosearch for vert_coord (#682)
- plot_single_map adapted to different coordinate names and bugfixes (#680)
- Sea ice volume datasets for the Northern Hemisphere (PIOMAS) and the Southern Hemisphere (GIOMAS) (#598)
- Possibility of defining the regrid method from the grid definition (#678)
- Grids stored online and tool to deploy them on cli folder (#675)
- Global time series diagnostic improvements (#637)
- Teleconnections diagnostic improvements (#672)

## [v0.5]

Main changes are:
1. Refactor of the Reader() interface with less options at the init() level
2. Grids are now defined with the source metadata and not in a machine-dependent file
3. CLI wrapper is available to run all diagnostics in a single call
4. Refactoring of the streaming emulator with equal treatment for FDB or file sources

Complete list:
- Controlling the loglevel of the GSV interface (#665)
- Fix wrong fdb source (#657)
- Adding sample files and tests for NEMO 2D and 3D grids (#652)
- tprate not derived from tp for GSV sources (#653)
- Simplify reader init and retrieve providing less argument in initialization (#620)
- var='paramid' can be used to select variables in the retrieve method (#648)
- configdir is not searched based on util file position in the repo (#636)
- Cleaner mask treatment (Revision of mask structure in the reader #617)
- Fldmean fix if only one dimension is present for area selection (#640)
- Adding higher frequency ERA5 data on Levante and Lumi (#628)
- regrid.yaml files are removed, grid infos are now in the catalogue metadata (#520, #622, #643)
- Load all available variables in FDB xarray/dask access (#619)
- Lint standard and enforced in CI (#616)
- Reader init split with methods (#523)
- Single map plot utility to be used by all diagnostics (#594)
- Script for automatic generation of Fdb catalog entries (IFS only) (#572)
- Fix loading of singularity mounting /projappl (#612)
- CLI wrapper parser (#599)
- Refactoring of streaming emulator (#593)
- Radiation CLI and diagnostic refinement (#537)
- Ocean3D CLI and diagnostic refinement (#578)
- AtmGlobalMean CLI and diagnostic refinement (#587)
- Tropical cyclones CLI refinements and TC module (#568, #645)
- Removing OPA, OPAgenerator and related tests from the AQUA (Remove OPA from AQUA #586)
- Renaming the experiments according to the DE340 AQUA syntax (Including dev-control-1990 in the source and rename the experiment according to DE340 scheme #556, #614, #618)
- Teleconnections diagnostic improvements (#571, #574, #576, #581, #592, #623)

## [v0.4]

Main changes are:
1. Update to all the diagnostics CLI
2. Refactor of the regridder so that `regrid.yaml`` is grid-based and not experiment-based
3. Xarray access to FDB sources
4. Refactor of the fixer so that merge/replace/default options are available
5. Remove of the `aqua` environment in favour of the `aqua_common` one. 

Complete list:
- Introduced color scheme for aqua logging (#567)
- CLI for sea diagnostic (#549)
- Add CLI for SSH diagnostic and some bug fixes (#540)
- Fix SSH diagnostic to be compatible with lates AQUA version (#538) 
- Helper function to identify vertical coordinates in a dataset (#552)
- Orography for tempest extremes TCs detection and update TCs CLI (Orography threshold included and CLI update #404)
- Improvement of performance indices CLI (Update of ECmean CLI #528)
- Fix to allow reading a list of multiple variables from FDB (#545)
- Further improvement of function to inspect the catalogue (#533)
- Custom exceptions for AQUA (#518)
- Speed up of the `retrieve_plain` method (#524)
- Update documention for adding new data and setting up the container (Increase documentation coverage #519)
- CLI wrapper for the state-of-the-art diagnostics analysis (#517, #527, #525, #530, #534, #536, #539, #548, #549, #559)
- Refactor the regrid.yaml as grid-based instead of experiment-based (#291)
- aqua_common environment simplified and updated (#498)
- Update available variables in FDB catalogues on lumi (#514)
- Solve reversed latitudes bug for fixed data (#510)
- Switch to legacy eccodes tables based on intake source metadata (#493)
- Add GPM IMERG precipitation data to the catalogue on levante (#505)
- Fix ocean3d diagnostic colorbars not being symmetric when missing values are present (#504) 
- FDB NEMO test access to data (#488)
- Xarray dask access to FDB (#476)
- Issue a warning when multiple gribcodes are associated to the same shortname (Cases for multiple eccodes grib codes #483)
- Allowing fixer to overwrite or merge default configuration (Increasing flexibiity of the fixer allowing for merge, replace and default options #480)
- Add new tests (Increase testing #250)
- Global time series diagnostic setup for multiple variables CLI (#474)
- Option to avoid incomplete chunk when averagin with timmean (Introduce check for chunk completeness in timmean() #466)
- Simplification of Fixer() workflow, more methods and less redundancy (Functionize fixer #478)
- Remove the `aqua` environment file, only `aqua_common` is left (#482)

## [v0.3]

Main changes are:
1. Fixer moved at `Reader()` level
2. Area selection available in `fldmean()` method
3. FDB/GSV access for IFS-NEMO development simulations
4. Configuration file `config-aqua.yaml` replaces `config.yaml`

Complete list:
- Templates in configuration yaml files (#469)
- Bug fixes for FDB access options (#463, #462)
- Add observational catalogs on Lumi (Update Lumi catalog #454)
- Automatic finding of cdo (#456)
- Area is fixed if data are fixed (Fixer applied to grid areas #442)
- Tests missing failure fix (Fix #436 CI workflow passes even if some tests fail #452)
- FDB/GSV access to IFS control and historical simulations (#434, #458)
- Climatology support restored in the Reader (Fix for climatology #445)
- Improvement function to inspect the catalogue (Inspect_catalogue improvement #446)
- Minor improvements of the gribber (Fix gribber fdb #427)
- Allow the LRA generator to work with generators and so with FDB (LRA from fdb on mafalda #430)
- Fixes only on selected variables (Fixer updates #428)
- Complete revision of the FDB/GSV access, allowing to access also recent experiments using variable step (#343)
- Teleconnections diagnostic adapted to new code improvements (Teleconnections Dev branch update #424, #465)
- Add support for area selection with fldmean (Fldmean box selection #409)
- Environment simplified, dependencies are now mostly on the pyproject file (A simpler environment.yml #286)
- Intake esm functionality added back (Fix intake-esm #287)
- Intake esm tests (Test also intake-esm #335)
- Yaml dependencies removed (Logger and yaml issues in util.py #334)
- Log history working for iterators as well (Logger and yaml issues in util.py #334)
- Util refactor (Utility refactor #405)
- Fixer at reader level (Fixes at Reader level #244)
- Uniform timmean (Uniform time after timmean and add option for time_bnds #419)
- FDB tests added (Add FDB 5.11, a local FDB with some test data #280, #432)
- Refactor of unit conversion and non-metpy cases (Flexible unit fix from YAML file #416)
- Refactor of the config file definition (Refactor of the configuration search #417)

## [v0.2.1]

- Add development control-1950 and historical-1990 experiments to the LRA (LRA for control-1950 and historical-1990 on Levante from v0.2 #455)

## [v0.2]

- Improve the LRA generator and worklow CLI (Streaming for the LRA #289)
- AQUA new common environment installation tool for LUMI added (#413)
- Added a bash script "load_aqua_lumi.sh" to load aqua environment in LUMI with containers (Adding an AQUA singularity container for LUMI #418)

## [v0.2-beta]

This is the `AQUA` version part of the Deliverable D340.7.1.2. 

- SSH diagnostic improvements (Linting SSH diagnostics #377, SSH diag: PDF file name changed #388)
- Timmean fix to uniform time axis (Fix for timmean() to uniform output time axis #381)
- New tests trigger routine (Tests trigger with label #385)
- Fix for tco1279 and FESOM (fix for masked tco1279 #390, psu fix for salinity #383)
- ECmean improvements (various improvement for ecmean #392)
- Seaice diagnostic improvements (Deliverable340.7.1.2 fix seaice #389, Linting Seaice diagnostics #376)
- Teleconnections diagnostic graphics module enhanced and various improvements (Teleconnections corrections for D340.7.1.2 #379, Fix import in teleconnections notebooks #395, Teleconnections fix docs #408)
- Tropical cyclones linting of the diagnostic (Linting tropical cyclones diagnostics #380, Improved plotting functions for tropical cyclones #391)
- Ocean diagnostics restructured in a single folder, sharing common functions and other improvements (Linting+Fixes Ocean diagnostics #374, Adding units for MLD plot in ocean3d package #406)
- Documentation fixes (Documentation fixes after review #403)
- Atmglobalmean and radiation diagnostic improvements (Atmglobalmean fix #371)
- MSWEP fixer bugfix (Change MSWEP datamodel #397, fixing of mswep #401)

## [v0.2-alpha]

This is the `AQUA` version that will be part of the Deliverable D340.7.1.2, sent to internal review. This is mostly done by the inclusion of twelve diagnostics within the AQUA framework

- Added teleconnections diagnostic (#308, #309, #318, #333, #352)
- Added tropical cyclones diagnostic (#310, #345)
- Added performance indices diagnostic based on ECmean tool (#57, #327) 
- Added sea ice diagnostic (#353, #368)
- Added global timeseries diagnostic (#358, #359)
- Added radiation analysis diagnostic (#301, #360)
- Added global mean bias diagnostic (#285, #371)
- Added SSH variability diagnostic (#367, #369)
- Added tropical rainfall diagnostic (#314)
- Added Ocean circulation diagnostic (#295)
- Added global ocean diagnosc (#164)
- Added global mean timeseries (#268)
- Multiple fixes in the Reader (#316, #324, #334)
- Avoid time duplicated in the Reader (#357)
- Enabling autodoc for diagnostics (#330)
- Data access improvement on Levante, including new datasets (#332, #355, #321)
- Added a common environment file (#363)
- Support for Lumi installation (#315)
- Added the `changelog` file

### Changed

- Dummy diagnostic is now in the `dummy` folder (previously was `dummy-diagnostic`)
- Tests and code is now working with python>=3.9 (previously python 3.11 was excluded)

## [v0.1-beta]

This is the `AQUA` version that will be part of the Deliverable D340.7.1.1.
This is mostly built on the `AQUA` `Reader` class which support for climate model data interpolation, spatial and temporal aggregation and conversion for a common GRIB-like data format.


- Low resolution archive documentation
- Fixed a bug in the `Gribber` class that was not reading the correct yaml catalogue file

## v0.1-alpha

This is the AQUA pre-release to be sent to internal reviewers. 
Documentations is completed and notebooks are working.

[unreleased]: https://github.com/DestinE-Climate-DT/AQUA/compare/v0.7...HEAD
[v0.7]: https://github.com/DestinE-Climate-DT/AQUA/compare/v0.6.3...v0.7
[v0.6.3]: https://github.com/DestinE-Climate-DT/AQUA/compare/v0.6.2...v0.6.3
[v0.6.2]: https://github.com/DestinE-Climate-DT/AQUA/compare/v0.6.1...v0.6.2
[v0.6.1]: https://github.com/DestinE-Climate-DT/AQUA/compare/v0.6...v0.6.1
[v0.6]: https://github.com/DestinE-Climate-DT/AQUA/compare/v0.5.2-beta...v0.6
[v0.5.2-beta]: https://github.com/DestinE-Climate-DT/AQUA/compare/v0.5.2-alpha...v0.5.2-beta
[v0.5.2-alpha]: https://github.com/DestinE-Climate-DT/AQUA/compare/v0.5.1...v0.5.2-alpha
[v0.5.1]: https://github.com/DestinE-Climate-DT/AQUA/compare/v0.5...v0.5.1
[v0.5]: https://github.com/DestinE-Climate-DT/AQUA/compare/v0.4...v0.5
[v0.4]: https://github.com/DestinE-Climate-DT/AQUA/compare/v0.3...v0.4
[v0.3]: https://github.com/DestinE-Climate-DT/AQUA/compare/v0.2.1...v0.3
[v0.2.1]: https://github.com/DestinE-Climate-DT/AQUA/compare/v0.2...v0.2.1
[v0.2]: https://github.com/DestinE-Climate-DT/AQUA/compare/v0.2-beta...v0.2
[v0.2-beta]: https://github.com/DestinE-Climate-DT/AQUA/compare/v0.2-alpha...v0.2-beta
[v0.2-alpha]: https://github.com/DestinE-Climate-DT/AQUA/compare/v0.1-beta...v0.2-alpha
[v0.1-beta]: https://github.com/DestinE-Climate-DT/AQUA/compare/v0.1-alpha...v0.1-beta<|MERGE_RESOLUTION|>--- conflicted
+++ resolved
@@ -7,12 +7,10 @@
 
 Unreleased in the current development version:
 
-<<<<<<< HEAD
+- Teleconnections: comparison with obs is done automatically in diagnostic CLI (#924)
 - Teleconnections: capability to find index file if already present (#926)
-=======
 - Timeseries: save flag introduced to save to enable/disable saving of the timeseries (#934)
 - Improve the automatic parsing of date range according to schema from fdb (#928)
->>>>>>> 9059e3f4
 - Updated output filenames for atmglobalmean diagnostic (#921)
 - Added graphics function to plot data and difference between two datasets on the same map (#892)
 - Implemented `pyproject.toml` for global_time_series diagnostic (#920).
