--- conflicted
+++ resolved
@@ -15,11 +15,8 @@
 - `apply_circular_window()` utility function to apply a circular window to cartopy maps (#2100)
 
 AQUA diagnostics complete list:
-<<<<<<< HEAD
 - Stratification: Stratification class to create density and mixed layer depth data, notebook and tests added. (#2093)
-=======
 - Radiation: complete refactor of the diagnostic, now based on the `Boxplots` diagnostic and the  `boxplot ` function in graphics (#2007)
->>>>>>> 84e6957f
 - SeasonalCycles: fix a bug which was preventing to plot when no reference data is provided (#2114)
 
 ## [v0.17.0]
