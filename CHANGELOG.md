# Changelog

All notable changes to this project will be documented in this file.
The format is based on [Keep a Changelog](https://keepachangelog.com/en/1.0.0/)

## [Unreleased]

Unreleased in the current development version:

<<<<<<< HEAD
- Unified logging for all diagnostics (#931)
- Updated output filenames for atmglobalmean diagnostic (#921)
=======
AQUA core complete list:
- GSV pin to 1.0.0 (#950)
- Adding ICON production simulations (#925)
- Renaming of EC-mean output figures in cli push tool for aqua-web (#930)

AQUA diagnostic complete list:
- Atmosferic Global Mean: added mean bias for the entire year in seasonal bias function (#947)

## [v0.7.1]

Main changes are:
1. Complete update of the timeseries diagnostic
2. LRA CLI for parallel SLURM submission
3. SSP370 production scenario for IFS-NEMO available in the catalogue

AQUA core complete list:
- Plot timeseries is now a framework function (#907)
- Improve the automatic parsing of date range according to schema from fdb (#928)
- LRA CLI for parallel SLURM submission (#909)
>>>>>>> 265ce56a
- Added graphics function to plot data and difference between two datasets on the same map (#892)
- Add IFS-NEMO ssp370 scenario (#906)

AQUA diagnostics complete list:
- Teleconnections: comparison with obs is done automatically in diagnostic CLI (#924)
- Teleconnections: capability to find index file if already present (#926)
- AtmGlobalMean: Updated output filenames (#921)
- Tropical Rainfall: Implemented `pyproject.toml` and updated CLI (#850, #815)
- Timeseries: Implemented `pyproject.toml`  (#920)
- Timeseries: save flag introduced to save to enable/disable saving of the timeseries (#934)
- Timeseries: seasonal cycle is available for the global timeseries (#912)
- Timeseries: refactory of Gregory plot as a class, comparison with multiple models and observations (#910)
- Timeseries: complete refactory of the timeseries as a class, comparison with multiple models and observations (#907)


## [v0.7]

Main changes are:
1. Multiple updates to the diagnostics, both scientific and graphical, to work with more recent GSV data
2. `mtpr` is now used instead of `tprate` for precipitation
2. Documentation has been reorganized and integrated

Complete list:
- New utility `add_pdf_metadata` to add metadata to a pdf file (#898)
- Experiments `a0gg` and `a0jp` added to the IFS-NEMO catalog, and removal of `historical-1990-dev-lowres` (#889)
- Updated notebooks to ensure consistency across different machines by using observational datasets, and included a demo of aqua components for Lumi (#868)
- Scripts for pushing figures and docs to aqua-web (#880)
- Fixed catalogue for historical-1990-dev-lowres source (#888, #895)
- data_models src files are now in the aqua/data_models folder, with minor modifications (#884)
- Warning options based on the `loglevel` (#852)
- Timeseries: formula bugfix and annual plot only for complete years (#876)
- mtpr instead of tprate derived from tp (#828)
- eccodes 2.34.0 does not accomodate for AQUA step approach, pin to <2.34.0 (#873)
- Bugfix of the `aqua-analysis` wrapper, now can work teleconnections on atmospheric and oceanic variables 
and the default path is an absolute one (#859, #862)
- Ocean3D: many fixes and adaptations to new data governance (#776)
- Bugfix of the `aqua-analysis` wrapper, now can work teleconnections on atmospheric and oceanic variables (#859)
- Radiation: adaptation to new data governance and many improvements (#727)
- Seaice: Sea ice extent has now seasonal cycle (#797)
- Fixing the paths in `cli/lumi-install/lumi_install.sh` (#856).
- Refactor of the documentation (#842, #871)
- The drop warning in `aqua/gsv/intake_gsv.py` (#844)
- Tropical cyclones diagnostic: working with new data governance (includes possibility to retrieve orography from file) (#816)

## [v0.6.3]

Complete list:
- Setting last date for NaN fix for IFS-NEMO/IFS-FESOM to 1999-10-01 and cleaner merge of parent fixes (#819)
- Hotfix to set `intake==0.7.0` as default (#841)
- Timeseries: can add annual std and now default uncertainty is 2 std (#830)
- `retrieve_plain()` method now set off startdate and enddate (#829)
- Complete restructure of fixer to make use of `fixer_name`: set a default for each model and a `False` to disable it (#746)
- Added `center_time` option in the `timmean()` method to save the time coordinate in the middle of the time interval and create a Timmean module and related TimmeanMixin class (#811)
- Fixer to rename coordinates available (#822)
- Fixing new pandas timedelta definition: replacing H with h in all FDB catalog (#786)
- Change environment name from `aqua_common` to `aqua`(#805)
- Adding a run test label to trigger CI (#826)
- Tropical_rainfall: improve organization and maintainability, introducing nested classes (#814)
- Revisiting CERES fixes (#833)
- Timeseries: add bands for observation in Gregory plots (#837)

## [v0.6.2]

Complete list:
- Global time series plot annual and monthly timeseries together, improved Gregory plot (#809)
- Teleconnection can now take a time range as input and ylim in the index plot function (#799)
- LRA to use `auto` final time and `exclude_incomplete` (#791)
- Hotfix for v0.12.0 of the GSV_interface related to valid_time (#788)
- Global time series adapted to new data governance (#785)
- AtmoGlobalMean diagnostic improvements and adaptation to new data governance (#745 #789 #807 #812)
- Sea-ice diagnostic adapted to new data governance (#790)
- Implement a fix setting to NaN the data of the first step in each month (for IFS historical-1990) (#776)

## [v0.6.1]

Complete list:
- Teleconnection improvement to accept different variable names for ENSO (avg_tos instead of sst) (#778)
- ERA5 fixes compatible with new data governance (#772)
- Update the LRA generator (removing aggregation and improving) filecheck and fix entries for historical-1990-dev-lowres (#772)
- Updates of ECmean to work with production experiments (#773, #780)
- Automatic data start and end dates for FDB sources (#762)

## [v0.6]

Main changes are:
1. Inclusion in the catalog of the historical-1990 production simulations from IFS-NEMO and IFS-FESOM.
2. New fixes that targets the DestinE updated Data Governance

- IFS-FESOM historical-1990-dev-lowres with new data governance added to the catalogue (#770)
- AtmoGlobalMean diagnostic improvements (#722)
- Teleconnections diagnostic improvements (#722)
- Read only one level for retrieving 3D array metadata, select single level for retrieve (#713)
- IFS-FESOM historical-1990-dev-lowres with new data governance added to the catalogue
- Fix mismatch between var argument and variables specified in catalogue for FDB (#761)
- Compact catalogues using yaml override syntax (#752)
- Fix loading source grid file before smmregrid weight generation (#756)

## [v0.5.2-beta]

Complete list:
-  A new fdb container is used to generate the correct AQUA container

## [v0.5.2-alpha]

Main changes are:
1. Coupled models IFS-NEMO and IFS-FESOM are now supported
2. Accessor to use functions and reader methods as if they were methods of xarray objects, see [notebook](https://github.com/DestinE-Climate-DT/AQUA/blob/main/notebooks/reader/accessor.ipynb)
3. Preliminary provenance information is now available in the history attribute of the output files
4. AQUA analysis wrapper is parallelized
5. A levelist can be provided in FDB sources, this will greatly speed up the data retrieve

Complete list:
- Fix reading only one sample variable and avoid _bnds variables (#743)
- Allow correct masked regridding after level selection. Add level selection also for not-FDB sources (#741)
- Read only one level for retrieving 3D array metadata, select specific levels for FDB retrieve (#713)
- Defining catalog entry for coupled models IFS-NEMO and IFS-FESOM (#720)
- Change fixer_name to fixer_name (#703)
- Reorganization of logging calls (#700)
- Accessor to use functions and reader methods as if they were methods of xarray objects (#716)
- Suggestions are printed if a model/exp/source is not found while inspecting the catalogue (#721)
- Improvements in the single map plot function (#717)
- Minor metadata fixes (logger newline and keep "GRIB_" in attrs) (#715)
- LRA fix now correctly aggregating monthly data to yearly when a full year is available (#696)
- History update and refinement creating preliminary provenance information (plus AQUA emoji!) (#676)
- OPA lra compatible with no regrid.yaml (#692)
- Introducing fixer definitions not model/exp/source dependents to be specified at the metadata level (#681)
- AQUA analysis wrapper is parallelized and output folder is restructured (#684, #725)

## [v0.5.1]

Main changes are:
1. A new `Reader` method `info()` is available to print the catalogue information
2. Grids are now stored online and a tool to deploy them on the `cli` folder is available

Complete list:
- Fix attributes of DataArrays read from FDB (#686)
- Reader.info() method to print the catalogue information (#683)
- Simpler reader init() by reorganizing the calls to areas and regrid weights configuration and loading (#682)
- Optional autosearch for vert_coord (#682)
- plot_single_map adapted to different coordinate names and bugfixes (#680)
- Sea ice volume datasets for the Northern Hemisphere (PIOMAS) and the Southern Hemisphere (GIOMAS) (#598)
- Possibility of defining the regrid method from the grid definition (#678)
- Grids stored online and tool to deploy them on cli folder (#675)
- Global time series diagnostic improvements (#637)
- Teleconnections diagnostic improvements (#672)

## [v0.5]

Main changes are:
1. Refactor of the Reader() interface with less options at the init() level
2. Grids are now defined with the source metadata and not in a machine-dependent file
3. CLI wrapper is available to run all diagnostics in a single call
4. Refactoring of the streaming emulator with equal treatment for FDB or file sources

Complete list:
- Controlling the loglevel of the GSV interface (#665)
- Fix wrong fdb source (#657)
- Adding sample files and tests for NEMO 2D and 3D grids (#652)
- tprate not derived from tp for GSV sources (#653)
- Simplify reader init and retrieve providing less argument in initialization (#620)
- var='paramid' can be used to select variables in the retrieve method (#648)
- configdir is not searched based on util file position in the repo (#636)
- Cleaner mask treatment (Revision of mask structure in the reader #617)
- Fldmean fix if only one dimension is present for area selection (#640)
- Adding higher frequency ERA5 data on Levante and Lumi (#628)
- regrid.yaml files are removed, grid infos are now in the catalogue metadata (#520, #622, #643)
- Load all available variables in FDB xarray/dask access (#619)
- Lint standard and enforced in CI (#616)
- Reader init split with methods (#523)
- Single map plot utility to be used by all diagnostics (#594)
- Script for automatic generation of Fdb catalog entries (IFS only) (#572)
- Fix loading of singularity mounting /projappl (#612)
- CLI wrapper parser (#599)
- Refactoring of streaming emulator (#593)
- Radiation CLI and diagnostic refinement (#537)
- Ocean3D CLI and diagnostic refinement (#578)
- AtmGlobalMean CLI and diagnostic refinement (#587)
- Tropical cyclones CLI refinements and TC module (#568, #645)
- Removing OPA, OPAgenerator and related tests from the AQUA (Remove OPA from AQUA #586)
- Renaming the experiments according to the DE340 AQUA syntax (Including dev-control-1990 in the source and rename the experiment according to DE340 scheme #556, #614, #618)
- Teleconnections diagnostic improvements (#571, #574, #576, #581, #592, #623)

## [v0.4]

Main changes are:
1. Update to all the diagnostics CLI
2. Refactor of the regridder so that `regrid.yaml`` is grid-based and not experiment-based
3. Xarray access to FDB sources
4. Refactor of the fixer so that merge/replace/default options are available
5. Remove of the `aqua` environment in favour of the `aqua_common` one. 

Complete list:
- Introduced color scheme for aqua logging (#567)
- CLI for sea diagnostic (#549)
- Add CLI for SSH diagnostic and some bug fixes (#540)
- Fix SSH diagnostic to be compatible with lates AQUA version (#538) 
- Helper function to identify vertical coordinates in a dataset (#552)
- Orography for tempest extremes TCs detection and update TCs CLI (Orography threshold included and CLI update #404)
- Improvement of performance indices CLI (Update of ECmean CLI #528)
- Fix to allow reading a list of multiple variables from FDB (#545)
- Further improvement of function to inspect the catalogue (#533)
- Custom exceptions for AQUA (#518)
- Speed up of the `retrieve_plain` method (#524)
- Update documention for adding new data and setting up the container (Increase documentation coverage #519)
- CLI wrapper for the state-of-the-art diagnostics analysis (#517, #527, #525, #530, #534, #536, #539, #548, #549, #559)
- Refactor the regrid.yaml as grid-based instead of experiment-based (#291)
- aqua_common environment simplified and updated (#498)
- Update available variables in FDB catalogues on lumi (#514)
- Solve reversed latitudes bug for fixed data (#510)
- Switch to legacy eccodes tables based on intake source metadata (#493)
- Add GPM IMERG precipitation data to the catalogue on levante (#505)
- Fix ocean3d diagnostic colorbars not being symmetric when missing values are present (#504) 
- FDB NEMO test access to data (#488)
- Xarray dask access to FDB (#476)
- Issue a warning when multiple gribcodes are associated to the same shortname (Cases for multiple eccodes grib codes #483)
- Allowing fixer to overwrite or merge default configuration (Increasing flexibiity of the fixer allowing for merge, replace and default options #480)
- Add new tests (Increase testing #250)
- Global time series diagnostic setup for multiple variables CLI (#474)
- Option to avoid incomplete chunk when averagin with timmean (Introduce check for chunk completeness in timmean() #466)
- Simplification of Fixer() workflow, more methods and less redundancy (Functionize fixer #478)
- Remove the `aqua` environment file, only `aqua_common` is left (#482)

## [v0.3]

Main changes are:
1. Fixer moved at `Reader()` level
2. Area selection available in `fldmean()` method
3. FDB/GSV access for IFS-NEMO development simulations
4. Configuration file `config-aqua.yaml` replaces `config.yaml`

Complete list:
- Templates in configuration yaml files (#469)
- Bug fixes for FDB access options (#463, #462)
- Add observational catalogs on Lumi (Update Lumi catalog #454)
- Automatic finding of cdo (#456)
- Area is fixed if data are fixed (Fixer applied to grid areas #442)
- Tests missing failure fix (Fix #436 CI workflow passes even if some tests fail #452)
- FDB/GSV access to IFS control and historical simulations (#434, #458)
- Climatology support restored in the Reader (Fix for climatology #445)
- Improvement function to inspect the catalogue (Inspect_catalogue improvement #446)
- Minor improvements of the gribber (Fix gribber fdb #427)
- Allow the LRA generator to work with generators and so with FDB (LRA from fdb on mafalda #430)
- Fixes only on selected variables (Fixer updates #428)
- Complete revision of the FDB/GSV access, allowing to access also recent experiments using variable step (#343)
- Teleconnections diagnostic adapted to new code improvements (Teleconnections Dev branch update #424, #465)
- Add support for area selection with fldmean (Fldmean box selection #409)
- Environment simplified, dependencies are now mostly on the pyproject file (A simpler environment.yml #286)
- Intake esm functionality added back (Fix intake-esm #287)
- Intake esm tests (Test also intake-esm #335)
- Yaml dependencies removed (Logger and yaml issues in util.py #334)
- Log history working for iterators as well (Logger and yaml issues in util.py #334)
- Util refactor (Utility refactor #405)
- Fixer at reader level (Fixes at Reader level #244)
- Uniform timmean (Uniform time after timmean and add option for time_bnds #419)
- FDB tests added (Add FDB 5.11, a local FDB with some test data #280, #432)
- Refactor of unit conversion and non-metpy cases (Flexible unit fix from YAML file #416)
- Refactor of the config file definition (Refactor of the configuration search #417)

## [v0.2.1]

- Add development control-1950 and historical-1990 experiments to the LRA (LRA for control-1950 and historical-1990 on Levante from v0.2 #455)

## [v0.2]

- Improve the LRA generator and worklow CLI (Streaming for the LRA #289)
- AQUA new common environment installation tool for LUMI added (#413)
- Added a bash script "load_aqua_lumi.sh" to load aqua environment in LUMI with containers (Adding an AQUA singularity container for LUMI #418)

## [v0.2-beta]

This is the `AQUA` version part of the Deliverable D340.7.1.2. 

- SSH diagnostic improvements (Linting SSH diagnostics #377, SSH diag: PDF file name changed #388)
- Timmean fix to uniform time axis (Fix for timmean() to uniform output time axis #381)
- New tests trigger routine (Tests trigger with label #385)
- Fix for tco1279 and FESOM (fix for masked tco1279 #390, psu fix for salinity #383)
- ECmean improvements (various improvement for ecmean #392)
- Seaice diagnostic improvements (Deliverable340.7.1.2 fix seaice #389, Linting Seaice diagnostics #376)
- Teleconnections diagnostic graphics module enhanced and various improvements (Teleconnections corrections for D340.7.1.2 #379, Fix import in teleconnections notebooks #395, Teleconnections fix docs #408)
- Tropical cyclones linting of the diagnostic (Linting tropical cyclones diagnostics #380, Improved plotting functions for tropical cyclones #391)
- Ocean diagnostics restructured in a single folder, sharing common functions and other improvements (Linting+Fixes Ocean diagnostics #374, Adding units for MLD plot in ocean3d package #406)
- Documentation fixes (Documentation fixes after review #403)
- Atmglobalmean and radiation diagnostic improvements (Atmglobalmean fix #371)
- MSWEP fixer bugfix (Change MSWEP datamodel #397, fixing of mswep #401)

## [v0.2-alpha]

This is the `AQUA` version that will be part of the Deliverable D340.7.1.2, sent to internal review. This is mostly done by the inclusion of twelve diagnostics within the AQUA framework

- Added teleconnections diagnostic (#308, #309, #318, #333, #352)
- Added tropical cyclones diagnostic (#310, #345)
- Added performance indices diagnostic based on ECmean tool (#57, #327) 
- Added sea ice diagnostic (#353, #368)
- Added global timeseries diagnostic (#358, #359)
- Added radiation analysis diagnostic (#301, #360)
- Added global mean bias diagnostic (#285, #371)
- Added SSH variability diagnostic (#367, #369)
- Added tropical rainfall diagnostic (#314)
- Added Ocean circulation diagnostic (#295)
- Added global ocean diagnosc (#164)
- Added global mean timeseries (#268)
- Multiple fixes in the Reader (#316, #324, #334)
- Avoid time duplicated in the Reader (#357)
- Enabling autodoc for diagnostics (#330)
- Data access improvement on Levante, including new datasets (#332, #355, #321)
- Added a common environment file (#363)
- Support for Lumi installation (#315)
- Added the `changelog` file

### Changed

- Dummy diagnostic is now in the `dummy` folder (previously was `dummy-diagnostic`)
- Tests and code is now working with python>=3.9 (previously python 3.11 was excluded)

## [v0.1-beta]

This is the `AQUA` version that will be part of the Deliverable D340.7.1.1.
This is mostly built on the `AQUA` `Reader` class which support for climate model data interpolation, spatial and temporal aggregation and conversion for a common GRIB-like data format.


- Low resolution archive documentation
- Fixed a bug in the `Gribber` class that was not reading the correct yaml catalogue file

## v0.1-alpha

This is the AQUA pre-release to be sent to internal reviewers. 
Documentations is completed and notebooks are working.

[unreleased]: https://github.com/DestinE-Climate-DT/AQUA/compare/v0.7.1...HEAD
[v0.7.1]: https://github.com/DestinE-Climate-DT/AQUA/compare/v0.7...v0.7.1
[v0.7]: https://github.com/DestinE-Climate-DT/AQUA/compare/v0.6.3...v0.7
[v0.6.3]: https://github.com/DestinE-Climate-DT/AQUA/compare/v0.6.2...v0.6.3
[v0.6.2]: https://github.com/DestinE-Climate-DT/AQUA/compare/v0.6.1...v0.6.2
[v0.6.1]: https://github.com/DestinE-Climate-DT/AQUA/compare/v0.6...v0.6.1
[v0.6]: https://github.com/DestinE-Climate-DT/AQUA/compare/v0.5.2-beta...v0.6
[v0.5.2-beta]: https://github.com/DestinE-Climate-DT/AQUA/compare/v0.5.2-alpha...v0.5.2-beta
[v0.5.2-alpha]: https://github.com/DestinE-Climate-DT/AQUA/compare/v0.5.1...v0.5.2-alpha
[v0.5.1]: https://github.com/DestinE-Climate-DT/AQUA/compare/v0.5...v0.5.1
[v0.5]: https://github.com/DestinE-Climate-DT/AQUA/compare/v0.4...v0.5
[v0.4]: https://github.com/DestinE-Climate-DT/AQUA/compare/v0.3...v0.4
[v0.3]: https://github.com/DestinE-Climate-DT/AQUA/compare/v0.2.1...v0.3
[v0.2.1]: https://github.com/DestinE-Climate-DT/AQUA/compare/v0.2...v0.2.1
[v0.2]: https://github.com/DestinE-Climate-DT/AQUA/compare/v0.2-beta...v0.2
[v0.2-beta]: https://github.com/DestinE-Climate-DT/AQUA/compare/v0.2-alpha...v0.2-beta
[v0.2-alpha]: https://github.com/DestinE-Climate-DT/AQUA/compare/v0.1-beta...v0.2-alpha
[v0.1-beta]: https://github.com/DestinE-Climate-DT/AQUA/compare/v0.1-alpha...v0.1-beta<|MERGE_RESOLUTION|>--- conflicted
+++ resolved
@@ -7,17 +7,14 @@
 
 Unreleased in the current development version:
 
-<<<<<<< HEAD
+AQUA core complete list:
 - Unified logging for all diagnostics (#931)
-- Updated output filenames for atmglobalmean diagnostic (#921)
-=======
-AQUA core complete list:
 - GSV pin to 1.0.0 (#950)
 - Adding ICON production simulations (#925)
 - Renaming of EC-mean output figures in cli push tool for aqua-web (#930)
 
 AQUA diagnostic complete list:
-- Atmosferic Global Mean: added mean bias for the entire year in seasonal bias function (#947)
+- AtmGlobalMean: added mean bias for the entire year in seasonal bias function (#947)
 
 ## [v0.7.1]
 
@@ -30,7 +27,6 @@
 - Plot timeseries is now a framework function (#907)
 - Improve the automatic parsing of date range according to schema from fdb (#928)
 - LRA CLI for parallel SLURM submission (#909)
->>>>>>> 265ce56a
 - Added graphics function to plot data and difference between two datasets on the same map (#892)
 - Add IFS-NEMO ssp370 scenario (#906)
 
