--- conflicted
+++ resolved
@@ -7,7 +7,6 @@
 
 Unreleased in the current development version:
 
-<<<<<<< HEAD
 ## [v0.7]
 
 Main changes are:
@@ -16,9 +15,7 @@
 2. Documentation has been reorganized and integrated
 
 Complete list:
-=======
 - Scripts for pushing figures and docs to aqua-web (#880)
->>>>>>> 0c2b28df
 - Fixed catalogue for historical-1990-dev-lowres source (#888)
 - data_models src files are now in the aqua/data_models folder, with minor modifications (#884)
 - Warning options based on the `loglevel` (#852)
