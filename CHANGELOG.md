# Changelog

All notable changes to this project will be documented in this file.
The format is based on [Keep a Changelog](https://keepachangelog.com/en/1.1.0/)

## [Unreleased]

Unreleased in the current development version (target v0.17.0): 

AQUA core complete list:
- Update to the new STACv2 API for Lumi (#2039)
- `aqua add` and `aqua avail` commands now support a `--repository` option to specify a different repository to explore (#2037)
- `AQUA_CONFIG` environment variable can be set to customize the path of the configuration files in `aqua-analysis.py` (#2027)
- Development base container updated to stack 7.0.2.8 (#2022, #2025)
- `Trender()` class provide also coefficients and normalize them (#1991)

AQUA diagnostics complete list:
- Global Biases: pressure levels plot works correctly with the CLI (#2027)
- Timeseries: `diagnostic_name` option to override the default name in the CLI (#2027)
- Global Biases: output directory is now correctly set in the cli (#2027)
- Timeseries: `center_time` option to center the time axis is exposed in the CLI (#2028)
- Timeseries: fix the missing variable name in some netcdf output (#2023)
- Diagnostic core: new `_select_region` method in `Diagnostic`, wrapped by `select_region` to select a region also on custom datasets (#2020)

## [v0.16.0]

Removed:
- Removed source or experiment specific fixes; only the `fixer_name` is now supported.

Workflow modifications:
- Due to a bug in Singularity, `--no-mount /etc/localtime` has to be implemented into the AQUA container call 
- `push_analysis.sh` now updates and pushes to LUMI-O the file `experiments.yaml`, which is used by the 
  dashboard to know which experiments to list. The file is downloaded from the object store, updated and 
  pushed back. Additionally it exit with different error codes if the bucket is missing or the S3 credential
  are not correct.

AQUA core complete list:
<<<<<<< HEAD
- Refactor LRA of output and catalog entry creatro with `OutputPathBuilder` and `CatalogEntryBuilder` classes (#1932)
- LRA cli can support realization (#1932)
=======
- Update to the new STAC API for Lumi (#2017)
- Added the `aqua grids set` command to set the paths block in the `aqua-config.yaml` file, overwriting the default values (#2003)
- Derivation of metadata from eccodes is done with a builtin python method instead of definiton file inspection (#2009, #2014)
- `h5py` installed from pypi. Hard pin to version 3.12.1 removed in favor of a lower limit to the version (#2002)
>>>>>>> 4e43ad96
- `aqua-analysis` can accept a `--regrid` argument in order to activate the regrid on each diagnostics supporting it (#1947)
- `--no-mount /etc/localtime` option added to the `load_aqua_container.sh` script for all HPC (#1975)
- Upgrade to eccodes==2.41.0 (#1890)
- Fix HPC2020 (ECMWF) installation (#1994)
- `plot_timeseries` can handle multiple references and ensemble mean and std (#1988, #1999)
- Support for CDO 2.5.0, modified test files accordingly (v6) (#1987)
- Remove DOCKER secrets and prepare ground for dependabot action e.g introduce AQUA_GITHUB_PAT (#1983)
- `Trender()` class to include both `trend()` and `detrend()` method (#1980)
- `cartopy_offlinedata` is added on container and path is set in cli call, to support MN5 no internet for coastlines download (#1960)
- plot_single_map() can now handle high nlevels with a decreased cbar ticks density (#1940)
- plot_single_map() now can avoid coastlines to support paleoclimate maps (#1940)
- Fixes to support EC-EARTH4 conversion to GRIB2 (#1940)
- Added support for TL63, TL255, eORCA1, ORCA2 grids for EC-EARTH4 model (#1940)
- `FldStat()` as independent module for area-weighted operations (#1835)
- Refactor of `Fixer()`, now independent from the `Reader()` and supported by classes `FixerDataModel` and `FixerOperator` (#1929) 
- Update and push to lumi-o the a file listing experiments needed by the dashboard (#1950)
- Integration of HEALPix data with `plot_single_map()` (#1897)
- Use scientific notation in multiple maps plotting to avoid label overlapping (#1953)

AQUA diagnostics complete list:
- Diagnostic core: a `diagnostic_name` is now available in the configuration file to override the default name (#2000)
- Ecmean, GlobalBiases, Teleconnections: regrid functionality correctly working in cli (#2006)
- Diagnostic core: updated docs for `OutputSaver` (#2010)
- Diagnostic core: save_netcdf() is now based on the new OutputSaver (#1965)
- Diagnostic core: raise an error if retrieve() returns an empty dataset (#1997)
- GlobalBiases: major refactor (#1803, #1993)
- Ocean Drift: using the `_set_region` method from the `Diagnostic` class (#1981)
- Diagnostic core: new `_set_region` method in `Diagnostic` class to find region name, lon and lat limits (#1979)
- Timeseries: regions are now in the `definitions` folder (not `interface` anymore) (#1884)
- Teleconnections: complete refactor according to the Diagnostic, PlotDiagnostic schema (#1884)
- Radiations: timeseries correctly working for exps with enddate before 2000 (#1940)
- Diagnostic core: new `round_startdate` and `round_enddate` functions for time management (#1940)
- Timeseries: fix in the new cli wich was ignoring the regrid option and had bad time handling (#1940)
- Timeseries: Use new OutputSaver in Timeseries diagnostics (#1948, #2000)
- Diagnostic core: new `select_region` to crop a region based on `_set_region` and `area_selection` method (#1984)

## [v0.15.0]

Main changes are:
- Polytope support 
- Plotting routines support cartopy projections and matplotlib styles
- Major refactor of AQUA core functionalities: Regridder, Datamodel, OutputSaver, Timstat  
- Major refactor of Timeseries, SeasonalCycle, GregoryPlot diagnostics

Removed:
- `aqua.slurm` has been removed.

Workflow modifications:
- `push_analysis.sh` (and the tool `push_s3.py` which it calls) now both return proper error codes if the transfer fails. 0 = ok, 1 = credentials not valid, 2 = bucket not found. This would allow the workflow to check return codes. As an alternative, connectivity could be tested before attempting to run push_analysis by pushing a small file (e.g. with `python push_s3.py aqua-web ping.txt`))

AQUA core complete list:
- Add FDB_HOME to debug logs (#1914)
- Enabling support for DestinE STAC API to detect `bridge_start_date`and `bridge_end_date` (#1895)
- Return codes for push_s3 and push_analysis utilities (#1903)
- Polytope support (#1893)
- Additional stats for LRA and other refinements (#1886) 
- New OutputSaver class (#1837)
- Introduce a `Timstat()` module independent from the `Reader()` (#1832)
- Adapt Catalog Generator to Data-Portfolio v1.3.0 (#1848)
- Introduction of a internal AQUA data model able to guess coordinates and convert toward required target data convention definition (#1862, #1877, #1883)
- Custom `paths` in the `config-aqua.yaml` can now be defined and will take priority over the catalog paths (#1809)
- Remove deprecated `aqua.slurm` module (#1860)
- Refactor of `plot_maps()` and `plot_maps_diff()` functions with projection support and use their single map version internally (#1865)
- Refactor of `plot_single_map()` and `plot_single_map_diff()` functions with projection support (#1854)
- Refactor time handling: replacement of `datetime` objects and of `pd.Timestamp` lists (#1828)
- Fix the `regrid_method` option in the Reader (#1859)
- Add a GitHub Token for downloading ClimateDT catalogs (#1855)
- Ignore `nonlocal` complaints by flake8 (#1855)
- WOCE-ARGO ocean dataset grids and fixes added (#1846)
- Upgrade of base container to FDB 5.15.11 (#1845)
- Matplotlib styles can be set in the configuration file (#1729)
- Graphics refactoring for timeseries plot functions (#1729, #1841)
- Major refactor of the regrid options, with new modular `Regridder()` class replacing `Regrid()` mixin (#1768)
- Refactor of the `retrieve_plain()` function with contextmanager and smmregrid GridInspector (#1768)

AQUA diagnostics complete list:
- Diagnostic core: refinement of OutputSaver metadata and name handling (#1901)
- Diagnostic core: refactor of the documentation folder structure (#1891)
- Timeseries: complete refactor of the timeseries diagnostic according to the Diagnostic, PlotDiagnostic schema (#1712, #1896)

## [v0.14.0]

Main changes are:
- AQUA is now open source
- Documentation is now available on ReadTheDocs
- Attributes added by AQUA are now "AQUA_" prefixed
- A core diagnostic class has been introduced

Removed:
- Support for python==3.9 has been dropped.
- Generators option from the Reader has been removed.

Workflow modifications:
- `aqua_analysis.py`: all the config files are used from the `AQUA_CONFIG` folder. This allows individual run modification kept in the `AQUA_CONFIG` folder for reproducibility.
- `makes_contents.py`: can now take a config file as an argument to generate the `content.yaml` file.
- `push_analysis.sh`: now has an option to rsync the figures to a specified location. Extra flags have been added (see Dashboard section in the documentation).

AQUA core complete list:
- Updated AQUA development container to micromamba 2.0.7 (#1834)
- Updated base container to eccodes 2.40 (#1833)
- Added Healpix zoom 7 grid for ICON R02B08 native oceanic grid (#1823)
- Remove generators from Reader (#1791)
- Fix tcc grib code and add some cmor codes in the convention file (#1800)
- Add a regrid option to cli of relevant diagnostics (#1792)
- Limit estimation of time for weight generation only to regular lon/lat grids (#1786)
- LRA generation can operate spatial subsection (#1711)
- Attributes added by AQUA are now "AQUA_" prefixed (#1790)
- Remove zarr pin (#1794)
- Dropping support for python==3.9 (#1778, #1797)
- Reader intake-xarray sources can select a coder for time decoding (#1778)
- Document use of AQUA on ECMWF HPC2020 (#1782)
- Added history logging for lat-lon in area selection (#1479)
- Cleaner workflow and pytest/coverage configuration (#1755, #1758)
- catalog, model, exp, source info are now stored in the DataArray attributes (#1753)
- Avoid infinite hanging during bridge access (#1733, #1738)
- Enable dependabot to monitor dependencies every month (#1748)
- `eccodes` bump to 2.40.0 (#1747)
- Integrate codecov to monitor coverage and test analytics and remove old bot (#1736, #1737, #1755, #1819)
- Reinitialize `GSVRetriever` instance only when needed (#1733)
- Enable the option to read FDB data info from file, and refactor start/end hpc/bridge dates handling (#1732, #1743, #1762)
- Fix `push_analysis.sh` options and `aqua_analysis.py` config paths (#1723, #1754)
- Enable zip compression for LRA yearly files (#1726)
- Enable publication of documentation on ReadTheDocs (#1699, #1716)
- Adapt Catgen test to the new number of sources for ICON (#1708)
- Added tests for the Hovmoller plot routine (#1532)
- `push_s3` compatibility with `boto3>=1.36.0` (#1704)
- Rsync option for push_analysis.sh (#1689)
- Multiple updates to allow for AQUA open source, including Dockerfiles, actions, dependencies and containers (#1574)

AQUA diagnostics complete list:
- Ensemble: config file structure and tests (#1630)
- Ocean3d: Tests for the Ocean3d diagnostic (#1780)
- Diagnostic core: A common function to check and convert variable units is provided as `convert_data_units()` (#1806)
- Ocean3d: Bug fix to regridding of observations in cli (#1811)
- Diagnostic core: the `retrieve()` method uses internally a `_retrieve()` method that returns instead of updating attributes (#1763)
- Diagnostic core: documentation about class and config file structure (#1790)
- Diagnostic core: A common function to load the diagnostic config file is provided (#1750)
- Global bias: add test (#1675)
- Diagnostic core: Add additional command-line arguments for configuration and processing options (#1745)
- Global bias: Handling plev and using scientific notation in contour plots (#1649)
- Ecmean: Fix net surface radiative flux and wind stresses in ecmean (#1696)
- Diagnostic core: A common parser and fuctions to open/close the dask cluster are provided (#1703)

## [v0.13.1]

Main changes are:
1. Ocean3d major refactoring

AQUA core complete list:
- Fixer delete option accepts non-lists (#1687)
- Ansi color 8-bit fix for logger (#1671)
- Hotfix for unmatched string in catgen (#1672)
- Test for aqua-analysis.py (#1664)
- Fix in the catgen now correctly generating an automatic description if not provided (#1662)

AQUA diagnostics complete list:
- Diagnostic core: added a Diagnostic class to be inherited by all diagnostics (#1681)
- Timeseries: hotfix of problems with the catalog usage in output saving (#1669)
- Tropical Rainfall: Update of the precomputed histograms paths for lumi and MN5 (#1661)
- Ocean3d: Trend is calculating using polyfit. Restructed the mixed layer depth function. (#1651)
- Global bias: hotfix for regrid option (#1670)

## [v0.13.0]

Main changes are:
1. Grids updated to work with operational O-25.1
2. Compliance of the catalog generator to the O-25.1 data portfolio
3. New 'Biases and Radiation' diagnostics replace the old 'AtmGlobalMean and Radiation'
4. Push of figures to LUMI-O and improvements for aqua-web

Deprecated:
- `aqua-analysis.sh` script is deprecated and has been removed. Use `aqua-analysis.py` instead.
- `cli_dummy.py` script is deprecated and will be removed in the next release. Use the `cli_checker.py` instead.
 
AQUA core complete list:
- More general checksum checker for grids and observations ( #1550)
- Output dir including catalogue for aqua-analysis.py (#1640)
- Grids for O-25.1 cycle are added in the grids folder (they are v3) (#1647)
- `deltat` for fixer can now be specified in source metadata and not only in fixes (#1626)
- LRA generator integrates ``--rebuild`` flag to regenerate areas and weights. The `--autosubmit` option is removed (#1623)
- Hotfix for catgen tests (#1648)
- Experiment and dashboard metadata are now created with the catalog generator (#1637)
- Safety checks according to data frequency for HPC, bridge and request start/end dates in intake GSV (#1636, #1655)
- Experiment metadata for aqua-web and dashboard from catalog entry (#1633)
- Automatic identification of ocean grid in the catalog generator (#1621)
- `OutputSaver` can deduce the catalog name from the model, exp (#1627)
- Pin zarr<3.0.0 to avoid breaking changes (#1625)
- Units utility are now functions and not methods of FixerMixin (#1558)
- New `cli_checker.py` tool to check the existance of the required model in the catalog and rebuild the area files (#1619)
- Update the catalog generator to align with changes in the data portfolio (#1593)
- Adding ICON phase2 hpx6 and hpz9 grids (#1596)
- Push figures to LUMI-O for dashboard (#1582, #1607)
- Bridge_start_date and expver switching (#1597)
- Include all available figure metadata in content.json for dashboard/aqua-web (#1573)
- Upgrade LUMI module to 24.03 and to eccodes 2.39.0

AQUA diagnostics complete list:
- Old AtmoGlobalMean and Radiation diagnostics removed (#1622)
- `--catalog` is accepted by all the diagnostics altough it is not used by all of them yet (#1619)
- Timeseries: enabled region selection in the CLI (#1564)
- Ocean3d: Bugfix of values for Ocean trend function (#1583)
- Biases and Radiation: Refactoring of Bias and Radiation Diagnostics (#1243)
- Biases and Radiation: Fix Seasonal Bias Output in global_biases for NetCDF Saving Compatibility and other fixes (#1585, #1604, #1628)
- Biases and Radiation: Adding `save_netcdf` flag and function (#1510)
- Biases and Radiation: Integrating Updated OutputSaver (#1487)

## [v0.13-beta]

Main changes are:
1. All the diagnostics are now compatible with the new fixes and eccodes version.
2. Full compatibility with HealPix grids and the new CDO version.
3. Major improvements in the Ocean3D diagnostic.

AQUA core complete list:
- Safety checks and error messages on FDB folders (#1512)
- Refreshed internal `to_list` function (#1512)
- Reorganizing and extending CI/CD catalog with 5 years of hpz3 data from ERA5 (atm) and FESOM (oce) (#1552)
- Version info in a separate module (#1546) 
- Corrected `tcc` units to % (#1551)
- Fix pdf attributes (#1547)
- Catgen fixes (#1536)
- Introduced fixer for ClimateDT phase 2 (#1536)
- `aqua_analysis.py` using a common central dask cluster (#1525)
- Added the `cdo_options: "--force"` to the definitions of the oceanic HealPix grids (#1539)

AQUA diagnostic complete list:
- ECmean: Integrating the performance indices and global mean within the `aqua_diagnostics` module (#1556)
- Teleconnections: The `teleconnections` diagnostic is now integrated in the `aqua_diagnostics` module (#1352)
- Teleconnections: OutputSaver for the teleconnections diagnostic (#1567, #1570)
- Ocean3d: Fix to improve memory usage and cli (#1490)
- Seaice: Fix to read sithick as fallback instead of sivol (#1543)
- Ocean3d: Minor fix to allow to read new variable names (#1540)
- Timeseries: The `timeseries` diagnostic is now integrated in the `aqua_diagnostics` module (#1340)
- Timeseries: Integrating Updated OutputSaver (#1492)

## [v0.13-alpha]

Main changes are:
1. A refactor of the fixes, with a new common main convention table is available, based on eccodes.
2. Diagnostics are updated to work with the new fixes and the new eccodes version. This is not yet complete and will be finalized in the next release.
3. The FDB reader always rely on paramids, so that support for eccodes 2.39.0 and backward compatibility is ensured.

AQUA core complete list:
- push-analysis.sh maintenance (#1555)
- Added the `cdo_options: "--force"` to the definitions of the HealPix grids (#1527)
- Removing default fixes (#1519)
- Support for eccodes=2.39.0 with full fixes refactoring (#1519)
- Dashboard: Moved making of contents yaml to local hpc (#1470)
- Support for new smmregrid==0.1.0 including simpler weights and area generation (#1395)
- Removing cdo pin for more recent versions (#1395)
- Change `bridge_end_date` convention (#1498)
- `catgen` to support data bridge options (#1499)
- Enhance OutputSaver with Improved File Handling, Logging, and NetCDF Write Modes (#1495)
- Introduction a specific pipeline and tests for `catgen` utiliy (#1505)
- Remove pin on xarray (#1507)
- FDB reader internally always asks for paramids (#1491, #1508, #1529)
- Introduction of a convention table for the fixer, in order to create a more general fixer (#1488, #1506)
- Refactor of `cli_lra_parallel_slurm.py` to work with container via jinja (#1497) 
- Convert `aqua-analysis.sh` to Python with Subprocess and Multiprocessing Support (#1354, #1521)
- New base container for aqua-container (#1441)
- Autodetection of latest AQUA in `load-aqua-container.sh` script (#1437)
- Update Metadata Handling for NetCDF, PDF, and PNG Outputs (#1430)
- Add instructions to install AQUA on MN5 (#1468)
- Introduce `grids-checker.py` tool to verify presence and checksum of the grid files (#1486)

AQUA diagnostic complete list:
- Tropical Cyclones: Adaptation to IFS-FESOM and tool to compute orography from data (#1393)
- Seaice: Hotfix for sea ice plots (#1432)

## [v0.12.2]

Main changes are: 
1. Single container script to be used on Lumi, MN5 and Levante

AQUA core complete list:
- Introduce `timeshift` option for the fixer to roll forward/back the time axis (#1411)
- Centralize and refactor in single script the tool to load AQUA container (#1413)
- Add extra maintenance options to submit-aqua-web (#1415)
- Update push-analysis.sh removing dependency on full AQUA and option not to convert to png (#1419)
- Pin to xarray<2024.09 to prevent bug in polyfit requires temporary (#1420)
- Remove spurious dimensions when running `fldmean()` (#1423)

AQUA diagnostic complete list:
- Refactor of plotThickness method in the sea ice diagnostic (#1427)


## [v0.12.1]

AQUA core complete list:
- Allow multiple realizations in fdb-catalog-generator (#1335)
- Fix the container loading script in order to avoid load of local libraries (#1399)
- Fix using AQUA container for submit-aqua-web, do not wipe old figures by default (#1387)
- New `timstat` module which opens complement `timmean()` with `timmax()`, `timmin()` and `timstd()` methods (#1391)
- Fix installation to avoid mismatch between `hdf5` and `h5py` libraries (#1408)

## [v0.12]

Main changes are:
1. AQUA installation now requires a mandatory machine name.
2. The `aqua` source code has been moved to the `src` folder. The change is transparent to the user.
3. A diagnostic module, called `aqua.diagnostics`, is under development. The module is not yet active, diagnostics are still available with the previous structure.

AQUA core complete list:
- Mixed updates to support data for NextGEMS cycle4 hackathon (#1375)
- Preprocess functionality added to the `Reader` class (#1298)
- The AQUAthon material has been moved under the `notebooks` folder (#1342)
- `aqua` source code has been moved to the `src` folder (#1332)
- A diagnostic module, called `aqua.diagnostics`, has been created under the `src` folder (#1332, #1341)
- LRA generator tool support for multiple relizations (#1357, #1375)
- LRA generator requires `catalog` as a mandatory argument (#1357)
- AQUA console revisiting, adding `avail` method and `update` method (#1346)
- AQUA install now requires mandatory machine name (#1346)
- Fix to make keyword step optional in request (#1360)

## [v0.11.3]

AQUA core complete list:
- LRA, both from CLI and worklow, is part of the AQUA console and can be run with `aqua lra $options` (#1294)
- FDB catalog generator is part of the AQUA console and can be run with `aqua catgen $options` (#1294)
- Coordinate unit overriding is now possible via the `tgt_units` argument (#1320)
- Full support for python>=3.9 (#1325)
- Pin of (python) eccodes<2.37.0 in pyproject due to recent changes in binary/python structure (#1325)

AQUA diagnostic complete list:
- Radiation: Bugfix in the CLI for the radiation diagnostic (#1319)

## [v0.11.2]

AQUA core complete list:
- Renaming of FESOM grids to include original resolution name (#1312)
- Bugfix of the fdb-catalog-generator tool that was not correctly assigning NEMO grids (#1309)
- Bugfix of the GSV intake driver that was not handling correctly metadata jinja replacement (#1304) 
- Bugfix of _merge_fixes() method when the parent fix has no vars specified (#1310)
- Safety check for the netcdf driver providing more informative error when files are not found (#1307, #1313)

AQUA diagnostic complete list:
- Tropical Rainfall: Fix Minor Issues in Tropical Precipitation CLI Metadata and Formatting (#1266)

## [v0.11.1]

Attention: If you are accessing FDB experiments, we suggest to not use versions older than this release.

Main changes are:
1. AQUA works with FDB written with ecCodes versions > 2.35 as well as lower.
2. Timeseries and Seasonal cyle can now be evaluated also on a specific region 

AQUA core complete list:
- ecCodes now pinned to >=2.36.0 and tool for fixing older definition files (#1302)

AQUA diagnostic complete list:
- Timeseries: a region can be selected for Timeseries and Seasonal Cycle with the `lon_limits` and `lat_limits` arguments (#1299)
- Timeseries: the cli argument for extending the time range is now extend (previously expand) (#1299)
- Timeseries: all the available diagnostics support the catalog argument (#1299)

## [v0.11]

Attention: this version is not compatible with catalog entries with ecCodes >= 2.35.0.

1. LRA supports multi-catalog structure
2. ecCodes temporarily restricted to < 2.34

AQUA core complete list:
- Refactor the fdb-catalog-generator tool to work with data-portfolio repository (#1275)
- Introduce a function to convert NetCDF to Zarr and zarr catalog entry for LRA (#1068)
- Suppress the warning of missing catalogs in the AQUA console `add` command (#1288)
- Lumi installation is completely updated to LUMI/23.09 modules (#1290)
- gsv_intake switches eccodes also for shortname definitions (#1279)
- Increase compatibility between LRA generator and multi-catalog (#1278)
- Allow for intake string replacement within LRA-generated catalogs (#1278)
- Avoid warning for missing intake variable default when calling the `Reader()` (#1287)

AQUA diagnostic complete list:
- Teleconnections: catalog feature bugfix (#1276)

## [v0.10.3]

Attention: this version is not compatible with catalog entries with ecCodes < 2.35.0.

Main changes are:
1. support for ecCodes >= 2.35.0 (to be used with caution, not working with exps with eccodes < 2.35.0)
2. fdb_path is deprecated in favour of fdb_home

AQUA core complete list:
- Restructure fixes folder and files (#1271)
- Removed eccodes pin, better handling of tables in get_eccodes_attr (#1269)
- Added test for diagnostics integration to AQUA installation process (#1244)
- Bugfix for the monthly frequency data with monthly cumulated fluxes (#1255)
- fdb_path becomes optional and deprecated in favour of fdb_home (#1262)
- Branch support for tool to push analysis to explorer (#1273)

AQUA diagnostic complete list:
- ECmean documentation updates (#1264)

## [v0.10.2]

Main changes are:
1. aqua-analysis script can be configured with an external yaml file
2. AQUA installation process now includes diagnostics integration

AQUA core complete list:
- Rename OutputNamer to OutputSaver and add catalog name (#1259)
- Hotfix for rare situation with 3D data but no vertical chunking defined (#1252)
- External yaml file to configure aqua-analysis (#1246)
- Adding diagnostics integration to AQUA installation process (#1229)

AQUA diagnostic complete list:
- Teleconnections: adding the catalog feature to the diagnostic (#1247)
- ECmean upgrades for the CLI (#1241)
- ECmean enables the computation of global mean diagostic (#1241)

## [v0.10.1]

AQUA core complete list:
- Fixer for monthly frequency data with monthly cumulated fluxes (#1201)
- Catalogs can be installed from the external repository (#1182)
- Added grid for NEMO multiIO r100 (#1227)
- Reorganized analysis output in catalog/model/exp structure (#1218)

## [v0.10]

Main changes are:
1. The catalog is externalized and AQUA supports multiple catalogs. It is now mandatory to use the aqua console to add a new catalog to the AQUA installation.

AQUA core complete list:
- Catalog is externalized to a separate repository (#1200)
- AQUA is now capable of accessing multiple catalogs at the same time (#1205)
- MN5 container for AQUA (#1213)

## [v0.9.2]

Main changes are:
1. The `aqua-config.yaml` file is replaced by a template to be installed. The aqua console is now mandatory to use aqua.
2. `$AQUA` removed from the `Configdir()` autosearch, an installation with the aqua console is mandatory to use aqua.
3. AQUA cli command to provide the installation path with `--path` option. This can substitute the `$AQUA` variable in scripts.
4. The catalog file is now split into `machine.yaml` and `catalog.yaml` to support machine dependency of data path and intake variables as kwargs into each catalog.

AQUA core complete list:
- More detailed documentation for Levante and Lumi installation (#1210)
- `aqua-config.yaml` replaced by a template to be installed on each machine (#1203)
- `$AQUA` removed from the `Configdir()` autosearch (#1208)
- AQUA cli command to provide the installation path with `--path` option (#1193)
- Restructure of the `machine` and `catalog` instances to support a catalog based development (#1186)
- AQUA installation via command line support a machine specification `aqua install lumi` (#1186)
- Introduction of `machine.yaml` file to support machine dependency of data path and intake variables as kwargs into each catalog (#1186)
- Removing all the AQUA catalogs from the repo, now using https://github.com/DestinE-Climate-DT/Climate-DT-catalog (#1200)

## [v0.9.1]

Main changes are:
1. Update of fdb libraries to be compatible with the FDB data bridge

AQUA core complete list:
- OutputNamer Class: Comprehensive Naming Scheme and Metadata Support (#998)
- Creation of png figures for AQUA explorer is local (#1189)

## [v0.9]

Main changes are:
1. AQUA has an `aqua` CLI entry point, that allow for installation/uninstallation, catalog add/remova/update, fixes and grids handling
2. Experiments placed half on HPC and half on DataBridge data can be accessed in continuous manner.

AQUA core complete list:
- AQUA entry point for installation and catalog maintanance and fixes/grids handling (#1131, #1134, #1146, #1168, #1169)
- Automatic switching between HPC and databridge FDB (#1054, #1190)
- CLI script for automatic multiple experiment analysis submission (#1160, #1175)

## [v0.8.2]

Main changes are: 
1. `aqua-grids.yaml` file split in multiple files into `grids` folder
2. Container for Levante

AQUA core complete list:
- Removing any machine name depencency from slurm files (#1135)
- Jinja replacement is added to the aqua-config.yaml (#1154)
- grid definitions split in multiple files (#1152)
- Add script to access the container on Levante HPC (#1151)
- Add support for IFS TL63 and TL159 grids (#1150)
- Swift links for tests and grids renewed (#1142)
- Removing the docker folder (#1137)
- Introducing a tool for benchmarking AQUA code (#1057)
- Define AQUA NEMO healpix grids as a function of their ORCA source (#1113)

AQUA diagnostics complete list:
- Tropical Rainfall: Improve Paths in Live Demonstration Notebook  (#1157)
- Atm global mean: produce seasonal bias plots by default (#1140)
- Tropical Rainfall: Notebook for the Live Demonstration (#1112)
- Teleconnections: MJO Hovmoller plot introduced as notebook (#247)
- Tropical Rainfall: Reduce Redundancy in Conversion Functions (#1096)

## [v0.8.1]

Main changes are: 
1. Fixes following internal D340.7.3.3 and D340.7.1.4 review 

AQUA core complete list:
- Tco399-eORCA025 control, historical and scenario runs added to Lumi catalog (#1070)
- ESA-CCI-L4 dataset added for Lumi and Levante catalogs (#1090)
- Various fixes to the documentation (#1106)
- Fixer for dimensions is now available (#1050)

AQUA diagnostics complete list:
- Timeseries: units can be overridden in the configuration file (#1098)
- Tropical Rainfall: Fixing the Bug in the CLI (#1100)

## [v0.8]

Main changes are:
1. Support for Python 3.12
2. Update in the catalog for Levante and introduction of Leonardo
3. Multiple diagnostics improvement to fullfil D340.7.3.3 and D340.7.1.4

AQUA core complete list:
- LRA for ICON avg_sos and avg_tos (#1076)
- LRA for IFS-NEMO, IFS-FESOM, ICON added to Levante catalog (#1072)
- IFS-FESOM storyline +2K added to the Lumi catalog (#1059)
- Allowing for jinja-based replacemente in load_yaml (#1045) 
- Support for Python 3.12 (#1052)
- Extending pytests (#1053)
- More efficient use of `_retrieve_plain` for acessing sample data (#1048)
- Introducing the catalog structure for Leonardo HPC (#1049)
- Introducing an rsync script between LUMI and levante for grids (#1044)
- Introducing a basic jinja-based catalog entry generator (#853)
- Adapt NextGEMS sources and fixes to the final DestinE governance (#1008, #1035)
- Remove  NextGEMS cycle2 sources (#1008)
- Avoid GSVSource multiple class instantiation in dask mode (#1051)

AQUA diagnostics complete list:
- Teleconnections: refactor of the documentation (#1061)
- Tropical rainfall: Updating the Documentation and Notebooks (#1083)
- Performance indices: minor improvements with the inclusion of mask and area files (#1076)
- Timeseries: Seasonal Cycle and Gregory plots save netcdf files (#1079)
- Tropical rainfall: minor modifications to the CLI and fixes to changes in the wrapper introduced in PR #1063 (#1074)
- Tropical rainfall: adding daily variability and precipitation profiles to the cli (#1063)
- Teleconnections: bootstrap evaluation of concordance with reference dataset (#1026)
- SSH: Improvement of the CLI (#1024) 
- Tropical rainfall: adding metadata and comparison with era5 and imerg to the plots, re-binning of the histograms and buffering of the data (#1014)
- Timeseries: refactor of the documentation (#1031)
- Radiation: boxplot can accomodate custom variables (#933)
- Seaice: convert to module, add Extent maps (#803)
- Seaice: Implement seaice Volume timeseries and thickness maps (#1043)

## [v0.7.3]

Main changes are:
1. IFS-FESOM NextGEMS4 and storylines simulations available in the catalog
2. Vertical chunking for GSV intake access
3. FDB monthly average data access is available
4. kwargs parsing of reader arguments (e.g. allowing for zoom and ensemble support)

AQUA core complete list:
- Add kwargs parsing of reader arguments, passing them to intake to substitute parameters (#757)
- Remove `zoom` and use kwargs instead (#757)
- Enabling the memory monitoring and (optional) full performance monitoring in LRA (#1010)
- Adding IFS_9-FESOM_5 NextGEMS4 simulation on levante (#1009)
- Function to plot multiple maps is introduced as `plot_maps()` and documented (#866)
- Adding the IFS-FESOM storylines simulation (#848)
- `file_is_complete()` accounts also for the mindate attribute (#1007)
- Introducing a `yearmonth` timestyle to access FDB data on monthly average (#1001)
- Adding expected time calculation for weight generation (#701)
- Vertical chunking for GSV intake access (#1003)

AQUA diagnostics complete list:
- Timeseries: Various bugfix and improvements for cli and formula (#1013, #1016, #1022)

## [v0.7.2]

Main changes are:
1. `mtpr` is used for precipitation in all the catalog entries
2. LRA CLI support for parallel SLURM submission and other improvements
3. ICON production simulations available in the catalog
4. `detrend()` method is available in the `Reader` class
5. All the diagnostics have dask support in their CLI

AQUA core complete list:
- Fix LRA sources to allow incomplete times for different vars (#994)
- Distributed dask option for diagnostic CLIs and wrapper (#981)
- Added documentation for `plot_timeseries`, `plot_seasonalcycle` and `plot_single_map_diff` (#975)
- Minimum date fixer feature / ICON net fluxes fix (#958)
- Unified logging for all diagnostics (#931)
- A `detrend()` method is added to the Reader class (#919)
- LRA file handling improvements (#849, #972)
- Updating fixer for ERA5 monthly and hourly data on Levante (#937)
- GSV pin to 1.0.0 (#950)
- Adding ICON production simulations (#925)
- LRA CLI for parallel SLURM submission support a max number of concurrent jobs and avoid same job to run (#955, #990)
- Renaming of EC-mean output figures in cli push tool for aqua-web (#930)
- Renaming the `tprate` variable into `mtpr` in all fixes (#944)

AQUA diagnostic complete list:
- Tropical rainfall: enhancements of plotting and performance, files path correction (#997)
- Timeseries: seasonal cycle runs as a separate cli in aqua-analysis for performance speed-up (#982)
- Timeseries: seasonal cycle is added if reference data are not available in some timespan (#974)
- Tropical rainfall: Removing unnecessary printing during the CLI, optimazing the CLi for low and high-resolution data (#963)
- Timeseries: Grergory plot TOA limits are dynamically chosen (#959)
- SSH: technical improvements including removal of hardcoded loglevel and timespan definition. (#677)
- SSH: ready with new data governance and option to plot difference plots added. (#677)
- Atmosferic Global Mean: added mean bias for the entire year in seasonal bias function (#947)
- Tropical Cyclones: working with IFS-NEMO and ICON, includes retrieval of orography from file (#1071).

## [v0.7.1]

Main changes are:
1. Complete update of the timeseries diagnostic
2. LRA CLI for parallel SLURM submission
3. SSP370 production scenario for IFS-NEMO available in the catalog

AQUA core complete list:
- Plot timeseries is now a framework function (#907)
- Improve the automatic parsing of date range according to schema from fdb (#928)
- LRA CLI for parallel SLURM submission (#909)
- Added graphics function to plot data and difference between two datasets on the same map (#892)
- Add IFS-NEMO ssp370 scenario (#906)

AQUA diagnostics complete list:
- Teleconnections: comparison with obs is done automatically in diagnostic CLI (#924)
- Teleconnections: capability to find index file if already present (#926)
- Timeseries: save flag introduced to save to enable/disable saving of the timeseries (#934)
- Improve the automatic parsing of date range according to schema from fdb (#928)
- Updated output filenames for atmglobalmean diagnostic (#921)
- Added graphics function to plot data and difference between two datasets on the same map (#892)
- Implemented `pyproject.toml` for global_time_series diagnostic (#920).
- Implemented `pyproject.toml` for tropical_rainfall diagnostic (#850).
- Updating CLi for tropical_rainfall diagnostic (#815)
- LRA cli for parallel SLURM submission (#909)
- Timeseries: seasonal cycle is available for the global timeseries (#912)
- Timeseries: refactory of Gregory plot as a class, comparison with multiple models and observations (#910)
- Add IFS-NEMO ssp370 scenario (#906)
- Timeseries: complete refactory of the timeseries as a class, comparison with multiple models and observations (#907)
- Plot timeseries is now a framework function (#907)

## [v0.7]

Main changes are:
1. Multiple updates to the diagnostics, both scientific and graphical, to work with more recent GSV data
2. `mtpr` is now used instead of `tprate` for precipitation
2. Documentation has been reorganized and integrated

Complete list:
- New utility `add_pdf_metadata` to add metadata to a pdf file (#898)
- Experiments `a0gg` and `a0jp` added to the IFS-NEMO catalog, and removal of `historical-1990-dev-lowres` (#889)
- Updated notebooks to ensure consistency across different machines by using observational datasets, and included a demo of aqua components for Lumi (#868)
- Scripts for pushing figures and docs to aqua-web (#880)
- Fixed catalog for historical-1990-dev-lowres source (#888, #895)
- data_models src files are now in the aqua/data_models folder, with minor modifications (#884)
- Warning options based on the `loglevel` (#852)
- Timeseries: formula bugfix and annual plot only for complete years (#876)
- mtpr instead of tprate derived from tp (#828)
- eccodes 2.34.0 does not accomodate for AQUA step approach, pin to <2.34.0 (#873)
- Bugfix of the `aqua-analysis` wrapper, now can work teleconnections on atmospheric and oceanic variables 
and the default path is an absolute one (#859, #862)
- Ocean3D: many fixes and adaptations to new data governance (#776)
- Bugfix of the `aqua-analysis` wrapper, now can work teleconnections on atmospheric and oceanic variables (#859)
- Radiation: adaptation to new data governance and many improvements (#727)
- Seaice: Sea ice extent has now seasonal cycle (#797)
- Fixing the paths in `cli/lumi-install/lumi_install.sh` (#856).
- Refactor of the documentation (#842, #871)
- The drop warning in `aqua/gsv/intake_gsv.py` (#844)
- Tropical cyclones diagnostic: working with new data governance (includes possibility to retrieve orography from file (#816)

## [v0.6.3]

Complete list:
- Setting last date for NaN fix for IFS-NEMO/IFS-FESOM to 1999-10-01 and cleaner merge of parent fixes (#819)
- Hotfix to set `intake==0.7.0` as default (#841)
- Timeseries: can add annual std and now default uncertainty is 2 std (#830)
- `retrieve_plain()` method now set off startdate and enddate (#829)
- Complete restructure of fixer to make use of `fixer_name`: set a default for each model and a `False` to disable it (#746)
- Added `center_time` option in the `timmean()` method to save the time coordinate in the middle of the time interval and create a Timmean module and related TimmeanMixin class (#811)
- Fixer to rename coordinates available (#822)
- Fixing new pandas timedelta definition: replacing H with h in all FDB catalog (#786)
- Change environment name from `aqua_common` to `aqua`(#805)
- Adding a run test label to trigger CI (#826)
- Tropical_rainfall: improve organization and maintainability, introducing nested classes (#814)
- Revisiting CERES fixes (#833)
- Timeseries: add bands for observation in Gregory plots (#837)

## [v0.6.2]

Complete list:
- Global time series plot annual and monthly timeseries together, improved Gregory plot (#809)
- Teleconnection can now take a time range as input and ylim in the index plot function (#799)
- LRA to use `auto` final time and `exclude_incomplete` (#791)
- Hotfix for v0.12.0 of the GSV_interface related to valid_time (#788)
- Global time series adapted to new data governance (#785)
- AtmoGlobalMean diagnostic improvements and adaptation to new data governance (#745 #789 #807 #812)
- Sea-ice diagnostic adapted to new data governance (#790)
- Implement a fix setting to NaN the data of the first step in each month (for IFS historical-1990) (#776)

## [v0.6.1]

Complete list:
- Teleconnection improvement to accept different variable names for ENSO (avg_tos instead of sst) (#778)
- ERA5 fixes compatible with new data governance (#772)
- Update the LRA generator (removing aggregation and improving) filecheck and fix entries for historical-1990-dev-lowres (#772)
- Updates of ECmean to work with production experiments (#773, #780)
- Automatic data start and end dates for FDB sources (#762)

## [v0.6]

Main changes are:
1. Inclusion in the catalog of the historical-1990 production simulations from IFS-NEMO and IFS-FESOM.
2. New fixes that targets the DestinE updated Data Governance

Complete list:
- IFS-FESOM historical-1990-dev-lowres with new data governance added to the catalog (#770)
- AtmoGlobalMean diagnostic improvements (#722)
- Teleconnections diagnostic improvements (#722)
- Read only one level for retrieving 3D array metadata, select single level for retrieve (#713)
- IFS-FESOM historical-1990-dev-lowres with new data governance added to the catalog
- Fix mismatch between var argument and variables specified in catalog for FDB (#761)
- Compact catalogs using yaml override syntax (#752)
- Fix loading source grid file before smmregrid weight generation (#756)

## [v0.5.2-beta]

Complete list:
-  A new fdb container is used to generate the correct AQUA container

## [v0.5.2-alpha]

Main changes are:
1. Coupled models IFS-NEMO and IFS-FESOM are now supported
2. Accessor to use functions and reader methods as if they were methods of xarray objects, see [notebook](https://github.com/DestinE-Climate-DT/AQUA/blob/main/notebooks/reader/accessor.ipynb)
3. Preliminary provenance information is now available in the history attribute of the output files
4. AQUA analysis wrapper is parallelized
5. A levelist can be provided in FDB sources, this will greatly speed up the data retrieve

Complete list:
- Fix reading only one sample variable and avoid _bnds variables (#743)
- Allow correct masked regridding after level selection. Add level selection also for not-FDB sources (#741)
- Read only one level for retrieving 3D array metadata, select specific levels for FDB retrieve (#713)
- Defining catalog entry for coupled models IFS-NEMO and IFS-FESOM (#720)
- Change fixer_name to fixer_name (#703)
- Reorganization of logging calls (#700)
- Accessor to use functions and reader methods as if they were methods of xarray objects (#716)
- Suggestions are printed if a model/exp/source is not found while inspecting the catalog (#721)
- Improvements in the single map plot function (#717)
- Minor metadata fixes (logger newline and keep "GRIB_" in attrs) (#715)
- LRA fix now correctly aggregating monthly data to yearly when a full year is available (#696)
- History update and refinement creating preliminary provenance information (plus AQUA emoji!) (#676)
- OPA lra compatible with no regrid.yaml (#692)
- Introducing fixer definitions not model/exp/source dependents to be specified at the metadata level (#681)
- AQUA analysis wrapper is parallelized and output folder is restructured (#684, #725)

## [v0.5.1]

Main changes are:
1. A new `Reader` method `info()` is available to print the catalog information
2. Grids are now stored online and a tool to deploy them on the `cli` folder is available

Complete list:
- Fix attributes of DataArrays read from FDB (#686)
- Reader.info() method to print the catalog information (#683)
- Simpler reader init() by reorganizing the calls to areas and regrid weights configuration and loading (#682)
- Optional autosearch for vert_coord (#682)
- plot_single_map adapted to different coordinate names and bugfixes (#680)
- Sea ice volume datasets for the Northern Hemisphere (PIOMAS) and the Southern Hemisphere (GIOMAS) (#598)
- Possibility of defining the regrid method from the grid definition (#678)
- Grids stored online and tool to deploy them on cli folder (#675)
- Global time series diagnostic improvements (#637)
- Teleconnections diagnostic improvements (#672)

## [v0.5]

Main changes are:
1. Refactor of the Reader() interface with less options at the init() level
2. Grids are now defined with the source metadata and not in a machine-dependent file
3. CLI wrapper is available to run all diagnostics in a single call
4. Refactoring of the streaming emulator with equal treatment for FDB or file sources

Complete list:
- Controlling the loglevel of the GSV interface (#665)
- Fix wrong fdb source (#657)
- Adding sample files and tests for NEMO 2D and 3D grids (#652)
- tprate not derived from tp for GSV sources (#653)
- Simplify reader init and retrieve providing less argument in initialization (#620)
- var='paramid' can be used to select variables in the retrieve method (#648)
- configdir is not searched based on util file position in the repo (#636)
- Cleaner mask treatment (Revision of mask structure in the reader #617)
- Fldmean fix if only one dimension is present for area selection (#640)
- Adding higher frequency ERA5 data on Levante and Lumi (#628)
- regrid.yaml files are removed, grid infos are now in the catalog metadata (#520, #622, #643)
- Load all available variables in FDB xarray/dask access (#619)
- Lint standard and enforced in CI (#616)
- Reader init split with methods (#523)
- Single map plot utility to be used by all diagnostics (#594)
- Script for automatic generation of Fdb catalog entries (IFS only) (#572)
- Fix loading of singularity mounting /projappl (#612)
- CLI wrapper parser (#599)
- Refactoring of streaming emulator (#593)
- Radiation CLI and diagnostic refinement (#537)
- Ocean3D CLI and diagnostic refinement (#578)
- AtmGlobalMean CLI and diagnostic refinement (#587)
- Tropical cyclones CLI refinements and TC module (#568, #645)
- Removing OPA, OPAgenerator and related tests from the AQUA (Remove OPA from AQUA #586)
- Renaming the experiments according to the DE340 AQUA syntax (Including dev-control-1990 in the source and rename the experiment according to DE340 scheme #556, #614, #618)
- Teleconnections diagnostic improvements (#571, #574, #576, #581, #592, #623)

## [v0.4]

Main changes are:
1. Update to all the diagnostics CLI
2. Refactor of the regridder so that `regrid.yaml`` is grid-based and not experiment-based
3. Xarray access to FDB sources
4. Refactor of the fixer so that merge/replace/default options are available
5. Remove of the `aqua` environment in favour of the `aqua_common` one. 

Complete list:
- Introduced color scheme for aqua logging (#567)
- CLI for sea diagnostic (#549)
- Add CLI for SSH diagnostic and some bug fixes (#540)
- Fix SSH diagnostic to be compatible with lates AQUA version (#538) 
- Helper function to identify vertical coordinates in a dataset (#552)
- Orography for tempest extremes TCs detection and update TCs CLI (Orography threshold included and CLI update #404)
- Improvement of performance indices CLI (Update of ECmean CLI #528)
- Fix to allow reading a list of multiple variables from FDB (#545)
- Further improvement of function to inspect the catalog (#533)
- Custom exceptions for AQUA (#518)
- Speed up of the `retrieve_plain` method (#524)
- Update documention for adding new data and setting up the container (Increase documentation coverage #519)
- CLI wrapper for the state-of-the-art diagnostics analysis (#517, #527, #525, #530, #534, #536, #539, #548, #549, #559)
- Refactor the regrid.yaml as grid-based instead of experiment-based (#291)
- aqua_common environment simplified and updated (#498)
- Update available variables in FDB catalogs on lumi (#514)
- Solve reversed latitudes bug for fixed data (#510)
- Switch to legacy eccodes tables based on intake source metadata (#493)
- Add GPM IMERG precipitation data to the catalog on levante (#505)
- Fix ocean3d diagnostic colorbars not being symmetric when missing values are present (#504) 
- FDB NEMO test access to data (#488)
- Xarray dask access to FDB (#476)
- Issue a warning when multiple gribcodes are associated to the same shortname (Cases for multiple eccodes grib codes #483)
- Allowing fixer to overwrite or merge default configuration (Increasing flexibiity of the fixer allowing for merge, replace and default options #480)
- Add new tests (Increase testing #250)
- Global time series diagnostic setup for multiple variables CLI (#474)
- Option to avoid incomplete chunk when averagin with timmean (Introduce check for chunk completeness in timmean() #466)
- Simplification of Fixer() workflow, more methods and less redundancy (Functionize fixer #478)
- Remove the `aqua` environment file, only `aqua_common` is left (#482)

## [v0.3]

Main changes are:
1. Fixer moved at `Reader()` level
2. Area selection available in `fldmean()` method
3. FDB/GSV access for IFS-NEMO development simulations
4. Configuration file `config-aqua.yaml` replaces `config.yaml`

Complete list:
- Templates in configuration yaml files (#469)
- Bug fixes for FDB access options (#463, #462)
- Add observational catalogs on Lumi (Update Lumi catalog #454)
- Automatic finding of cdo (#456)
- Area is fixed if data are fixed (Fixer applied to grid areas #442)
- Tests missing failure fix (Fix #436 CI workflow passes even if some tests fail #452)
- FDB/GSV access to IFS control and historical simulations (#434, #458)
- Climatology support restored in the Reader (Fix for climatology #445)
- Improvement function to inspect the catalog (Inspect_catalog improvement #446)
- Minor improvements of the gribber (Fix gribber fdb #427)
- Allow the LRA generator to work with generators and so with FDB (LRA from fdb on mafalda #430)
- Fixes only on selected variables (Fixer updates #428)
- Complete revision of the FDB/GSV access, allowing to access also recent experiments using variable step (#343)
- Teleconnections diagnostic adapted to new code improvements (Teleconnections Dev branch update #424, #465)
- Add support for area selection with fldmean (Fldmean box selection #409)
- Environment simplified, dependencies are now mostly on the pyproject file (A simpler environment.yml #286)
- Intake esm functionality added back (Fix intake-esm #287)
- Intake esm tests (Test also intake-esm #335)
- Yaml dependencies removed (Logger and yaml issues in util.py #334)
- Log history working for iterators as well (Logger and yaml issues in util.py #334)
- Util refactor (Utility refactor #405)
- Fixer at reader level (Fixes at Reader level #244)
- Uniform timmean (Uniform time after timmean and add option for time_bnds #419)
- FDB tests added (Add FDB 5.11, a local FDB with some test data #280, #432)
- Refactor of unit conversion and non-metpy cases (Flexible unit fix from YAML file #416)
- Refactor of the config file definition (Refactor of the configuration search #417)

## [v0.2.1]

- Add development control-1950 and historical-1990 experiments to the LRA (LRA for control-1950 and historical-1990 on Levante from v0.2 #455)

## [v0.2]

- Improve the LRA generator and worklow CLI (Streaming for the LRA #289)
- AQUA new common environment installation tool for LUMI added (#413)
- Added a bash script "load_aqua_lumi.sh" to load aqua environment in LUMI with containers (Adding an AQUA singularity container for LUMI #418)

## [v0.2-beta]

This is the `AQUA` version part of the Deliverable D340.7.1.2. 

- SSH diagnostic improvements (Linting SSH diagnostics #377, SSH diag: PDF file name changed #388)
- Timmean fix to uniform time axis (Fix for timmean() to uniform output time axis #381)
- New tests trigger routine (Tests trigger with label #385)
- Fix for tco1279 and FESOM (fix for masked tco1279 #390, psu fix for salinity #383)
- ECmean improvements (various improvement for ecmean #392)
- Seaice diagnostic improvements (Deliverable340.7.1.2 fix seaice #389, Linting Seaice diagnostics #376)
- Teleconnections diagnostic graphics module enhanced and various improvements (Teleconnections corrections for D340.7.1.2 #379, Fix import in teleconnections notebooks #395, Teleconnections fix docs #408)
- Tropical cyclones linting of the diagnostic (Linting tropical cyclones diagnostics #380, Improved plotting functions for tropical cyclones #391)
- Ocean diagnostics restructured in a single folder, sharing common functions and other improvements (Linting+Fixes Ocean diagnostics #374, Adding units for MLD plot in ocean3d package #406)
- Documentation fixes (Documentation fixes after review #403)
- Atmglobalmean and radiation diagnostic improvements (Atmglobalmean fix #371)
- MSWEP fixer bugfix (Change MSWEP datamodel #397, fixing of mswep #401)

## [v0.2-alpha]

This is the `AQUA` version that will be part of the Deliverable D340.7.1.2, sent to internal review. This is mostly done by the inclusion of twelve diagnostics within the AQUA framework

- Added teleconnections diagnostic (#308, #309, #318, #333, #352)
- Added tropical cyclones diagnostic (#310, #345)
- Added performance indices diagnostic based on ECmean tool (#57, #327) 
- Added sea ice diagnostic (#353, #368)
- Added global timeseries diagnostic (#358, #359)
- Added radiation analysis diagnostic (#301, #360)
- Added global mean bias diagnostic (#285, #371)
- Added SSH variability diagnostic (#367, #369)
- Added tropical rainfall diagnostic (#314)
- Added Ocean circulation diagnostic (#295)
- Added global ocean diagnosc (#164)
- Added global mean timeseries (#268)
- Multiple fixes in the Reader (#316, #324, #334)
- Avoid time duplicated in the Reader (#357)
- Enabling autodoc for diagnostics (#330)
- Data access improvement on Levante, including new datasets (#332, #355, #321)
- Added a common environment file (#363)
- Support for Lumi installation (#315)
- Added the `changelog` file

### Changed

- Dummy diagnostic is now in the `dummy` folder (previously was `dummy-diagnostic`)
- Tests and code is now working with python>=3.9 (previously python 3.11 was excluded)

## [v0.1-beta]

This is the `AQUA` version that will be part of the Deliverable D340.7.1.1.
This is mostly built on the `AQUA` `Reader` class which support for climate model data interpolation, spatial and temporal aggregation and conversion for a common GRIB-like data format.


- Low resolution archive documentation
- Fixed a bug in the `Gribber` class that was not reading the correct yaml catalog file

## v0.1-alpha

This is the AQUA pre-release to be sent to internal reviewers. 
Documentations is completed and notebooks are working.

[unreleased]: https://github.com/DestinE-Climate-DT/AQUA/compare/v0.16.0...HEAD
[v0.16.0]: https://github.com/DestinE-Climate-DT/AQUA/compare/v0.15.0...v0.16.0
[v0.15.0]: https://github.com/DestinE-Climate-DT/AQUA/compare/v0.14.0...v0.15.0
[v0.14.0]: https://github.com/DestinE-Climate-DT/AQUA/compare/v0.13.1...v0.14.0
[v0.13.1]: https://github.com/DestinE-Climate-DT/AQUA/compare/v0.13.0...v0.13.1
[v0.13.0]: https://github.com/DestinE-Climate-DT/AQUA/compare/v0.13-beta...v0.13.0
[v0.13-beta]: https://github.com/DestinE-Climate-DT/AQUA/compare/v0.13-alpha...v0.13-beta
[v0.13-alpha]: https://github.com/DestinE-Climate-DT/AQUA/compare/v0.12.2...v0.13-alpha
[v0.12.2]: https://github.com/DestinE-Climate-DT/AQUA/compare/v0.12.1...v0.12.2
[v0.12.1]: https://github.com/DestinE-Climate-DT/AQUA/compare/v0.12...v0.12.1
[v0.12]: https://github.com/DestinE-Climate-DT/AQUA/compare/v0.11.3...v0.12
[v0.11.3]: https://github.com/DestinE-Climate-DT/AQUA/compare/v0.11.2...v0.11.3
[v0.11.2]: https://github.com/DestinE-Climate-DT/AQUA/compare/v0.11.1...v0.11.2
[v0.11.1]: https://github.com/DestinE-Climate-DT/AQUA/compare/v0.11...v0.11.1
[v0.11]: https://github.com/DestinE-Climate-DT/AQUA/compare/v0.10.3...v0.11
[v0.10.3]:https://github.com/DestinE-Climate-DT/AQUA/compare/v0.10.2...v0.10.3
[v0.10.2]: https://github.com/DestinE-Climate-DT/AQUA/compare/v0.10.1...v0.10.2
[v0.10.1]: https://github.com/DestinE-Climate-DT/AQUA/compare/v0.10...v0.10.1
[v0.10]: https://github.com/DestinE-Climate-DT/AQUA/compare/v0.9.2...v0.10
[v0.9.2]: https://github.com/DestinE-Climate-DT/AQUA/compare/v0.9.1...v0.9.2
[v0.9.1]: https://github.com/DestinE-Climate-DT/AQUA/compare/v0.9...v0.9.1
[v0.9]: https://github.com/DestinE-Climate-DT/AQUA/compare/v0.8.2...v0.9
[v0.8.2]: https://github.com/DestinE-Climate-DT/AQUA/compare/v0.8.1...v0.8.2
[v0.8.1]: https://github.com/DestinE-Climate-DT/AQUA/compare/v0.8...v0.8.1
[v0.8]: https://github.com/DestinE-Climate-DT/AQUA/compare/v0.7.3...v0.8
[v0.7.3]: https://github.com/DestinE-Climate-DT/AQUA/compare/v0.7.2...v0.7.3
[v0.7.2]: https://github.com/DestinE-Climate-DT/AQUA/compare/v0.7.1...v0.7.2
[v0.7.1]: https://github.com/DestinE-Climate-DT/AQUA/compare/v0.7...v0.7.1
[v0.7]: https://github.com/DestinE-Climate-DT/AQUA/compare/v0.6.3...v0.7
[v0.6.3]: https://github.com/DestinE-Climate-DT/AQUA/compare/v0.6.2...v0.6.3
[v0.6.2]: https://github.com/DestinE-Climate-DT/AQUA/compare/v0.6.1...v0.6.2
[v0.6.1]: https://github.com/DestinE-Climate-DT/AQUA/compare/v0.6...v0.6.1
[v0.6]: https://github.com/DestinE-Climate-DT/AQUA/compare/v0.5.2-beta...v0.6
[v0.5.2-beta]: https://github.com/DestinE-Climate-DT/AQUA/compare/v0.5.2-alpha...v0.5.2-beta
[v0.5.2-alpha]: https://github.com/DestinE-Climate-DT/AQUA/compare/v0.5.1...v0.5.2-alpha
[v0.5.1]: https://github.com/DestinE-Climate-DT/AQUA/compare/v0.5...v0.5.1
[v0.5]: https://github.com/DestinE-Climate-DT/AQUA/compare/v0.4...v0.5
[v0.4]: https://github.com/DestinE-Climate-DT/AQUA/compare/v0.3...v0.4
[v0.3]: https://github.com/DestinE-Climate-DT/AQUA/compare/v0.2.1...v0.3
[v0.2.1]: https://github.com/DestinE-Climate-DT/AQUA/compare/v0.2...v0.2.1
[v0.2]: https://github.com/DestinE-Climate-DT/AQUA/compare/v0.2-beta...v0.2
[v0.2-beta]: https://github.com/DestinE-Climate-DT/AQUA/compare/v0.2-alpha...v0.2-beta
[v0.2-alpha]: https://github.com/DestinE-Climate-DT/AQUA/compare/v0.1-beta...v0.2-alpha
[v0.1-beta]: https://github.com/DestinE-Climate-DT/AQUA/compare/v0.1-alpha...v0.1-beta<|MERGE_RESOLUTION|>--- conflicted
+++ resolved
@@ -8,6 +8,8 @@
 Unreleased in the current development version (target v0.17.0): 
 
 AQUA core complete list:
+- Refactor LRA of output and catalog entry creatro with `OutputPathBuilder` and `CatalogEntryBuilder` classes (#1932)
+- LRA cli support realization, stat and frequency (#1932)
 - Update to the new STACv2 API for Lumi (#2039)
 - `aqua add` and `aqua avail` commands now support a `--repository` option to specify a different repository to explore (#2037)
 - `AQUA_CONFIG` environment variable can be set to customize the path of the configuration files in `aqua-analysis.py` (#2027)
@@ -35,15 +37,10 @@
   are not correct.
 
 AQUA core complete list:
-<<<<<<< HEAD
-- Refactor LRA of output and catalog entry creatro with `OutputPathBuilder` and `CatalogEntryBuilder` classes (#1932)
-- LRA cli can support realization (#1932)
-=======
 - Update to the new STAC API for Lumi (#2017)
 - Added the `aqua grids set` command to set the paths block in the `aqua-config.yaml` file, overwriting the default values (#2003)
 - Derivation of metadata from eccodes is done with a builtin python method instead of definiton file inspection (#2009, #2014)
 - `h5py` installed from pypi. Hard pin to version 3.12.1 removed in favor of a lower limit to the version (#2002)
->>>>>>> 4e43ad96
 - `aqua-analysis` can accept a `--regrid` argument in order to activate the regrid on each diagnostics supporting it (#1947)
 - `--no-mount /etc/localtime` option added to the `load_aqua_container.sh` script for all HPC (#1975)
 - Upgrade to eccodes==2.41.0 (#1890)
