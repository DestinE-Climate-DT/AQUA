--- conflicted
+++ resolved
@@ -7,32 +7,6 @@
 
 Unreleased is the current development version:
 
-<<<<<<< HEAD
-<<<<<<< HEAD
-<<<<<<< HEAD
-<<<<<<< HEAD
-<<<<<<< HEAD
-<<<<<<< HEAD
-<<<<<<< HEAD
-<<<<<<< HEAD
-<<<<<<< HEAD
-- AQUA new common environment installation tool for LUMI added (#413)
-=======
-- Added a bash script "load_aqua_lumi.sh" to load aqua environment in LUMI with containers (Adding an AQUA singularity container for LUMI #418)
->>>>>>> aqua_container
-=======
-=======
-=======
-=======
-=======
-=======
-- Fix wrong fdb source (#657)
-- Adding tests for NEMO 2D and 3D (#652)
-- tprate not derived from tp for GSV sources (#653)
-- var='paramid' can be used to select variables in the retrieve method (#648)
->>>>>>> cat_a0er_a0eo
-=======
-=======
 - Fix loading source grid file before smmregrid weight generation (#756)
 
 ## [v0.5.2]
@@ -88,23 +62,14 @@
 4. Refactoring of the streaming emulator with equal treatment for FDB or file sources
 
 Complete list:
->>>>>>> 9ee1bba7
 - Controlling the loglevel of the GSV interface (#665)
 - Fix wrong fdb source (#657)
 - Adding sample files and tests for NEMO 2D and 3D grids (#652)
 - tprate not derived from tp for GSV sources (#653)
-<<<<<<< HEAD
-- Simplify reader init and retrieve (#620)
-- var='paramid' can be used to select variables in the retriee method (#648)
->>>>>>> main
-- Tropical cyclons improvements (#645)
-=======
 - Simplify reader init and retrieve providing less argument in initialization (#620)
 - var='paramid' can be used to select variables in the retrieve method (#648)
->>>>>>> 9ee1bba7
 - configdir is not searched based on util file position in the repo (#636)
 - Cleaner mask treatment (Revision of mask structure in the reader #617)
->>>>>>> main
 - Fldmean fix if only one dimension is present for area selection (#640)
 - Adding higher frequency ERA5 data on Levante and Lumi (#628)
 - regrid.yaml files are removed, grid infos are now in the catalogue metadata (#520, #622, #643)
@@ -116,7 +81,6 @@
 - Fix loading of singularity mounting /projappl (#612)
 - CLI wrapper parser (#599)
 - Refactoring of streaming emulator (#593)
->>>>>>> main
 - Radiation CLI and diagnostic refinement (#537)
 - Ocean3D CLI and diagnostic refinement (#578)
 - AtmGlobalMean CLI and diagnostic refinement (#587)
@@ -174,7 +138,6 @@
 4. Configuration file `config-aqua.yaml` replaces `config.yaml`
 
 Complete list:
->>>>>>> main
 - Templates in configuration yaml files (#469)
 - Bug fixes for FDB access options (#463, #462)
 - Add observational catalogs on Lumi (Update Lumi catalog #454)
@@ -206,13 +169,11 @@
 
 - Add development control-1950 and historical-1990 experiments to the LRA (LRA for control-1950 and historical-1990 on Levante from v0.2 #455)
 
->>>>>>> main
 ## [v0.2]
 
 - Improve the LRA generator and worklow CLI (Streaming for the LRA #289)
 - AQUA new common environment installation tool for LUMI added (#413)
 - Added a bash script "load_aqua_lumi.sh" to load aqua environment in LUMI with containers (Adding an AQUA singularity container for LUMI #418)
->>>>>>> main
 
 ## [v0.2-beta]
 
