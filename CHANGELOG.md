--- conflicted
+++ resolved
@@ -8,12 +8,7 @@
 Unreleased in the current development version:
 
 AQUA core complete list:
-<<<<<<< HEAD
 - A ``detrend()`` method is added to the Reader class (#919)
-
-AQUA diagnostic complete list:
-- Atmospheric Global Mean: added mean bias for the entire year in seasonal bias function (#947)
-=======
 - LRA file handling improvements (#849)
 - Updating fixer for ERA5 monthly and hourly data on Levante (#937)
 - GSV pin to 1.0.0 (#950)
@@ -26,7 +21,6 @@
 - SSH: technical improvements including removal of hardcoded loglevel and timespan definition. (#677)
 - SSH: ready with new data governance and option to plot difference plots added. (#677)
 - Atmosferic Global Mean: added mean bias for the entire year in seasonal bias function (#947)
->>>>>>> fba843a4
 
 ## [v0.7.1]
 
