# Changelog

All notable changes to this project will be documented in this file.
The format is based on [Keep a Changelog](https://keepachangelog.com/en/1.1.0/)

## [Unreleased]

Unreleased in the current development version (target v0.14.1):

Removed:
- `aqua.slurm` has been removed.

AQUA core complete list:
<<<<<<< HEAD
- Remove deprecated `aqua.slurm` module (#1860)
=======
- Fix the `regrid_method` option in the Reader (#1859)
>>>>>>> dd9509fc
- Add a GitHub Token for downloading ClimateDT catalogs (#1855)
- Ignore `nonlocal` complaints by flake8 (#1855)
- WOCE-ARGO ocean dataset grids and fixes added (#1846)
- Upgrade of base container to FDB 5.15.11 (#1845)
- Matplotlib styles can be set in the configuration file (#1729)
- Graphics refactoring for timeseries plot functions (#1729, #1841)
- Major refactor of the regrid options, with new modular `Regridder()` class replacing `Regrid()` mixin (#1768)
- Refactor of the `retrieve_plain()` function with contextmanager and smmregrid GridInspector (#1768)

## [v0.14.0]

Main changes are:
- AQUA is now open source
- Documentation is now available on ReadTheDocs
- Attributes added by AQUA are now "AQUA_" prefixed
- A core diagnostic class has been introduced

Removed:
- Support for python==3.9 has been dropped.
- Generators option from the Reader has been removed.

Workflow modifications:
- `aqua_analysis.py`: all the config files are used from the `AQUA_CONFIG` folder. This allows individual run modification kept in the `AQUA_CONFIG` folder for reproducibility.
- `makes_contents.py`: can now take a config file as an argument to generate the `content.yaml` file.
- `push_analysis.sh`: now has an option to rsync the figures to a specified location. Extra flags have been added (see Dashboard section in the documentation).

AQUA core complete list:
- Updated AQUA development container to micromamba 2.0.7 (#1834)
- Updated base container to eccodes 2.40 (#1833)
- Added Healpix zoom 7 grid for ICON R02B08 native oceanic grid (#1823)
- Remove generators from Reader (#1791)
- Fix tcc grib code and add some cmor codes in the convention file (#1800)
- Add a regrid option to cli of relevant diagnostics (#1792)
- Limit estimation of time for weight generation only to regular lon/lat grids (#1786)
- LRA generation can operate spatial subsection (#1711)
- Attributes added by AQUA are now "AQUA_" prefixed (#1790)
- Remove zarr pin (#1794)
- Dropping support for python==3.9 (#1778, #1797)
- Reader intake-xarray sources can select a coder for time decoding (#1778)
- Document use of AQUA on ECMWF HPC2020 (#1782)
- Added history logging for lat-lon in area selection (#1479)
- Cleaner workflow and pytest/coverage configuration (#1755, #1758)
- catalog, model, exp, source info are now stored in the DataArray attributes (#1753)
- Avoid infinite hanging during bridge access (#1733, #1738)
- Enable dependabot to monitor dependencies every month (#1748)
- `eccodes` bump to 2.40.0 (#1747)
- Integrate codecov to monitor coverage and test analytics and remove old bot (#1736, #1737, #1755, #1819)
- Reinitialize `GSVRetriever` instance only when needed (#1733)
- Enable the option to read FDB data info from file, and refactor start/end hpc/bridge dates handling (#1732, #1743, #1762)
- Fix `push_analysis.sh` options and `aqua_analysis.py` config paths (#1723, #1754)
- Enable zip compression for LRA yearly files (#1726)
- Enable publication of documentation on ReadTheDocs (#1699, #1716)
- Adapt Catgen test to the new number of sources for ICON (#1708)
- Added tests for the Hovmoller plot routine (#1532)
- `push_s3` compatibility with `boto3>=1.36.0` (#1704)
- Rsync option for push_analysis.sh (#1689)
- Multiple updates to allow for AQUA open source, including Dockerfiles, actions, dependencies and containers (#1574)

AQUA diagnostics complete list:
- Ocean3d: Tests for the Ocean3d diagnostic (#1780)
- Diagnostic core: A common function to check and convert variable units is provided as `convert_data_units()` (#1806)
- Ocean3d: Bug fix to regridding of observations in cli (#1811)
- Diagnostic core: the `retrieve()` method uses internally a `_retrieve()` method that returns instead of updating attributes (#1763)
- Diagnostic core: documentation about class and config file structure (#1790)
- Diagnostic core: A common function to load the diagnostic config file is provided (#1750)
- Global bias: add test (#1675)
- Diagnostic core: Add additional command-line arguments for configuration and processing options (#1745)
- Global bias: Handling plev and using scientific notation in contour plots (#1649)
- Ecmean: Fix net surface radiative flux and wind stresses in ecmean (#1696)
- Diagnostic core: A common parser and fuctions to open/close the dask cluster are provided (#1703)

## [v0.13.1]

Main changes are:
1. Ocean3d major refactoring

AQUA core complete list:
- Fixer delete option accepts non-lists (#1687)
- Ansi color 8-bit fix for logger (#1671)
- Hotfix for unmatched string in catgen (#1672)
- Test for aqua-analysis.py (#1664)
- Fix in the catgen now correctly generating an automatic description if not provided (#1662)

AQUA diagnostics complete list:
- Diagnostic core: added a Diagnostic class to be inherited by all diagnostics (#1681)
- Timeseries: hotfix of problems with the catalog usage in output saving (#1669)
- Tropical Rainfall: Update of the precomputed histograms paths for lumi and MN5 (#1661)
- Ocean3d: Trend is calculating using polyfit. Restructed the mixed layer depth function. (#1651)
- Global bias: hotfix for regrid option (#1670)

## [v0.13.0]

Main changes are:
1. Grids updated to work with operational O-25.1
2. Compliance of the catalog generator to the O-25.1 data portfolio
3. New 'Biases and Radiation' diagnostics replace the old 'AtmGlobalMean and Radiation'
4. Push of figures to LUMI-O and improvements for aqua-web

Deprecated:
- `aqua-analysis.sh` script is deprecated and has been removed. Use `aqua-analysis.py` instead.
- `cli_dummy.py` script is deprecated and will be removed in the next release. Use the `cli_checker.py` instead.
 
AQUA core complete list:
- More general checksum checker for grids and observations ( #1550)
- Output dir including catalogue for aqua-analysis.py (#1640)
- Grids for O-25.1 cycle are added in the grids folder (they are v3) (#1647)
- `deltat` for fixer can now be specified in source metadata and not only in fixes (#1626)
- LRA generator integrates ``--rebuild`` flag to regenerate areas and weights. The `--autosubmit` option is removed (#1623)
- Hotfix for catgen tests (#1648)
- Experiment and dashboard metadata are now created with the catalog generator (#1637)
- Safety checks according to data frequency for HPC, bridge and request start/end dates in intake GSV (#1636, #1655)
- Experiment metadata for aqua-web and dashboard from catalog entry (#1633)
- Automatic identification of ocean grid in the catalog generator (#1621)
- `OutputSaver` can deduce the catalog name from the model, exp (#1627)
- Pin zarr<3.0.0 to avoid breaking changes (#1625)
- Units utility are now functions and not methods of FixerMixin (#1558)
- New `cli_checker.py` tool to check the existance of the required model in the catalog and rebuild the area files (#1619)
- Update the catalog generator to align with changes in the data portfolio (#1593)
- Adding ICON phase2 hpx6 and hpz9 grids (#1596)
- Push figures to LUMI-O for dashboard (#1582, #1607)
- Bridge_start_date and expver switching (#1597)
- Include all available figure metadata in content.json for dashboard/aqua-web (#1573)
- Upgrade LUMI module to 24.03 and to eccodes 2.39.0

AQUA diagnostics complete list:
- Old AtmoGlobalMean and Radiation diagnostics removed (#1622)
- `--catalog` is accepted by all the diagnostics altough it is not used by all of them yet (#1619)
- Timeseries: enabled region selection in the CLI (#1564)
- Ocean3d: Bugfix of values for Ocean trend function (#1583)
- Biases and Radiation: Refactoring of Bias and Radiation Diagnostics (#1243)
- Biases and Radiation: Fix Seasonal Bias Output in global_biases for NetCDF Saving Compatibility and other fixes (#1585, #1604, #1628)
- Biases and Radiation: Adding `save_netcdf` flag and function (#1510)
- Biases and Radiation: Integrating Updated OutputSaver (#1487)

## [v0.13-beta]

Main changes are:
1. All the diagnostics are now compatible with the new fixes and eccodes version.
2. Full compatibility with HealPix grids and the new CDO version.
3. Major improvements in the Ocean3D diagnostic.

AQUA core complete list:
- Safety checks and error messages on FDB folders (#1512)
- Refreshed internal `to_list` function (#1512)
- Reorganizing and extending CI/CD catalog with 5 years of hpz3 data from ERA5 (atm) and FESOM (oce) (#1552)
- Version info in a separate module (#1546) 
- Corrected `tcc` units to % (#1551)
- Fix pdf attributes (#1547)
- Catgen fixes (#1536)
- Introduced fixer for ClimateDT phase 2 (#1536)
- `aqua_analysis.py` using a common central dask cluster (#1525)
- Added the `cdo_options: "--force"` to the definitions of the oceanic HealPix grids (#1539)

AQUA diagnostic complete list:
- ECmean: Integrating the performance indices and global mean within the `aqua_diagnostics` module (#1556)
- Teleconnections: The `teleconnections` diagnostic is now integrated in the `aqua_diagnostics` module (#1352)
- Teleconnections: OutputSaver for the teleconnections diagnostic (#1567, #1570)
- Ocean3d: Fix to improve memory usage and cli (#1490)
- Seaice: Fix to read sithick as fallback instead of sivol (#1543)
- Ocean3d: Minor fix to allow to read new variable names (#1540)
- Timeseries: The `timeseries` diagnostic is now integrated in the `aqua_diagnostics` module (#1340)
- Timeseries: Integrating Updated OutputSaver (#1492)

## [v0.13-alpha]

Main changes are:
1. A refactor of the fixes, with a new common main convention table is available, based on eccodes.
2. Diagnostics are updated to work with the new fixes and the new eccodes version. This is not yet complete and will be finalized in the next release.
3. The FDB reader always rely on paramids, so that support for eccodes 2.39.0 and backward compatibility is ensured.

AQUA core complete list:
- push-analysis.sh maintenance (#1555)
- Added the `cdo_options: "--force"` to the definitions of the HealPix grids (#1527)
- Removing default fixes (#1519)
- Support for eccodes=2.39.0 with full fixes refactoring (#1519)
- Dashboard: Moved making of contents yaml to local hpc (#1470)
- Support for new smmregrid==0.1.0 including simpler weights and area generation (#1395)
- Removing cdo pin for more recent versions (#1395)
- Change `bridge_end_date` convention (#1498)
- `catgen` to support data bridge options (#1499)
- Enhance OutputSaver with Improved File Handling, Logging, and NetCDF Write Modes (#1495)
- Introduction a specific pipeline and tests for `catgen` utiliy (#1505)
- Remove pin on xarray (#1507)
- FDB reader internally always asks for paramids (#1491, #1508, #1529)
- Introduction of a convention table for the fixer, in order to create a more general fixer (#1488, #1506)
- Refactor of `cli_lra_parallel_slurm.py` to work with container via jinja (#1497) 
- Convert `aqua-analysis.sh` to Python with Subprocess and Multiprocessing Support (#1354, #1521)
- New base container for aqua-container (#1441)
- Autodetection of latest AQUA in `load-aqua-container.sh` script (#1437)
- Update Metadata Handling for NetCDF, PDF, and PNG Outputs (#1430)
- Add instructions to install AQUA on MN5 (#1468)
- Introduce `grids-checker.py` tool to verify presence and checksum of the grid files (#1486)

AQUA diagnostic complete list:
- Tropical Cyclones: Adaptation to IFS-FESOM and tool to compute orography from data (#1393)
- Seaice: Hotfix for sea ice plots (#1432)

## [v0.12.2]

Main changes are: 
1. Single container script to be used on Lumi, MN5 and Levante

AQUA core complete list:
- Introduce `timeshift` option for the fixer to roll forward/back the time axis (#1411)
- Centralize and refactor in single script the tool to load AQUA container (#1413)
- Add extra maintenance options to submit-aqua-web (#1415)
- Update push-analysis.sh removing dependency on full AQUA and option not to convert to png (#1419)
- Pin to xarray<2024.09 to prevent bug in polyfit requires temporary (#1420)
- Remove spurious dimensions when running `fldmean()` (#1423)

AQUA diagnostic complete list:
- Refactor of plotThickness method in the sea ice diagnostic (#1427)


## [v0.12.1]

AQUA core complete list:
- Allow multiple realizations in fdb-catalog-generator (#1335)
- Fix the container loading script in order to avoid load of local libraries (#1399)
- Fix using AQUA container for submit-aqua-web, do not wipe old figures by default (#1387)
- New `timstat` module which opens complement `timmean()` with `timmax()`, `timmin()` and `timstd()` methods (#1391)
- Fix installation to avoid mismatch between `hdf5` and `h5py` libraries (#1408)

## [v0.12]

Main changes are:
1. AQUA installation now requires a mandatory machine name.
2. The `aqua` source code has been moved to the `src` folder. The change is transparent to the user.
3. A diagnostic module, called `aqua.diagnostics`, is under development. The module is not yet active, diagnostics are still available with the previous structure.

AQUA core complete list:
- Mixed updates to support data for NextGEMS cycle4 hackathon (#1375)
- Preprocess functionality added to the `Reader` class (#1298)
- The AQUAthon material has been moved under the `notebooks` folder (#1342)
- `aqua` source code has been moved to the `src` folder (#1332)
- A diagnostic module, called `aqua.diagnostics`, has been created under the `src` folder (#1332, #1341)
- LRA generator tool support for multiple relizations (#1357, #1375)
- LRA generator requires `catalog` as a mandatory argument (#1357)
- AQUA console revisiting, adding `avail` method and `update` method (#1346)
- AQUA install now requires mandatory machine name (#1346)
- Fix to make keyword step optional in request (#1360)

## [v0.11.3]

AQUA core complete list:
- LRA, both from CLI and worklow, is part of the AQUA console and can be run with `aqua lra $options` (#1294)
- FDB catalog generator is part of the AQUA console and can be run with `aqua catgen $options` (#1294)
- Coordinate unit overriding is now possible via the `tgt_units` argument (#1320)
- Full support for python>=3.9 (#1325)
- Pin of (python) eccodes<2.37.0 in pyproject due to recent changes in binary/python structure (#1325)

AQUA diagnostic complete list:
- Radiation: Bugfix in the CLI for the radiation diagnostic (#1319)

## [v0.11.2]

AQUA core complete list:
- Renaming of FESOM grids to include original resolution name (#1312)
- Bugfix of the fdb-catalog-generator tool that was not correctly assigning NEMO grids (#1309)
- Bugfix of the GSV intake driver that was not handling correctly metadata jinja replacement (#1304) 
- Bugfix of _merge_fixes() method when the parent fix has no vars specified (#1310)
- Safety check for the netcdf driver providing more informative error when files are not found (#1307, #1313)

AQUA diagnostic complete list:
- Tropical Rainfall: Fix Minor Issues in Tropical Precipitation CLI Metadata and Formatting (#1266)

## [v0.11.1]

Attention: If you are accessing FDB experiments, we suggest to not use versions older than this release.

Main changes are:
1. AQUA works with FDB written with ecCodes versions > 2.35 as well as lower.
2. Timeseries and Seasonal cyle can now be evaluated also on a specific region 

AQUA core complete list:
- ecCodes now pinned to >=2.36.0 and tool for fixing older definition files (#1302)

AQUA diagnostic complete list:
- Timeseries: a region can be selected for Timeseries and Seasonal Cycle with the `lon_limits` and `lat_limits` arguments (#1299)
- Timeseries: the cli argument for extending the time range is now extend (previously expand) (#1299)
- Timeseries: all the available diagnostics support the catalog argument (#1299)

## [v0.11]

Attention: this version is not compatible with catalog entries with ecCodes >= 2.35.0.

1. LRA supports multi-catalog structure
2. ecCodes temporarily restricted to < 2.34

AQUA core complete list:
- Refactor the fdb-catalog-generator tool to work with data-portfolio repository (#1275)
- Introduce a function to convert NetCDF to Zarr and zarr catalog entry for LRA (#1068)
- Suppress the warning of missing catalogs in the AQUA console `add` command (#1288)
- Lumi installation is completely updated to LUMI/23.09 modules (#1290)
- gsv_intake switches eccodes also for shortname definitions (#1279)
- Increase compatibility between LRA generator and multi-catalog (#1278)
- Allow for intake string replacement within LRA-generated catalogs (#1278)
- Avoid warning for missing intake variable default when calling the `Reader()` (#1287)

AQUA diagnostic complete list:
- Teleconnections: catalog feature bugfix (#1276)

## [v0.10.3]

Attention: this version is not compatible with catalog entries with ecCodes < 2.35.0.

Main changes are:
1. support for ecCodes >= 2.35.0 (to be used with caution, not working with exps with eccodes < 2.35.0)
2. fdb_path is deprecated in favour of fdb_home

AQUA core complete list:
- Restructure fixes folder and files (#1271)
- Removed eccodes pin, better handling of tables in get_eccodes_attr (#1269)
- Added test for diagnostics integration to AQUA installation process (#1244)
- Bugfix for the monthly frequency data with monthly cumulated fluxes (#1255)
- fdb_path becomes optional and deprecated in favour of fdb_home (#1262)
- Branch support for tool to push analysis to explorer (#1273)

AQUA diagnostic complete list:
- ECmean documentation updates (#1264)

## [v0.10.2]

Main changes are:
1. aqua-analysis script can be configured with an external yaml file
2. AQUA installation process now includes diagnostics integration

AQUA core complete list:
- Rename OutputNamer to OutputSaver and add catalog name (#1259)
- Hotfix for rare situation with 3D data but no vertical chunking defined (#1252)
- External yaml file to configure aqua-analysis (#1246)
- Adding diagnostics integration to AQUA installation process (#1229)

AQUA diagnostic complete list:
- Teleconnections: adding the catalog feature to the diagnostic (#1247)
- ECmean upgrades for the CLI (#1241)
- ECmean enables the computation of global mean diagostic (#1241)

## [v0.10.1]

AQUA core complete list:
- Fixer for monthly frequency data with monthly cumulated fluxes (#1201)
- Catalogs can be installed from the external repository (#1182)
- Added grid for NEMO multiIO r100 (#1227)
- Reorganized analysis output in catalog/model/exp structure (#1218)

## [v0.10]

Main changes are:
1. The catalog is externalized and AQUA supports multiple catalogs. It is now mandatory to use the aqua console to add a new catalog to the AQUA installation.

AQUA core complete list:
- Catalog is externalized to a separate repository (#1200)
- AQUA is now capable of accessing multiple catalogs at the same time (#1205)
- MN5 container for AQUA (#1213)

## [v0.9.2]

Main changes are:
1. The `aqua-config.yaml` file is replaced by a template to be installed. The aqua console is now mandatory to use aqua.
2. `$AQUA` removed from the `Configdir()` autosearch, an installation with the aqua console is mandatory to use aqua.
3. AQUA cli command to provide the installation path with `--path` option. This can substitute the `$AQUA` variable in scripts.
4. The catalog file is now split into `machine.yaml` and `catalog.yaml` to support machine dependency of data path and intake variables as kwargs into each catalog.

AQUA core complete list:
- More detailed documentation for Levante and Lumi installation (#1210)
- `aqua-config.yaml` replaced by a template to be installed on each machine (#1203)
- `$AQUA` removed from the `Configdir()` autosearch (#1208)
- AQUA cli command to provide the installation path with `--path` option (#1193)
- Restructure of the `machine` and `catalog` instances to support a catalog based development (#1186)
- AQUA installation via command line support a machine specification `aqua install lumi` (#1186)
- Introduction of `machine.yaml` file to support machine dependency of data path and intake variables as kwargs into each catalog (#1186)
- Removing all the AQUA catalogs from the repo, now using https://github.com/DestinE-Climate-DT/Climate-DT-catalog (#1200)

## [v0.9.1]

Main changes are:
1. Update of fdb libraries to be compatible with the FDB data bridge

AQUA core complete list:
- OutputNamer Class: Comprehensive Naming Scheme and Metadata Support (#998)
- Creation of png figures for AQUA explorer is local (#1189)

## [v0.9]

Main changes are:
1. AQUA has an `aqua` CLI entry point, that allow for installation/uninstallation, catalog add/remova/update, fixes and grids handling
2. Experiments placed half on HPC and half on DataBridge data can be accessed in continuous manner.

AQUA core complete list:
- AQUA entry point for installation and catalog maintanance and fixes/grids handling (#1131, #1134, #1146, #1168, #1169)
- Automatic switching between HPC and databridge FDB (#1054, #1190)
- CLI script for automatic multiple experiment analysis submission (#1160, #1175)

## [v0.8.2]

Main changes are: 
1. `aqua-grids.yaml` file split in multiple files into `grids` folder
2. Container for Levante

AQUA core complete list:
- Removing any machine name depencency from slurm files (#1135)
- Jinja replacement is added to the aqua-config.yaml (#1154)
- grid definitions split in multiple files (#1152)
- Add script to access the container on Levante HPC (#1151)
- Add support for IFS TL63 and TL159 grids (#1150)
- Swift links for tests and grids renewed (#1142)
- Removing the docker folder (#1137)
- Introducing a tool for benchmarking AQUA code (#1057)
- Define AQUA NEMO healpix grids as a function of their ORCA source (#1113)

AQUA diagnostics complete list:
- Tropical Rainfall: Improve Paths in Live Demonstration Notebook  (#1157)
- Atm global mean: produce seasonal bias plots by default (#1140)
- Tropical Rainfall: Notebook for the Live Demonstration (#1112)
- Teleconnections: MJO Hovmoller plot introduced as notebook (#247)
- Tropical Rainfall: Reduce Redundancy in Conversion Functions (#1096)

## [v0.8.1]

Main changes are: 
1. Fixes following internal D340.7.3.3 and D340.7.1.4 review 

AQUA core complete list:
- Tco399-eORCA025 control, historical and scenario runs added to Lumi catalog (#1070)
- ESA-CCI-L4 dataset added for Lumi and Levante catalogs (#1090)
- Various fixes to the documentation (#1106)
- Fixer for dimensions is now available (#1050)

AQUA diagnostics complete list:
- Timeseries: units can be overridden in the configuration file (#1098)
- Tropical Rainfall: Fixing the Bug in the CLI (#1100)

## [v0.8]

Main changes are:
1. Support for Python 3.12
2. Update in the catalog for Levante and introduction of Leonardo
3. Multiple diagnostics improvement to fullfil D340.7.3.3 and D340.7.1.4

AQUA core complete list:
- LRA for ICON avg_sos and avg_tos (#1076)
- LRA for IFS-NEMO, IFS-FESOM, ICON added to Levante catalog (#1072)
- IFS-FESOM storyline +2K added to the Lumi catalog (#1059)
- Allowing for jinja-based replacemente in load_yaml (#1045) 
- Support for Python 3.12 (#1052)
- Extending pytests (#1053)
- More efficient use of `_retrieve_plain` for acessing sample data (#1048)
- Introducing the catalog structure for Leonardo HPC (#1049)
- Introducing an rsync script between LUMI and levante for grids (#1044)
- Introducing a basic jinja-based catalog entry generator (#853)
- Adapt NextGEMS sources and fixes to the final DestinE governance (#1008, #1035)
- Remove  NextGEMS cycle2 sources (#1008)
- Avoid GSVSource multiple class instantiation in dask mode (#1051)

AQUA diagnostics complete list:
- Teleconnections: refactor of the documentation (#1061)
- Tropical rainfall: Updating the Documentation and Notebooks (#1083)
- Performance indices: minor improvements with the inclusion of mask and area files (#1076)
- Timeseries: Seasonal Cycle and Gregory plots save netcdf files (#1079)
- Tropical rainfall: minor modifications to the CLI and fixes to changes in the wrapper introduced in PR #1063 (#1074)
- Tropical rainfall: adding daily variability and precipitation profiles to the cli (#1063)
- Teleconnections: bootstrap evaluation of concordance with reference dataset (#1026)
- SSH: Improvement of the CLI (#1024) 
- Tropical rainfall: adding metadata and comparison with era5 and imerg to the plots, re-binning of the histograms and buffering of the data (#1014)
- Timeseries: refactor of the documentation (#1031)
- Radiation: boxplot can accomodate custom variables (#933)
- Seaice: convert to module, add Extent maps (#803)
- Seaice: Implement seaice Volume timeseries and thickness maps (#1043)

## [v0.7.3]

Main changes are:
1. IFS-FESOM NextGEMS4 and storylines simulations available in the catalog
2. Vertical chunking for GSV intake access
3. FDB monthly average data access is available
4. kwargs parsing of reader arguments (e.g. allowing for zoom and ensemble support)

AQUA core complete list:
- Add kwargs parsing of reader arguments, passing them to intake to substitute parameters (#757)
- Remove `zoom` and use kwargs instead (#757)
- Enabling the memory monitoring and (optional) full performance monitoring in LRA (#1010)
- Adding IFS_9-FESOM_5 NextGEMS4 simulation on levante (#1009)
- Function to plot multiple maps is introduced as `plot_maps()` and documented (#866)
- Adding the IFS-FESOM storylines simulation (#848)
- `file_is_complete()` accounts also for the mindate attribute (#1007)
- Introducing a `yearmonth` timestyle to access FDB data on monthly average (#1001)
- Adding expected time calculation for weight generation (#701)
- Vertical chunking for GSV intake access (#1003)

AQUA diagnostics complete list:
- Timeseries: Various bugfix and improvements for cli and formula (#1013, #1016, #1022)

## [v0.7.2]

Main changes are:
1. `mtpr` is used for precipitation in all the catalog entries
2. LRA CLI support for parallel SLURM submission and other improvements
3. ICON production simulations available in the catalog
4. `detrend()` method is available in the `Reader` class
5. All the diagnostics have dask support in their CLI

AQUA core complete list:
- Fix LRA sources to allow incomplete times for different vars (#994)
- Distributed dask option for diagnostic CLIs and wrapper (#981)
- Added documentation for `plot_timeseries`, `plot_seasonalcycle` and `plot_single_map_diff` (#975)
- Minimum date fixer feature / ICON net fluxes fix (#958)
- Unified logging for all diagnostics (#931)
- A `detrend()` method is added to the Reader class (#919)
- LRA file handling improvements (#849, #972)
- Updating fixer for ERA5 monthly and hourly data on Levante (#937)
- GSV pin to 1.0.0 (#950)
- Adding ICON production simulations (#925)
- LRA CLI for parallel SLURM submission support a max number of concurrent jobs and avoid same job to run (#955, #990)
- Renaming of EC-mean output figures in cli push tool for aqua-web (#930)
- Renaming the `tprate` variable into `mtpr` in all fixes (#944)

AQUA diagnostic complete list:
- Tropical rainfall: enhancements of plotting and performance, files path correction (#997)
- Timeseries: seasonal cycle runs as a separate cli in aqua-analysis for performance speed-up (#982)
- Timeseries: seasonal cycle is added if reference data are not available in some timespan (#974)
- Tropical rainfall: Removing unnecessary printing during the CLI, optimazing the CLi for low and high-resolution data (#963)
- Timeseries: Grergory plot TOA limits are dynamically chosen (#959)
- SSH: technical improvements including removal of hardcoded loglevel and timespan definition. (#677)
- SSH: ready with new data governance and option to plot difference plots added. (#677)
- Atmosferic Global Mean: added mean bias for the entire year in seasonal bias function (#947)
- Tropical Cyclones: working with IFS-NEMO and ICON, includes retrieval of orography from file (#1071).

## [v0.7.1]

Main changes are:
1. Complete update of the timeseries diagnostic
2. LRA CLI for parallel SLURM submission
3. SSP370 production scenario for IFS-NEMO available in the catalog

AQUA core complete list:
- Plot timeseries is now a framework function (#907)
- Improve the automatic parsing of date range according to schema from fdb (#928)
- LRA CLI for parallel SLURM submission (#909)
- Added graphics function to plot data and difference between two datasets on the same map (#892)
- Add IFS-NEMO ssp370 scenario (#906)

AQUA diagnostics complete list:
- Teleconnections: comparison with obs is done automatically in diagnostic CLI (#924)
- Teleconnections: capability to find index file if already present (#926)
- Timeseries: save flag introduced to save to enable/disable saving of the timeseries (#934)
- Improve the automatic parsing of date range according to schema from fdb (#928)
- Updated output filenames for atmglobalmean diagnostic (#921)
- Added graphics function to plot data and difference between two datasets on the same map (#892)
- Implemented `pyproject.toml` for global_time_series diagnostic (#920).
- Implemented `pyproject.toml` for tropical_rainfall diagnostic (#850).
- Updating CLi for tropical_rainfall diagnostic (#815)
- LRA cli for parallel SLURM submission (#909)
- Timeseries: seasonal cycle is available for the global timeseries (#912)
- Timeseries: refactory of Gregory plot as a class, comparison with multiple models and observations (#910)
- Add IFS-NEMO ssp370 scenario (#906)
- Timeseries: complete refactory of the timeseries as a class, comparison with multiple models and observations (#907)
- Plot timeseries is now a framework function (#907)

## [v0.7]

Main changes are:
1. Multiple updates to the diagnostics, both scientific and graphical, to work with more recent GSV data
2. `mtpr` is now used instead of `tprate` for precipitation
2. Documentation has been reorganized and integrated

Complete list:
- New utility `add_pdf_metadata` to add metadata to a pdf file (#898)
- Experiments `a0gg` and `a0jp` added to the IFS-NEMO catalog, and removal of `historical-1990-dev-lowres` (#889)
- Updated notebooks to ensure consistency across different machines by using observational datasets, and included a demo of aqua components for Lumi (#868)
- Scripts for pushing figures and docs to aqua-web (#880)
- Fixed catalog for historical-1990-dev-lowres source (#888, #895)
- data_models src files are now in the aqua/data_models folder, with minor modifications (#884)
- Warning options based on the `loglevel` (#852)
- Timeseries: formula bugfix and annual plot only for complete years (#876)
- mtpr instead of tprate derived from tp (#828)
- eccodes 2.34.0 does not accomodate for AQUA step approach, pin to <2.34.0 (#873)
- Bugfix of the `aqua-analysis` wrapper, now can work teleconnections on atmospheric and oceanic variables 
and the default path is an absolute one (#859, #862)
- Ocean3D: many fixes and adaptations to new data governance (#776)
- Bugfix of the `aqua-analysis` wrapper, now can work teleconnections on atmospheric and oceanic variables (#859)
- Radiation: adaptation to new data governance and many improvements (#727)
- Seaice: Sea ice extent has now seasonal cycle (#797)
- Fixing the paths in `cli/lumi-install/lumi_install.sh` (#856).
- Refactor of the documentation (#842, #871)
- The drop warning in `aqua/gsv/intake_gsv.py` (#844)
- Tropical cyclones diagnostic: working with new data governance (includes possibility to retrieve orography from file (#816)

## [v0.6.3]

Complete list:
- Setting last date for NaN fix for IFS-NEMO/IFS-FESOM to 1999-10-01 and cleaner merge of parent fixes (#819)
- Hotfix to set `intake==0.7.0` as default (#841)
- Timeseries: can add annual std and now default uncertainty is 2 std (#830)
- `retrieve_plain()` method now set off startdate and enddate (#829)
- Complete restructure of fixer to make use of `fixer_name`: set a default for each model and a `False` to disable it (#746)
- Added `center_time` option in the `timmean()` method to save the time coordinate in the middle of the time interval and create a Timmean module and related TimmeanMixin class (#811)
- Fixer to rename coordinates available (#822)
- Fixing new pandas timedelta definition: replacing H with h in all FDB catalog (#786)
- Change environment name from `aqua_common` to `aqua`(#805)
- Adding a run test label to trigger CI (#826)
- Tropical_rainfall: improve organization and maintainability, introducing nested classes (#814)
- Revisiting CERES fixes (#833)
- Timeseries: add bands for observation in Gregory plots (#837)

## [v0.6.2]

Complete list:
- Global time series plot annual and monthly timeseries together, improved Gregory plot (#809)
- Teleconnection can now take a time range as input and ylim in the index plot function (#799)
- LRA to use `auto` final time and `exclude_incomplete` (#791)
- Hotfix for v0.12.0 of the GSV_interface related to valid_time (#788)
- Global time series adapted to new data governance (#785)
- AtmoGlobalMean diagnostic improvements and adaptation to new data governance (#745 #789 #807 #812)
- Sea-ice diagnostic adapted to new data governance (#790)
- Implement a fix setting to NaN the data of the first step in each month (for IFS historical-1990) (#776)

## [v0.6.1]

Complete list:
- Teleconnection improvement to accept different variable names for ENSO (avg_tos instead of sst) (#778)
- ERA5 fixes compatible with new data governance (#772)
- Update the LRA generator (removing aggregation and improving) filecheck and fix entries for historical-1990-dev-lowres (#772)
- Updates of ECmean to work with production experiments (#773, #780)
- Automatic data start and end dates for FDB sources (#762)

## [v0.6]

Main changes are:
1. Inclusion in the catalog of the historical-1990 production simulations from IFS-NEMO and IFS-FESOM.
2. New fixes that targets the DestinE updated Data Governance

Complete list:
- IFS-FESOM historical-1990-dev-lowres with new data governance added to the catalog (#770)
- AtmoGlobalMean diagnostic improvements (#722)
- Teleconnections diagnostic improvements (#722)
- Read only one level for retrieving 3D array metadata, select single level for retrieve (#713)
- IFS-FESOM historical-1990-dev-lowres with new data governance added to the catalog
- Fix mismatch between var argument and variables specified in catalog for FDB (#761)
- Compact catalogs using yaml override syntax (#752)
- Fix loading source grid file before smmregrid weight generation (#756)

## [v0.5.2-beta]

Complete list:
-  A new fdb container is used to generate the correct AQUA container

## [v0.5.2-alpha]

Main changes are:
1. Coupled models IFS-NEMO and IFS-FESOM are now supported
2. Accessor to use functions and reader methods as if they were methods of xarray objects, see [notebook](https://github.com/DestinE-Climate-DT/AQUA/blob/main/notebooks/reader/accessor.ipynb)
3. Preliminary provenance information is now available in the history attribute of the output files
4. AQUA analysis wrapper is parallelized
5. A levelist can be provided in FDB sources, this will greatly speed up the data retrieve

Complete list:
- Fix reading only one sample variable and avoid _bnds variables (#743)
- Allow correct masked regridding after level selection. Add level selection also for not-FDB sources (#741)
- Read only one level for retrieving 3D array metadata, select specific levels for FDB retrieve (#713)
- Defining catalog entry for coupled models IFS-NEMO and IFS-FESOM (#720)
- Change fixer_name to fixer_name (#703)
- Reorganization of logging calls (#700)
- Accessor to use functions and reader methods as if they were methods of xarray objects (#716)
- Suggestions are printed if a model/exp/source is not found while inspecting the catalog (#721)
- Improvements in the single map plot function (#717)
- Minor metadata fixes (logger newline and keep "GRIB_" in attrs) (#715)
- LRA fix now correctly aggregating monthly data to yearly when a full year is available (#696)
- History update and refinement creating preliminary provenance information (plus AQUA emoji!) (#676)
- OPA lra compatible with no regrid.yaml (#692)
- Introducing fixer definitions not model/exp/source dependents to be specified at the metadata level (#681)
- AQUA analysis wrapper is parallelized and output folder is restructured (#684, #725)

## [v0.5.1]

Main changes are:
1. A new `Reader` method `info()` is available to print the catalog information
2. Grids are now stored online and a tool to deploy them on the `cli` folder is available

Complete list:
- Fix attributes of DataArrays read from FDB (#686)
- Reader.info() method to print the catalog information (#683)
- Simpler reader init() by reorganizing the calls to areas and regrid weights configuration and loading (#682)
- Optional autosearch for vert_coord (#682)
- plot_single_map adapted to different coordinate names and bugfixes (#680)
- Sea ice volume datasets for the Northern Hemisphere (PIOMAS) and the Southern Hemisphere (GIOMAS) (#598)
- Possibility of defining the regrid method from the grid definition (#678)
- Grids stored online and tool to deploy them on cli folder (#675)
- Global time series diagnostic improvements (#637)
- Teleconnections diagnostic improvements (#672)

## [v0.5]

Main changes are:
1. Refactor of the Reader() interface with less options at the init() level
2. Grids are now defined with the source metadata and not in a machine-dependent file
3. CLI wrapper is available to run all diagnostics in a single call
4. Refactoring of the streaming emulator with equal treatment for FDB or file sources

Complete list:
- Controlling the loglevel of the GSV interface (#665)
- Fix wrong fdb source (#657)
- Adding sample files and tests for NEMO 2D and 3D grids (#652)
- tprate not derived from tp for GSV sources (#653)
- Simplify reader init and retrieve providing less argument in initialization (#620)
- var='paramid' can be used to select variables in the retrieve method (#648)
- configdir is not searched based on util file position in the repo (#636)
- Cleaner mask treatment (Revision of mask structure in the reader #617)
- Fldmean fix if only one dimension is present for area selection (#640)
- Adding higher frequency ERA5 data on Levante and Lumi (#628)
- regrid.yaml files are removed, grid infos are now in the catalog metadata (#520, #622, #643)
- Load all available variables in FDB xarray/dask access (#619)
- Lint standard and enforced in CI (#616)
- Reader init split with methods (#523)
- Single map plot utility to be used by all diagnostics (#594)
- Script for automatic generation of Fdb catalog entries (IFS only) (#572)
- Fix loading of singularity mounting /projappl (#612)
- CLI wrapper parser (#599)
- Refactoring of streaming emulator (#593)
- Radiation CLI and diagnostic refinement (#537)
- Ocean3D CLI and diagnostic refinement (#578)
- AtmGlobalMean CLI and diagnostic refinement (#587)
- Tropical cyclones CLI refinements and TC module (#568, #645)
- Removing OPA, OPAgenerator and related tests from the AQUA (Remove OPA from AQUA #586)
- Renaming the experiments according to the DE340 AQUA syntax (Including dev-control-1990 in the source and rename the experiment according to DE340 scheme #556, #614, #618)
- Teleconnections diagnostic improvements (#571, #574, #576, #581, #592, #623)

## [v0.4]

Main changes are:
1. Update to all the diagnostics CLI
2. Refactor of the regridder so that `regrid.yaml`` is grid-based and not experiment-based
3. Xarray access to FDB sources
4. Refactor of the fixer so that merge/replace/default options are available
5. Remove of the `aqua` environment in favour of the `aqua_common` one. 

Complete list:
- Introduced color scheme for aqua logging (#567)
- CLI for sea diagnostic (#549)
- Add CLI for SSH diagnostic and some bug fixes (#540)
- Fix SSH diagnostic to be compatible with lates AQUA version (#538) 
- Helper function to identify vertical coordinates in a dataset (#552)
- Orography for tempest extremes TCs detection and update TCs CLI (Orography threshold included and CLI update #404)
- Improvement of performance indices CLI (Update of ECmean CLI #528)
- Fix to allow reading a list of multiple variables from FDB (#545)
- Further improvement of function to inspect the catalog (#533)
- Custom exceptions for AQUA (#518)
- Speed up of the `retrieve_plain` method (#524)
- Update documention for adding new data and setting up the container (Increase documentation coverage #519)
- CLI wrapper for the state-of-the-art diagnostics analysis (#517, #527, #525, #530, #534, #536, #539, #548, #549, #559)
- Refactor the regrid.yaml as grid-based instead of experiment-based (#291)
- aqua_common environment simplified and updated (#498)
- Update available variables in FDB catalogs on lumi (#514)
- Solve reversed latitudes bug for fixed data (#510)
- Switch to legacy eccodes tables based on intake source metadata (#493)
- Add GPM IMERG precipitation data to the catalog on levante (#505)
- Fix ocean3d diagnostic colorbars not being symmetric when missing values are present (#504) 
- FDB NEMO test access to data (#488)
- Xarray dask access to FDB (#476)
- Issue a warning when multiple gribcodes are associated to the same shortname (Cases for multiple eccodes grib codes #483)
- Allowing fixer to overwrite or merge default configuration (Increasing flexibiity of the fixer allowing for merge, replace and default options #480)
- Add new tests (Increase testing #250)
- Global time series diagnostic setup for multiple variables CLI (#474)
- Option to avoid incomplete chunk when averagin with timmean (Introduce check for chunk completeness in timmean() #466)
- Simplification of Fixer() workflow, more methods and less redundancy (Functionize fixer #478)
- Remove the `aqua` environment file, only `aqua_common` is left (#482)

## [v0.3]

Main changes are:
1. Fixer moved at `Reader()` level
2. Area selection available in `fldmean()` method
3. FDB/GSV access for IFS-NEMO development simulations
4. Configuration file `config-aqua.yaml` replaces `config.yaml`

Complete list:
- Templates in configuration yaml files (#469)
- Bug fixes for FDB access options (#463, #462)
- Add observational catalogs on Lumi (Update Lumi catalog #454)
- Automatic finding of cdo (#456)
- Area is fixed if data are fixed (Fixer applied to grid areas #442)
- Tests missing failure fix (Fix #436 CI workflow passes even if some tests fail #452)
- FDB/GSV access to IFS control and historical simulations (#434, #458)
- Climatology support restored in the Reader (Fix for climatology #445)
- Improvement function to inspect the catalog (Inspect_catalog improvement #446)
- Minor improvements of the gribber (Fix gribber fdb #427)
- Allow the LRA generator to work with generators and so with FDB (LRA from fdb on mafalda #430)
- Fixes only on selected variables (Fixer updates #428)
- Complete revision of the FDB/GSV access, allowing to access also recent experiments using variable step (#343)
- Teleconnections diagnostic adapted to new code improvements (Teleconnections Dev branch update #424, #465)
- Add support for area selection with fldmean (Fldmean box selection #409)
- Environment simplified, dependencies are now mostly on the pyproject file (A simpler environment.yml #286)
- Intake esm functionality added back (Fix intake-esm #287)
- Intake esm tests (Test also intake-esm #335)
- Yaml dependencies removed (Logger and yaml issues in util.py #334)
- Log history working for iterators as well (Logger and yaml issues in util.py #334)
- Util refactor (Utility refactor #405)
- Fixer at reader level (Fixes at Reader level #244)
- Uniform timmean (Uniform time after timmean and add option for time_bnds #419)
- FDB tests added (Add FDB 5.11, a local FDB with some test data #280, #432)
- Refactor of unit conversion and non-metpy cases (Flexible unit fix from YAML file #416)
- Refactor of the config file definition (Refactor of the configuration search #417)

## [v0.2.1]

- Add development control-1950 and historical-1990 experiments to the LRA (LRA for control-1950 and historical-1990 on Levante from v0.2 #455)

## [v0.2]

- Improve the LRA generator and worklow CLI (Streaming for the LRA #289)
- AQUA new common environment installation tool for LUMI added (#413)
- Added a bash script "load_aqua_lumi.sh" to load aqua environment in LUMI with containers (Adding an AQUA singularity container for LUMI #418)

## [v0.2-beta]

This is the `AQUA` version part of the Deliverable D340.7.1.2. 

- SSH diagnostic improvements (Linting SSH diagnostics #377, SSH diag: PDF file name changed #388)
- Timmean fix to uniform time axis (Fix for timmean() to uniform output time axis #381)
- New tests trigger routine (Tests trigger with label #385)
- Fix for tco1279 and FESOM (fix for masked tco1279 #390, psu fix for salinity #383)
- ECmean improvements (various improvement for ecmean #392)
- Seaice diagnostic improvements (Deliverable340.7.1.2 fix seaice #389, Linting Seaice diagnostics #376)
- Teleconnections diagnostic graphics module enhanced and various improvements (Teleconnections corrections for D340.7.1.2 #379, Fix import in teleconnections notebooks #395, Teleconnections fix docs #408)
- Tropical cyclones linting of the diagnostic (Linting tropical cyclones diagnostics #380, Improved plotting functions for tropical cyclones #391)
- Ocean diagnostics restructured in a single folder, sharing common functions and other improvements (Linting+Fixes Ocean diagnostics #374, Adding units for MLD plot in ocean3d package #406)
- Documentation fixes (Documentation fixes after review #403)
- Atmglobalmean and radiation diagnostic improvements (Atmglobalmean fix #371)
- MSWEP fixer bugfix (Change MSWEP datamodel #397, fixing of mswep #401)

## [v0.2-alpha]

This is the `AQUA` version that will be part of the Deliverable D340.7.1.2, sent to internal review. This is mostly done by the inclusion of twelve diagnostics within the AQUA framework

- Added teleconnections diagnostic (#308, #309, #318, #333, #352)
- Added tropical cyclones diagnostic (#310, #345)
- Added performance indices diagnostic based on ECmean tool (#57, #327) 
- Added sea ice diagnostic (#353, #368)
- Added global timeseries diagnostic (#358, #359)
- Added radiation analysis diagnostic (#301, #360)
- Added global mean bias diagnostic (#285, #371)
- Added SSH variability diagnostic (#367, #369)
- Added tropical rainfall diagnostic (#314)
- Added Ocean circulation diagnostic (#295)
- Added global ocean diagnosc (#164)
- Added global mean timeseries (#268)
- Multiple fixes in the Reader (#316, #324, #334)
- Avoid time duplicated in the Reader (#357)
- Enabling autodoc for diagnostics (#330)
- Data access improvement on Levante, including new datasets (#332, #355, #321)
- Added a common environment file (#363)
- Support for Lumi installation (#315)
- Added the `changelog` file

### Changed

- Dummy diagnostic is now in the `dummy` folder (previously was `dummy-diagnostic`)
- Tests and code is now working with python>=3.9 (previously python 3.11 was excluded)

## [v0.1-beta]

This is the `AQUA` version that will be part of the Deliverable D340.7.1.1.
This is mostly built on the `AQUA` `Reader` class which support for climate model data interpolation, spatial and temporal aggregation and conversion for a common GRIB-like data format.


- Low resolution archive documentation
- Fixed a bug in the `Gribber` class that was not reading the correct yaml catalog file

## v0.1-alpha

This is the AQUA pre-release to be sent to internal reviewers. 
Documentations is completed and notebooks are working.

[unreleased]: https://github.com/DestinE-Climate-DT/AQUA/compare/v0.14.0...HEAD
[v0.14.0]: https://github.com/DestinE-Climate-DT/AQUA/compare/v0.13.1...v0.14.0
[v0.13.1]: https://github.com/DestinE-Climate-DT/AQUA/compare/v0.13.0...v0.13.1
[v0.13.0]: https://github.com/DestinE-Climate-DT/AQUA/compare/v0.13-beta...v0.13.0
[v0.13-beta]: https://github.com/DestinE-Climate-DT/AQUA/compare/v0.13-alpha...v0.13-beta
[v0.13-alpha]: https://github.com/DestinE-Climate-DT/AQUA/compare/v0.12.2...v0.13-alpha
[v0.12.2]: https://github.com/DestinE-Climate-DT/AQUA/compare/v0.12.1...v0.12.2
[v0.12.1]: https://github.com/DestinE-Climate-DT/AQUA/compare/v0.12...v0.12.1
[v0.12]: https://github.com/DestinE-Climate-DT/AQUA/compare/v0.11.3...v0.12
[v0.11.3]: https://github.com/DestinE-Climate-DT/AQUA/compare/v0.11.2...v0.11.3
[v0.11.2]: https://github.com/DestinE-Climate-DT/AQUA/compare/v0.11.1...v0.11.2
[v0.11.1]: https://github.com/DestinE-Climate-DT/AQUA/compare/v0.11...v0.11.1
[v0.11]: https://github.com/DestinE-Climate-DT/AQUA/compare/v0.10.3...v0.11
[v0.10.3]:https://github.com/DestinE-Climate-DT/AQUA/compare/v0.10.2...v0.10.3
[v0.10.2]: https://github.com/DestinE-Climate-DT/AQUA/compare/v0.10.1...v0.10.2
[v0.10.1]: https://github.com/DestinE-Climate-DT/AQUA/compare/v0.10...v0.10.1
[v0.10]: https://github.com/DestinE-Climate-DT/AQUA/compare/v0.9.2...v0.10
[v0.9.2]: https://github.com/DestinE-Climate-DT/AQUA/compare/v0.9.1...v0.9.2
[v0.9.1]: https://github.com/DestinE-Climate-DT/AQUA/compare/v0.9...v0.9.1
[v0.9]: https://github.com/DestinE-Climate-DT/AQUA/compare/v0.8.2...v0.9
[v0.8.2]: https://github.com/DestinE-Climate-DT/AQUA/compare/v0.8.1...v0.8.2
[v0.8.1]: https://github.com/DestinE-Climate-DT/AQUA/compare/v0.8...v0.8.1
[v0.8]: https://github.com/DestinE-Climate-DT/AQUA/compare/v0.7.3...v0.8
[v0.7.3]: https://github.com/DestinE-Climate-DT/AQUA/compare/v0.7.2...v0.7.3
[v0.7.2]: https://github.com/DestinE-Climate-DT/AQUA/compare/v0.7.1...v0.7.2
[v0.7.1]: https://github.com/DestinE-Climate-DT/AQUA/compare/v0.7...v0.7.1
[v0.7]: https://github.com/DestinE-Climate-DT/AQUA/compare/v0.6.3...v0.7
[v0.6.3]: https://github.com/DestinE-Climate-DT/AQUA/compare/v0.6.2...v0.6.3
[v0.6.2]: https://github.com/DestinE-Climate-DT/AQUA/compare/v0.6.1...v0.6.2
[v0.6.1]: https://github.com/DestinE-Climate-DT/AQUA/compare/v0.6...v0.6.1
[v0.6]: https://github.com/DestinE-Climate-DT/AQUA/compare/v0.5.2-beta...v0.6
[v0.5.2-beta]: https://github.com/DestinE-Climate-DT/AQUA/compare/v0.5.2-alpha...v0.5.2-beta
[v0.5.2-alpha]: https://github.com/DestinE-Climate-DT/AQUA/compare/v0.5.1...v0.5.2-alpha
[v0.5.1]: https://github.com/DestinE-Climate-DT/AQUA/compare/v0.5...v0.5.1
[v0.5]: https://github.com/DestinE-Climate-DT/AQUA/compare/v0.4...v0.5
[v0.4]: https://github.com/DestinE-Climate-DT/AQUA/compare/v0.3...v0.4
[v0.3]: https://github.com/DestinE-Climate-DT/AQUA/compare/v0.2.1...v0.3
[v0.2.1]: https://github.com/DestinE-Climate-DT/AQUA/compare/v0.2...v0.2.1
[v0.2]: https://github.com/DestinE-Climate-DT/AQUA/compare/v0.2-beta...v0.2
[v0.2-beta]: https://github.com/DestinE-Climate-DT/AQUA/compare/v0.2-alpha...v0.2-beta
[v0.2-alpha]: https://github.com/DestinE-Climate-DT/AQUA/compare/v0.1-beta...v0.2-alpha
[v0.1-beta]: https://github.com/DestinE-Climate-DT/AQUA/compare/v0.1-alpha...v0.1-beta<|MERGE_RESOLUTION|>--- conflicted
+++ resolved
@@ -11,11 +11,8 @@
 - `aqua.slurm` has been removed.
 
 AQUA core complete list:
-<<<<<<< HEAD
 - Remove deprecated `aqua.slurm` module (#1860)
-=======
 - Fix the `regrid_method` option in the Reader (#1859)
->>>>>>> dd9509fc
 - Add a GitHub Token for downloading ClimateDT catalogs (#1855)
 - Ignore `nonlocal` complaints by flake8 (#1855)
 - WOCE-ARGO ocean dataset grids and fixes added (#1846)
