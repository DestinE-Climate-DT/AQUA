--- conflicted
+++ resolved
@@ -18,11 +18,7 @@
   are not correct.
 
 AQUA core complete list:
-<<<<<<< HEAD
 - `aqua-analysis` can accept a `--regrid` argument in order to activate the regrid on each diagnostics supporting it (#1947)
-=======
-
->>>>>>> 35120286
 - `--no-mount /etc/localtime` option added to the `load_aqua_container.sh` script for all HPC (#1975)
 - Upgrade to eccodes==2.41.0 (#1890)
 - Fix HPC2020 (ECMWF) installation (#1994)
