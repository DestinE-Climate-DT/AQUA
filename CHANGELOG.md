--- conflicted
+++ resolved
@@ -5,15 +5,10 @@
 
 ## [Unreleased]
 
-<<<<<<< HEAD
 Unreleased in the current development version.
 
 - Fix mismatch between var argument and variables specified in catalogue for FDB (#761)
-=======
-Unreleased is the current development version:
-
 - Fix loading source grid file before smmregrid weight generation (#756)
->>>>>>> 9ee1bba7
 
 ## [v0.5.2]
 
