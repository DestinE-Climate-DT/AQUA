--- conflicted
+++ resolved
@@ -7,11 +7,8 @@
 
 Unreleased in the current development version:
 
-<<<<<<< HEAD
 - Added graphics function to plot data and difference between two datasets on the same map (#892)
-=======
 - Implemented `pyproject.toml` for global_time_series diagnostic (#920).
->>>>>>> 6b0264bc
 - Implemented `pyproject.toml` for tropical_rainfall diagnostic (#850).
 - Updating CLi for tropical_rainfall diagnostic (#815)
 - LRA cli for parallel SLURM submission (#909)
