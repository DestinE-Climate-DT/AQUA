# Changelog

All notable changes to this project will be documented in this file.
The format is based on [Keep a Changelog](https://keepachangelog.com/en/1.0.0/)

## [Unreleased]

Unreleased in the current development version.

<<<<<<< HEAD
- Teleconnection improvement to accept different variable names for ENSO (avg_tos instead of sst) #778
=======
- Update the LRA generator (removing aggregation and improving) filecheck and fix entries for historical-1990-dev-lowres (#772)
>>>>>>> d46e8127
- Updates of ECmean to work with production experiments (#773)
- Automatic data start and end dates for FDB sources (#762)

## [v0.6]

Main changes are:
1. Inclusion in the catalog of the historical-1990 production simulations from IFS-NEMO and IFS-FESOM.
2. New fixes that targets the DestinE updated Data Governance

- IFS-FESOM historical-1990-dev-lowres with new data governance added to the catalogue (#770)
- AtmoGlobalMean diagnostic improvements (#722)
- Teleconnections diagnostic improvements (#722)
- Read only one level for retrieving 3D array metadata, select single level for retrieve (#713)
- IFS-FESOM historical-1990-dev-lowres with new data governance added to the catalogue
- Fix mismatch between var argument and variables specified in catalogue for FDB (#761)
- Compact catalogues using yaml override syntax (#752)
- Fix loading source grid file before smmregrid weight generation (#756)

## [v0.5.2-beta]

Complete list:
-  A new fdb container is used to generate the correct AQUA container

## [v0.5.2-alpha]

Main changes are:
1. Coupled models IFS-NEMO and IFS-FESOM are now supported
2. Accessor to use functions and reader methods as if they were methods of xarray objects, see [notebook](https://github.com/DestinE-Climate-DT/AQUA/blob/main/notebooks/reader/accessor.ipynb)
3. Preliminary provenance information is now available in the history attribute of the output files
4. AQUA analysis wrapper is parallelized
5. A levelist can be provided in FDB sources, this will greatly speed up the data retrieve

Complete list:
- Fix reading only one sample variable and avoid _bnds variables (#743)
- Allow correct masked regridding after level selection. Add level selection also for not-FDB sources (#741)
- Read only one level for retrieving 3D array metadata, select specific levels for FDB retrieve (#713)
- Defining catalog entry for coupled models IFS-NEMO and IFS-FESOM (#720)
- Change fixer_name to fixer_name (#703)
- Reorganization of logging calls (#700)
- Accessor to use functions and reader methods as if they were methods of xarray objects (#716)
- Suggestions are printed if a model/exp/source is not found while inspecting the catalogue (#721)
- Improvements in the single map plot function (#717)
- Minor metadata fixes (logger newline and keep "GRIB_" in attrs) (#715)
- LRA fix now correctly aggregating monthly data to yearly when a full year is available (#696)
- History update and refinement creating preliminary provenance information (plus AQUA emoji!) (#676)
- OPA lra compatible with no regrid.yaml (#692)
- Introducing fixer definitions not model/exp/source dependents to be specified at the metadata level (#681)
- AQUA analysis wrapper is parallelized and output folder is restructured (#684, #725)

## [v0.5.1]

Main changes are:
1. A new `Reader` method `info()` is available to print the catalogue information
2. Grids are now stored online and a tool to deploy them on the `cli` folder is available

Complete list:
- Fix attributes of DataArrays read from FDB (#686)
- Reader.info() method to print the catalogue information (#683)
- Simpler reader init() by reorganizing the calls to areas and regrid weights configuration and loading (#682)
- Optional autosearch for vert_coord (#682)
- plot_single_map adapted to different coordinate names and bugfixes (#680)
- Sea ice volume datasets for the Northern Hemisphere (PIOMAS) and the Southern Hemisphere (GIOMAS) (#598)
- Possibility of defining the regrid method from the grid definition (#678)
- Grids stored online and tool to deploy them on cli folder (#675)
- Global time series diagnostic improvements (#637)
- Teleconnections diagnostic improvements (#672)

## [v0.5]

Main changes are:
1. Refactor of the Reader() interface with less options at the init() level
2. Grids are now defined with the source metadata and not in a machine-dependent file
3. CLI wrapper is available to run all diagnostics in a single call
4. Refactoring of the streaming emulator with equal treatment for FDB or file sources

Complete list:
- Controlling the loglevel of the GSV interface (#665)
- Fix wrong fdb source (#657)
- Adding sample files and tests for NEMO 2D and 3D grids (#652)
- tprate not derived from tp for GSV sources (#653)
- Simplify reader init and retrieve providing less argument in initialization (#620)
- var='paramid' can be used to select variables in the retrieve method (#648)
- configdir is not searched based on util file position in the repo (#636)
- Cleaner mask treatment (Revision of mask structure in the reader #617)
- Fldmean fix if only one dimension is present for area selection (#640)
- Adding higher frequency ERA5 data on Levante and Lumi (#628)
- regrid.yaml files are removed, grid infos are now in the catalogue metadata (#520, #622, #643)
- Load all available variables in FDB xarray/dask access (#619)
- Lint standard and enforced in CI (#616)
- Reader init split with methods (#523)
- Single map plot utility to be used by all diagnostics (#594)
- Script for automatic generation of Fdb catalog entries (IFS only) (#572)
- Fix loading of singularity mounting /projappl (#612)
- CLI wrapper parser (#599)
- Refactoring of streaming emulator (#593)
- Radiation CLI and diagnostic refinement (#537)
- Ocean3D CLI and diagnostic refinement (#578)
- AtmGlobalMean CLI and diagnostic refinement (#587)
- Tropical cyclones CLI refinements and TC module (#568, #645)
- Removing OPA, OPAgenerator and related tests from the AQUA (Remove OPA from AQUA #586)
- Renaming the experiments according to the DE340 AQUA syntax (Including dev-control-1990 in the source and rename the experiment according to DE340 scheme #556, #614, #618)
- Teleconnections diagnostic improvements (#571, #574, #576, #581, #592, #623)

## [v0.4]

Main changes are:
1. Update to all the diagnostics CLI
2. Refactor of the regridder so that `regrid.yaml`` is grid-based and not experiment-based
3. Xarray access to FDB sources
4. Refactor of the fixer so that merge/replace/default options are available
5. Remove of the `aqua` environment in favour of the `aqua_common` one. 

Complete list:
- Introduced color scheme for aqua logging (#567)
- CLI for sea diagnostic (#549)
- Add CLI for SSH diagnostic and some bug fixes (#540)
- Fix SSH diagnostic to be compatible with lates AQUA version (#538) 
- Helper function to identify vertical coordinates in a dataset (#552)
- Orography for tempest extremes TCs detection and update TCs CLI (Orography threshold included and CLI update #404)
- Improvement of performance indices CLI (Update of ECmean CLI #528)
- Fix to allow reading a list of multiple variables from FDB (#545)
- Further improvement of function to inspect the catalogue (#533)
- Custom exceptions for AQUA (#518)
- Speed up of the `retrieve_plain` method (#524)
- Update documention for adding new data and setting up the container (Increase documentation coverage #519)
- CLI wrapper for the state-of-the-art diagnostics analysis (#517, #527, #525, #530, #534, #536, #539, #548, #549, #559)
- Refactor the regrid.yaml as grid-based instead of experiment-based (#291)
- aqua_common environment simplified and updated (#498)
- Update available variables in FDB catalogues on lumi (#514)
- Solve reversed latitudes bug for fixed data (#510)
- Switch to legacy eccodes tables based on intake source metadata (#493)
- Add GPM IMERG precipitation data to the catalogue on levante (#505)
- Fix ocean3d diagnostic colorbars not being symmetric when missing values are present (#504) 
- FDB NEMO test access to data (#488)
- Xarray dask access to FDB (#476)
- Issue a warning when multiple gribcodes are associated to the same shortname (Cases for multiple eccodes grib codes #483)
- Allowing fixer to overwrite or merge default configuration (Increasing flexibiity of the fixer allowing for merge, replace and default options #480)
- Add new tests (Increase testing #250)
- Global time series diagnostic setup for multiple variables CLI (#474)
- Option to avoid incomplete chunk when averagin with timmean (Introduce check for chunk completeness in timmean() #466)
- Simplification of Fixer() workflow, more methods and less redundancy (Functionize fixer #478)
- Remove the `aqua` environment file, only `aqua_common` is left (#482)

## [v0.3]

Main changes are:
1. Fixer moved at `Reader()` level
2. Area selection available in `fldmean()` method
3. FDB/GSV access for IFS-NEMO development simulations
4. Configuration file `config-aqua.yaml` replaces `config.yaml`

Complete list:
- Templates in configuration yaml files (#469)
- Bug fixes for FDB access options (#463, #462)
- Add observational catalogs on Lumi (Update Lumi catalog #454)
- Automatic finding of cdo (#456)
- Area is fixed if data are fixed (Fixer applied to grid areas #442)
- Tests missing failure fix (Fix #436 CI workflow passes even if some tests fail #452)
- FDB/GSV access to IFS control and historical simulations (#434, #458)
- Climatology support restored in the Reader (Fix for climatology #445)
- Improvement function to inspect the catalogue (Inspect_catalogue improvement #446)
- Minor improvements of the gribber (Fix gribber fdb #427)
- Allow the LRA generator to work with generators and so with FDB (LRA from fdb on mafalda #430)
- Fixes only on selected variables (Fixer updates #428)
- Complete revision of the FDB/GSV access, allowing to access also recent experiments using variable step (#343)
- Teleconnections diagnostic adapted to new code improvements (Teleconnections Dev branch update #424, #465)
- Add support for area selection with fldmean (Fldmean box selection #409)
- Environment simplified, dependencies are now mostly on the pyproject file (A simpler environment.yml #286)
- Intake esm functionality added back (Fix intake-esm #287)
- Intake esm tests (Test also intake-esm #335)
- Yaml dependencies removed (Logger and yaml issues in util.py #334)
- Log history working for iterators as well (Logger and yaml issues in util.py #334)
- Util refactor (Utility refactor #405)
- Fixer at reader level (Fixes at Reader level #244)
- Uniform timmean (Uniform time after timmean and add option for time_bnds #419)
- FDB tests added (Add FDB 5.11, a local FDB with some test data #280, #432)
- Refactor of unit conversion and non-metpy cases (Flexible unit fix from YAML file #416)
- Refactor of the config file definition (Refactor of the configuration search #417)

## [v0.2.1]

- Add development control-1950 and historical-1990 experiments to the LRA (LRA for control-1950 and historical-1990 on Levante from v0.2 #455)

## [v0.2]

- Improve the LRA generator and worklow CLI (Streaming for the LRA #289)
- AQUA new common environment installation tool for LUMI added (#413)
- Added a bash script "load_aqua_lumi.sh" to load aqua environment in LUMI with containers (Adding an AQUA singularity container for LUMI #418)

## [v0.2-beta]

This is the `AQUA` version part of the Deliverable D340.7.1.2. 

- SSH diagnostic improvements (Linting SSH diagnostics #377, SSH diag: PDF file name changed #388)
- Timmean fix to uniform time axis (Fix for timmean() to uniform output time axis #381)
- New tests trigger routine (Tests trigger with label #385)
- Fix for tco1279 and FESOM (fix for masked tco1279 #390, psu fix for salinity #383)
- ECmean improvements (various improvement for ecmean #392)
- Seaice diagnostic improvements (Deliverable340.7.1.2 fix seaice #389, Linting Seaice diagnostics #376)
- Teleconnections diagnostic graphics module enhanced and various improvements (Teleconnections corrections for D340.7.1.2 #379, Fix import in teleconnections notebooks #395, Teleconnections fix docs #408)
- Tropical cyclones linting of the diagnostic (Linting tropical cyclones diagnostics #380, Improved plotting functions for tropical cyclones #391)
- Ocean diagnostics restructured in a single folder, sharing common functions and other improvements (Linting+Fixes Ocean diagnostics #374, Adding units for MLD plot in ocean3d package #406)
- Documentation fixes (Documentation fixes after review #403)
- Atmglobalmean and radiation diagnostic improvements (Atmglobalmean fix #371)
- MSWEP fixer bugfix (Change MSWEP datamodel #397, fixing of mswep #401)

## [v0.2-alpha]

This is the `AQUA` version that will be part of the Deliverable D340.7.1.2, sent to internal review. This is mostly done by the inclusion of twelve diagnostics within the AQUA framework

- Added teleconnections diagnostic (#308, #309, #318, #333, #352)
- Added tropical cyclones diagnostic (#310, #345)
- Added performance indices diagnostic based on ECmean tool (#57, #327) 
- Added sea ice diagnostic (#353, #368)
- Added global timeseries diagnostic (#358, #359)
- Added radiation analysis diagnostic (#301, #360)
- Added global mean bias diagnostic (#285, #371)
- Added SSH variability diagnostic (#367, #369)
- Added tropical rainfall diagnostic (#314)
- Added Ocean circulation diagnostic (#295)
- Added global ocean diagnosc (#164)
- Added global mean timeseries (#268)
- Multiple fixes in the Reader (#316, #324, #334)
- Avoid time duplicated in the Reader (#357)
- Enabling autodoc for diagnostics (#330)
- Data access improvement on Levante, including new datasets (#332, #355, #321)
- Added a common environment file (#363)
- Support for Lumi installation (#315)
- Added the `changelog` file

### Changed

- Dummy diagnostic is now in the `dummy` folder (previously was `dummy-diagnostic`)
- Tests and code is now working with python>=3.9 (previously python 3.11 was excluded)

## [v0.1-beta]

This is the `AQUA` version that will be part of the Deliverable D340.7.1.1.
This is mostly built on the `AQUA` `Reader` class which support for climate model data interpolation, spatial and temporal aggregation and conversion for a common GRIB-like data format.


- Low resolution archive documentation
- Fixed a bug in the `Gribber` class that was not reading the correct yaml catalogue file

## v0.1-alpha

This is the AQUA pre-release to be sent to internal reviewers. 
Documentations is completed and notebooks are working.

[unreleased]: https://github.com/oloapinivad/AQUA/compare/v0.6...HEAD
[v0.6]: https://github.com/oloapinivad/AQUA/compare/v0.5.2...v0.6
[v0.5.2-beta]: https://github.com/oloapinivad/AQUA/compare/v0.5.2-alpha...v0.5.2-beta
[v0.5.2-alpha]: https://github.com/oloapinivad/AQUA/compare/v0.5.1...v0.5.2-alpha
[v0.5.1]: https://github.com/oloapinivad/AQUA/compare/v0.5...v0.5.1
[v0.5]: https://github.com/oloapinivad/AQUA/compare/v0.4...v0.5
[v0.4]: https://github.com/oloapinivad/AQUA/compare/v0.3...v0.4
[v0.3]: https://github.com/oloapinivad/AQUA/compare/v0.2.1...v0.3
[v0.2.1]: https://github.com/oloapinivad/AQUA/compare/v0.2...v0.2.1
[v0.2]: https://github.com/oloapinivad/AQUA/compare/v0.2-beta...v0.2
[v0.2-beta]: https://github.com/oloapinivad/AQUA/compare/v0.2-alpha...v0.2-beta
[v0.2-alpha]: https://github.com/oloapinivad/AQUA/compare/v0.1-beta...v0.2-alpha
[v0.1-beta]: https://github.com/oloapinivad/AQUA/compare/v0.1-alpha...v0.1-beta<|MERGE_RESOLUTION|>--- conflicted
+++ resolved
@@ -7,11 +7,9 @@
 
 Unreleased in the current development version.
 
-<<<<<<< HEAD
-- Teleconnection improvement to accept different variable names for ENSO (avg_tos instead of sst) #778
-=======
+- Teleconnection improvement to accept different variable names for ENSO (avg_tos instead of sst) (#778)
+- ERA5 fixes compatible with new data governance (#772)
 - Update the LRA generator (removing aggregation and improving) filecheck and fix entries for historical-1990-dev-lowres (#772)
->>>>>>> d46e8127
 - Updates of ECmean to work with production experiments (#773)
 - Automatic data start and end dates for FDB sources (#762)
 
