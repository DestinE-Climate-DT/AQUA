# Changelog

All notable changes to this project will be documented in this file.
The format is based on [Keep a Changelog](https://keepachangelog.com/en/1.1.0/)

## [Unreleased]

Unreleased in the current development version (target v0.17.0): 

Removed:
-  removed Reader.info() method (#2076)

AQUA core complete list:
<<<<<<< HEAD
- `aqua add <catalog>` option in the AQUA console can use GITHUB_TOKEN and GITHUB_USER environment variables to authenticate with GitHub API (#2081)
- Added a `aqua update -c all` option in the AQUA console to update all the catalogs intalled from the Climate-DT repository (#2081)
=======

- `Reader` can filter kwargs so that a parameter not available in the intake source is removed and not passed to the intake driver (#2074)
- Adapt catgen to changes in data-portfolio v1.3.2 (#2076)
>>>>>>> fff936d1
- Add `get_projection()` utility function for selection of Cartopy map projections (#2068)
- `aqua-analysis.py` now supports a `--realization` option to enable the analysis of a specific realization (#2041)
- Separate new histogram function in the framework (#2061)
- Introducing `timsum()` method to compute cumulative sum (#2059)
- `EvaluateFormula` class to replace the `eval_formula` function with extra provenance features (#2042)
- Solve fixer issue leading to wrong target variable names (#2057)
- Upgrade to `smmregrid=0.1.2`, which fixes coastal erosion in conservative regridding (#1963)
- Refactor LRA of output and catalog entry creatro with `OutputPathBuilder` and `CatalogEntryBuilder` classes (#1932)
- LRA cli support realization, stat and frequency (#1932)
- Update to the new STACv2 API for Lumi (#2039)
- `aqua add` and `aqua avail` commands now support a `--repository` option to specify a different repository to explore (#2037)
- `AQUA_CONFIG` environment variable can be set to customize the path of the configuration files in `aqua-analysis.py` (#2027)
- Development base container updated to stack 7.0.2.8 (#2022, #2025)
- `Trender()` class provide also coefficients and normalize them (#1991)

AQUA diagnostics complete list:
- Timeseries, Global Biases, Teleconnections, Ecmean: `--realization` option to select a specific realization in the CLI (#2041)
- Global Biases: add try-except block in cli (#2069)
- Global Biases: handling of formulae and Cloud Radiative Forcing Computation (#2031)
- Global Biases: pressure levels plot works correctly with the CLI (#2027)
- Timeseries: `diagnostic_name` option to override the default name in the CLI (#2027)
- Global Biases: output directory is now correctly set in the cli (#2027)
- Timeseries: `center_time` option to center the time axis is exposed in the CLI (#2028)
- Timeseries: fix the missing variable name in some netcdf output (#2023)
- Diagnostic core: new `_select_region` method in `Diagnostic`, wrapped by `select_region` to select a region also on custom datasets (#2020, #2032)

## [v0.16.0]

Removed:
- Removed source or experiment specific fixes; only the `fixer_name` is now supported.

Workflow modifications:
- Due to a bug in Singularity, `--no-mount /etc/localtime` has to be implemented into the AQUA container call 
- `push_analysis.sh` now updates and pushes to LUMI-O the file `experiments.yaml`, which is used by the 
  dashboard to know which experiments to list. The file is downloaded from the object store, updated and 
  pushed back. Additionally it exit with different error codes if the bucket is missing or the S3 credential
  are not correct.

AQUA core complete list:
- Update to the new STAC API for Lumi (#2017)
- Added the `aqua grids set` command to set the paths block in the `aqua-config.yaml` file, overwriting the default values (#2003)
- Derivation of metadata from eccodes is done with a builtin python method instead of definiton file inspection (#2009, #2014)
- `h5py` installed from pypi. Hard pin to version 3.12.1 removed in favor of a lower limit to the version (#2002)
- `aqua-analysis` can accept a `--regrid` argument in order to activate the regrid on each diagnostics supporting it (#1947)
- `--no-mount /etc/localtime` option added to the `load_aqua_container.sh` script for all HPC (#1975)
- Upgrade to eccodes==2.41.0 (#1890)
- Fix HPC2020 (ECMWF) installation (#1994)
- `plot_timeseries` can handle multiple references and ensemble mean and std (#1988, #1999)
- Support for CDO 2.5.0, modified test files accordingly (v6) (#1987)
- Remove DOCKER secrets and prepare ground for dependabot action e.g introduce AQUA_GITHUB_PAT (#1983)
- `Trender()` class to include both `trend()` and `detrend()` method (#1980)
- `cartopy_offlinedata` is added on container and path is set in cli call, to support MN5 no internet for coastlines download (#1960)
- plot_single_map() can now handle high nlevels with a decreased cbar ticks density (#1940)
- plot_single_map() now can avoid coastlines to support paleoclimate maps (#1940)
- Fixes to support EC-EARTH4 conversion to GRIB2 (#1940)
- Added support for TL63, TL255, eORCA1, ORCA2 grids for EC-EARTH4 model (#1940)
- `FldStat()` as independent module for area-weighted operations (#1835)
- Refactor of `Fixer()`, now independent from the `Reader()` and supported by classes `FixerDataModel` and `FixerOperator` (#1929) 
- Update and push to lumi-o the a file listing experiments needed by the dashboard (#1950)
- Integration of HEALPix data with `plot_single_map()` (#1897)
- Use scientific notation in multiple maps plotting to avoid label overlapping (#1953)

AQUA diagnostics complete list:
- Diagnostic core: a `diagnostic_name` is now available in the configuration file to override the default name (#2000)
- Ecmean, GlobalBiases, Teleconnections: regrid functionality correctly working in cli (#2006)
- Diagnostic core: updated docs for `OutputSaver` (#2010)
- Diagnostic core: save_netcdf() is now based on the new OutputSaver (#1965)
- Diagnostic core: raise an error if retrieve() returns an empty dataset (#1997)
- GlobalBiases: major refactor (#1803, #1993)
- Ocean Drift: using the `_set_region` method from the `Diagnostic` class (#1981)
- Diagnostic core: new `_set_region` method in `Diagnostic` class to find region name, lon and lat limits (#1979)
- Timeseries: regions are now in the `definitions` folder (not `interface` anymore) (#1884)
- Teleconnections: complete refactor according to the Diagnostic, PlotDiagnostic schema (#1884)
- Radiations: timeseries correctly working for exps with enddate before 2000 (#1940)
- Diagnostic core: new `round_startdate` and `round_enddate` functions for time management (#1940)
- Timeseries: fix in the new cli wich was ignoring the regrid option and had bad time handling (#1940)
- Timeseries: Use new OutputSaver in Timeseries diagnostics (#1948, #2000)
- Diagnostic core: new `select_region` to crop a region based on `_set_region` and `area_selection` method (#1984)

## [v0.15.0]

Main changes are:
- Polytope support 
- Plotting routines support cartopy projections and matplotlib styles
- Major refactor of AQUA core functionalities: Regridder, Datamodel, OutputSaver, Timstat  
- Major refactor of Timeseries, SeasonalCycle, GregoryPlot diagnostics

Removed:
- `aqua.slurm` has been removed.

Workflow modifications:
- `push_analysis.sh` (and the tool `push_s3.py` which it calls) now both return proper error codes if the transfer fails. 0 = ok, 1 = credentials not valid, 2 = bucket not found. This would allow the workflow to check return codes. As an alternative, connectivity could be tested before attempting to run push_analysis by pushing a small file (e.g. with `python push_s3.py aqua-web ping.txt`))

AQUA core complete list:
- Add FDB_HOME to debug logs (#1914)
- Enabling support for DestinE STAC API to detect `bridge_start_date`and `bridge_end_date` (#1895)
- Return codes for push_s3 and push_analysis utilities (#1903)
- Polytope support (#1893)
- Additional stats for LRA and other refinements (#1886) 
- New OutputSaver class (#1837)
- Introduce a `Timstat()` module independent from the `Reader()` (#1832)
- Adapt Catalog Generator to Data-Portfolio v1.3.0 (#1848)
- Introduction of a internal AQUA data model able to guess coordinates and convert toward required target data convention definition (#1862, #1877, #1883)
- Custom `paths` in the `config-aqua.yaml` can now be defined and will take priority over the catalog paths (#1809)
- Remove deprecated `aqua.slurm` module (#1860)
- Refactor of `plot_maps()` and `plot_maps_diff()` functions with projection support and use their single map version internally (#1865)
- Refactor of `plot_single_map()` and `plot_single_map_diff()` functions with projection support (#1854)
- Refactor time handling: replacement of `datetime` objects and of `pd.Timestamp` lists (#1828)
- Fix the `regrid_method` option in the Reader (#1859)
- Add a GitHub Token for downloading ClimateDT catalogs (#1855)
- Ignore `nonlocal` complaints by flake8 (#1855)
- WOCE-ARGO ocean dataset grids and fixes added (#1846)
- Upgrade of base container to FDB 5.15.11 (#1845)
- Matplotlib styles can be set in the configuration file (#1729)
- Graphics refactoring for timeseries plot functions (#1729, #1841)
- Major refactor of the regrid options, with new modular `Regridder()` class replacing `Regrid()` mixin (#1768)
- Refactor of the `retrieve_plain()` function with contextmanager and smmregrid GridInspector (#1768)

AQUA diagnostics complete list:
- Diagnostic core: refinement of OutputSaver metadata and name handling (#1901)
- Diagnostic core: refactor of the documentation folder structure (#1891)
- Timeseries: complete refactor of the timeseries diagnostic according to the Diagnostic, PlotDiagnostic schema (#1712, #1896)

## [v0.14.0]

Main changes are:
- AQUA is now open source
- Documentation is now available on ReadTheDocs
- Attributes added by AQUA are now "AQUA_" prefixed
- A core diagnostic class has been introduced

Removed:
- Support for python==3.9 has been dropped.
- Generators option from the Reader has been removed.

Workflow modifications:
- `aqua_analysis.py`: all the config files are used from the `AQUA_CONFIG` folder. This allows individual run modification kept in the `AQUA_CONFIG` folder for reproducibility.
- `makes_contents.py`: can now take a config file as an argument to generate the `content.yaml` file.
- `push_analysis.sh`: now has an option to rsync the figures to a specified location. Extra flags have been added (see Dashboard section in the documentation).

AQUA core complete list:
- Updated AQUA development container to micromamba 2.0.7 (#1834)
- Updated base container to eccodes 2.40 (#1833)
- Added Healpix zoom 7 grid for ICON R02B08 native oceanic grid (#1823)
- Remove generators from Reader (#1791)
- Fix tcc grib code and add some cmor codes in the convention file (#1800)
- Add a regrid option to cli of relevant diagnostics (#1792)
- Limit estimation of time for weight generation only to regular lon/lat grids (#1786)
- LRA generation can operate spatial subsection (#1711)
- Attributes added by AQUA are now "AQUA_" prefixed (#1790)
- Remove zarr pin (#1794)
- Dropping support for python==3.9 (#1778, #1797)
- Reader intake-xarray sources can select a coder for time decoding (#1778)
- Document use of AQUA on ECMWF HPC2020 (#1782)
- Added history logging for lat-lon in area selection (#1479)
- Cleaner workflow and pytest/coverage configuration (#1755, #1758)
- catalog, model, exp, source info are now stored in the DataArray attributes (#1753)
- Avoid infinite hanging during bridge access (#1733, #1738)
- Enable dependabot to monitor dependencies every month (#1748)
- `eccodes` bump to 2.40.0 (#1747)
- Integrate codecov to monitor coverage and test analytics and remove old bot (#1736, #1737, #1755, #1819)
- Reinitialize `GSVRetriever` instance only when needed (#1733)
- Enable the option to read FDB data info from file, and refactor start/end hpc/bridge dates handling (#1732, #1743, #1762)
- Fix `push_analysis.sh` options and `aqua_analysis.py` config paths (#1723, #1754)
- Enable zip compression for LRA yearly files (#1726)
- Enable publication of documentation on ReadTheDocs (#1699, #1716)
- Adapt Catgen test to the new number of sources for ICON (#1708)
- Added tests for the Hovmoller plot routine (#1532)
- `push_s3` compatibility with `boto3>=1.36.0` (#1704)
- Rsync option for push_analysis.sh (#1689)
- Multiple updates to allow for AQUA open source, including Dockerfiles, actions, dependencies and containers (#1574)

AQUA diagnostics complete list:
- Ensemble: config file structure and tests (#1630)
- Ocean3d: Tests for the Ocean3d diagnostic (#1780)
- Diagnostic core: A common function to check and convert variable units is provided as `convert_data_units()` (#1806)
- Ocean3d: Bug fix to regridding of observations in cli (#1811)
- Diagnostic core: the `retrieve()` method uses internally a `_retrieve()` method that returns instead of updating attributes (#1763)
- Diagnostic core: documentation about class and config file structure (#1790)
- Diagnostic core: A common function to load the diagnostic config file is provided (#1750)
- Global bias: add test (#1675)
- Diagnostic core: Add additional command-line arguments for configuration and processing options (#1745)
- Global bias: Handling plev and using scientific notation in contour plots (#1649)
- Ecmean: Fix net surface radiative flux and wind stresses in ecmean (#1696)
- Diagnostic core: A common parser and fuctions to open/close the dask cluster are provided (#1703)

## [v0.13.1]

Main changes are:
1. Ocean3d major refactoring

AQUA core complete list:
- Fixer delete option accepts non-lists (#1687)
- Ansi color 8-bit fix for logger (#1671)
- Hotfix for unmatched string in catgen (#1672)
- Test for aqua-analysis.py (#1664)
- Fix in the catgen now correctly generating an automatic description if not provided (#1662)

AQUA diagnostics complete list:
- Diagnostic core: added a Diagnostic class to be inherited by all diagnostics (#1681)
- Timeseries: hotfix of problems with the catalog usage in output saving (#1669)
- Tropical Rainfall: Update of the precomputed histograms paths for lumi and MN5 (#1661)
- Ocean3d: Trend is calculating using polyfit. Restructed the mixed layer depth function. (#1651)
- Global bias: hotfix for regrid option (#1670)

## [v0.13.0]

Main changes are:
1. Grids updated to work with operational O-25.1
2. Compliance of the catalog generator to the O-25.1 data portfolio
3. New 'Biases and Radiation' diagnostics replace the old 'AtmGlobalMean and Radiation'
4. Push of figures to LUMI-O and improvements for aqua-web

Deprecated:
- `aqua-analysis.sh` script is deprecated and has been removed. Use `aqua-analysis.py` instead.
- `cli_dummy.py` script is deprecated and will be removed in the next release. Use the `cli_checker.py` instead.
 
AQUA core complete list:
- More general checksum checker for grids and observations ( #1550)
- Output dir including catalogue for aqua-analysis.py (#1640)
- Grids for O-25.1 cycle are added in the grids folder (they are v3) (#1647)
- `deltat` for fixer can now be specified in source metadata and not only in fixes (#1626)
- LRA generator integrates ``--rebuild`` flag to regenerate areas and weights. The `--autosubmit` option is removed (#1623)
- Hotfix for catgen tests (#1648)
- Experiment and dashboard metadata are now created with the catalog generator (#1637)
- Safety checks according to data frequency for HPC, bridge and request start/end dates in intake GSV (#1636, #1655)
- Experiment metadata for aqua-web and dashboard from catalog entry (#1633)
- Automatic identification of ocean grid in the catalog generator (#1621)
- `OutputSaver` can deduce the catalog name from the model, exp (#1627)
- Pin zarr<3.0.0 to avoid breaking changes (#1625)
- Units utility are now functions and not methods of FixerMixin (#1558)
- New `cli_checker.py` tool to check the existance of the required model in the catalog and rebuild the area files (#1619)
- Update the catalog generator to align with changes in the data portfolio (#1593)
- Adding ICON phase2 hpx6 and hpz9 grids (#1596)
- Push figures to LUMI-O for dashboard (#1582, #1607)
- Bridge_start_date and expver switching (#1597)
- Include all available figure metadata in content.json for dashboard/aqua-web (#1573)
- Upgrade LUMI module to 24.03 and to eccodes 2.39.0

AQUA diagnostics complete list:
- Old AtmoGlobalMean and Radiation diagnostics removed (#1622)
- `--catalog` is accepted by all the diagnostics altough it is not used by all of them yet (#1619)
- Timeseries: enabled region selection in the CLI (#1564)
- Ocean3d: Bugfix of values for Ocean trend function (#1583)
- Biases and Radiation: Refactoring of Bias and Radiation Diagnostics (#1243)
- Biases and Radiation: Fix Seasonal Bias Output in global_biases for NetCDF Saving Compatibility and other fixes (#1585, #1604, #1628)
- Biases and Radiation: Adding `save_netcdf` flag and function (#1510)
- Biases and Radiation: Integrating Updated OutputSaver (#1487)

## [v0.13-beta]

Main changes are:
1. All the diagnostics are now compatible with the new fixes and eccodes version.
2. Full compatibility with HealPix grids and the new CDO version.
3. Major improvements in the Ocean3D diagnostic.

AQUA core complete list:
- Safety checks and error messages on FDB folders (#1512)
- Refreshed internal `to_list` function (#1512)
- Reorganizing and extending CI/CD catalog with 5 years of hpz3 data from ERA5 (atm) and FESOM (oce) (#1552)
- Version info in a separate module (#1546) 
- Corrected `tcc` units to % (#1551)
- Fix pdf attributes (#1547)
- Catgen fixes (#1536)
- Introduced fixer for ClimateDT phase 2 (#1536)
- `aqua_analysis.py` using a common central dask cluster (#1525)
- Added the `cdo_options: "--force"` to the definitions of the oceanic HealPix grids (#1539)

AQUA diagnostic complete list:
- ECmean: Integrating the performance indices and global mean within the `aqua_diagnostics` module (#1556)
- Teleconnections: The `teleconnections` diagnostic is now integrated in the `aqua_diagnostics` module (#1352)
- Teleconnections: OutputSaver for the teleconnections diagnostic (#1567, #1570)
- Ocean3d: Fix to improve memory usage and cli (#1490)
- Seaice: Fix to read sithick as fallback instead of sivol (#1543)
- Ocean3d: Minor fix to allow to read new variable names (#1540)
- Timeseries: The `timeseries` diagnostic is now integrated in the `aqua_diagnostics` module (#1340)
- Timeseries: Integrating Updated OutputSaver (#1492)

## [v0.13-alpha]

Main changes are:
1. A refactor of the fixes, with a new common main convention table is available, based on eccodes.
2. Diagnostics are updated to work with the new fixes and the new eccodes version. This is not yet complete and will be finalized in the next release.
3. The FDB reader always rely on paramids, so that support for eccodes 2.39.0 and backward compatibility is ensured.

AQUA core complete list:
- push-analysis.sh maintenance (#1555)
- Added the `cdo_options: "--force"` to the definitions of the HealPix grids (#1527)
- Removing default fixes (#1519)
- Support for eccodes=2.39.0 with full fixes refactoring (#1519)
- Dashboard: Moved making of contents yaml to local hpc (#1470)
- Support for new smmregrid==0.1.0 including simpler weights and area generation (#1395)
- Removing cdo pin for more recent versions (#1395)
- Change `bridge_end_date` convention (#1498)
- `catgen` to support data bridge options (#1499)
- Enhance OutputSaver with Improved File Handling, Logging, and NetCDF Write Modes (#1495)
- Introduction a specific pipeline and tests for `catgen` utiliy (#1505)
- Remove pin on xarray (#1507)
- FDB reader internally always asks for paramids (#1491, #1508, #1529)
- Introduction of a convention table for the fixer, in order to create a more general fixer (#1488, #1506)
- Refactor of `cli_lra_parallel_slurm.py` to work with container via jinja (#1497) 
- Convert `aqua-analysis.sh` to Python with Subprocess and Multiprocessing Support (#1354, #1521)
- New base container for aqua-container (#1441)
- Autodetection of latest AQUA in `load-aqua-container.sh` script (#1437)
- Update Metadata Handling for NetCDF, PDF, and PNG Outputs (#1430)
- Add instructions to install AQUA on MN5 (#1468)
- Introduce `grids-checker.py` tool to verify presence and checksum of the grid files (#1486)

AQUA diagnostic complete list:
- Tropical Cyclones: Adaptation to IFS-FESOM and tool to compute orography from data (#1393)
- Seaice: Hotfix for sea ice plots (#1432)

## [v0.12.2]

Main changes are: 
1. Single container script to be used on Lumi, MN5 and Levante

AQUA core complete list:
- Introduce `timeshift` option for the fixer to roll forward/back the time axis (#1411)
- Centralize and refactor in single script the tool to load AQUA container (#1413)
- Add extra maintenance options to submit-aqua-web (#1415)
- Update push-analysis.sh removing dependency on full AQUA and option not to convert to png (#1419)
- Pin to xarray<2024.09 to prevent bug in polyfit requires temporary (#1420)
- Remove spurious dimensions when running `fldmean()` (#1423)

AQUA diagnostic complete list:
- Refactor of plotThickness method in the sea ice diagnostic (#1427)


## [v0.12.1]

AQUA core complete list:
- Allow multiple realizations in fdb-catalog-generator (#1335)
- Fix the container loading script in order to avoid load of local libraries (#1399)
- Fix using AQUA container for submit-aqua-web, do not wipe old figures by default (#1387)
- New `timstat` module which opens complement `timmean()` with `timmax()`, `timmin()` and `timstd()` methods (#1391)
- Fix installation to avoid mismatch between `hdf5` and `h5py` libraries (#1408)

## [v0.12]

Main changes are:
1. AQUA installation now requires a mandatory machine name.
2. The `aqua` source code has been moved to the `src` folder. The change is transparent to the user.
3. A diagnostic module, called `aqua.diagnostics`, is under development. The module is not yet active, diagnostics are still available with the previous structure.

AQUA core complete list:
- Mixed updates to support data for NextGEMS cycle4 hackathon (#1375)
- Preprocess functionality added to the `Reader` class (#1298)
- The AQUAthon material has been moved under the `notebooks` folder (#1342)
- `aqua` source code has been moved to the `src` folder (#1332)
- A diagnostic module, called `aqua.diagnostics`, has been created under the `src` folder (#1332, #1341)
- LRA generator tool support for multiple relizations (#1357, #1375)
- LRA generator requires `catalog` as a mandatory argument (#1357)
- AQUA console revisiting, adding `avail` method and `update` method (#1346)
- AQUA install now requires mandatory machine name (#1346)
- Fix to make keyword step optional in request (#1360)

## [v0.11.3]

AQUA core complete list:
- LRA, both from CLI and worklow, is part of the AQUA console and can be run with `aqua lra $options` (#1294)
- FDB catalog generator is part of the AQUA console and can be run with `aqua catgen $options` (#1294)
- Coordinate unit overriding is now possible via the `tgt_units` argument (#1320)
- Full support for python>=3.9 (#1325)
- Pin of (python) eccodes<2.37.0 in pyproject due to recent changes in binary/python structure (#1325)

AQUA diagnostic complete list:
- Radiation: Bugfix in the CLI for the radiation diagnostic (#1319)

## [v0.11.2]

AQUA core complete list:
- Renaming of FESOM grids to include original resolution name (#1312)
- Bugfix of the fdb-catalog-generator tool that was not correctly assigning NEMO grids (#1309)
- Bugfix of the GSV intake driver that was not handling correctly metadata jinja replacement (#1304) 
- Bugfix of _merge_fixes() method when the parent fix has no vars specified (#1310)
- Safety check for the netcdf driver providing more informative error when files are not found (#1307, #1313)

AQUA diagnostic complete list:
- Tropical Rainfall: Fix Minor Issues in Tropical Precipitation CLI Metadata and Formatting (#1266)

## [v0.11.1]

Attention: If you are accessing FDB experiments, we suggest to not use versions older than this release.

Main changes are:
1. AQUA works with FDB written with ecCodes versions > 2.35 as well as lower.
2. Timeseries and Seasonal cyle can now be evaluated also on a specific region 

AQUA core complete list:
- ecCodes now pinned to >=2.36.0 and tool for fixing older definition files (#1302)

AQUA diagnostic complete list:
- Timeseries: a region can be selected for Timeseries and Seasonal Cycle with the `lon_limits` and `lat_limits` arguments (#1299)
- Timeseries: the cli argument for extending the time range is now extend (previously expand) (#1299)
- Timeseries: all the available diagnostics support the catalog argument (#1299)

## [v0.11]

Attention: this version is not compatible with catalog entries with ecCodes >= 2.35.0.

1. LRA supports multi-catalog structure
2. ecCodes temporarily restricted to < 2.34

AQUA core complete list:
- Refactor the fdb-catalog-generator tool to work with data-portfolio repository (#1275)
- Introduce a function to convert NetCDF to Zarr and zarr catalog entry for LRA (#1068)
- Suppress the warning of missing catalogs in the AQUA console `add` command (#1288)
- Lumi installation is completely updated to LUMI/23.09 modules (#1290)
- gsv_intake switches eccodes also for shortname definitions (#1279)
- Increase compatibility between LRA generator and multi-catalog (#1278)
- Allow for intake string replacement within LRA-generated catalogs (#1278)
- Avoid warning for missing intake variable default when calling the `Reader()` (#1287)

AQUA diagnostic complete list:
- Teleconnections: catalog feature bugfix (#1276)

## [v0.10.3]

Attention: this version is not compatible with catalog entries with ecCodes < 2.35.0.

Main changes are:
1. support for ecCodes >= 2.35.0 (to be used with caution, not working with exps with eccodes < 2.35.0)
2. fdb_path is deprecated in favour of fdb_home

AQUA core complete list:
- Restructure fixes folder and files (#1271)
- Removed eccodes pin, better handling of tables in get_eccodes_attr (#1269)
- Added test for diagnostics integration to AQUA installation process (#1244)
- Bugfix for the monthly frequency data with monthly cumulated fluxes (#1255)
- fdb_path becomes optional and deprecated in favour of fdb_home (#1262)
- Branch support for tool to push analysis to explorer (#1273)

AQUA diagnostic complete list:
- ECmean documentation updates (#1264)

## [v0.10.2]

Main changes are:
1. aqua-analysis script can be configured with an external yaml file
2. AQUA installation process now includes diagnostics integration

AQUA core complete list:
- Rename OutputNamer to OutputSaver and add catalog name (#1259)
- Hotfix for rare situation with 3D data but no vertical chunking defined (#1252)
- External yaml file to configure aqua-analysis (#1246)
- Adding diagnostics integration to AQUA installation process (#1229)

AQUA diagnostic complete list:
- Teleconnections: adding the catalog feature to the diagnostic (#1247)
- ECmean upgrades for the CLI (#1241)
- ECmean enables the computation of global mean diagostic (#1241)

## [v0.10.1]

AQUA core complete list:
- Fixer for monthly frequency data with monthly cumulated fluxes (#1201)
- Catalogs can be installed from the external repository (#1182)
- Added grid for NEMO multiIO r100 (#1227)
- Reorganized analysis output in catalog/model/exp structure (#1218)

## [v0.10]

Main changes are:
1. The catalog is externalized and AQUA supports multiple catalogs. It is now mandatory to use the aqua console to add a new catalog to the AQUA installation.

AQUA core complete list:
- Catalog is externalized to a separate repository (#1200)
- AQUA is now capable of accessing multiple catalogs at the same time (#1205)
- MN5 container for AQUA (#1213)

## [v0.9.2]

Main changes are:
1. The `aqua-config.yaml` file is replaced by a template to be installed. The aqua console is now mandatory to use aqua.
2. `$AQUA` removed from the `Configdir()` autosearch, an installation with the aqua console is mandatory to use aqua.
3. AQUA cli command to provide the installation path with `--path` option. This can substitute the `$AQUA` variable in scripts.
4. The catalog file is now split into `machine.yaml` and `catalog.yaml` to support machine dependency of data path and intake variables as kwargs into each catalog.

AQUA core complete list:
- More detailed documentation for Levante and Lumi installation (#1210)
- `aqua-config.yaml` replaced by a template to be installed on each machine (#1203)
- `$AQUA` removed from the `Configdir()` autosearch (#1208)
- AQUA cli command to provide the installation path with `--path` option (#1193)
- Restructure of the `machine` and `catalog` instances to support a catalog based development (#1186)
- AQUA installation via command line support a machine specification `aqua install lumi` (#1186)
- Introduction of `machine.yaml` file to support machine dependency of data path and intake variables as kwargs into each catalog (#1186)
- Removing all the AQUA catalogs from the repo, now using https://github.com/DestinE-Climate-DT/Climate-DT-catalog (#1200)

## [v0.9.1]

Main changes are:
1. Update of fdb libraries to be compatible with the FDB data bridge

AQUA core complete list:
- OutputNamer Class: Comprehensive Naming Scheme and Metadata Support (#998)
- Creation of png figures for AQUA explorer is local (#1189)

## [v0.9]

Main changes are:
1. AQUA has an `aqua` CLI entry point, that allow for installation/uninstallation, catalog add/remova/update, fixes and grids handling
2. Experiments placed half on HPC and half on DataBridge data can be accessed in continuous manner.

AQUA core complete list:
- AQUA entry point for installation and catalog maintanance and fixes/grids handling (#1131, #1134, #1146, #1168, #1169)
- Automatic switching between HPC and databridge FDB (#1054, #1190)
- CLI script for automatic multiple experiment analysis submission (#1160, #1175)

## [v0.8.2]

Main changes are: 
1. `aqua-grids.yaml` file split in multiple files into `grids` folder
2. Container for Levante

AQUA core complete list:
- Removing any machine name depencency from slurm files (#1135)
- Jinja replacement is added to the aqua-config.yaml (#1154)
- grid definitions split in multiple files (#1152)
- Add script to access the container on Levante HPC (#1151)
- Add support for IFS TL63 and TL159 grids (#1150)
- Swift links for tests and grids renewed (#1142)
- Removing the docker folder (#1137)
- Introducing a tool for benchmarking AQUA code (#1057)
- Define AQUA NEMO healpix grids as a function of their ORCA source (#1113)

AQUA diagnostics complete list:
- Tropical Rainfall: Improve Paths in Live Demonstration Notebook  (#1157)
- Atm global mean: produce seasonal bias plots by default (#1140)
- Tropical Rainfall: Notebook for the Live Demonstration (#1112)
- Teleconnections: MJO Hovmoller plot introduced as notebook (#247)
- Tropical Rainfall: Reduce Redundancy in Conversion Functions (#1096)

## [v0.8.1]

Main changes are: 
1. Fixes following internal D340.7.3.3 and D340.7.1.4 review 

AQUA core complete list:
- Tco399-eORCA025 control, historical and scenario runs added to Lumi catalog (#1070)
- ESA-CCI-L4 dataset added for Lumi and Levante catalogs (#1090)
- Various fixes to the documentation (#1106)
- Fixer for dimensions is now available (#1050)

AQUA diagnostics complete list:
- Timeseries: units can be overridden in the configuration file (#1098)
- Tropical Rainfall: Fixing the Bug in the CLI (#1100)

## [v0.8]

Main changes are:
1. Support for Python 3.12
2. Update in the catalog for Levante and introduction of Leonardo
3. Multiple diagnostics improvement to fullfil D340.7.3.3 and D340.7.1.4

AQUA core complete list:
- LRA for ICON avg_sos and avg_tos (#1076)
- LRA for IFS-NEMO, IFS-FESOM, ICON added to Levante catalog (#1072)
- IFS-FESOM storyline +2K added to the Lumi catalog (#1059)
- Allowing for jinja-based replacemente in load_yaml (#1045) 
- Support for Python 3.12 (#1052)
- Extending pytests (#1053)
- More efficient use of `_retrieve_plain` for acessing sample data (#1048)
- Introducing the catalog structure for Leonardo HPC (#1049)
- Introducing an rsync script between LUMI and levante for grids (#1044)
- Introducing a basic jinja-based catalog entry generator (#853)
- Adapt NextGEMS sources and fixes to the final DestinE governance (#1008, #1035)
- Remove  NextGEMS cycle2 sources (#1008)
- Avoid GSVSource multiple class instantiation in dask mode (#1051)

AQUA diagnostics complete list:
- Teleconnections: refactor of the documentation (#1061)
- Tropical rainfall: Updating the Documentation and Notebooks (#1083)
- Performance indices: minor improvements with the inclusion of mask and area files (#1076)
- Timeseries: Seasonal Cycle and Gregory plots save netcdf files (#1079)
- Tropical rainfall: minor modifications to the CLI and fixes to changes in the wrapper introduced in PR #1063 (#1074)
- Tropical rainfall: adding daily variability and precipitation profiles to the cli (#1063)
- Teleconnections: bootstrap evaluation of concordance with reference dataset (#1026)
- SSH: Improvement of the CLI (#1024) 
- Tropical rainfall: adding metadata and comparison with era5 and imerg to the plots, re-binning of the histograms and buffering of the data (#1014)
- Timeseries: refactor of the documentation (#1031)
- Radiation: boxplot can accomodate custom variables (#933)
- Seaice: convert to module, add Extent maps (#803)
- Seaice: Implement seaice Volume timeseries and thickness maps (#1043)

## [v0.7.3]

Main changes are:
1. IFS-FESOM NextGEMS4 and storylines simulations available in the catalog
2. Vertical chunking for GSV intake access
3. FDB monthly average data access is available
4. kwargs parsing of reader arguments (e.g. allowing for zoom and ensemble support)

AQUA core complete list:
- Add kwargs parsing of reader arguments, passing them to intake to substitute parameters (#757)
- Remove `zoom` and use kwargs instead (#757)
- Enabling the memory monitoring and (optional) full performance monitoring in LRA (#1010)
- Adding IFS_9-FESOM_5 NextGEMS4 simulation on levante (#1009)
- Function to plot multiple maps is introduced as `plot_maps()` and documented (#866)
- Adding the IFS-FESOM storylines simulation (#848)
- `file_is_complete()` accounts also for the mindate attribute (#1007)
- Introducing a `yearmonth` timestyle to access FDB data on monthly average (#1001)
- Adding expected time calculation for weight generation (#701)
- Vertical chunking for GSV intake access (#1003)

AQUA diagnostics complete list:
- Timeseries: Various bugfix and improvements for cli and formula (#1013, #1016, #1022)

## [v0.7.2]

Main changes are:
1. `mtpr` is used for precipitation in all the catalog entries
2. LRA CLI support for parallel SLURM submission and other improvements
3. ICON production simulations available in the catalog
4. `detrend()` method is available in the `Reader` class
5. All the diagnostics have dask support in their CLI

AQUA core complete list:
- Fix LRA sources to allow incomplete times for different vars (#994)
- Distributed dask option for diagnostic CLIs and wrapper (#981)
- Added documentation for `plot_timeseries`, `plot_seasonalcycle` and `plot_single_map_diff` (#975)
- Minimum date fixer feature / ICON net fluxes fix (#958)
- Unified logging for all diagnostics (#931)
- A `detrend()` method is added to the Reader class (#919)
- LRA file handling improvements (#849, #972)
- Updating fixer for ERA5 monthly and hourly data on Levante (#937)
- GSV pin to 1.0.0 (#950)
- Adding ICON production simulations (#925)
- LRA CLI for parallel SLURM submission support a max number of concurrent jobs and avoid same job to run (#955, #990)
- Renaming of EC-mean output figures in cli push tool for aqua-web (#930)
- Renaming the `tprate` variable into `mtpr` in all fixes (#944)

AQUA diagnostic complete list:
- Tropical rainfall: enhancements of plotting and performance, files path correction (#997)
- Timeseries: seasonal cycle runs as a separate cli in aqua-analysis for performance speed-up (#982)
- Timeseries: seasonal cycle is added if reference data are not available in some timespan (#974)
- Tropical rainfall: Removing unnecessary printing during the CLI, optimazing the CLi for low and high-resolution data (#963)
- Timeseries: Grergory plot TOA limits are dynamically chosen (#959)
- SSH: technical improvements including removal of hardcoded loglevel and timespan definition. (#677)
- SSH: ready with new data governance and option to plot difference plots added. (#677)
- Atmosferic Global Mean: added mean bias for the entire year in seasonal bias function (#947)
- Tropical Cyclones: working with IFS-NEMO and ICON, includes retrieval of orography from file (#1071).

## [v0.7.1]

Main changes are:
1. Complete update of the timeseries diagnostic
2. LRA CLI for parallel SLURM submission
3. SSP370 production scenario for IFS-NEMO available in the catalog

AQUA core complete list:
- Plot timeseries is now a framework function (#907)
- Improve the automatic parsing of date range according to schema from fdb (#928)
- LRA CLI for parallel SLURM submission (#909)
- Added graphics function to plot data and difference between two datasets on the same map (#892)
- Add IFS-NEMO ssp370 scenario (#906)

AQUA diagnostics complete list:
- Teleconnections: comparison with obs is done automatically in diagnostic CLI (#924)
- Teleconnections: capability to find index file if already present (#926)
- Timeseries: save flag introduced to save to enable/disable saving of the timeseries (#934)
- Improve the automatic parsing of date range according to schema from fdb (#928)
- Updated output filenames for atmglobalmean diagnostic (#921)
- Added graphics function to plot data and difference between two datasets on the same map (#892)
- Implemented `pyproject.toml` for global_time_series diagnostic (#920).
- Implemented `pyproject.toml` for tropical_rainfall diagnostic (#850).
- Updating CLi for tropical_rainfall diagnostic (#815)
- LRA cli for parallel SLURM submission (#909)
- Timeseries: seasonal cycle is available for the global timeseries (#912)
- Timeseries: refactory of Gregory plot as a class, comparison with multiple models and observations (#910)
- Add IFS-NEMO ssp370 scenario (#906)
- Timeseries: complete refactory of the timeseries as a class, comparison with multiple models and observations (#907)
- Plot timeseries is now a framework function (#907)

## [v0.7]

Main changes are:
1. Multiple updates to the diagnostics, both scientific and graphical, to work with more recent GSV data
2. `mtpr` is now used instead of `tprate` for precipitation
2. Documentation has been reorganized and integrated

Complete list:
- New utility `add_pdf_metadata` to add metadata to a pdf file (#898)
- Experiments `a0gg` and `a0jp` added to the IFS-NEMO catalog, and removal of `historical-1990-dev-lowres` (#889)
- Updated notebooks to ensure consistency across different machines by using observational datasets, and included a demo of aqua components for Lumi (#868)
- Scripts for pushing figures and docs to aqua-web (#880)
- Fixed catalog for historical-1990-dev-lowres source (#888, #895)
- data_models src files are now in the aqua/data_models folder, with minor modifications (#884)
- Warning options based on the `loglevel` (#852)
- Timeseries: formula bugfix and annual plot only for complete years (#876)
- mtpr instead of tprate derived from tp (#828)
- eccodes 2.34.0 does not accomodate for AQUA step approach, pin to <2.34.0 (#873)
- Bugfix of the `aqua-analysis` wrapper, now can work teleconnections on atmospheric and oceanic variables 
and the default path is an absolute one (#859, #862)
- Ocean3D: many fixes and adaptations to new data governance (#776)
- Bugfix of the `aqua-analysis` wrapper, now can work teleconnections on atmospheric and oceanic variables (#859)
- Radiation: adaptation to new data governance and many improvements (#727)
- Seaice: Sea ice extent has now seasonal cycle (#797)
- Fixing the paths in `cli/lumi-install/lumi_install.sh` (#856).
- Refactor of the documentation (#842, #871)
- The drop warning in `aqua/gsv/intake_gsv.py` (#844)
- Tropical cyclones diagnostic: working with new data governance (includes possibility to retrieve orography from file (#816)

## [v0.6.3]

Complete list:
- Setting last date for NaN fix for IFS-NEMO/IFS-FESOM to 1999-10-01 and cleaner merge of parent fixes (#819)
- Hotfix to set `intake==0.7.0` as default (#841)
- Timeseries: can add annual std and now default uncertainty is 2 std (#830)
- `retrieve_plain()` method now set off startdate and enddate (#829)
- Complete restructure of fixer to make use of `fixer_name`: set a default for each model and a `False` to disable it (#746)
- Added `center_time` option in the `timmean()` method to save the time coordinate in the middle of the time interval and create a Timmean module and related TimmeanMixin class (#811)
- Fixer to rename coordinates available (#822)
- Fixing new pandas timedelta definition: replacing H with h in all FDB catalog (#786)
- Change environment name from `aqua_common` to `aqua`(#805)
- Adding a run test label to trigger CI (#826)
- Tropical_rainfall: improve organization and maintainability, introducing nested classes (#814)
- Revisiting CERES fixes (#833)
- Timeseries: add bands for observation in Gregory plots (#837)

## [v0.6.2]

Complete list:
- Global time series plot annual and monthly timeseries together, improved Gregory plot (#809)
- Teleconnection can now take a time range as input and ylim in the index plot function (#799)
- LRA to use `auto` final time and `exclude_incomplete` (#791)
- Hotfix for v0.12.0 of the GSV_interface related to valid_time (#788)
- Global time series adapted to new data governance (#785)
- AtmoGlobalMean diagnostic improvements and adaptation to new data governance (#745 #789 #807 #812)
- Sea-ice diagnostic adapted to new data governance (#790)
- Implement a fix setting to NaN the data of the first step in each month (for IFS historical-1990) (#776)

## [v0.6.1]

Complete list:
- Teleconnection improvement to accept different variable names for ENSO (avg_tos instead of sst) (#778)
- ERA5 fixes compatible with new data governance (#772)
- Update the LRA generator (removing aggregation and improving) filecheck and fix entries for historical-1990-dev-lowres (#772)
- Updates of ECmean to work with production experiments (#773, #780)
- Automatic data start and end dates for FDB sources (#762)

## [v0.6]

Main changes are:
1. Inclusion in the catalog of the historical-1990 production simulations from IFS-NEMO and IFS-FESOM.
2. New fixes that targets the DestinE updated Data Governance

Complete list:
- IFS-FESOM historical-1990-dev-lowres with new data governance added to the catalog (#770)
- AtmoGlobalMean diagnostic improvements (#722)
- Teleconnections diagnostic improvements (#722)
- Read only one level for retrieving 3D array metadata, select single level for retrieve (#713)
- IFS-FESOM historical-1990-dev-lowres with new data governance added to the catalog
- Fix mismatch between var argument and variables specified in catalog for FDB (#761)
- Compact catalogs using yaml override syntax (#752)
- Fix loading source grid file before smmregrid weight generation (#756)

## [v0.5.2-beta]

Complete list:
-  A new fdb container is used to generate the correct AQUA container

## [v0.5.2-alpha]

Main changes are:
1. Coupled models IFS-NEMO and IFS-FESOM are now supported
2. Accessor to use functions and reader methods as if they were methods of xarray objects, see [notebook](https://github.com/DestinE-Climate-DT/AQUA/blob/main/notebooks/reader/accessor.ipynb)
3. Preliminary provenance information is now available in the history attribute of the output files
4. AQUA analysis wrapper is parallelized
5. A levelist can be provided in FDB sources, this will greatly speed up the data retrieve

Complete list:
- Fix reading only one sample variable and avoid _bnds variables (#743)
- Allow correct masked regridding after level selection. Add level selection also for not-FDB sources (#741)
- Read only one level for retrieving 3D array metadata, select specific levels for FDB retrieve (#713)
- Defining catalog entry for coupled models IFS-NEMO and IFS-FESOM (#720)
- Change fixer_name to fixer_name (#703)
- Reorganization of logging calls (#700)
- Accessor to use functions and reader methods as if they were methods of xarray objects (#716)
- Suggestions are printed if a model/exp/source is not found while inspecting the catalog (#721)
- Improvements in the single map plot function (#717)
- Minor metadata fixes (logger newline and keep "GRIB_" in attrs) (#715)
- LRA fix now correctly aggregating monthly data to yearly when a full year is available (#696)
- History update and refinement creating preliminary provenance information (plus AQUA emoji!) (#676)
- OPA lra compatible with no regrid.yaml (#692)
- Introducing fixer definitions not model/exp/source dependents to be specified at the metadata level (#681)
- AQUA analysis wrapper is parallelized and output folder is restructured (#684, #725)

## [v0.5.1]

Main changes are:
1. A new `Reader` method `info()` is available to print the catalog information
2. Grids are now stored online and a tool to deploy them on the `cli` folder is available

Complete list:
- Fix attributes of DataArrays read from FDB (#686)
- Reader.info() method to print the catalog information (#683)
- Simpler reader init() by reorganizing the calls to areas and regrid weights configuration and loading (#682)
- Optional autosearch for vert_coord (#682)
- plot_single_map adapted to different coordinate names and bugfixes (#680)
- Sea ice volume datasets for the Northern Hemisphere (PIOMAS) and the Southern Hemisphere (GIOMAS) (#598)
- Possibility of defining the regrid method from the grid definition (#678)
- Grids stored online and tool to deploy them on cli folder (#675)
- Global time series diagnostic improvements (#637)
- Teleconnections diagnostic improvements (#672)

## [v0.5]

Main changes are:
1. Refactor of the Reader() interface with less options at the init() level
2. Grids are now defined with the source metadata and not in a machine-dependent file
3. CLI wrapper is available to run all diagnostics in a single call
4. Refactoring of the streaming emulator with equal treatment for FDB or file sources

Complete list:
- Controlling the loglevel of the GSV interface (#665)
- Fix wrong fdb source (#657)
- Adding sample files and tests for NEMO 2D and 3D grids (#652)
- tprate not derived from tp for GSV sources (#653)
- Simplify reader init and retrieve providing less argument in initialization (#620)
- var='paramid' can be used to select variables in the retrieve method (#648)
- configdir is not searched based on util file position in the repo (#636)
- Cleaner mask treatment (Revision of mask structure in the reader #617)
- Fldmean fix if only one dimension is present for area selection (#640)
- Adding higher frequency ERA5 data on Levante and Lumi (#628)
- regrid.yaml files are removed, grid infos are now in the catalog metadata (#520, #622, #643)
- Load all available variables in FDB xarray/dask access (#619)
- Lint standard and enforced in CI (#616)
- Reader init split with methods (#523)
- Single map plot utility to be used by all diagnostics (#594)
- Script for automatic generation of Fdb catalog entries (IFS only) (#572)
- Fix loading of singularity mounting /projappl (#612)
- CLI wrapper parser (#599)
- Refactoring of streaming emulator (#593)
- Radiation CLI and diagnostic refinement (#537)
- Ocean3D CLI and diagnostic refinement (#578)
- AtmGlobalMean CLI and diagnostic refinement (#587)
- Tropical cyclones CLI refinements and TC module (#568, #645)
- Removing OPA, OPAgenerator and related tests from the AQUA (Remove OPA from AQUA #586)
- Renaming the experiments according to the DE340 AQUA syntax (Including dev-control-1990 in the source and rename the experiment according to DE340 scheme #556, #614, #618)
- Teleconnections diagnostic improvements (#571, #574, #576, #581, #592, #623)

## [v0.4]

Main changes are:
1. Update to all the diagnostics CLI
2. Refactor of the regridder so that `regrid.yaml`` is grid-based and not experiment-based
3. Xarray access to FDB sources
4. Refactor of the fixer so that merge/replace/default options are available
5. Remove of the `aqua` environment in favour of the `aqua_common` one. 

Complete list:
- Introduced color scheme for aqua logging (#567)
- CLI for sea diagnostic (#549)
- Add CLI for SSH diagnostic and some bug fixes (#540)
- Fix SSH diagnostic to be compatible with lates AQUA version (#538) 
- Helper function to identify vertical coordinates in a dataset (#552)
- Orography for tempest extremes TCs detection and update TCs CLI (Orography threshold included and CLI update #404)
- Improvement of performance indices CLI (Update of ECmean CLI #528)
- Fix to allow reading a list of multiple variables from FDB (#545)
- Further improvement of function to inspect the catalog (#533)
- Custom exceptions for AQUA (#518)
- Speed up of the `retrieve_plain` method (#524)
- Update documention for adding new data and setting up the container (Increase documentation coverage #519)
- CLI wrapper for the state-of-the-art diagnostics analysis (#517, #527, #525, #530, #534, #536, #539, #548, #549, #559)
- Refactor the regrid.yaml as grid-based instead of experiment-based (#291)
- aqua_common environment simplified and updated (#498)
- Update available variables in FDB catalogs on lumi (#514)
- Solve reversed latitudes bug for fixed data (#510)
- Switch to legacy eccodes tables based on intake source metadata (#493)
- Add GPM IMERG precipitation data to the catalog on levante (#505)
- Fix ocean3d diagnostic colorbars not being symmetric when missing values are present (#504) 
- FDB NEMO test access to data (#488)
- Xarray dask access to FDB (#476)
- Issue a warning when multiple gribcodes are associated to the same shortname (Cases for multiple eccodes grib codes #483)
- Allowing fixer to overwrite or merge default configuration (Increasing flexibiity of the fixer allowing for merge, replace and default options #480)
- Add new tests (Increase testing #250)
- Global time series diagnostic setup for multiple variables CLI (#474)
- Option to avoid incomplete chunk when averagin with timmean (Introduce check for chunk completeness in timmean() #466)
- Simplification of Fixer() workflow, more methods and less redundancy (Functionize fixer #478)
- Remove the `aqua` environment file, only `aqua_common` is left (#482)

## [v0.3]

Main changes are:
1. Fixer moved at `Reader()` level
2. Area selection available in `fldmean()` method
3. FDB/GSV access for IFS-NEMO development simulations
4. Configuration file `config-aqua.yaml` replaces `config.yaml`

Complete list:
- Templates in configuration yaml files (#469)
- Bug fixes for FDB access options (#463, #462)
- Add observational catalogs on Lumi (Update Lumi catalog #454)
- Automatic finding of cdo (#456)
- Area is fixed if data are fixed (Fixer applied to grid areas #442)
- Tests missing failure fix (Fix #436 CI workflow passes even if some tests fail #452)
- FDB/GSV access to IFS control and historical simulations (#434, #458)
- Climatology support restored in the Reader (Fix for climatology #445)
- Improvement function to inspect the catalog (Inspect_catalog improvement #446)
- Minor improvements of the gribber (Fix gribber fdb #427)
- Allow the LRA generator to work with generators and so with FDB (LRA from fdb on mafalda #430)
- Fixes only on selected variables (Fixer updates #428)
- Complete revision of the FDB/GSV access, allowing to access also recent experiments using variable step (#343)
- Teleconnections diagnostic adapted to new code improvements (Teleconnections Dev branch update #424, #465)
- Add support for area selection with fldmean (Fldmean box selection #409)
- Environment simplified, dependencies are now mostly on the pyproject file (A simpler environment.yml #286)
- Intake esm functionality added back (Fix intake-esm #287)
- Intake esm tests (Test also intake-esm #335)
- Yaml dependencies removed (Logger and yaml issues in util.py #334)
- Log history working for iterators as well (Logger and yaml issues in util.py #334)
- Util refactor (Utility refactor #405)
- Fixer at reader level (Fixes at Reader level #244)
- Uniform timmean (Uniform time after timmean and add option for time_bnds #419)
- FDB tests added (Add FDB 5.11, a local FDB with some test data #280, #432)
- Refactor of unit conversion and non-metpy cases (Flexible unit fix from YAML file #416)
- Refactor of the config file definition (Refactor of the configuration search #417)

## [v0.2.1]

- Add development control-1950 and historical-1990 experiments to the LRA (LRA for control-1950 and historical-1990 on Levante from v0.2 #455)

## [v0.2]

- Improve the LRA generator and worklow CLI (Streaming for the LRA #289)
- AQUA new common environment installation tool for LUMI added (#413)
- Added a bash script "load_aqua_lumi.sh" to load aqua environment in LUMI with containers (Adding an AQUA singularity container for LUMI #418)

## [v0.2-beta]

This is the `AQUA` version part of the Deliverable D340.7.1.2. 

- SSH diagnostic improvements (Linting SSH diagnostics #377, SSH diag: PDF file name changed #388)
- Timmean fix to uniform time axis (Fix for timmean() to uniform output time axis #381)
- New tests trigger routine (Tests trigger with label #385)
- Fix for tco1279 and FESOM (fix for masked tco1279 #390, psu fix for salinity #383)
- ECmean improvements (various improvement for ecmean #392)
- Seaice diagnostic improvements (Deliverable340.7.1.2 fix seaice #389, Linting Seaice diagnostics #376)
- Teleconnections diagnostic graphics module enhanced and various improvements (Teleconnections corrections for D340.7.1.2 #379, Fix import in teleconnections notebooks #395, Teleconnections fix docs #408)
- Tropical cyclones linting of the diagnostic (Linting tropical cyclones diagnostics #380, Improved plotting functions for tropical cyclones #391)
- Ocean diagnostics restructured in a single folder, sharing common functions and other improvements (Linting+Fixes Ocean diagnostics #374, Adding units for MLD plot in ocean3d package #406)
- Documentation fixes (Documentation fixes after review #403)
- Atmglobalmean and radiation diagnostic improvements (Atmglobalmean fix #371)
- MSWEP fixer bugfix (Change MSWEP datamodel #397, fixing of mswep #401)

## [v0.2-alpha]

This is the `AQUA` version that will be part of the Deliverable D340.7.1.2, sent to internal review. This is mostly done by the inclusion of twelve diagnostics within the AQUA framework

- Added teleconnections diagnostic (#308, #309, #318, #333, #352)
- Added tropical cyclones diagnostic (#310, #345)
- Added performance indices diagnostic based on ECmean tool (#57, #327) 
- Added sea ice diagnostic (#353, #368)
- Added global timeseries diagnostic (#358, #359)
- Added radiation analysis diagnostic (#301, #360)
- Added global mean bias diagnostic (#285, #371)
- Added SSH variability diagnostic (#367, #369)
- Added tropical rainfall diagnostic (#314)
- Added Ocean circulation diagnostic (#295)
- Added global ocean diagnosc (#164)
- Added global mean timeseries (#268)
- Multiple fixes in the Reader (#316, #324, #334)
- Avoid time duplicated in the Reader (#357)
- Enabling autodoc for diagnostics (#330)
- Data access improvement on Levante, including new datasets (#332, #355, #321)
- Added a common environment file (#363)
- Support for Lumi installation (#315)
- Added the `changelog` file

### Changed

- Dummy diagnostic is now in the `dummy` folder (previously was `dummy-diagnostic`)
- Tests and code is now working with python>=3.9 (previously python 3.11 was excluded)

## [v0.1-beta]

This is the `AQUA` version that will be part of the Deliverable D340.7.1.1.
This is mostly built on the `AQUA` `Reader` class which support for climate model data interpolation, spatial and temporal aggregation and conversion for a common GRIB-like data format.


- Low resolution archive documentation
- Fixed a bug in the `Gribber` class that was not reading the correct yaml catalog file

## v0.1-alpha

This is the AQUA pre-release to be sent to internal reviewers. 
Documentations is completed and notebooks are working.

[unreleased]: https://github.com/DestinE-Climate-DT/AQUA/compare/v0.16.0...HEAD
[v0.16.0]: https://github.com/DestinE-Climate-DT/AQUA/compare/v0.15.0...v0.16.0
[v0.15.0]: https://github.com/DestinE-Climate-DT/AQUA/compare/v0.14.0...v0.15.0
[v0.14.0]: https://github.com/DestinE-Climate-DT/AQUA/compare/v0.13.1...v0.14.0
[v0.13.1]: https://github.com/DestinE-Climate-DT/AQUA/compare/v0.13.0...v0.13.1
[v0.13.0]: https://github.com/DestinE-Climate-DT/AQUA/compare/v0.13-beta...v0.13.0
[v0.13-beta]: https://github.com/DestinE-Climate-DT/AQUA/compare/v0.13-alpha...v0.13-beta
[v0.13-alpha]: https://github.com/DestinE-Climate-DT/AQUA/compare/v0.12.2...v0.13-alpha
[v0.12.2]: https://github.com/DestinE-Climate-DT/AQUA/compare/v0.12.1...v0.12.2
[v0.12.1]: https://github.com/DestinE-Climate-DT/AQUA/compare/v0.12...v0.12.1
[v0.12]: https://github.com/DestinE-Climate-DT/AQUA/compare/v0.11.3...v0.12
[v0.11.3]: https://github.com/DestinE-Climate-DT/AQUA/compare/v0.11.2...v0.11.3
[v0.11.2]: https://github.com/DestinE-Climate-DT/AQUA/compare/v0.11.1...v0.11.2
[v0.11.1]: https://github.com/DestinE-Climate-DT/AQUA/compare/v0.11...v0.11.1
[v0.11]: https://github.com/DestinE-Climate-DT/AQUA/compare/v0.10.3...v0.11
[v0.10.3]:https://github.com/DestinE-Climate-DT/AQUA/compare/v0.10.2...v0.10.3
[v0.10.2]: https://github.com/DestinE-Climate-DT/AQUA/compare/v0.10.1...v0.10.2
[v0.10.1]: https://github.com/DestinE-Climate-DT/AQUA/compare/v0.10...v0.10.1
[v0.10]: https://github.com/DestinE-Climate-DT/AQUA/compare/v0.9.2...v0.10
[v0.9.2]: https://github.com/DestinE-Climate-DT/AQUA/compare/v0.9.1...v0.9.2
[v0.9.1]: https://github.com/DestinE-Climate-DT/AQUA/compare/v0.9...v0.9.1
[v0.9]: https://github.com/DestinE-Climate-DT/AQUA/compare/v0.8.2...v0.9
[v0.8.2]: https://github.com/DestinE-Climate-DT/AQUA/compare/v0.8.1...v0.8.2
[v0.8.1]: https://github.com/DestinE-Climate-DT/AQUA/compare/v0.8...v0.8.1
[v0.8]: https://github.com/DestinE-Climate-DT/AQUA/compare/v0.7.3...v0.8
[v0.7.3]: https://github.com/DestinE-Climate-DT/AQUA/compare/v0.7.2...v0.7.3
[v0.7.2]: https://github.com/DestinE-Climate-DT/AQUA/compare/v0.7.1...v0.7.2
[v0.7.1]: https://github.com/DestinE-Climate-DT/AQUA/compare/v0.7...v0.7.1
[v0.7]: https://github.com/DestinE-Climate-DT/AQUA/compare/v0.6.3...v0.7
[v0.6.3]: https://github.com/DestinE-Climate-DT/AQUA/compare/v0.6.2...v0.6.3
[v0.6.2]: https://github.com/DestinE-Climate-DT/AQUA/compare/v0.6.1...v0.6.2
[v0.6.1]: https://github.com/DestinE-Climate-DT/AQUA/compare/v0.6...v0.6.1
[v0.6]: https://github.com/DestinE-Climate-DT/AQUA/compare/v0.5.2-beta...v0.6
[v0.5.2-beta]: https://github.com/DestinE-Climate-DT/AQUA/compare/v0.5.2-alpha...v0.5.2-beta
[v0.5.2-alpha]: https://github.com/DestinE-Climate-DT/AQUA/compare/v0.5.1...v0.5.2-alpha
[v0.5.1]: https://github.com/DestinE-Climate-DT/AQUA/compare/v0.5...v0.5.1
[v0.5]: https://github.com/DestinE-Climate-DT/AQUA/compare/v0.4...v0.5
[v0.4]: https://github.com/DestinE-Climate-DT/AQUA/compare/v0.3...v0.4
[v0.3]: https://github.com/DestinE-Climate-DT/AQUA/compare/v0.2.1...v0.3
[v0.2.1]: https://github.com/DestinE-Climate-DT/AQUA/compare/v0.2...v0.2.1
[v0.2]: https://github.com/DestinE-Climate-DT/AQUA/compare/v0.2-beta...v0.2
[v0.2-beta]: https://github.com/DestinE-Climate-DT/AQUA/compare/v0.2-alpha...v0.2-beta
[v0.2-alpha]: https://github.com/DestinE-Climate-DT/AQUA/compare/v0.1-beta...v0.2-alpha
[v0.1-beta]: https://github.com/DestinE-Climate-DT/AQUA/compare/v0.1-alpha...v0.1-beta<|MERGE_RESOLUTION|>--- conflicted
+++ resolved
@@ -11,14 +11,10 @@
 -  removed Reader.info() method (#2076)
 
 AQUA core complete list:
-<<<<<<< HEAD
 - `aqua add <catalog>` option in the AQUA console can use GITHUB_TOKEN and GITHUB_USER environment variables to authenticate with GitHub API (#2081)
 - Added a `aqua update -c all` option in the AQUA console to update all the catalogs intalled from the Climate-DT repository (#2081)
-=======
-
 - `Reader` can filter kwargs so that a parameter not available in the intake source is removed and not passed to the intake driver (#2074)
 - Adapt catgen to changes in data-portfolio v1.3.2 (#2076)
->>>>>>> fff936d1
 - Add `get_projection()` utility function for selection of Cartopy map projections (#2068)
 - `aqua-analysis.py` now supports a `--realization` option to enable the analysis of a specific realization (#2041)
 - Separate new histogram function in the framework (#2061)
