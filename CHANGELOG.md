# Changelog

All notable changes to this project will be documented in this file.
The format is based on [Keep a Changelog](https://keepachangelog.com/en/1.0.0/)

## [Unreleased]

Unreleased in the current development version (target v0.14):

AQUA core complete list:
<<<<<<< HEAD
- Add a regrid option to cli of relevant diagnostics (#1792)
=======
- Limit estimation of time for weight generation only to regular lon/lat grids (#1786)
- LRA generation can operate spatial subsection (#1711)
- Attributes added by AQUA are now "AQUA_" prefixed (#1790)
- Remove zarr pin (#1794)
- Dropping support for python==3.9 (#1778, #1797)
>>>>>>> ae9e328d
- Reader intake-xarray sources can select a coder for time decoding (#1778)
- Document use of AQUA on ECMWF HPC2020 (#1782)
- Added history logging for lat-lon in area selection (#1479)
- Cleaner workflow and pytest/coverage configuration (#1755, #1758)
- catalog, model, exp, source info are now stored in the DataArray attributes (#1753)
- Avoid infinite hanging during bridge access (#1733, #1738)
- Enable dependabot to monitor dependencies every month (#1748)
- `eccodes` bump to 2.40.0 (#1747)
- Integrate codecov to monitor coverage and test analytics and remove old bot (#1736, #1737, #1755)
- Reinitialize `GSVRetriever` instance only when needed (#1733)
- Enable the option to read FDB data info from file, and refactor start/end hpc/bridge dates handling (#1732, #1743, #1762)
- Fix `push_analysis.sh` options and `aqua_analysis.py` config paths (#1723, #1754)
- Enable zip compression for LRA yearly files (#1726)
- Enable publication of documentation on ReadTheDocs (#1699, #1716)
- Adapt Catgen test to the new number of sources for ICON (#1708)
- Added tests for the Hovmoller plot routine (#1532)
- `push_s3` compatibility with `boto3>=1.36.0` (#1704)
- Rsync option for push_analysis.sh (#1689)
- Multiple updates to allow for AQUA open source, including Dockerfiles, actions, dependencies and containers (#1574)

AQUA diagnostics complete list:
- Diagnostic core: the `retrieve()` method uses internally a `_retrieve()` method that returns instead of updating attributes (#1763)
- Diagnostic core: documentation about class and config file structure (#1790)
- Diagnostic core: A common function to load the diagnostic config file is provided (#1750)
- Global bias: add test (#1675)
- Diagnostic core: Add additional command-line arguments for configuration and processing options (#1745)
- Global bias: Handling plev and using scientific notation in contour plots (#1649)
- Ecmean: Fix net surface radiative flux and wind stresses in ecmean (#1696)
- Diagnostic core: A common parser and fuctions to open/close the dask cluster are provided (#1703)

## [v0.13.1]

Main changes are:
1. Ocean3d major refactoring

AQUA core complete list:
- Fixer delete option accepts non-lists (#1687)
- Ansi color 8-bit fix for logger (#1671)
- Hotfix for unmatched string in catgen (#1672)
- Test for aqua-analysis.py (#1664)
- Fix in the catgen now correctly generating an automatic description if not provided (#1662)

AQUA diagnostics complete list:
- Diagnostic core: added a Diagnostic class to be inherited by all diagnostics (#1681)
- Timeseries: hotfix of problems with the catalog usage in output saving (#1669)
- Tropical Rainfall: Update of the precomputed histograms paths for lumi and MN5 (#1661)
- Ocean3d: Trend is calculating using polyfit. Restructed the mixed layer depth function. (#1651)
- Global bias: hotfix for regrid option (#1670)

## [v0.13.0]

Main changes are:
1. Grids updated to work with operational O-25.1
2. Compliance of the catalog generator to the O-25.1 data portfolio
3. New 'Biases and Radiation' diagnostics replace the old 'AtmGlobalMean and Radiation'
4. Push of figures to LUMI-O and improvements for aqua-web

Deprecated:
- `aqua-analysis.sh` script is deprecated and has been removed. Use `aqua-analysis.py` instead.
- `cli_dummy.py` script is deprecated and will be removed in the next release. Use the `cli_checker.py` instead.
 
AQUA core complete list:
- More general checksum checker for grids and observations ( #1550)
- Output dir including catalogue for aqua-analysis.py (#1640)
- Grids for O-25.1 cycle are added in the grids folder (they are v3) (#1647)
- `deltat` for fixer can now be specified in source metadata and not only in fixes (#1626)
- LRA generator integrates ``--rebuild`` flag to regenerate areas and weights. The `--autosubmit` option is removed (#1623)
- Hotfix for catgen tests (#1648)
- Experiment and dashboard metadata are now created with the catalog generator (#1637)
- Safety checks according to data frequency for HPC, bridge and request start/end dates in intake GSV (#1636, #1655)
- Experiment metadata for aqua-web and dashboard from catalog entry (#1633)
- Automatic identification of ocean grid in the catalog generator (#1621)
- `OutputSaver` can deduce the catalog name from the model, exp (#1627)
- Pin zarr<3.0.0 to avoid breaking changes (#1625)
- Units utility are now functions and not methods of FixerMixin (#1558)
- New `cli_checker.py` tool to check the existance of the required model in the catalog and rebuild the area files (#1619)
- Update the catalog generator to align with changes in the data portfolio (#1593)
- Adding ICON phase2 hpx6 and hpz9 grids (#1596)
- Push figures to LUMI-O for dashboard (#1582, #1607)
- Bridge_start_date and expver switching (#1597)
- Include all available figure metadata in content.json for dashboard/aqua-web (#1573)
- Upgrade LUMI module to 24.03 and to eccodes 2.39.0

AQUA diagnostics complete list:
- Old AtmoGlobalMean and Radiation diagnostics removed (#1622)
- `--catalog` is accepted by all the diagnostics altough it is not used by all of them yet (#1619)
- Timeseries: enabled region selection in the CLI (#1564)
- Ocean3d: Bugfix of values for Ocean trend function (#1583)
- Biases and Radiation: Refactoring of Bias and Radiation Diagnostics (#1243)
- Biases and Radiation: Fix Seasonal Bias Output in global_biases for NetCDF Saving Compatibility and other fixes (#1585, #1604, #1628)
- Biases and Radiation: Adding `save_netcdf` flag and function (#1510)
- Biases and Radiation: Integrating Updated OutputSaver (#1487)

## [v0.13-beta]

Main changes are:
1. All the diagnostics are now compatible with the new fixes and eccodes version.
2. Full compatibility with HealPix grids and the new CDO version.
3. Major improvements in the Ocean3D diagnostic.

AQUA core complete list:
- Safety checks and error messages on FDB folders (#1512)
- Refreshed internal `to_list` function (#1512)
- Reorganizing and extending CI/CD catalog with 5 years of hpz3 data from ERA5 (atm) and FESOM (oce) (#1552)
- Version info in a separate module (#1546) 
- Corrected `tcc` units to % (#1551)
- Fix pdf attributes (#1547)
- Catgen fixes (#1536)
- Introduced fixer for ClimateDT phase 2 (#1536)
- `aqua_analysis.py` using a common central dask cluster (#1525)
- Added the `cdo_options: "--force"` to the definitions of the oceanic HealPix grids (#1539)

AQUA diagnostic complete list:
- ECmean: Integrating the performance indices and global mean within the `aqua_diagnostics` module (#1556)
- Teleconnections: The `teleconnections` diagnostic is now integrated in the `aqua_diagnostics` module (#1352)
- Teleconnections: OutputSaver for the teleconnections diagnostic (#1567, #1570)
- Ocean3d: Fix to improve memory usage and cli (#1490)
- Seaice: Fix to read sithick as fallback instead of sivol (#1543)
- Ocean3d: Minor fix to allow to read new variable names (#1540)
- Timeseries: The `timeseries` diagnostic is now integrated in the `aqua_diagnostics` module (#1340)
- Timeseries: Integrating Updated OutputSaver (#1492)

## [v0.13-alpha]

Main changes are:
1. A refactor of the fixes, with a new common main convention table is available, based on eccodes.
2. Diagnostics are updated to work with the new fixes and the new eccodes version. This is not yet complete and will be finalized in the next release.
3. The FDB reader always rely on paramids, so that support for eccodes 2.39.0 and backward compatibility is ensured.

AQUA core complete list:
- push-analysis.sh maintenance (#1555)
- Added the `cdo_options: "--force"` to the definitions of the HealPix grids (#1527)
- Removing default fixes (#1519)
- Support for eccodes=2.39.0 with full fixes refactoring (#1519)
- Dashboard: Moved making of contents yaml to local hpc (#1470)
- Support for new smmregrid==0.1.0 including simpler weights and area generation (#1395)
- Removing cdo pin for more recent versions (#1395)
- Change `bridge_end_date` convention (#1498)
- `catgen` to support data bridge options (#1499)
- Enhance OutputSaver with Improved File Handling, Logging, and NetCDF Write Modes (#1495)
- Introduction a specific pipeline and tests for `catgen` utiliy (#1505)
- Remove pin on xarray (#1507)
- FDB reader internally always asks for paramids (#1491, #1508, #1529)
- Introduction of a convention table for the fixer, in order to create a more general fixer (#1488, #1506)
- Refactor of `cli_lra_parallel_slurm.py` to work with container via jinja (#1497) 
- Convert `aqua-analysis.sh` to Python with Subprocess and Multiprocessing Support (#1354, #1521)
- New base container for aqua-container (#1441)
- Autodetection of latest AQUA in `load-aqua-container.sh` script (#1437)
- Update Metadata Handling for NetCDF, PDF, and PNG Outputs (#1430)
- Add instructions to install AQUA on MN5 (#1468)
- Introduce `grids-checker.py` tool to verify presence and checksum of the grid files (#1486)

AQUA diagnostic complete list:
- Tropical Cyclones: Adaptation to IFS-FESOM and tool to compute orography from data (#1393)
- Seaice: Hotfix for sea ice plots (#1432)

## [v0.12.2]

Main changes are: 
1. Single container script to be used on Lumi, MN5 and Levante

AQUA core complete list:
- Introduce `timeshift` option for the fixer to roll forward/back the time axis (#1411)
- Centralize and refactor in single script the tool to load AQUA container (#1413)
- Add extra maintenance options to submit-aqua-web (#1415)
- Update push-analysis.sh removing dependency on full AQUA and option not to convert to png (#1419)
- Pin to xarray<2024.09 to prevent bug in polyfit requires temporary (#1420)
- Remove spurious dimensions when running `fldmean()` (#1423)

AQUA diagnostic complete list:
- Refactor of plotThickness method in the sea ice diagnostic (#1427)


## [v0.12.1]

AQUA core complete list:
- Allow multiple realizations in fdb-catalog-generator (#1335)
- Fix the container loading script in order to avoid load of local libraries (#1399)
- Fix using AQUA container for submit-aqua-web, do not wipe old figures by default (#1387)
- New `timstat` module which opens complement `timmean()` with `timmax()`, `timmin()` and `timstd()` methods (#1391)
- Fix installation to avoid mismatch between `hdf5` and `h5py` libraries (#1408)

## [v0.12]

Main changes are:
1. AQUA installation now requires a mandatory machine name.
2. The `aqua` source code has been moved to the `src` folder. The change is transparent to the user.
3. A diagnostic module, called `aqua.diagnostics`, is under development. The module is not yet active, diagnostics are still available with the previous structure.

AQUA core complete list:
- Mixed updates to support data for NextGEMS cycle4 hackathon (#1375)
- Preprocess functionality added to the `Reader` class (#1298)
- The AQUAthon material has been moved under the `notebooks` folder (#1342)
- `aqua` source code has been moved to the `src` folder (#1332)
- A diagnostic module, called `aqua.diagnostics`, has been created under the `src` folder (#1332, #1341)
- LRA generator tool support for multiple relizations (#1357, #1375)
- LRA generator requires `catalog` as a mandatory argument (#1357)
- AQUA console revisiting, adding `avail` method and `update` method (#1346)
- AQUA install now requires mandatory machine name (#1346)
- Fix to make keyword step optional in request (#1360)

## [v0.11.3]

AQUA core complete list:
- LRA, both from CLI and worklow, is part of the AQUA console and can be run with `aqua lra $options` (#1294)
- FDB catalog generator is part of the AQUA console and can be run with `aqua catgen $options` (#1294)
- Coordinate unit overriding is now possible via the `tgt_units` argument (#1320)
- Full support for python>=3.9 (#1325)
- Pin of (python) eccodes<2.37.0 in pyproject due to recent changes in binary/python structure (#1325)

AQUA diagnostic complete list:
- Radiation: Bugfix in the CLI for the radiation diagnostic (#1319)

## [v0.11.2]

AQUA core complete list:
- Renaming of FESOM grids to include original resolution name (#1312)
- Bugfix of the fdb-catalog-generator tool that was not correctly assigning NEMO grids (#1309)
- Bugfix of the GSV intake driver that was not handling correctly metadata jinja replacement (#1304) 
- Bugfix of _merge_fixes() method when the parent fix has no vars specified (#1310)
- Safety check for the netcdf driver providing more informative error when files are not found (#1307, #1313)

AQUA diagnostic complete list:
- Tropical Rainfall: Fix Minor Issues in Tropical Precipitation CLI Metadata and Formatting (#1266)

## [v0.11.1]

Attention: If you are accessing FDB experiments, we suggest to not use versions older than this release.

Main changes are:
1. AQUA works with FDB written with ecCodes versions > 2.35 as well as lower.
2. Timeseries and Seasonal cyle can now be evaluated also on a specific region 

AQUA core complete list:
- ecCodes now pinned to >=2.36.0 and tool for fixing older definition files (#1302)

AQUA diagnostic complete list:
- Timeseries: a region can be selected for Timeseries and Seasonal Cycle with the `lon_limits` and `lat_limits` arguments (#1299)
- Timeseries: the cli argument for extending the time range is now extend (previously expand) (#1299)
- Timeseries: all the available diagnostics support the catalog argument (#1299)

## [v0.11]

Attention: this version is not compatible with catalog entries with ecCodes >= 2.35.0.

1. LRA supports multi-catalog structure
2. ecCodes temporarily restricted to < 2.34

AQUA core complete list:
- Refactor the fdb-catalog-generator tool to work with data-portfolio repository (#1275)
- Introduce a function to convert NetCDF to Zarr and zarr catalog entry for LRA (#1068)
- Suppress the warning of missing catalogs in the AQUA console `add` command (#1288)
- Lumi installation is completely updated to LUMI/23.09 modules (#1290)
- gsv_intake switches eccodes also for shortname definitions (#1279)
- Increase compatibility between LRA generator and multi-catalog (#1278)
- Allow for intake string replacement within LRA-generated catalogs (#1278)
- Avoid warning for missing intake variable default when calling the `Reader()` (#1287)

AQUA diagnostic complete list:
- Teleconnections: catalog feature bugfix (#1276)

## [v0.10.3]

Attention: this version is not compatible with catalog entries with ecCodes < 2.35.0.

Main changes are:
1. support for ecCodes >= 2.35.0 (to be used with caution, not working with exps with eccodes < 2.35.0)
2. fdb_path is deprecated in favour of fdb_home

AQUA core complete list:
- Restructure fixes folder and files (#1271)
- Removed eccodes pin, better handling of tables in get_eccodes_attr (#1269)
- Added test for diagnostics integration to AQUA installation process (#1244)
- Bugfix for the monthly frequency data with monthly cumulated fluxes (#1255)
- fdb_path becomes optional and deprecated in favour of fdb_home (#1262)
- Branch support for tool to push analysis to explorer (#1273)

AQUA diagnostic complete list:
- ECmean documentation updates (#1264)

## [v0.10.2]

Main changes are:
1. aqua-analysis script can be configured with an external yaml file
2. AQUA installation process now includes diagnostics integration

AQUA core complete list:
- Rename OutputNamer to OutputSaver and add catalog name (#1259)
- Hotfix for rare situation with 3D data but no vertical chunking defined (#1252)
- External yaml file to configure aqua-analysis (#1246)
- Adding diagnostics integration to AQUA installation process (#1229)

AQUA diagnostic complete list:
- Teleconnections: adding the catalog feature to the diagnostic (#1247)
- ECmean upgrades for the CLI (#1241)
- ECmean enables the computation of global mean diagostic (#1241)

## [v0.10.1]

AQUA core complete list:
- Fixer for monthly frequency data with monthly cumulated fluxes (#1201)
- Catalogs can be installed from the external repository (#1182)
- Added grid for NEMO multiIO r100 (#1227)
- Reorganized analysis output in catalog/model/exp structure (#1218)

## [v0.10]

Main changes are:
1. The catalog is externalized and AQUA supports multiple catalogs. It is now mandatory to use the aqua console to add a new catalog to the AQUA installation.

AQUA core complete list:
- Catalog is externalized to a separate repository (#1200)
- AQUA is now capable of accessing multiple catalogs at the same time (#1205)
- MN5 container for AQUA (#1213)

## [v0.9.2]

Main changes are:
1. The `aqua-config.yaml` file is replaced by a template to be installed. The aqua console is now mandatory to use aqua.
2. `$AQUA` removed from the `Configdir()` autosearch, an installation with the aqua console is mandatory to use aqua.
3. AQUA cli command to provide the installation path with `--path` option. This can substitute the `$AQUA` variable in scripts.
4. The catalog file is now split into `machine.yaml` and `catalog.yaml` to support machine dependency of data path and intake variables as kwargs into each catalog.

AQUA core complete list:
- More detailed documentation for Levante and Lumi installation (#1210)
- `aqua-config.yaml` replaced by a template to be installed on each machine (#1203)
- `$AQUA` removed from the `Configdir()` autosearch (#1208)
- AQUA cli command to provide the installation path with `--path` option (#1193)
- Restructure of the `machine` and `catalog` instances to support a catalog based development (#1186)
- AQUA installation via command line support a machine specification `aqua install lumi` (#1186)
- Introduction of `machine.yaml` file to support machine dependency of data path and intake variables as kwargs into each catalog (#1186)
- Removing all the AQUA catalogs from the repo, now using https://github.com/DestinE-Climate-DT/Climate-DT-catalog (#1200)

## [v0.9.1]

Main changes are:
1. Update of fdb libraries to be compatible with the FDB data bridge

AQUA core complete list:
- OutputNamer Class: Comprehensive Naming Scheme and Metadata Support (#998)
- Creation of png figures for AQUA explorer is local (#1189)

## [v0.9]

Main changes are:
1. AQUA has an `aqua` CLI entry point, that allow for installation/uninstallation, catalog add/remova/update, fixes and grids handling
2. Experiments placed half on HPC and half on DataBridge data can be accessed in continuous manner.

AQUA core complete list:
- AQUA entry point for installation and catalog maintanance and fixes/grids handling (#1131, #1134, #1146, #1168, #1169)
- Automatic switching between HPC and databridge FDB (#1054, #1190)
- CLI script for automatic multiple experiment analysis submission (#1160, #1175)

## [v0.8.2]

Main changes are: 
1. `aqua-grids.yaml` file split in multiple files into `grids` folder
2. Container for Levante

AQUA core complete list:
- Removing any machine name depencency from slurm files (#1135)
- Jinja replacement is added to the aqua-config.yaml (#1154)
- grid definitions split in multiple files (#1152)
- Add script to access the container on Levante HPC (#1151)
- Add support for IFS TL63 and TL159 grids (#1150)
- Swift links for tests and grids renewed (#1142)
- Removing the docker folder (#1137)
- Introducing a tool for benchmarking AQUA code (#1057)
- Define AQUA NEMO healpix grids as a function of their ORCA source (#1113)

AQUA diagnostics complete list:
- Tropical Rainfall: Improve Paths in Live Demonstration Notebook  (#1157)
- Atm global mean: produce seasonal bias plots by default (#1140)
- Tropical Rainfall: Notebook for the Live Demonstration (#1112)
- Teleconnections: MJO Hovmoller plot introduced as notebook (#247)
- Tropical Rainfall: Reduce Redundancy in Conversion Functions (#1096)

## [v0.8.1]

Main changes are: 
1. Fixes following internal D340.7.3.3 and D340.7.1.4 review 

AQUA core complete list:
- Tco399-eORCA025 control, historical and scenario runs added to Lumi catalog (#1070)
- ESA-CCI-L4 dataset added for Lumi and Levante catalogs (#1090)
- Various fixes to the documentation (#1106)
- Fixer for dimensions is now available (#1050)

AQUA diagnostics complete list:
- Timeseries: units can be overridden in the configuration file (#1098)
- Tropical Rainfall: Fixing the Bug in the CLI (#1100)

## [v0.8]

Main changes are:
1. Support for Python 3.12
2. Update in the catalog for Levante and introduction of Leonardo
3. Multiple diagnostics improvement to fullfil D340.7.3.3 and D340.7.1.4

AQUA core complete list:
- LRA for ICON avg_sos and avg_tos (#1076)
- LRA for IFS-NEMO, IFS-FESOM, ICON added to Levante catalog (#1072)
- IFS-FESOM storyline +2K added to the Lumi catalog (#1059)
- Allowing for jinja-based replacemente in load_yaml (#1045) 
- Support for Python 3.12 (#1052)
- Extending pytests (#1053)
- More efficient use of `_retrieve_plain` for acessing sample data (#1048)
- Introducing the catalog structure for Leonardo HPC (#1049)
- Introducing an rsync script between LUMI and levante for grids (#1044)
- Introducing a basic jinja-based catalog entry generator (#853)
- Adapt NextGEMS sources and fixes to the final DestinE governance (#1008, #1035)
- Remove  NextGEMS cycle2 sources (#1008)
- Avoid GSVSource multiple class instantiation in dask mode (#1051)

AQUA diagnostics complete list:
- Teleconnections: refactor of the documentation (#1061)
- Tropical rainfall: Updating the Documentation and Notebooks (#1083)
- Performance indices: minor improvements with the inclusion of mask and area files (#1076)
- Timeseries: Seasonal Cycle and Gregory plots save netcdf files (#1079)
- Tropical rainfall: minor modifications to the CLI and fixes to changes in the wrapper introduced in PR #1063 (#1074)
- Tropical rainfall: adding daily variability and precipitation profiles to the cli (#1063)
- Teleconnections: bootstrap evaluation of concordance with reference dataset (#1026)
- SSH: Improvement of the CLI (#1024) 
- Tropical rainfall: adding metadata and comparison with era5 and imerg to the plots, re-binning of the histograms and buffering of the data (#1014)
- Timeseries: refactor of the documentation (#1031)
- Radiation: boxplot can accomodate custom variables (#933)
- Seaice: convert to module, add Extent maps (#803)
- Seaice: Implement seaice Volume timeseries and thickness maps (#1043)

## [v0.7.3]

Main changes are:
1. IFS-FESOM NextGEMS4 and storylines simulations available in the catalog
2. Vertical chunking for GSV intake access
3. FDB monthly average data access is available
4. kwargs parsing of reader arguments (e.g. allowing for zoom and ensemble support)

AQUA core complete list:
- Add kwargs parsing of reader arguments, passing them to intake to substitute parameters (#757)
- Remove `zoom` and use kwargs instead (#757)
- Enabling the memory monitoring and (optional) full performance monitoring in LRA (#1010)
- Adding IFS_9-FESOM_5 NextGEMS4 simulation on levante (#1009)
- Function to plot multiple maps is introduced as `plot_maps()` and documented (#866)
- Adding the IFS-FESOM storylines simulation (#848)
- `file_is_complete()` accounts also for the mindate attribute (#1007)
- Introducing a `yearmonth` timestyle to access FDB data on monthly average (#1001)
- Adding expected time calculation for weight generation (#701)
- Vertical chunking for GSV intake access (#1003)

AQUA diagnostics complete list:
- Timeseries: Various bugfix and improvements for cli and formula (#1013, #1016, #1022)

## [v0.7.2]

Main changes are:
1. `mtpr` is used for precipitation in all the catalog entries
2. LRA CLI support for parallel SLURM submission and other improvements
3. ICON production simulations available in the catalog
4. `detrend()` method is available in the `Reader` class
5. All the diagnostics have dask support in their CLI

AQUA core complete list:
- Fix LRA sources to allow incomplete times for different vars (#994)
- Distributed dask option for diagnostic CLIs and wrapper (#981)
- Added documentation for `plot_timeseries`, `plot_seasonalcycle` and `plot_single_map_diff` (#975)
- Minimum date fixer feature / ICON net fluxes fix (#958)
- Unified logging for all diagnostics (#931)
- A `detrend()` method is added to the Reader class (#919)
- LRA file handling improvements (#849, #972)
- Updating fixer for ERA5 monthly and hourly data on Levante (#937)
- GSV pin to 1.0.0 (#950)
- Adding ICON production simulations (#925)
- LRA CLI for parallel SLURM submission support a max number of concurrent jobs and avoid same job to run (#955, #990)
- Renaming of EC-mean output figures in cli push tool for aqua-web (#930)
- Renaming the `tprate` variable into `mtpr` in all fixes (#944)

AQUA diagnostic complete list:
- Tropical rainfall: enhancements of plotting and performance, files path correction (#997)
- Timeseries: seasonal cycle runs as a separate cli in aqua-analysis for performance speed-up (#982)
- Timeseries: seasonal cycle is added if reference data are not available in some timespan (#974)
- Tropical rainfall: Removing unnecessary printing during the CLI, optimazing the CLi for low and high-resolution data (#963)
- Timeseries: Grergory plot TOA limits are dynamically chosen (#959)
- SSH: technical improvements including removal of hardcoded loglevel and timespan definition. (#677)
- SSH: ready with new data governance and option to plot difference plots added. (#677)
- Atmosferic Global Mean: added mean bias for the entire year in seasonal bias function (#947)
- Tropical Cyclones: working with IFS-NEMO and ICON, includes retrieval of orography from file (#1071).

## [v0.7.1]

Main changes are:
1. Complete update of the timeseries diagnostic
2. LRA CLI for parallel SLURM submission
3. SSP370 production scenario for IFS-NEMO available in the catalog

AQUA core complete list:
- Plot timeseries is now a framework function (#907)
- Improve the automatic parsing of date range according to schema from fdb (#928)
- LRA CLI for parallel SLURM submission (#909)
- Added graphics function to plot data and difference between two datasets on the same map (#892)
- Add IFS-NEMO ssp370 scenario (#906)

AQUA diagnostics complete list:
- Teleconnections: comparison with obs is done automatically in diagnostic CLI (#924)
- Teleconnections: capability to find index file if already present (#926)
- Timeseries: save flag introduced to save to enable/disable saving of the timeseries (#934)
- Improve the automatic parsing of date range according to schema from fdb (#928)
- Updated output filenames for atmglobalmean diagnostic (#921)
- Added graphics function to plot data and difference between two datasets on the same map (#892)
- Implemented `pyproject.toml` for global_time_series diagnostic (#920).
- Implemented `pyproject.toml` for tropical_rainfall diagnostic (#850).
- Updating CLi for tropical_rainfall diagnostic (#815)
- LRA cli for parallel SLURM submission (#909)
- Timeseries: seasonal cycle is available for the global timeseries (#912)
- Timeseries: refactory of Gregory plot as a class, comparison with multiple models and observations (#910)
- Add IFS-NEMO ssp370 scenario (#906)
- Timeseries: complete refactory of the timeseries as a class, comparison with multiple models and observations (#907)
- Plot timeseries is now a framework function (#907)

## [v0.7]

Main changes are:
1. Multiple updates to the diagnostics, both scientific and graphical, to work with more recent GSV data
2. `mtpr` is now used instead of `tprate` for precipitation
2. Documentation has been reorganized and integrated

Complete list:
- New utility `add_pdf_metadata` to add metadata to a pdf file (#898)
- Experiments `a0gg` and `a0jp` added to the IFS-NEMO catalog, and removal of `historical-1990-dev-lowres` (#889)
- Updated notebooks to ensure consistency across different machines by using observational datasets, and included a demo of aqua components for Lumi (#868)
- Scripts for pushing figures and docs to aqua-web (#880)
- Fixed catalog for historical-1990-dev-lowres source (#888, #895)
- data_models src files are now in the aqua/data_models folder, with minor modifications (#884)
- Warning options based on the `loglevel` (#852)
- Timeseries: formula bugfix and annual plot only for complete years (#876)
- mtpr instead of tprate derived from tp (#828)
- eccodes 2.34.0 does not accomodate for AQUA step approach, pin to <2.34.0 (#873)
- Bugfix of the `aqua-analysis` wrapper, now can work teleconnections on atmospheric and oceanic variables 
and the default path is an absolute one (#859, #862)
- Ocean3D: many fixes and adaptations to new data governance (#776)
- Bugfix of the `aqua-analysis` wrapper, now can work teleconnections on atmospheric and oceanic variables (#859)
- Radiation: adaptation to new data governance and many improvements (#727)
- Seaice: Sea ice extent has now seasonal cycle (#797)
- Fixing the paths in `cli/lumi-install/lumi_install.sh` (#856).
- Refactor of the documentation (#842, #871)
- The drop warning in `aqua/gsv/intake_gsv.py` (#844)
- Tropical cyclones diagnostic: working with new data governance (includes possibility to retrieve orography from file (#816)

## [v0.6.3]

Complete list:
- Setting last date for NaN fix for IFS-NEMO/IFS-FESOM to 1999-10-01 and cleaner merge of parent fixes (#819)
- Hotfix to set `intake==0.7.0` as default (#841)
- Timeseries: can add annual std and now default uncertainty is 2 std (#830)
- `retrieve_plain()` method now set off startdate and enddate (#829)
- Complete restructure of fixer to make use of `fixer_name`: set a default for each model and a `False` to disable it (#746)
- Added `center_time` option in the `timmean()` method to save the time coordinate in the middle of the time interval and create a Timmean module and related TimmeanMixin class (#811)
- Fixer to rename coordinates available (#822)
- Fixing new pandas timedelta definition: replacing H with h in all FDB catalog (#786)
- Change environment name from `aqua_common` to `aqua`(#805)
- Adding a run test label to trigger CI (#826)
- Tropical_rainfall: improve organization and maintainability, introducing nested classes (#814)
- Revisiting CERES fixes (#833)
- Timeseries: add bands for observation in Gregory plots (#837)

## [v0.6.2]

Complete list:
- Global time series plot annual and monthly timeseries together, improved Gregory plot (#809)
- Teleconnection can now take a time range as input and ylim in the index plot function (#799)
- LRA to use `auto` final time and `exclude_incomplete` (#791)
- Hotfix for v0.12.0 of the GSV_interface related to valid_time (#788)
- Global time series adapted to new data governance (#785)
- AtmoGlobalMean diagnostic improvements and adaptation to new data governance (#745 #789 #807 #812)
- Sea-ice diagnostic adapted to new data governance (#790)
- Implement a fix setting to NaN the data of the first step in each month (for IFS historical-1990) (#776)

## [v0.6.1]

Complete list:
- Teleconnection improvement to accept different variable names for ENSO (avg_tos instead of sst) (#778)
- ERA5 fixes compatible with new data governance (#772)
- Update the LRA generator (removing aggregation and improving) filecheck and fix entries for historical-1990-dev-lowres (#772)
- Updates of ECmean to work with production experiments (#773, #780)
- Automatic data start and end dates for FDB sources (#762)

## [v0.6]

Main changes are:
1. Inclusion in the catalog of the historical-1990 production simulations from IFS-NEMO and IFS-FESOM.
2. New fixes that targets the DestinE updated Data Governance

Complete list:
- IFS-FESOM historical-1990-dev-lowres with new data governance added to the catalog (#770)
- AtmoGlobalMean diagnostic improvements (#722)
- Teleconnections diagnostic improvements (#722)
- Read only one level for retrieving 3D array metadata, select single level for retrieve (#713)
- IFS-FESOM historical-1990-dev-lowres with new data governance added to the catalog
- Fix mismatch between var argument and variables specified in catalog for FDB (#761)
- Compact catalogs using yaml override syntax (#752)
- Fix loading source grid file before smmregrid weight generation (#756)

## [v0.5.2-beta]

Complete list:
-  A new fdb container is used to generate the correct AQUA container

## [v0.5.2-alpha]

Main changes are:
1. Coupled models IFS-NEMO and IFS-FESOM are now supported
2. Accessor to use functions and reader methods as if they were methods of xarray objects, see [notebook](https://github.com/DestinE-Climate-DT/AQUA/blob/main/notebooks/reader/accessor.ipynb)
3. Preliminary provenance information is now available in the history attribute of the output files
4. AQUA analysis wrapper is parallelized
5. A levelist can be provided in FDB sources, this will greatly speed up the data retrieve

Complete list:
- Fix reading only one sample variable and avoid _bnds variables (#743)
- Allow correct masked regridding after level selection. Add level selection also for not-FDB sources (#741)
- Read only one level for retrieving 3D array metadata, select specific levels for FDB retrieve (#713)
- Defining catalog entry for coupled models IFS-NEMO and IFS-FESOM (#720)
- Change fixer_name to fixer_name (#703)
- Reorganization of logging calls (#700)
- Accessor to use functions and reader methods as if they were methods of xarray objects (#716)
- Suggestions are printed if a model/exp/source is not found while inspecting the catalog (#721)
- Improvements in the single map plot function (#717)
- Minor metadata fixes (logger newline and keep "GRIB_" in attrs) (#715)
- LRA fix now correctly aggregating monthly data to yearly when a full year is available (#696)
- History update and refinement creating preliminary provenance information (plus AQUA emoji!) (#676)
- OPA lra compatible with no regrid.yaml (#692)
- Introducing fixer definitions not model/exp/source dependents to be specified at the metadata level (#681)
- AQUA analysis wrapper is parallelized and output folder is restructured (#684, #725)

## [v0.5.1]

Main changes are:
1. A new `Reader` method `info()` is available to print the catalog information
2. Grids are now stored online and a tool to deploy them on the `cli` folder is available

Complete list:
- Fix attributes of DataArrays read from FDB (#686)
- Reader.info() method to print the catalog information (#683)
- Simpler reader init() by reorganizing the calls to areas and regrid weights configuration and loading (#682)
- Optional autosearch for vert_coord (#682)
- plot_single_map adapted to different coordinate names and bugfixes (#680)
- Sea ice volume datasets for the Northern Hemisphere (PIOMAS) and the Southern Hemisphere (GIOMAS) (#598)
- Possibility of defining the regrid method from the grid definition (#678)
- Grids stored online and tool to deploy them on cli folder (#675)
- Global time series diagnostic improvements (#637)
- Teleconnections diagnostic improvements (#672)

## [v0.5]

Main changes are:
1. Refactor of the Reader() interface with less options at the init() level
2. Grids are now defined with the source metadata and not in a machine-dependent file
3. CLI wrapper is available to run all diagnostics in a single call
4. Refactoring of the streaming emulator with equal treatment for FDB or file sources

Complete list:
- Controlling the loglevel of the GSV interface (#665)
- Fix wrong fdb source (#657)
- Adding sample files and tests for NEMO 2D and 3D grids (#652)
- tprate not derived from tp for GSV sources (#653)
- Simplify reader init and retrieve providing less argument in initialization (#620)
- var='paramid' can be used to select variables in the retrieve method (#648)
- configdir is not searched based on util file position in the repo (#636)
- Cleaner mask treatment (Revision of mask structure in the reader #617)
- Fldmean fix if only one dimension is present for area selection (#640)
- Adding higher frequency ERA5 data on Levante and Lumi (#628)
- regrid.yaml files are removed, grid infos are now in the catalog metadata (#520, #622, #643)
- Load all available variables in FDB xarray/dask access (#619)
- Lint standard and enforced in CI (#616)
- Reader init split with methods (#523)
- Single map plot utility to be used by all diagnostics (#594)
- Script for automatic generation of Fdb catalog entries (IFS only) (#572)
- Fix loading of singularity mounting /projappl (#612)
- CLI wrapper parser (#599)
- Refactoring of streaming emulator (#593)
- Radiation CLI and diagnostic refinement (#537)
- Ocean3D CLI and diagnostic refinement (#578)
- AtmGlobalMean CLI and diagnostic refinement (#587)
- Tropical cyclones CLI refinements and TC module (#568, #645)
- Removing OPA, OPAgenerator and related tests from the AQUA (Remove OPA from AQUA #586)
- Renaming the experiments according to the DE340 AQUA syntax (Including dev-control-1990 in the source and rename the experiment according to DE340 scheme #556, #614, #618)
- Teleconnections diagnostic improvements (#571, #574, #576, #581, #592, #623)

## [v0.4]

Main changes are:
1. Update to all the diagnostics CLI
2. Refactor of the regridder so that `regrid.yaml`` is grid-based and not experiment-based
3. Xarray access to FDB sources
4. Refactor of the fixer so that merge/replace/default options are available
5. Remove of the `aqua` environment in favour of the `aqua_common` one. 

Complete list:
- Introduced color scheme for aqua logging (#567)
- CLI for sea diagnostic (#549)
- Add CLI for SSH diagnostic and some bug fixes (#540)
- Fix SSH diagnostic to be compatible with lates AQUA version (#538) 
- Helper function to identify vertical coordinates in a dataset (#552)
- Orography for tempest extremes TCs detection and update TCs CLI (Orography threshold included and CLI update #404)
- Improvement of performance indices CLI (Update of ECmean CLI #528)
- Fix to allow reading a list of multiple variables from FDB (#545)
- Further improvement of function to inspect the catalog (#533)
- Custom exceptions for AQUA (#518)
- Speed up of the `retrieve_plain` method (#524)
- Update documention for adding new data and setting up the container (Increase documentation coverage #519)
- CLI wrapper for the state-of-the-art diagnostics analysis (#517, #527, #525, #530, #534, #536, #539, #548, #549, #559)
- Refactor the regrid.yaml as grid-based instead of experiment-based (#291)
- aqua_common environment simplified and updated (#498)
- Update available variables in FDB catalogs on lumi (#514)
- Solve reversed latitudes bug for fixed data (#510)
- Switch to legacy eccodes tables based on intake source metadata (#493)
- Add GPM IMERG precipitation data to the catalog on levante (#505)
- Fix ocean3d diagnostic colorbars not being symmetric when missing values are present (#504) 
- FDB NEMO test access to data (#488)
- Xarray dask access to FDB (#476)
- Issue a warning when multiple gribcodes are associated to the same shortname (Cases for multiple eccodes grib codes #483)
- Allowing fixer to overwrite or merge default configuration (Increasing flexibiity of the fixer allowing for merge, replace and default options #480)
- Add new tests (Increase testing #250)
- Global time series diagnostic setup for multiple variables CLI (#474)
- Option to avoid incomplete chunk when averagin with timmean (Introduce check for chunk completeness in timmean() #466)
- Simplification of Fixer() workflow, more methods and less redundancy (Functionize fixer #478)
- Remove the `aqua` environment file, only `aqua_common` is left (#482)

## [v0.3]

Main changes are:
1. Fixer moved at `Reader()` level
2. Area selection available in `fldmean()` method
3. FDB/GSV access for IFS-NEMO development simulations
4. Configuration file `config-aqua.yaml` replaces `config.yaml`

Complete list:
- Templates in configuration yaml files (#469)
- Bug fixes for FDB access options (#463, #462)
- Add observational catalogs on Lumi (Update Lumi catalog #454)
- Automatic finding of cdo (#456)
- Area is fixed if data are fixed (Fixer applied to grid areas #442)
- Tests missing failure fix (Fix #436 CI workflow passes even if some tests fail #452)
- FDB/GSV access to IFS control and historical simulations (#434, #458)
- Climatology support restored in the Reader (Fix for climatology #445)
- Improvement function to inspect the catalog (Inspect_catalog improvement #446)
- Minor improvements of the gribber (Fix gribber fdb #427)
- Allow the LRA generator to work with generators and so with FDB (LRA from fdb on mafalda #430)
- Fixes only on selected variables (Fixer updates #428)
- Complete revision of the FDB/GSV access, allowing to access also recent experiments using variable step (#343)
- Teleconnections diagnostic adapted to new code improvements (Teleconnections Dev branch update #424, #465)
- Add support for area selection with fldmean (Fldmean box selection #409)
- Environment simplified, dependencies are now mostly on the pyproject file (A simpler environment.yml #286)
- Intake esm functionality added back (Fix intake-esm #287)
- Intake esm tests (Test also intake-esm #335)
- Yaml dependencies removed (Logger and yaml issues in util.py #334)
- Log history working for iterators as well (Logger and yaml issues in util.py #334)
- Util refactor (Utility refactor #405)
- Fixer at reader level (Fixes at Reader level #244)
- Uniform timmean (Uniform time after timmean and add option for time_bnds #419)
- FDB tests added (Add FDB 5.11, a local FDB with some test data #280, #432)
- Refactor of unit conversion and non-metpy cases (Flexible unit fix from YAML file #416)
- Refactor of the config file definition (Refactor of the configuration search #417)

## [v0.2.1]

- Add development control-1950 and historical-1990 experiments to the LRA (LRA for control-1950 and historical-1990 on Levante from v0.2 #455)

## [v0.2]

- Improve the LRA generator and worklow CLI (Streaming for the LRA #289)
- AQUA new common environment installation tool for LUMI added (#413)
- Added a bash script "load_aqua_lumi.sh" to load aqua environment in LUMI with containers (Adding an AQUA singularity container for LUMI #418)

## [v0.2-beta]

This is the `AQUA` version part of the Deliverable D340.7.1.2. 

- SSH diagnostic improvements (Linting SSH diagnostics #377, SSH diag: PDF file name changed #388)
- Timmean fix to uniform time axis (Fix for timmean() to uniform output time axis #381)
- New tests trigger routine (Tests trigger with label #385)
- Fix for tco1279 and FESOM (fix for masked tco1279 #390, psu fix for salinity #383)
- ECmean improvements (various improvement for ecmean #392)
- Seaice diagnostic improvements (Deliverable340.7.1.2 fix seaice #389, Linting Seaice diagnostics #376)
- Teleconnections diagnostic graphics module enhanced and various improvements (Teleconnections corrections for D340.7.1.2 #379, Fix import in teleconnections notebooks #395, Teleconnections fix docs #408)
- Tropical cyclones linting of the diagnostic (Linting tropical cyclones diagnostics #380, Improved plotting functions for tropical cyclones #391)
- Ocean diagnostics restructured in a single folder, sharing common functions and other improvements (Linting+Fixes Ocean diagnostics #374, Adding units for MLD plot in ocean3d package #406)
- Documentation fixes (Documentation fixes after review #403)
- Atmglobalmean and radiation diagnostic improvements (Atmglobalmean fix #371)
- MSWEP fixer bugfix (Change MSWEP datamodel #397, fixing of mswep #401)

## [v0.2-alpha]

This is the `AQUA` version that will be part of the Deliverable D340.7.1.2, sent to internal review. This is mostly done by the inclusion of twelve diagnostics within the AQUA framework

- Added teleconnections diagnostic (#308, #309, #318, #333, #352)
- Added tropical cyclones diagnostic (#310, #345)
- Added performance indices diagnostic based on ECmean tool (#57, #327) 
- Added sea ice diagnostic (#353, #368)
- Added global timeseries diagnostic (#358, #359)
- Added radiation analysis diagnostic (#301, #360)
- Added global mean bias diagnostic (#285, #371)
- Added SSH variability diagnostic (#367, #369)
- Added tropical rainfall diagnostic (#314)
- Added Ocean circulation diagnostic (#295)
- Added global ocean diagnosc (#164)
- Added global mean timeseries (#268)
- Multiple fixes in the Reader (#316, #324, #334)
- Avoid time duplicated in the Reader (#357)
- Enabling autodoc for diagnostics (#330)
- Data access improvement on Levante, including new datasets (#332, #355, #321)
- Added a common environment file (#363)
- Support for Lumi installation (#315)
- Added the `changelog` file

### Changed

- Dummy diagnostic is now in the `dummy` folder (previously was `dummy-diagnostic`)
- Tests and code is now working with python>=3.9 (previously python 3.11 was excluded)

## [v0.1-beta]

This is the `AQUA` version that will be part of the Deliverable D340.7.1.1.
This is mostly built on the `AQUA` `Reader` class which support for climate model data interpolation, spatial and temporal aggregation and conversion for a common GRIB-like data format.


- Low resolution archive documentation
- Fixed a bug in the `Gribber` class that was not reading the correct yaml catalog file

## v0.1-alpha

This is the AQUA pre-release to be sent to internal reviewers. 
Documentations is completed and notebooks are working.

[unreleased]: https://github.com/DestinE-Climate-DT/AQUA/compare/v0.13.1...HEAD
[v0.13.1]: https://github.com/DestinE-Climate-DT/AQUA/compare/v0.13.0...v0.13.1
[v0.13.0]: https://github.com/DestinE-Climate-DT/AQUA/compare/v0.13-beta...v0.13.0
[v0.13-beta]: https://github.com/DestinE-Climate-DT/AQUA/compare/v0.13-alpha...v0.13-beta
[v0.13-alpha]: https://github.com/DestinE-Climate-DT/AQUA/compare/v0.12.2...v0.13-alpha
[v0.12.2]: https://github.com/DestinE-Climate-DT/AQUA/compare/v0.12.1...v0.12.2
[v0.12.1]: https://github.com/DestinE-Climate-DT/AQUA/compare/v0.12...v0.12.1
[v0.12]: https://github.com/DestinE-Climate-DT/AQUA/compare/v0.11.3...v0.12
[v0.11.3]: https://github.com/DestinE-Climate-DT/AQUA/compare/v0.11.2...v0.11.3
[v0.11.2]: https://github.com/DestinE-Climate-DT/AQUA/compare/v0.11.1...v0.11.2
[v0.11.1]: https://github.com/DestinE-Climate-DT/AQUA/compare/v0.11...v0.11.1
[v0.11]: https://github.com/DestinE-Climate-DT/AQUA/compare/v0.10.3...v0.11
[v0.10.3]:https://github.com/DestinE-Climate-DT/AQUA/compare/v0.10.2...v0.10.3
[v0.10.2]: https://github.com/DestinE-Climate-DT/AQUA/compare/v0.10.1...v0.10.2
[v0.10.1]: https://github.com/DestinE-Climate-DT/AQUA/compare/v0.10...v0.10.1
[v0.10]: https://github.com/DestinE-Climate-DT/AQUA/compare/v0.9.2...v0.10
[v0.9.2]: https://github.com/DestinE-Climate-DT/AQUA/compare/v0.9.1...v0.9.2
[v0.9.1]: https://github.com/DestinE-Climate-DT/AQUA/compare/v0.9...v0.9.1
[v0.9]: https://github.com/DestinE-Climate-DT/AQUA/compare/v0.8.2...v0.9
[v0.8.2]: https://github.com/DestinE-Climate-DT/AQUA/compare/v0.8.1...v0.8.2
[v0.8.1]: https://github.com/DestinE-Climate-DT/AQUA/compare/v0.8...v0.8.1
[v0.8]: https://github.com/DestinE-Climate-DT/AQUA/compare/v0.7.3...v0.8
[v0.7.3]: https://github.com/DestinE-Climate-DT/AQUA/compare/v0.7.2...v0.7.3
[v0.7.2]: https://github.com/DestinE-Climate-DT/AQUA/compare/v0.7.1...v0.7.2
[v0.7.1]: https://github.com/DestinE-Climate-DT/AQUA/compare/v0.7...v0.7.1
[v0.7]: https://github.com/DestinE-Climate-DT/AQUA/compare/v0.6.3...v0.7
[v0.6.3]: https://github.com/DestinE-Climate-DT/AQUA/compare/v0.6.2...v0.6.3
[v0.6.2]: https://github.com/DestinE-Climate-DT/AQUA/compare/v0.6.1...v0.6.2
[v0.6.1]: https://github.com/DestinE-Climate-DT/AQUA/compare/v0.6...v0.6.1
[v0.6]: https://github.com/DestinE-Climate-DT/AQUA/compare/v0.5.2-beta...v0.6
[v0.5.2-beta]: https://github.com/DestinE-Climate-DT/AQUA/compare/v0.5.2-alpha...v0.5.2-beta
[v0.5.2-alpha]: https://github.com/DestinE-Climate-DT/AQUA/compare/v0.5.1...v0.5.2-alpha
[v0.5.1]: https://github.com/DestinE-Climate-DT/AQUA/compare/v0.5...v0.5.1
[v0.5]: https://github.com/DestinE-Climate-DT/AQUA/compare/v0.4...v0.5
[v0.4]: https://github.com/DestinE-Climate-DT/AQUA/compare/v0.3...v0.4
[v0.3]: https://github.com/DestinE-Climate-DT/AQUA/compare/v0.2.1...v0.3
[v0.2.1]: https://github.com/DestinE-Climate-DT/AQUA/compare/v0.2...v0.2.1
[v0.2]: https://github.com/DestinE-Climate-DT/AQUA/compare/v0.2-beta...v0.2
[v0.2-beta]: https://github.com/DestinE-Climate-DT/AQUA/compare/v0.2-alpha...v0.2-beta
[v0.2-alpha]: https://github.com/DestinE-Climate-DT/AQUA/compare/v0.1-beta...v0.2-alpha
[v0.1-beta]: https://github.com/DestinE-Climate-DT/AQUA/compare/v0.1-alpha...v0.1-beta<|MERGE_RESOLUTION|>--- conflicted
+++ resolved
@@ -8,15 +8,13 @@
 Unreleased in the current development version (target v0.14):
 
 AQUA core complete list:
-<<<<<<< HEAD
+
 - Add a regrid option to cli of relevant diagnostics (#1792)
-=======
 - Limit estimation of time for weight generation only to regular lon/lat grids (#1786)
 - LRA generation can operate spatial subsection (#1711)
 - Attributes added by AQUA are now "AQUA_" prefixed (#1790)
 - Remove zarr pin (#1794)
 - Dropping support for python==3.9 (#1778, #1797)
->>>>>>> ae9e328d
 - Reader intake-xarray sources can select a coder for time decoding (#1778)
 - Document use of AQUA on ECMWF HPC2020 (#1782)
 - Added history logging for lat-lon in area selection (#1479)
