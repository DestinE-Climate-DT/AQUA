# Changelog

All notable changes to this project will be documented in this file.
The format is based on [Keep a Changelog](https://keepachangelog.com/en/1.0.0/)

## [Unreleased]

Unreleased in the current development version:

<<<<<<< HEAD
- Add LRA sources for a0gg and a0jp (#908)
=======
- Timeseries: complete refactory of the timeseries as a class, comparison with multiple models and observations (#907)
- Plot timeseries is now a framework function (#907)
>>>>>>> bcdfb100

## [v0.7]

Main changes are:
1. Multiple updates to the diagnostics, both scientific and graphical, to work with more recent GSV data
2. `mtpr` is now used instead of `tprate` for precipitation
2. Documentation has been reorganized and integrated

Complete list:
- New utility `add_pdf_metadata` to add metadata to a pdf file (#898)
- Experiments `a0gg` and `a0jp` added to the IFS-NEMO catalog, and removal of `historical-1990-dev-lowres` (#889)
- Updated notebooks to ensure consistency across different machines by using observational datasets, and included a demo of aqua components for Lumi (#868)
- Scripts for pushing figures and docs to aqua-web (#880)
- Fixed catalogue for historical-1990-dev-lowres source (#888, #895)
- data_models src files are now in the aqua/data_models folder, with minor modifications (#884)
- Warning options based on the `loglevel` (#852)
- Timeseries: formula bugfix and annual plot only for complete years (#876)
- mtpr instead of tprate derived from tp (#828)
- eccodes 2.34.0 does not accomodate for AQUA step approach, pin to <2.34.0 (#873)
- Bugfix of the `aqua-analysis` wrapper, now can work teleconnections on atmospheric and oceanic variables 
and the default path is an absolute one (#859, #862)
- Ocean3D: many fixes and adaptations to new data governance (#776)
- Bugfix of the `aqua-analysis` wrapper, now can work teleconnections on atmospheric and oceanic variables (#859)
- Radiation: adaptation to new data governance and many improvements (#727)
- Seaice: Sea ice extent has now seasonal cycle (#797)
- Fixing the paths in `cli/lumi-install/lumi_install.sh` (#856).
- Refactor of the documentation (#842, #871)
- The drop warning in `aqua/gsv/intake_gsv.py` (#844)
- Tropical cyclones diagnostic: working with new data governance (includes possibility to retrieve orography from file (#816)

## [v0.6.3]

Complete list:
- Setting last date for NaN fix for IFS-NEMO/IFS-FESOM to 1999-10-01 and cleaner merge of parent fixes (#819)
- Hotfix to set `intake==0.7.0` as default (#841)
- Timeseries: can add annual std and now default uncertainty is 2 std (#830)
- `retrieve_plain()` method now set off startdate and enddate (#829)
- Complete restructure of fixer to make use of `fixer_name`: set a default for each model and a `False` to disable it (#746)
- Added `center_time` option in the `timmean()` method to save the time coordinate in the middle of the time interval and create a Timmean module and related TimmeanMixin class (#811)
- Fixer to rename coordinates available (#822)
- Fixing new pandas timedelta definition: replacing H with h in all FDB catalog (#786)
- Change environment name from `aqua_common` to `aqua`(#805)
- Adding a run test label to trigger CI (#826)
- Tropical_rainfall: improve organization and maintainability, introducing nested classes (#814)
- Revisiting CERES fixes (#833)
- Timeseries: add bands for observation in Gregory plots (#837)

## [v0.6.2]

Complete list:
- Global time series plot annual and monthly timeseries together, improved Gregory plot (#809)
- Teleconnection can now take a time range as input and ylim in the index plot function (#799)
- LRA to use `auto` final time and `exclude_incomplete` (#791)
- Hotfix for v0.12.0 of the GSV_interface related to valid_time (#788)
- Global time series adapted to new data governance (#785)
- AtmoGlobalMean diagnostic improvements and adaptation to new data governance (#745 #789 #807 #812)
- Sea-ice diagnostic adapted to new data governance (#790)
- Implement a fix setting to NaN the data of the first step in each month (for IFS historical-1990) (#776)

## [v0.6.1]

Complete list:
- Teleconnection improvement to accept different variable names for ENSO (avg_tos instead of sst) (#778)
- ERA5 fixes compatible with new data governance (#772)
- Update the LRA generator (removing aggregation and improving) filecheck and fix entries for historical-1990-dev-lowres (#772)
- Updates of ECmean to work with production experiments (#773, #780)
- Automatic data start and end dates for FDB sources (#762)

## [v0.6]

Main changes are:
1. Inclusion in the catalog of the historical-1990 production simulations from IFS-NEMO and IFS-FESOM.
2. New fixes that targets the DestinE updated Data Governance

- IFS-FESOM historical-1990-dev-lowres with new data governance added to the catalogue (#770)
- AtmoGlobalMean diagnostic improvements (#722)
- Teleconnections diagnostic improvements (#722)
- Read only one level for retrieving 3D array metadata, select single level for retrieve (#713)
- IFS-FESOM historical-1990-dev-lowres with new data governance added to the catalogue
- Fix mismatch between var argument and variables specified in catalogue for FDB (#761)
- Compact catalogues using yaml override syntax (#752)
- Fix loading source grid file before smmregrid weight generation (#756)

## [v0.5.2-beta]

Complete list:
-  A new fdb container is used to generate the correct AQUA container

## [v0.5.2-alpha]

Main changes are:
1. Coupled models IFS-NEMO and IFS-FESOM are now supported
2. Accessor to use functions and reader methods as if they were methods of xarray objects, see [notebook](https://github.com/DestinE-Climate-DT/AQUA/blob/main/notebooks/reader/accessor.ipynb)
3. Preliminary provenance information is now available in the history attribute of the output files
4. AQUA analysis wrapper is parallelized
5. A levelist can be provided in FDB sources, this will greatly speed up the data retrieve

Complete list:
- Fix reading only one sample variable and avoid _bnds variables (#743)
- Allow correct masked regridding after level selection. Add level selection also for not-FDB sources (#741)
- Read only one level for retrieving 3D array metadata, select specific levels for FDB retrieve (#713)
- Defining catalog entry for coupled models IFS-NEMO and IFS-FESOM (#720)
- Change fixer_name to fixer_name (#703)
- Reorganization of logging calls (#700)
- Accessor to use functions and reader methods as if they were methods of xarray objects (#716)
- Suggestions are printed if a model/exp/source is not found while inspecting the catalogue (#721)
- Improvements in the single map plot function (#717)
- Minor metadata fixes (logger newline and keep "GRIB_" in attrs) (#715)
- LRA fix now correctly aggregating monthly data to yearly when a full year is available (#696)
- History update and refinement creating preliminary provenance information (plus AQUA emoji!) (#676)
- OPA lra compatible with no regrid.yaml (#692)
- Introducing fixer definitions not model/exp/source dependents to be specified at the metadata level (#681)
- AQUA analysis wrapper is parallelized and output folder is restructured (#684, #725)

## [v0.5.1]

Main changes are:
1. A new `Reader` method `info()` is available to print the catalogue information
2. Grids are now stored online and a tool to deploy them on the `cli` folder is available

Complete list:
- Fix attributes of DataArrays read from FDB (#686)
- Reader.info() method to print the catalogue information (#683)
- Simpler reader init() by reorganizing the calls to areas and regrid weights configuration and loading (#682)
- Optional autosearch for vert_coord (#682)
- plot_single_map adapted to different coordinate names and bugfixes (#680)
- Sea ice volume datasets for the Northern Hemisphere (PIOMAS) and the Southern Hemisphere (GIOMAS) (#598)
- Possibility of defining the regrid method from the grid definition (#678)
- Grids stored online and tool to deploy them on cli folder (#675)
- Global time series diagnostic improvements (#637)
- Teleconnections diagnostic improvements (#672)

## [v0.5]

Main changes are:
1. Refactor of the Reader() interface with less options at the init() level
2. Grids are now defined with the source metadata and not in a machine-dependent file
3. CLI wrapper is available to run all diagnostics in a single call
4. Refactoring of the streaming emulator with equal treatment for FDB or file sources

Complete list:
- Controlling the loglevel of the GSV interface (#665)
- Fix wrong fdb source (#657)
- Adding sample files and tests for NEMO 2D and 3D grids (#652)
- tprate not derived from tp for GSV sources (#653)
- Simplify reader init and retrieve providing less argument in initialization (#620)
- var='paramid' can be used to select variables in the retrieve method (#648)
- configdir is not searched based on util file position in the repo (#636)
- Cleaner mask treatment (Revision of mask structure in the reader #617)
- Fldmean fix if only one dimension is present for area selection (#640)
- Adding higher frequency ERA5 data on Levante and Lumi (#628)
- regrid.yaml files are removed, grid infos are now in the catalogue metadata (#520, #622, #643)
- Load all available variables in FDB xarray/dask access (#619)
- Lint standard and enforced in CI (#616)
- Reader init split with methods (#523)
- Single map plot utility to be used by all diagnostics (#594)
- Script for automatic generation of Fdb catalog entries (IFS only) (#572)
- Fix loading of singularity mounting /projappl (#612)
- CLI wrapper parser (#599)
- Refactoring of streaming emulator (#593)
- Radiation CLI and diagnostic refinement (#537)
- Ocean3D CLI and diagnostic refinement (#578)
- AtmGlobalMean CLI and diagnostic refinement (#587)
- Tropical cyclones CLI refinements and TC module (#568, #645)
- Removing OPA, OPAgenerator and related tests from the AQUA (Remove OPA from AQUA #586)
- Renaming the experiments according to the DE340 AQUA syntax (Including dev-control-1990 in the source and rename the experiment according to DE340 scheme #556, #614, #618)
- Teleconnections diagnostic improvements (#571, #574, #576, #581, #592, #623)

## [v0.4]

Main changes are:
1. Update to all the diagnostics CLI
2. Refactor of the regridder so that `regrid.yaml`` is grid-based and not experiment-based
3. Xarray access to FDB sources
4. Refactor of the fixer so that merge/replace/default options are available
5. Remove of the `aqua` environment in favour of the `aqua_common` one. 

Complete list:
- Introduced color scheme for aqua logging (#567)
- CLI for sea diagnostic (#549)
- Add CLI for SSH diagnostic and some bug fixes (#540)
- Fix SSH diagnostic to be compatible with lates AQUA version (#538) 
- Helper function to identify vertical coordinates in a dataset (#552)
- Orography for tempest extremes TCs detection and update TCs CLI (Orography threshold included and CLI update #404)
- Improvement of performance indices CLI (Update of ECmean CLI #528)
- Fix to allow reading a list of multiple variables from FDB (#545)
- Further improvement of function to inspect the catalogue (#533)
- Custom exceptions for AQUA (#518)
- Speed up of the `retrieve_plain` method (#524)
- Update documention for adding new data and setting up the container (Increase documentation coverage #519)
- CLI wrapper for the state-of-the-art diagnostics analysis (#517, #527, #525, #530, #534, #536, #539, #548, #549, #559)
- Refactor the regrid.yaml as grid-based instead of experiment-based (#291)
- aqua_common environment simplified and updated (#498)
- Update available variables in FDB catalogues on lumi (#514)
- Solve reversed latitudes bug for fixed data (#510)
- Switch to legacy eccodes tables based on intake source metadata (#493)
- Add GPM IMERG precipitation data to the catalogue on levante (#505)
- Fix ocean3d diagnostic colorbars not being symmetric when missing values are present (#504) 
- FDB NEMO test access to data (#488)
- Xarray dask access to FDB (#476)
- Issue a warning when multiple gribcodes are associated to the same shortname (Cases for multiple eccodes grib codes #483)
- Allowing fixer to overwrite or merge default configuration (Increasing flexibiity of the fixer allowing for merge, replace and default options #480)
- Add new tests (Increase testing #250)
- Global time series diagnostic setup for multiple variables CLI (#474)
- Option to avoid incomplete chunk when averagin with timmean (Introduce check for chunk completeness in timmean() #466)
- Simplification of Fixer() workflow, more methods and less redundancy (Functionize fixer #478)
- Remove the `aqua` environment file, only `aqua_common` is left (#482)

## [v0.3]

Main changes are:
1. Fixer moved at `Reader()` level
2. Area selection available in `fldmean()` method
3. FDB/GSV access for IFS-NEMO development simulations
4. Configuration file `config-aqua.yaml` replaces `config.yaml`

Complete list:
- Templates in configuration yaml files (#469)
- Bug fixes for FDB access options (#463, #462)
- Add observational catalogs on Lumi (Update Lumi catalog #454)
- Automatic finding of cdo (#456)
- Area is fixed if data are fixed (Fixer applied to grid areas #442)
- Tests missing failure fix (Fix #436 CI workflow passes even if some tests fail #452)
- FDB/GSV access to IFS control and historical simulations (#434, #458)
- Climatology support restored in the Reader (Fix for climatology #445)
- Improvement function to inspect the catalogue (Inspect_catalogue improvement #446)
- Minor improvements of the gribber (Fix gribber fdb #427)
- Allow the LRA generator to work with generators and so with FDB (LRA from fdb on mafalda #430)
- Fixes only on selected variables (Fixer updates #428)
- Complete revision of the FDB/GSV access, allowing to access also recent experiments using variable step (#343)
- Teleconnections diagnostic adapted to new code improvements (Teleconnections Dev branch update #424, #465)
- Add support for area selection with fldmean (Fldmean box selection #409)
- Environment simplified, dependencies are now mostly on the pyproject file (A simpler environment.yml #286)
- Intake esm functionality added back (Fix intake-esm #287)
- Intake esm tests (Test also intake-esm #335)
- Yaml dependencies removed (Logger and yaml issues in util.py #334)
- Log history working for iterators as well (Logger and yaml issues in util.py #334)
- Util refactor (Utility refactor #405)
- Fixer at reader level (Fixes at Reader level #244)
- Uniform timmean (Uniform time after timmean and add option for time_bnds #419)
- FDB tests added (Add FDB 5.11, a local FDB with some test data #280, #432)
- Refactor of unit conversion and non-metpy cases (Flexible unit fix from YAML file #416)
- Refactor of the config file definition (Refactor of the configuration search #417)

## [v0.2.1]

- Add development control-1950 and historical-1990 experiments to the LRA (LRA for control-1950 and historical-1990 on Levante from v0.2 #455)

## [v0.2]

- Improve the LRA generator and worklow CLI (Streaming for the LRA #289)
- AQUA new common environment installation tool for LUMI added (#413)
- Added a bash script "load_aqua_lumi.sh" to load aqua environment in LUMI with containers (Adding an AQUA singularity container for LUMI #418)

## [v0.2-beta]

This is the `AQUA` version part of the Deliverable D340.7.1.2. 

- SSH diagnostic improvements (Linting SSH diagnostics #377, SSH diag: PDF file name changed #388)
- Timmean fix to uniform time axis (Fix for timmean() to uniform output time axis #381)
- New tests trigger routine (Tests trigger with label #385)
- Fix for tco1279 and FESOM (fix for masked tco1279 #390, psu fix for salinity #383)
- ECmean improvements (various improvement for ecmean #392)
- Seaice diagnostic improvements (Deliverable340.7.1.2 fix seaice #389, Linting Seaice diagnostics #376)
- Teleconnections diagnostic graphics module enhanced and various improvements (Teleconnections corrections for D340.7.1.2 #379, Fix import in teleconnections notebooks #395, Teleconnections fix docs #408)
- Tropical cyclones linting of the diagnostic (Linting tropical cyclones diagnostics #380, Improved plotting functions for tropical cyclones #391)
- Ocean diagnostics restructured in a single folder, sharing common functions and other improvements (Linting+Fixes Ocean diagnostics #374, Adding units for MLD plot in ocean3d package #406)
- Documentation fixes (Documentation fixes after review #403)
- Atmglobalmean and radiation diagnostic improvements (Atmglobalmean fix #371)
- MSWEP fixer bugfix (Change MSWEP datamodel #397, fixing of mswep #401)

## [v0.2-alpha]

This is the `AQUA` version that will be part of the Deliverable D340.7.1.2, sent to internal review. This is mostly done by the inclusion of twelve diagnostics within the AQUA framework

- Added teleconnections diagnostic (#308, #309, #318, #333, #352)
- Added tropical cyclones diagnostic (#310, #345)
- Added performance indices diagnostic based on ECmean tool (#57, #327) 
- Added sea ice diagnostic (#353, #368)
- Added global timeseries diagnostic (#358, #359)
- Added radiation analysis diagnostic (#301, #360)
- Added global mean bias diagnostic (#285, #371)
- Added SSH variability diagnostic (#367, #369)
- Added tropical rainfall diagnostic (#314)
- Added Ocean circulation diagnostic (#295)
- Added global ocean diagnosc (#164)
- Added global mean timeseries (#268)
- Multiple fixes in the Reader (#316, #324, #334)
- Avoid time duplicated in the Reader (#357)
- Enabling autodoc for diagnostics (#330)
- Data access improvement on Levante, including new datasets (#332, #355, #321)
- Added a common environment file (#363)
- Support for Lumi installation (#315)
- Added the `changelog` file

### Changed

- Dummy diagnostic is now in the `dummy` folder (previously was `dummy-diagnostic`)
- Tests and code is now working with python>=3.9 (previously python 3.11 was excluded)

## [v0.1-beta]

This is the `AQUA` version that will be part of the Deliverable D340.7.1.1.
This is mostly built on the `AQUA` `Reader` class which support for climate model data interpolation, spatial and temporal aggregation and conversion for a common GRIB-like data format.


- Low resolution archive documentation
- Fixed a bug in the `Gribber` class that was not reading the correct yaml catalogue file

## v0.1-alpha

This is the AQUA pre-release to be sent to internal reviewers. 
Documentations is completed and notebooks are working.

[unreleased]: https://github.com/DestinE-Climate-DT/AQUA/compare/v0.7...HEAD
[v0.7]: https://github.com/DestinE-Climate-DT/AQUA/compare/v0.6.3...v0.7
[v0.6.3]: https://github.com/DestinE-Climate-DT/AQUA/compare/v0.6.2...v0.6.3
[v0.6.2]: https://github.com/DestinE-Climate-DT/AQUA/compare/v0.6.1...v0.6.2
[v0.6.1]: https://github.com/DestinE-Climate-DT/AQUA/compare/v0.6...v0.6.1
[v0.6]: https://github.com/DestinE-Climate-DT/AQUA/compare/v0.5.2-beta...v0.6
[v0.5.2-beta]: https://github.com/DestinE-Climate-DT/AQUA/compare/v0.5.2-alpha...v0.5.2-beta
[v0.5.2-alpha]: https://github.com/DestinE-Climate-DT/AQUA/compare/v0.5.1...v0.5.2-alpha
[v0.5.1]: https://github.com/DestinE-Climate-DT/AQUA/compare/v0.5...v0.5.1
[v0.5]: https://github.com/DestinE-Climate-DT/AQUA/compare/v0.4...v0.5
[v0.4]: https://github.com/DestinE-Climate-DT/AQUA/compare/v0.3...v0.4
[v0.3]: https://github.com/DestinE-Climate-DT/AQUA/compare/v0.2.1...v0.3
[v0.2.1]: https://github.com/DestinE-Climate-DT/AQUA/compare/v0.2...v0.2.1
[v0.2]: https://github.com/DestinE-Climate-DT/AQUA/compare/v0.2-beta...v0.2
[v0.2-beta]: https://github.com/DestinE-Climate-DT/AQUA/compare/v0.2-alpha...v0.2-beta
[v0.2-alpha]: https://github.com/DestinE-Climate-DT/AQUA/compare/v0.1-beta...v0.2-alpha
[v0.1-beta]: https://github.com/DestinE-Climate-DT/AQUA/compare/v0.1-alpha...v0.1-beta<|MERGE_RESOLUTION|>--- conflicted
+++ resolved
@@ -7,12 +7,9 @@
 
 Unreleased in the current development version:
 
-<<<<<<< HEAD
-- Add LRA sources for a0gg and a0jp (#908)
-=======
+- Add IFS-NEMO ssp370 scenario (#906)
 - Timeseries: complete refactory of the timeseries as a class, comparison with multiple models and observations (#907)
 - Plot timeseries is now a framework function (#907)
->>>>>>> bcdfb100
 
 ## [v0.7]
 
