# Changelog

All notable changes to this project will be documented in this file.
The format is based on [Keep a Changelog](https://keepachangelog.com/en/1.0.0/)

## [Unreleased]

Unreleased is the current development version.

<<<<<<< HEAD
- Load all available variables in FDB xarray/dask access (#619)
=======
- Lint standard and enforced in CI (#616)
- Reader init split with methods (#523)
- Single map plot utility (#594)
- Script for automatic generation of Fdb catalog entries (#572)
>>>>>>> a86b1cdf
- Fix loading of singularity mounting /projappl (#612)
- CLI wrapper parser (#599)
- Refactoring of streaming emulator (#593)
- Radiation CLI and diagnostic refinement (#537)
- Ocean3D CLI and diagnostic refinement (#578)
- AtmGlobalMean CLI and diagnostic refinement (#587)
- Tropical cyclones CLI refinements and TC module (#568)
- Removing OPA, OPAgenerator and related tests from the AQUA (Remove OPA from AQUA #586)
- Renaming the experiments according to the DE340 AQUA syntax (Including dev-control-1990 in the source and rename the experiment according to DE340 scheme #556, #614, #618)
- Allow specifying grid in catalogue metadata (#520)
- Teleconnections diagnostic improvements (#571, #574, #576, #581, #592)

## [v0.4]

Main changes are:
1. Update to all the diagnostics CLI
2. Refactor of the regridder so that `regrid.yaml`` is grid-based and not experiment-based
3. Xarray access to FDB sources
4. Refactor of the fixer so that merge/replace/default options are available
5. Remove of the `aqua` environment in favour of the `aqua_common` one. 

Complete list:
- Introduced color scheme for aqua logging (#567)
- CLI for sea diagnostic (#549)
- Add CLI for SSH diagnostic and some bug fixes (#540)
- Fix SSH diagnostic to be compatible with lates AQUA version (#538) 
- Helper function to identify vertical coordinates in a dataset (#552)
- Orography for tempest extremes TCs detection and update TCs CLI (Orography threshold included and CLI update #404)
- Improvement of performance indices CLI (Update of ECmean CLI #528)
- Fix to allow reading a list of multiple variables from FDB (#545)
- Further improvement of function to inspect the catalogue (#533)
- Custom exceptions for AQUA (#518)
- Speed up of the `retrieve_plain` method (#524)
- Update documention for adding new data and setting up the container (Increase documentation coverage #519)
- CLI wrapper for the state-of-the-art diagnostics analysis (#517, #527, #525, #530, #534, #536, #539, #548, #549, #559)
- Refactor the regrid.yaml as grid-based instead of experiment-based (#291)
- aqua_common environment simplified and updated (#498)
- Update available variables in FDB catalogues on lumi (#514)
- Solve reversed latitudes bug for fixed data (#510)
- Switch to legacy eccodes tables based on intake source metadata (#493)
- Add GPM IMERG precipitation data to the catalogue on levante (#505)
- Fix ocean3d diagnostic colorbars not being symmetric when missing values are present (#504) 
- FDB NEMO test access to data (#488)
- Xarray dask access to FDB (#476)
- Issue a warning when multiple gribcodes are associated to the same shortname (Cases for multiple eccodes grib codes #483)
- Allowing fixer to overwrite or merge default configuration (Increasing flexibiity of the fixer allowing for merge, replace and default options #480)
- Add new tests (Increase testing #250)
- Global time series diagnostic setup for multiple variables CLI (#474)
- Option to avoid incomplete chunk when averagin with timmean (Introduce check for chunk completeness in timmean() #466)
- Simplification of Fixer() workflow, more methods and less redundancy (Functionize fixer #478)
- Remove the `aqua` environment file, only `aqua_common` is left (#482)

## [v0.3]

Main changes are:
1. Fixer moved at `Reader()` level
2. Area selection available in `fldmean()` method
3. FDB/GSV access for IFS-NEMO development simulations
4. Configuration file `config-aqua.yaml` replaces `config.yaml`

Complete list:
- Templates in configuration yaml files (#469)
- Bug fixes for FDB access options (#463, #462)
- Add observational catalogs on Lumi (Update Lumi catalog #454)
- Automatic finding of cdo (#456)
- Area is fixed if data are fixed (Fixer applied to grid areas #442)
- Tests missing failure fix (Fix #436 CI workflow passes even if some tests fail #452)
- FDB/GSV access to IFS control and historical simulations (#434, #458)
- Climatology support restored in the Reader (Fix for climatology #445)
- Improvement function to inspect the catalogue (Inspect_catalogue improvement #446)
- Minor improvements of the gribber (Fix gribber fdb #427)
- Allow the LRA generator to work with generators and so with FDB (LRA from fdb on mafalda #430)
- Fixes only on selected variables (Fixer updates #428)
- Complete revision of the FDB/GSV access, allowing to access also recent experiments using variable step (#343)
- Teleconnections diagnostic adapted to new code improvements (Teleconnections Dev branch update #424, #465)
- Add support for area selection with fldmean (Fldmean box selection #409)
- Environment simplified, dependencies are now mostly on the pyproject file (A simpler environment.yml #286)
- Intake esm functionality added back (Fix intake-esm #287)
- Intake esm tests (Test also intake-esm #335)
- Yaml dependencies removed (Logger and yaml issues in util.py #334)
- Log history working for iterators as well (Logger and yaml issues in util.py #334)
- Util refactor (Utility refactor #405)
- Fixer at reader level (Fixes at Reader level #244)
- Uniform timmean (Uniform time after timmean and add option for time_bnds #419)
- FDB tests added (Add FDB 5.11, a local FDB with some test data #280, #432)
- Refactor of unit conversion and non-metpy cases (Flexible unit fix from YAML file #416)
- Refactor of the config file definition (Refactor of the configuration search #417)

## [v0.2.1]

- Add development control-1950 and historical-1990 experiments to the LRA (LRA for control-1950 and historical-1990 on Levante from v0.2 #455)

## [v0.2]

- Improve the LRA generator and worklow CLI (Streaming for the LRA #289)
- AQUA new common environment installation tool for LUMI added (#413)
- Added a bash script "load_aqua_lumi.sh" to load aqua environment in LUMI with containers (Adding an AQUA singularity container for LUMI #418)

## [v0.2-beta]

This is the `AQUA` version part of the Deliverable D340.7.1.2. 

- SSH diagnostic improvements (Linting SSH diagnostics #377, SSH diag: PDF file name changed #388)
- Timmean fix to uniform time axis (Fix for timmean() to uniform output time axis #381)
- New tests trigger routine (Tests trigger with label #385)
- Fix for tco1279 and FESOM (fix for masked tco1279 #390, psu fix for salinity #383)
- ECmean improvements (various improvement for ecmean #392)
- Seaice diagnostic improvements (Deliverable340.7.1.2 fix seaice #389, Linting Seaice diagnostics #376)
- Teleconnections diagnostic graphics module enhanced and various improvements (Teleconnections corrections for D340.7.1.2 #379, Fix import in teleconnections notebooks #395, Teleconnections fix docs #408)
- Tropical cyclones linting of the diagnostic (Linting tropical cyclones diagnostics #380, Improved plotting functions for tropical cyclones #391)
- Ocean diagnostics restructured in a single folder, sharing common functions and other improvements (Linting+Fixes Ocean diagnostics #374, Adding units for MLD plot in ocean3d package #406)
- Documentation fixes (Documentation fixes after review #403)
- Atmglobalmean and radiation diagnostic improvements (Atmglobalmean fix #371)
- MSWEP fixer bugfix (Change MSWEP datamodel #397, fixing of mswep #401)

## [v0.2-alpha]

This is the `AQUA` version that will be part of the Deliverable D340.7.1.2, sent to internal review. This is mostly done by the inclusion of twelve diagnostics within the AQUA framework

- Added teleconnections diagnostic (#308, #309, #318, #333, #352)
- Added tropical cyclones diagnostic (#310, #345)
- Added performance indices diagnostic based on ECmean tool (#57, #327) 
- Added sea ice diagnostic (#353, #368)
- Added global timeseries diagnostic (#358, #359)
- Added radiation analysis diagnostic (#301, #360)
- Added global mean bias diagnostic (#285, #371)
- Added SSH variability diagnostic (#367, #369)
- Added tropical rainfall diagnostic (#314)
- Added Ocean circulation diagnostic (#295)
- Added global ocean diagnosc (#164)
- Added global mean timeseries (#268)
- Multiple fixes in the Reader (#316, #324, #334)
- Avoid time duplicated in the Reader (#357)
- Enabling autodoc for diagnostics (#330)
- Data access improvement on Levante, including new datasets (#332, #355, #321)
- Added a common environment file (#363)
- Support for Lumi installation (#315)
- Added the `changelog` file

### Changed

- Dummy diagnostic is now in the `dummy` folder (previously was `dummy-diagnostic`)
- Tests and code is now working with python>=3.9 (previously python 3.11 was excluded)

## [v0.1-beta]

This is the `AQUA` version that will be part of the Deliverable D340.7.1.1.
This is mostly built on the `AQUA` `Reader` class which support for climate model data interpolation, spatial and temporal aggregation and conversion for a common GRIB-like data format.


- Low resolution archive documentation
- Fixed a bug in the `Gribber` class that was not reading the correct yaml catalogue file

## v0.1-alpha

This is the AQUA pre-release to be sent to internal reviewers. 
Documentations is completed and notebooks are working.

[unreleased]: https://github.com/oloapinivad/AQUA/compare/v0.4...HEAD
[v0.4]: https://github.com/oloapinivad/AQUA/compare/v0.3...v0.4
[v0.3]: https://github.com/oloapinivad/AQUA/compare/v0.2.1...v0.3
[v0.2.1]: https://github.com/oloapinivad/AQUA/compare/v0.2...v0.2.1
[v0.2]: https://github.com/oloapinivad/AQUA/compare/v0.2-beta...v0.2
[v0.2-beta]: https://github.com/oloapinivad/AQUA/compare/v0.2-alpha...v0.2-beta
[v0.2-alpha]: https://github.com/oloapinivad/AQUA/compare/v0.1-beta...v0.2-alpha
[v0.1-beta]: https://github.com/oloapinivad/AQUA/compare/v0.1-alpha...v0.1-beta<|MERGE_RESOLUTION|>--- conflicted
+++ resolved
@@ -7,14 +7,11 @@
 
 Unreleased is the current development version.
 
-<<<<<<< HEAD
 - Load all available variables in FDB xarray/dask access (#619)
-=======
 - Lint standard and enforced in CI (#616)
 - Reader init split with methods (#523)
 - Single map plot utility (#594)
 - Script for automatic generation of Fdb catalog entries (#572)
->>>>>>> a86b1cdf
 - Fix loading of singularity mounting /projappl (#612)
 - CLI wrapper parser (#599)
 - Refactoring of streaming emulator (#593)
