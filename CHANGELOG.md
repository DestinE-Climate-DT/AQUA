# Changelog

All notable changes to this project will be documented in this file.
The format is based on [Keep a Changelog](https://keepachangelog.com/en/1.1.0/)

## [Unreleased]

Unreleased in the current development version (target v0.19.0):

AQUA core complete list:
- Allow start/enddate passed in `retrieve` to be used also in `retrieve_plain()` (#2335)
- Timeseries graphical function adapted to plot multiple levels for ocean diagnostic (#2328)
- Extending evaluate formula method to exponential and parenthesis (#2327)

AQUA diagnostics complete list:
<<<<<<< HEAD
- Global Biases: add 10si as formula to config file (#2338)
=======
- LatLonProfiles: tests implementation (#2339)
>>>>>>> 5111df69
- Ocean Drift: timeseries plotting function with update in cli (#2322)
- Implement `fldstat` methods in Seaice diagnostics (#2297)
- Gregory: more detailed description and plot labels (#2306)

## [v0.18.0]

Main changes: 
1. LRA generator is renamed to DROP (Data Reduction OPerator)
2. `aqua analysis` is now an entry point replacing the `aqua_analysis.py` script
3. Timstat module is now extended to support custom function
4. Introduction of new LatLonProfiles diagnostic 
5. Completely refactored diagnostics: Sea Ice, radiation, Ocean drift and Ocean stratification

Removed:
-  removed old OutputSaver (#2146) 

ClimateDT workflow modifications:
- `aqua-analysis.py` is now an entry point `aqua analysis` in the AQUA console, with the same syntax as before.
- `aqua lra` entry point is renamed to `aqua drop`.
- DVC is now used for observations, grids and CI/CD: please refer to aqua-dvc for AQUA support data. 

AQUA core complete list:
- nc2zarr installation and sample for zarr conversion (#2332)
- Allow `Reader()` to access standard and custom `fldstat` methods provided by `FldStat()` (#2277)
- Actions now upload artifacts with test results and environment specifications (#2323)
- Pin for pydantic<2.12.0 (#2323)
- Rename LRA to DROP (Data Reduction OPerator) via the `Drop()` class (#2234)
- Add updated grids conformal to OSI-SAF v3 (#2317)
- Area selection is now a separate class, `AreaSelection` in the `aqua.fldstat` module (#2245)
- Added graphical function for vertical profile plotting (#2314, #2316)
- Added catgen support for storyline experiments (#2308)
- Pin maximum version of xarray (#2303)
- CI/CD data now is read from aqua-dvc repository (#8370)
- Histogram (or any callable function) possible through TimStat. New timhist method (#2263)
- Update AQUA base container to ECMWF specifications for new cycle with FDB 5.17.3 (#2217)
- Data extraction (LRA) can be done without regrid option and LRA log history is more accurate (#2142)
- Split out plotting function for vertical profile and add contour option (#2190)
- GSV update to v2.13.1, support for Polytope access to MN5 DataBridge (#2202)
- Separation of concerns in LRA between dask-based computation and serial netcdf writing (#2212)
- Refactor `grids-downloader.sh` script, now outputdir is a cli argument (#2209)
- Refactor of some `aqua.util.time` function, improving name and pandas integration (#2205,#2218)
- Refactor of the `dump_yaml` utility function, now correctly handling `None` values as `null` (#2198)
- `Reader` will now turn off areas and grids capabilities when `src_grid_name` is `False` (#2198)
- LRA and `OutputSaver` jinja-related duplicated methods are now merged (#2198)
- LatLonProfiles: refinement of the graphical functions (#2201)
- Minor EC-Earth4 adjustments (#2196)
- Hotfix in catgen for monthly chunking (#2184)
- Fix loaded areas as dataset (#2174)
- Show error message if empty data are retrieved by in `reader` (#2170)
- Few graphical adjustments in multiple_maps (#2159)
- Add description for ECmean diagnostic (#2158)
- Fix fldstat coordinate treatment (#2147)
- Fixer applied when units name changes is required and no factor is found (#2128)
- Update aqua-analysis config for refactored diagnostics (#2144)
- Fixed incompatible coordinate transformatiosn (#2137)
- Added Nord4 support in the `load-aqua-container.sh` script (#2130)
- Add `aqua analysis` to replace the `aqua-analysis.py` script, with a more flexible CLI interface (#2065)
- Bugfix in `plot_seasonalcycles()` trying to use a non-existing `time` coordinate (#2114)
- Add `norm` keyword argument to the `plot_single_map` to allow non-linear colorbar normalisation (#2107)
- `draw_manual_gridlines()` utility function to draw gridlines on cartopy maps (#2105)
- `apply_circular_window()` utility function to apply a circular window to cartopy maps (#2100)

AQUA diagnostics complete list:
- Seaice: added documentation and updated notebooks (#2249)
- Seaice: update varname for PIOMAS and GIOMAS from sivol to sithick after updating the data in `obs` catalog (#2290)
- Global Biases: allow GlobalBias to take color palette as argument (#2283)
- Boxplots: added option to plot anomalies and add a mean value dotted line (#2255)
- Global Biases: address formatting issues in plots (#2272)
- Global Biases: fix location of config file for cli (#2284)
- Timeseries: fix for annual only plots (#2279)
- Timeseries: add `reader_kwargs` option to pass extra arguments to the Reader and ensemble support (#2222, #2279)
- Add `source_oce` option for ECmean to aqua anlysis (#2246)
- Add missing center time option to seasonalcycles (#2247)
- Teleconnections: adapted MJO to the new Hovmoller graphical function (#1969)
- Ocean Drift: Hovmoller multiplot class and complete diagnostic cli (#1969)
- Diagnostic core: Locking of catalog yaml when modified (#2238)
- Timeseries: fix output figure to use diagnostic name (#2240)
- Diagnostic core: bugfix in Diagnostic class related to parsing realization (#2226)
- Updated grouping file for dashboard (#2241)
- Dummy: removed old diagnostic (#2210)
- Diagnostic core: `retrieve` and `_retrieve` methods can take a `months_required` argument so that diagnostics can raise an error if insufficient months of data are available. (#2205)
- Timeseries: introduction of the catalog entry capability, default in CLI (#2198)
- Diagnostic core: introduction of the catalog entry capability and `self.realization` attribute (#2198)
- Ensemble: Updating the ensemble module according the the issue #1925 (#2004)
- Timeseries: refined title and description, more attributes used (#2193)
- New LatLonProfiles diagnostic tool (#1934 and #2207)
- Boxplots: add support for reader_kwargs (#2149)
- Global Biases: add the `diagnostic_name` option in config file (#2159)
- Gregory: refined the reference label generation (#2157)
- Seaice: add support for `reader_kwargs` (#2153)
- Remove old seaice diagnostic scripts (#2152)
- Timeseries: fix lazy calculation of seasonal cycles (#2143)
- Boxplots: fix output dir (#2136) 
- Boxplots: add tests and update docs (#2129)
- Seaice: refactored diagnostic with cli and added bias plot with custom projections (#1684, #2140, #2165, #2171, #2178, #2185, #2221)
- Stratification: Stratification class to create density and mixed layer depth data, notebook and tests added. (#2093)
- Radiation: complete refactor of the diagnostic, now based on the `Boxplots` diagnostic and the  `boxplot ` function in graphics (#2007)
- SeasonalCycles: fix a bug which was preventing to plot when no reference data is provided (#2114)

## [v0.17.0]

Main changes are:
1. Support for realizations for `aqua-analysis`, `aqua-push` and a set of diagnostics (Timeseries, Global Biases, Teleconnections, Ecmean)
2. Support for data-portfolio v2.0.0
3. LRA output tree refactored accomodating for realization, statistic and frequency

Removed:
-  removed Reader.info() method (#2076) 

ClimateDT workflow modifications:
- `machine` and `author` are mandatory fields in the catalog generator config file.
- Data portfolio required is v2.0.0, no API changes are involved in this change.
- Add possibility to change the 'default' realization in Catalog Generator config file.
- AQUA analysis can take a `--realization` option to enable the analysis of a specific realization.

AQUA core complete list:
- Introduce a tentative command to generate grids from sources, `aqua grids build` based on `GridBuilder` class (#2066)
- Support for data-portfolio v2.0.0: updated catalog generator, pinned gsv to v2.12.0. Machine now required in config. (#2092)
- Add possibility to change the 'default' realization in Catalog Generator config file (#2058) 
- `aqua add <catalog>` option in the AQUA console can use GITHUB_TOKEN and GITHUB_USER environment variables to authenticate with GitHub API (#2081)
- Added a `aqua update -c all` option in the AQUA console to update all the catalogs intalled from the Climate-DT repository (#2081)
- `Reader` can filter kwargs so that a parameter not available in the intake source is removed and not passed to the intake driver (#2074)
- Adapt catgen to changes in data-portfolio v1.3.2 (#2076)
- Add `get_projection()` utility function for selection of Cartopy map projections (#2068)
- Tools to push to dashboard support ensemble realizations (#2070)
- `aqua-analysis.py` now supports a `--realization` option to enable the analysis of a specific realization (#2041, #2090)
- Separate new histogram function in the framework (#2061)
- Introducing `timsum()` method to compute cumulative sum (#2059)
- `EvaluateFormula` class to replace the `eval_formula` function with extra provenance features (#2042)
- Solve fixer issue leading to wrong target variable names (#2057)
- Upgrade to `smmregrid=0.1.2`, which fixes coastal erosion in conservative regridding (#1963)
- Refactor LRA of output and catalog entry creatro with `OutputPathBuilder` and `CatalogEntryBuilder` classes (#1932)
- LRA cli support realization, stat and frequency (#1932)
- Update to the new STACv2 API for Lumi (#2039)
- `aqua add` and `aqua avail` commands now support a `--repository` option to specify a different repository to explore (#2037)
- `AQUA_CONFIG` environment variable can be set to customize the path of the configuration files in `aqua-analysis.py` (#2027)
- Development base container updated to stack 7.0.2.8 (#2022, #2025)
- `Trender()` class provide also coefficients and normalize them (#1991)
- Catalog entry builder functionality for diagnostics included in OutputSaver Class (#2086)

AQUA diagnostics complete list:
- Sea-ice extent and volume: bugs related to use of legacy reader functionality (#2111)
- Ocean Trends: Trends class to create trend data along with zonal trend, notebook and tests added. (#1990)
- Global Biases: allow GlobalBias to take projection as argument (#2036)
- ECmean: diagnostics refactored to use `OutputSaver` and new common configuration file (#2012)
- ECmean: dependency to 0.1.15 (#2012)
- Timeseries, Global Biases, Teleconnections, Ecmean: `--realization` option to select a specific realization in the CLI (#2041)
- Global Biases: add try-except block in cli (#2069)
- Global Biases: handling of formulae and Cloud Radiative Forcing Computation (#2031)
- Global Biases: pressure levels plot works correctly with the CLI (#2027)
- Timeseries: `diagnostic_name` option to override the default name in the CLI (#2027)
- Global Biases: output directory is now correctly set in the cli (#2027)
- Timeseries: `center_time` option to center the time axis is exposed in the CLI (#2028)
- Timeseries: fix the missing variable name in some netcdf output (#2023)
- Diagnostic core: new `_select_region` method in `Diagnostic`, wrapped by `select_region` to select a region also on custom datasets (#2020, #2032)

## [v0.16.0]

Removed:
- Removed source or experiment specific fixes; only the `fixer_name` is now supported.

ClimateDT workflow modifications:
- Due to a bug in Singularity, `--no-mount /etc/localtime` has to be implemented into the AQUA container call 
- `push_analysis.sh` now updates and pushes to LUMI-O the file `experiments.yaml`, which is used by the 
  dashboard to know which experiments to list. The file is downloaded from the object store, updated and 
  pushed back. Additionally it exit with different error codes if the bucket is missing or the S3 credential
  are not correct.

AQUA core complete list:
- Update to the new STAC API for Lumi (#2017)
- Added the `aqua grids set` command to set the paths block in the `aqua-config.yaml` file, overwriting the default values (#2003)
- Derivation of metadata from eccodes is done with a builtin python method instead of definiton file inspection (#2009, #2014)
- `h5py` installed from pypi. Hard pin to version 3.12.1 removed in favor of a lower limit to the version (#2002)
- `aqua-analysis` can accept a `--regrid` argument in order to activate the regrid on each diagnostics supporting it (#1947)
- `--no-mount /etc/localtime` option added to the `load_aqua_container.sh` script for all HPC (#1975)
- Upgrade to eccodes==2.41.0 (#1890)
- Fix HPC2020 (ECMWF) installation (#1994)
- `plot_timeseries` can handle multiple references and ensemble mean and std (#1988, #1999)
- Support for CDO 2.5.0, modified test files accordingly (v6) (#1987)
- Remove DOCKER secrets and prepare ground for dependabot action e.g introduce AQUA_GITHUB_PAT (#1983)
- `Trender()` class to include both `trend()` and `detrend()` method (#1980)
- `cartopy_offlinedata` is added on container and path is set in cli call, to support MN5 no internet for coastlines download (#1960)
- plot_single_map() can now handle high nlevels with a decreased cbar ticks density (#1940)
- plot_single_map() now can avoid coastlines to support paleoclimate maps (#1940)
- Fixes to support EC-EARTH4 conversion to GRIB2 (#1940)
- Added support for TL63, TL255, eORCA1, ORCA2 grids for EC-EARTH4 model (#1940)
- `FldStat()` as independent module for area-weighted operations (#1835)
- Refactor of `Fixer()`, now independent from the `Reader()` and supported by classes `FixerDataModel` and `FixerOperator` (#1929) 
- Update and push to lumi-o the a file listing experiments needed by the dashboard (#1950)
- Integration of HEALPix data with `plot_single_map()` (#1897)
- Use scientific notation in multiple maps plotting to avoid label overlapping (#1953)

AQUA diagnostics complete list:
- Diagnostic core: a `diagnostic_name` is now available in the configuration file to override the default name (#2000)
- Ecmean, GlobalBiases, Teleconnections: regrid functionality correctly working in cli (#2006)
- Diagnostic core: updated docs for `OutputSaver` (#2010)
- Diagnostic core: save_netcdf() is now based on the new OutputSaver (#1965)
- Diagnostic core: raise an error if retrieve() returns an empty dataset (#1997)
- GlobalBiases: major refactor (#1803, #1993)
- Ocean Drift: using the `_set_region` method from the `Diagnostic` class (#1981)
- Diagnostic core: new `_set_region` method in `Diagnostic` class to find region name, lon and lat limits (#1979)
- Timeseries: regions are now in the `definitions` folder (not `interface` anymore) (#1884)
- Teleconnections: complete refactor according to the Diagnostic, PlotDiagnostic schema (#1884)
- Radiations: timeseries correctly working for exps with enddate before 2000 (#1940)
- Diagnostic core: new `round_startdate` and `round_enddate` functions for time management (#1940)
- Timeseries: fix in the new cli wich was ignoring the regrid option and had bad time handling (#1940)
- Timeseries: Use new OutputSaver in Timeseries diagnostics (#1948, #2000)
- Diagnostic core: new `select_region` to crop a region based on `_set_region` and `area_selection` method (#1984)

## [v0.15.0]

Main changes are:
- Polytope support 
- Plotting routines support cartopy projections and matplotlib styles
- Major refactor of AQUA core functionalities: Regridder, Datamodel, OutputSaver, Timstat  
- Major refactor of Timeseries, SeasonalCycle, GregoryPlot diagnostics

Removed:
- `aqua.slurm` has been removed.

ClimateDT workflow modifications:
- `push_analysis.sh` (and the tool `push_s3.py` which it calls) now both return proper error codes if the transfer fails. 0 = ok, 1 = credentials not valid, 2 = bucket not found. This would allow the workflow to check return codes. As an alternative, connectivity could be tested before attempting to run push_analysis by pushing a small file (e.g. with `python push_s3.py aqua-web ping.txt`))

AQUA core complete list:
- Add FDB_HOME to debug logs (#1914)
- Enabling support for DestinE STAC API to detect `bridge_start_date`and `bridge_end_date` (#1895)
- Return codes for push_s3 and push_analysis utilities (#1903)
- Polytope support (#1893)
- Additional stats for LRA and other refinements (#1886) 
- New OutputSaver class (#1837)
- Introduce a `Timstat()` module independent from the `Reader()` (#1832)
- Adapt Catalog Generator to Data-Portfolio v1.3.0 (#1848)
- Introduction of a internal AQUA data model able to guess coordinates and convert toward required target data convention definition (#1862, #1877, #1883)
- Custom `paths` in the `config-aqua.yaml` can now be defined and will take priority over the catalog paths (#1809)
- Remove deprecated `aqua.slurm` module (#1860)
- Refactor of `plot_maps()` and `plot_maps_diff()` functions with projection support and use their single map version internally (#1865)
- Refactor of `plot_single_map()` and `plot_single_map_diff()` functions with projection support (#1854)
- Refactor time handling: replacement of `datetime` objects and of `pd.Timestamp` lists (#1828)
- Fix the `regrid_method` option in the Reader (#1859)
- Add a GitHub Token for downloading ClimateDT catalogs (#1855)
- Ignore `nonlocal` complaints by flake8 (#1855)
- WOCE-ARGO ocean dataset grids and fixes added (#1846)
- Upgrade of base container to FDB 5.15.11 (#1845)
- Matplotlib styles can be set in the configuration file (#1729)
- Graphics refactoring for timeseries plot functions (#1729, #1841)
- Major refactor of the regrid options, with new modular `Regridder()` class replacing `Regrid()` mixin (#1768)
- Refactor of the `retrieve_plain()` function with contextmanager and smmregrid GridInspector (#1768)

AQUA diagnostics complete list:
- Diagnostic core: refinement of OutputSaver metadata and name handling (#1901)
- Diagnostic core: refactor of the documentation folder structure (#1891)
- Timeseries: complete refactor of the timeseries diagnostic according to the Diagnostic, PlotDiagnostic schema (#1712, #1896)

## [v0.14.0]

Main changes are:
- AQUA is now open source
- Documentation is now available on ReadTheDocs
- Attributes added by AQUA are now "AQUA_" prefixed
- A core diagnostic class has been introduced

Removed:
- Support for python==3.9 has been dropped.
- Generators option from the Reader has been removed.

ClimateDT workflow modifications:
- `aqua_analysis.py`: all the config files are used from the `AQUA_CONFIG` folder. This allows individual run modification kept in the `AQUA_CONFIG` folder for reproducibility.
- `makes_contents.py`: can now take a config file as an argument to generate the `content.yaml` file.
- `push_analysis.sh`: now has an option to rsync the figures to a specified location. Extra flags have been added (see Dashboard section in the documentation).

AQUA core complete list:
- Updated AQUA development container to micromamba 2.0.7 (#1834)
- Updated base container to eccodes 2.40 (#1833)
- Added Healpix zoom 7 grid for ICON R02B08 native oceanic grid (#1823)
- Remove generators from Reader (#1791)
- Fix tcc grib code and add some cmor codes in the convention file (#1800)
- Add a regrid option to cli of relevant diagnostics (#1792)
- Limit estimation of time for weight generation only to regular lon/lat grids (#1786)
- LRA generation can operate spatial subsection (#1711)
- Attributes added by AQUA are now "AQUA_" prefixed (#1790)
- Remove zarr pin (#1794)
- Dropping support for python==3.9 (#1778, #1797)
- Reader intake-xarray sources can select a coder for time decoding (#1778)
- Document use of AQUA on ECMWF HPC2020 (#1782)
- Added history logging for lat-lon in area selection (#1479)
- Cleaner workflow and pytest/coverage configuration (#1755, #1758)
- catalog, model, exp, source info are now stored in the DataArray attributes (#1753)
- Avoid infinite hanging during bridge access (#1733, #1738)
- Enable dependabot to monitor dependencies every month (#1748)
- `eccodes` bump to 2.40.0 (#1747)
- Integrate codecov to monitor coverage and test analytics and remove old bot (#1736, #1737, #1755, #1819)
- Reinitialize `GSVRetriever` instance only when needed (#1733)
- Enable the option to read FDB data info from file, and refactor start/end hpc/bridge dates handling (#1732, #1743, #1762)
- Fix `push_analysis.sh` options and `aqua_analysis.py` config paths (#1723, #1754)
- Enable zip compression for LRA yearly files (#1726)
- Enable publication of documentation on ReadTheDocs (#1699, #1716)
- Adapt Catgen test to the new number of sources for ICON (#1708)
- Added tests for the Hovmoller plot routine (#1532)
- `push_s3` compatibility with `boto3>=1.36.0` (#1704)
- Rsync option for push_analysis.sh (#1689)
- Multiple updates to allow for AQUA open source, including Dockerfiles, actions, dependencies and containers (#1574)

AQUA diagnostics complete list:
- Ensemble: config file structure and tests (#1630)
- Ocean3d: Tests for the Ocean3d diagnostic (#1780)
- Diagnostic core: A common function to check and convert variable units is provided as `convert_data_units()` (#1806)
- Ocean3d: Bug fix to regridding of observations in cli (#1811)
- Diagnostic core: the `retrieve()` method uses internally a `_retrieve()` method that returns instead of updating attributes (#1763)
- Diagnostic core: documentation about class and config file structure (#1790)
- Diagnostic core: A common function to load the diagnostic config file is provided (#1750)
- Global bias: add test (#1675)
- Diagnostic core: Add additional command-line arguments for configuration and processing options (#1745)
- Global bias: Handling plev and using scientific notation in contour plots (#1649)
- Ecmean: Fix net surface radiative flux and wind stresses in ecmean (#1696)
- Diagnostic core: A common parser and fuctions to open/close the dask cluster are provided (#1703)

## [v0.13.1]

Main changes are:
1. Ocean3d major refactoring

AQUA core complete list:
- Fixer delete option accepts non-lists (#1687)
- Ansi color 8-bit fix for logger (#1671)
- Hotfix for unmatched string in catgen (#1672)
- Test for aqua-analysis.py (#1664)
- Fix in the catgen now correctly generating an automatic description if not provided (#1662)

AQUA diagnostics complete list:
- Diagnostic core: added a Diagnostic class to be inherited by all diagnostics (#1681)
- Timeseries: hotfix of problems with the catalog usage in output saving (#1669)
- Tropical Rainfall: Update of the precomputed histograms paths for lumi and MN5 (#1661)
- Ocean3d: Trend is calculating using polyfit. Restructed the mixed layer depth function. (#1651)
- Global bias: hotfix for regrid option (#1670)

## [v0.13.0]

Main changes are:
1. Grids updated to work with operational O-25.1
2. Compliance of the catalog generator to the O-25.1 data portfolio
3. New 'Biases and Radiation' diagnostics replace the old 'AtmGlobalMean and Radiation'
4. Push of figures to LUMI-O and improvements for aqua-web

Deprecated:
- `aqua-analysis.sh` script is deprecated and has been removed. Use `aqua-analysis.py` instead.
- `cli_dummy.py` script is deprecated and will be removed in the next release. Use the `cli_checker.py` instead.
 
AQUA core complete list:
- More general checksum checker for grids and observations ( #1550)
- Output dir including catalogue for aqua-analysis.py (#1640)
- Grids for O-25.1 cycle are added in the grids folder (they are v3) (#1647)
- `deltat` for fixer can now be specified in source metadata and not only in fixes (#1626)
- LRA generator integrates ``--rebuild`` flag to regenerate areas and weights. The `--autosubmit` option is removed (#1623)
- Hotfix for catgen tests (#1648)
- Experiment and dashboard metadata are now created with the catalog generator (#1637)
- Safety checks according to data frequency for HPC, bridge and request start/end dates in intake GSV (#1636, #1655)
- Experiment metadata for aqua-web and dashboard from catalog entry (#1633)
- Automatic identification of ocean grid in the catalog generator (#1621)
- `OutputSaver` can deduce the catalog name from the model, exp (#1627)
- Pin zarr<3.0.0 to avoid breaking changes (#1625)
- Units utility are now functions and not methods of FixerMixin (#1558)
- New `cli_checker.py` tool to check the existance of the required model in the catalog and rebuild the area files (#1619)
- Update the catalog generator to align with changes in the data portfolio (#1593)
- Adding ICON phase2 hpx6 and hpz9 grids (#1596)
- Push figures to LUMI-O for dashboard (#1582, #1607)
- Bridge_start_date and expver switching (#1597)
- Include all available figure metadata in content.json for dashboard/aqua-web (#1573)
- Upgrade LUMI module to 24.03 and to eccodes 2.39.0

AQUA diagnostics complete list:
- Old AtmoGlobalMean and Radiation diagnostics removed (#1622)
- `--catalog` is accepted by all the diagnostics altough it is not used by all of them yet (#1619)
- Timeseries: enabled region selection in the CLI (#1564)
- Ocean3d: Bugfix of values for Ocean trend function (#1583)
- Biases and Radiation: Refactoring of Bias and Radiation Diagnostics (#1243)
- Biases and Radiation: Fix Seasonal Bias Output in global_biases for NetCDF Saving Compatibility and other fixes (#1585, #1604, #1628)
- Biases and Radiation: Adding `save_netcdf` flag and function (#1510)
- Biases and Radiation: Integrating Updated OutputSaver (#1487)

## [v0.13-beta]

Main changes are:
1. All the diagnostics are now compatible with the new fixes and eccodes version.
2. Full compatibility with HealPix grids and the new CDO version.
3. Major improvements in the Ocean3D diagnostic.

AQUA core complete list:
- Safety checks and error messages on FDB folders (#1512)
- Refreshed internal `to_list` function (#1512)
- Reorganizing and extending CI/CD catalog with 5 years of hpz3 data from ERA5 (atm) and FESOM (oce) (#1552)
- Version info in a separate module (#1546) 
- Corrected `tcc` units to % (#1551)
- Fix pdf attributes (#1547)
- Catgen fixes (#1536)
- Introduced fixer for ClimateDT phase 2 (#1536)
- `aqua_analysis.py` using a common central dask cluster (#1525)
- Added the `cdo_options: "--force"` to the definitions of the oceanic HealPix grids (#1539)

AQUA diagnostic complete list:
- ECmean: Integrating the performance indices and global mean within the `aqua_diagnostics` module (#1556)
- Teleconnections: The `teleconnections` diagnostic is now integrated in the `aqua_diagnostics` module (#1352)
- Teleconnections: OutputSaver for the teleconnections diagnostic (#1567, #1570)
- Ocean3d: Fix to improve memory usage and cli (#1490)
- Seaice: Fix to read sithick as fallback instead of sivol (#1543)
- Ocean3d: Minor fix to allow to read new variable names (#1540)
- Timeseries: The `timeseries` diagnostic is now integrated in the `aqua_diagnostics` module (#1340)
- Timeseries: Integrating Updated OutputSaver (#1492)

## [v0.13-alpha]

Main changes are:
1. A refactor of the fixes, with a new common main convention table is available, based on eccodes.
2. Diagnostics are updated to work with the new fixes and the new eccodes version. This is not yet complete and will be finalized in the next release.
3. The FDB reader always rely on paramids, so that support for eccodes 2.39.0 and backward compatibility is ensured.

AQUA core complete list:
- push-analysis.sh maintenance (#1555)
- Added the `cdo_options: "--force"` to the definitions of the HealPix grids (#1527)
- Removing default fixes (#1519)
- Support for eccodes=2.39.0 with full fixes refactoring (#1519)
- Dashboard: Moved making of contents yaml to local hpc (#1470)
- Support for new smmregrid==0.1.0 including simpler weights and area generation (#1395)
- Removing cdo pin for more recent versions (#1395)
- Change `bridge_end_date` convention (#1498)
- `catgen` to support data bridge options (#1499)
- Enhance OutputSaver with Improved File Handling, Logging, and NetCDF Write Modes (#1495)
- Introduction a specific pipeline and tests for `catgen` utiliy (#1505)
- Remove pin on xarray (#1507)
- FDB reader internally always asks for paramids (#1491, #1508, #1529)
- Introduction of a convention table for the fixer, in order to create a more general fixer (#1488, #1506)
- Refactor of `cli_lra_parallel_slurm.py` to work with container via jinja (#1497) 
- Convert `aqua-analysis.sh` to Python with Subprocess and Multiprocessing Support (#1354, #1521)
- New base container for aqua-container (#1441)
- Autodetection of latest AQUA in `load-aqua-container.sh` script (#1437)
- Update Metadata Handling for NetCDF, PDF, and PNG Outputs (#1430)
- Add instructions to install AQUA on MN5 (#1468)
- Introduce `grids-checker.py` tool to verify presence and checksum of the grid files (#1486)

AQUA diagnostic complete list:
- Tropical Cyclones: Adaptation to IFS-FESOM and tool to compute orography from data (#1393)
- Seaice: Hotfix for sea ice plots (#1432)

## [v0.12.2]

Main changes are: 
1. Single container script to be used on Lumi, MN5 and Levante

AQUA core complete list:
- Introduce `timeshift` option for the fixer to roll forward/back the time axis (#1411)
- Centralize and refactor in single script the tool to load AQUA container (#1413)
- Add extra maintenance options to submit-aqua-web (#1415)
- Update push-analysis.sh removing dependency on full AQUA and option not to convert to png (#1419)
- Pin to xarray<2024.09 to prevent bug in polyfit requires temporary (#1420)
- Remove spurious dimensions when running `fldmean()` (#1423)

AQUA diagnostic complete list:
- Refactor of plotThickness method in the sea ice diagnostic (#1427)


## [v0.12.1]

AQUA core complete list:
- Allow multiple realizations in fdb-catalog-generator (#1335)
- Fix the container loading script in order to avoid load of local libraries (#1399)
- Fix using AQUA container for submit-aqua-web, do not wipe old figures by default (#1387)
- New `timstat` module which opens complement `timmean()` with `timmax()`, `timmin()` and `timstd()` methods (#1391)
- Fix installation to avoid mismatch between `hdf5` and `h5py` libraries (#1408)

## [v0.12]

Main changes are:
1. AQUA installation now requires a mandatory machine name.
2. The `aqua` source code has been moved to the `src` folder. The change is transparent to the user.
3. A diagnostic module, called `aqua.diagnostics`, is under development. The module is not yet active, diagnostics are still available with the previous structure.

AQUA core complete list:
- Mixed updates to support data for NextGEMS cycle4 hackathon (#1375)
- Preprocess functionality added to the `Reader` class (#1298)
- The AQUAthon material has been moved under the `notebooks` folder (#1342)
- `aqua` source code has been moved to the `src` folder (#1332)
- A diagnostic module, called `aqua.diagnostics`, has been created under the `src` folder (#1332, #1341)
- LRA generator tool support for multiple relizations (#1357, #1375)
- LRA generator requires `catalog` as a mandatory argument (#1357)
- AQUA console revisiting, adding `avail` method and `update` method (#1346)
- AQUA install now requires mandatory machine name (#1346)
- Fix to make keyword step optional in request (#1360)

## [v0.11.3]

AQUA core complete list:
- LRA, both from CLI and worklow, is part of the AQUA console and can be run with `aqua lra $options` (#1294)
- FDB catalog generator is part of the AQUA console and can be run with `aqua catgen $options` (#1294)
- Coordinate unit overriding is now possible via the `tgt_units` argument (#1320)
- Full support for python>=3.9 (#1325)
- Pin of (python) eccodes<2.37.0 in pyproject due to recent changes in binary/python structure (#1325)

AQUA diagnostic complete list:
- Radiation: Bugfix in the CLI for the radiation diagnostic (#1319)

## [v0.11.2]

AQUA core complete list:
- Renaming of FESOM grids to include original resolution name (#1312)
- Bugfix of the fdb-catalog-generator tool that was not correctly assigning NEMO grids (#1309)
- Bugfix of the GSV intake driver that was not handling correctly metadata jinja replacement (#1304) 
- Bugfix of _merge_fixes() method when the parent fix has no vars specified (#1310)
- Safety check for the netcdf driver providing more informative error when files are not found (#1307, #1313)

AQUA diagnostic complete list:
- Tropical Rainfall: Fix Minor Issues in Tropical Precipitation CLI Metadata and Formatting (#1266)

## [v0.11.1]

Attention: If you are accessing FDB experiments, we suggest to not use versions older than this release.

Main changes are:
1. AQUA works with FDB written with ecCodes versions > 2.35 as well as lower.
2. Timeseries and Seasonal cyle can now be evaluated also on a specific region 

AQUA core complete list:
- ecCodes now pinned to >=2.36.0 and tool for fixing older definition files (#1302)

AQUA diagnostic complete list:
- Timeseries: a region can be selected for Timeseries and Seasonal Cycle with the `lon_limits` and `lat_limits` arguments (#1299)
- Timeseries: the cli argument for extending the time range is now extend (previously expand) (#1299)
- Timeseries: all the available diagnostics support the catalog argument (#1299)

## [v0.11]

Attention: this version is not compatible with catalog entries with ecCodes >= 2.35.0.

1. LRA supports multi-catalog structure
2. ecCodes temporarily restricted to < 2.34

AQUA core complete list:
- Refactor the fdb-catalog-generator tool to work with data-portfolio repository (#1275)
- Introduce a function to convert NetCDF to Zarr and zarr catalog entry for LRA (#1068)
- Suppress the warning of missing catalogs in the AQUA console `add` command (#1288)
- Lumi installation is completely updated to LUMI/23.09 modules (#1290)
- gsv_intake switches eccodes also for shortname definitions (#1279)
- Increase compatibility between LRA generator and multi-catalog (#1278)
- Allow for intake string replacement within LRA-generated catalogs (#1278)
- Avoid warning for missing intake variable default when calling the `Reader()` (#1287)

AQUA diagnostic complete list:
- Teleconnections: catalog feature bugfix (#1276)

## [v0.10.3]

Attention: this version is not compatible with catalog entries with ecCodes < 2.35.0.

Main changes are:
1. support for ecCodes >= 2.35.0 (to be used with caution, not working with exps with eccodes < 2.35.0)
2. fdb_path is deprecated in favour of fdb_home

AQUA core complete list:
- Restructure fixes folder and files (#1271)
- Removed eccodes pin, better handling of tables in get_eccodes_attr (#1269)
- Added test for diagnostics integration to AQUA installation process (#1244)
- Bugfix for the monthly frequency data with monthly cumulated fluxes (#1255)
- fdb_path becomes optional and deprecated in favour of fdb_home (#1262)
- Branch support for tool to push analysis to explorer (#1273)

AQUA diagnostic complete list:
- ECmean documentation updates (#1264)

## [v0.10.2]

Main changes are:
1. aqua-analysis script can be configured with an external yaml file
2. AQUA installation process now includes diagnostics integration

AQUA core complete list:
- Rename OutputNamer to OutputSaver and add catalog name (#1259)
- Hotfix for rare situation with 3D data but no vertical chunking defined (#1252)
- External yaml file to configure aqua-analysis (#1246)
- Adding diagnostics integration to AQUA installation process (#1229)

AQUA diagnostic complete list:
- Teleconnections: adding the catalog feature to the diagnostic (#1247)
- ECmean upgrades for the CLI (#1241)
- ECmean enables the computation of global mean diagostic (#1241)

## [v0.10.1]

AQUA core complete list:
- Fixer for monthly frequency data with monthly cumulated fluxes (#1201)
- Catalogs can be installed from the external repository (#1182)
- Added grid for NEMO multiIO r100 (#1227)
- Reorganized analysis output in catalog/model/exp structure (#1218)

## [v0.10]

Main changes are:
1. The catalog is externalized and AQUA supports multiple catalogs. It is now mandatory to use the aqua console to add a new catalog to the AQUA installation.

AQUA core complete list:
- Catalog is externalized to a separate repository (#1200)
- AQUA is now capable of accessing multiple catalogs at the same time (#1205)
- MN5 container for AQUA (#1213)

## [v0.9.2]

Main changes are:
1. The `aqua-config.yaml` file is replaced by a template to be installed. The aqua console is now mandatory to use aqua.
2. `$AQUA` removed from the `Configdir()` autosearch, an installation with the aqua console is mandatory to use aqua.
3. AQUA cli command to provide the installation path with `--path` option. This can substitute the `$AQUA` variable in scripts.
4. The catalog file is now split into `machine.yaml` and `catalog.yaml` to support machine dependency of data path and intake variables as kwargs into each catalog.

AQUA core complete list:
- More detailed documentation for Levante and Lumi installation (#1210)
- `aqua-config.yaml` replaced by a template to be installed on each machine (#1203)
- `$AQUA` removed from the `Configdir()` autosearch (#1208)
- AQUA cli command to provide the installation path with `--path` option (#1193)
- Restructure of the `machine` and `catalog` instances to support a catalog based development (#1186)
- AQUA installation via command line support a machine specification `aqua install lumi` (#1186)
- Introduction of `machine.yaml` file to support machine dependency of data path and intake variables as kwargs into each catalog (#1186)
- Removing all the AQUA catalogs from the repo, now using https://github.com/DestinE-Climate-DT/Climate-DT-catalog (#1200)

## [v0.9.1]

Main changes are:
1. Update of fdb libraries to be compatible with the FDB data bridge

AQUA core complete list:
- OutputNamer Class: Comprehensive Naming Scheme and Metadata Support (#998)
- Creation of png figures for AQUA explorer is local (#1189)

## [v0.9]

Main changes are:
1. AQUA has an `aqua` CLI entry point, that allow for installation/uninstallation, catalog add/remova/update, fixes and grids handling
2. Experiments placed half on HPC and half on DataBridge data can be accessed in continuous manner.

AQUA core complete list:
- AQUA entry point for installation and catalog maintanance and fixes/grids handling (#1131, #1134, #1146, #1168, #1169)
- Automatic switching between HPC and databridge FDB (#1054, #1190)
- CLI script for automatic multiple experiment analysis submission (#1160, #1175)

## [v0.8.2]

Main changes are: 
1. `aqua-grids.yaml` file split in multiple files into `grids` folder
2. Container for Levante

AQUA core complete list:
- Removing any machine name depencency from slurm files (#1135)
- Jinja replacement is added to the aqua-config.yaml (#1154)
- grid definitions split in multiple files (#1152)
- Add script to access the container on Levante HPC (#1151)
- Add support for IFS TL63 and TL159 grids (#1150)
- Swift links for tests and grids renewed (#1142)
- Removing the docker folder (#1137)
- Introducing a tool for benchmarking AQUA code (#1057)
- Define AQUA NEMO healpix grids as a function of their ORCA source (#1113)

AQUA diagnostics complete list:
- Tropical Rainfall: Improve Paths in Live Demonstration Notebook  (#1157)
- Atm global mean: produce seasonal bias plots by default (#1140)
- Tropical Rainfall: Notebook for the Live Demonstration (#1112)
- Teleconnections: MJO Hovmoller plot introduced as notebook (#247)
- Tropical Rainfall: Reduce Redundancy in Conversion Functions (#1096)

## [v0.8.1]

Main changes are: 
1. Fixes following internal D340.7.3.3 and D340.7.1.4 review 

AQUA core complete list:
- Tco399-eORCA025 control, historical and scenario runs added to Lumi catalog (#1070)
- ESA-CCI-L4 dataset added for Lumi and Levante catalogs (#1090)
- Various fixes to the documentation (#1106)
- Fixer for dimensions is now available (#1050)

AQUA diagnostics complete list:
- Timeseries: units can be overridden in the configuration file (#1098)
- Tropical Rainfall: Fixing the Bug in the CLI (#1100)

## [v0.8]

Main changes are:
1. Support for Python 3.12
2. Update in the catalog for Levante and introduction of Leonardo
3. Multiple diagnostics improvement to fullfil D340.7.3.3 and D340.7.1.4

AQUA core complete list:
- LRA for ICON avg_sos and avg_tos (#1076)
- LRA for IFS-NEMO, IFS-FESOM, ICON added to Levante catalog (#1072)
- IFS-FESOM storyline +2K added to the Lumi catalog (#1059)
- Allowing for jinja-based replacemente in load_yaml (#1045) 
- Support for Python 3.12 (#1052)
- Extending pytests (#1053)
- More efficient use of `_retrieve_plain` for acessing sample data (#1048)
- Introducing the catalog structure for Leonardo HPC (#1049)
- Introducing an rsync script between LUMI and levante for grids (#1044)
- Introducing a basic jinja-based catalog entry generator (#853)
- Adapt NextGEMS sources and fixes to the final DestinE governance (#1008, #1035)
- Remove  NextGEMS cycle2 sources (#1008)
- Avoid GSVSource multiple class instantiation in dask mode (#1051)

AQUA diagnostics complete list:
- Teleconnections: refactor of the documentation (#1061)
- Tropical rainfall: Updating the Documentation and Notebooks (#1083)
- Performance indices: minor improvements with the inclusion of mask and area files (#1076)
- Timeseries: Seasonal Cycle and Gregory plots save netcdf files (#1079)
- Tropical rainfall: minor modifications to the CLI and fixes to changes in the wrapper introduced in PR #1063 (#1074)
- Tropical rainfall: adding daily variability and precipitation profiles to the cli (#1063)
- Teleconnections: bootstrap evaluation of concordance with reference dataset (#1026)
- SSH: Improvement of the CLI (#1024) 
- Tropical rainfall: adding metadata and comparison with era5 and imerg to the plots, re-binning of the histograms and buffering of the data (#1014)
- Timeseries: refactor of the documentation (#1031)
- Radiation: boxplot can accomodate custom variables (#933)
- Seaice: convert to module, add Extent maps (#803)
- Seaice: Implement seaice Volume timeseries and thickness maps (#1043)

## [v0.7.3]

Main changes are:
1. IFS-FESOM NextGEMS4 and storylines simulations available in the catalog
2. Vertical chunking for GSV intake access
3. FDB monthly average data access is available
4. kwargs parsing of reader arguments (e.g. allowing for zoom and ensemble support)

AQUA core complete list:
- Add kwargs parsing of reader arguments, passing them to intake to substitute parameters (#757)
- Remove `zoom` and use kwargs instead (#757)
- Enabling the memory monitoring and (optional) full performance monitoring in LRA (#1010)
- Adding IFS_9-FESOM_5 NextGEMS4 simulation on levante (#1009)
- Function to plot multiple maps is introduced as `plot_maps()` and documented (#866)
- Adding the IFS-FESOM storylines simulation (#848)
- `file_is_complete()` accounts also for the mindate attribute (#1007)
- Introducing a `yearmonth` timestyle to access FDB data on monthly average (#1001)
- Adding expected time calculation for weight generation (#701)
- Vertical chunking for GSV intake access (#1003)

AQUA diagnostics complete list:
- Timeseries: Various bugfix and improvements for cli and formula (#1013, #1016, #1022)

## [v0.7.2]

Main changes are:
1. `mtpr` is used for precipitation in all the catalog entries
2. LRA CLI support for parallel SLURM submission and other improvements
3. ICON production simulations available in the catalog
4. `detrend()` method is available in the `Reader` class
5. All the diagnostics have dask support in their CLI

AQUA core complete list:
- Fix LRA sources to allow incomplete times for different vars (#994)
- Distributed dask option for diagnostic CLIs and wrapper (#981)
- Added documentation for `plot_timeseries`, `plot_seasonalcycle` and `plot_single_map_diff` (#975)
- Minimum date fixer feature / ICON net fluxes fix (#958)
- Unified logging for all diagnostics (#931)
- A `detrend()` method is added to the Reader class (#919)
- LRA file handling improvements (#849, #972)
- Updating fixer for ERA5 monthly and hourly data on Levante (#937)
- GSV pin to 1.0.0 (#950)
- Adding ICON production simulations (#925)
- LRA CLI for parallel SLURM submission support a max number of concurrent jobs and avoid same job to run (#955, #990)
- Renaming of EC-mean output figures in cli push tool for aqua-web (#930)
- Renaming the `tprate` variable into `mtpr` in all fixes (#944)

AQUA diagnostic complete list:
- Tropical rainfall: enhancements of plotting and performance, files path correction (#997)
- Timeseries: seasonal cycle runs as a separate cli in aqua-analysis for performance speed-up (#982)
- Timeseries: seasonal cycle is added if reference data are not available in some timespan (#974)
- Tropical rainfall: Removing unnecessary printing during the CLI, optimazing the CLi for low and high-resolution data (#963)
- Timeseries: Grergory plot TOA limits are dynamically chosen (#959)
- SSH: technical improvements including removal of hardcoded loglevel and timespan definition. (#677)
- SSH: ready with new data governance and option to plot difference plots added. (#677)
- Atmosferic Global Mean: added mean bias for the entire year in seasonal bias function (#947)
- Tropical Cyclones: working with IFS-NEMO and ICON, includes retrieval of orography from file (#1071).

## [v0.7.1]

Main changes are:
1. Complete update of the timeseries diagnostic
2. LRA CLI for parallel SLURM submission
3. SSP370 production scenario for IFS-NEMO available in the catalog

AQUA core complete list:
- Plot timeseries is now a framework function (#907)
- Improve the automatic parsing of date range according to schema from fdb (#928)
- LRA CLI for parallel SLURM submission (#909)
- Added graphics function to plot data and difference between two datasets on the same map (#892)
- Add IFS-NEMO ssp370 scenario (#906)

AQUA diagnostics complete list:
- Teleconnections: comparison with obs is done automatically in diagnostic CLI (#924)
- Teleconnections: capability to find index file if already present (#926)
- Timeseries: save flag introduced to save to enable/disable saving of the timeseries (#934)
- Improve the automatic parsing of date range according to schema from fdb (#928)
- Updated output filenames for atmglobalmean diagnostic (#921)
- Added graphics function to plot data and difference between two datasets on the same map (#892)
- Implemented `pyproject.toml` for global_time_series diagnostic (#920).
- Implemented `pyproject.toml` for tropical_rainfall diagnostic (#850).
- Updating CLi for tropical_rainfall diagnostic (#815)
- LRA cli for parallel SLURM submission (#909)
- Timeseries: seasonal cycle is available for the global timeseries (#912)
- Timeseries: refactory of Gregory plot as a class, comparison with multiple models and observations (#910)
- Add IFS-NEMO ssp370 scenario (#906)
- Timeseries: complete refactory of the timeseries as a class, comparison with multiple models and observations (#907)
- Plot timeseries is now a framework function (#907)

## [v0.7]

Main changes are:
1. Multiple updates to the diagnostics, both scientific and graphical, to work with more recent GSV data
2. `mtpr` is now used instead of `tprate` for precipitation
2. Documentation has been reorganized and integrated

Complete list:
- New utility `add_pdf_metadata` to add metadata to a pdf file (#898)
- Experiments `a0gg` and `a0jp` added to the IFS-NEMO catalog, and removal of `historical-1990-dev-lowres` (#889)
- Updated notebooks to ensure consistency across different machines by using observational datasets, and included a demo of aqua components for Lumi (#868)
- Scripts for pushing figures and docs to aqua-web (#880)
- Fixed catalog for historical-1990-dev-lowres source (#888, #895)
- data_models src files are now in the aqua/data_models folder, with minor modifications (#884)
- Warning options based on the `loglevel` (#852)
- Timeseries: formula bugfix and annual plot only for complete years (#876)
- mtpr instead of tprate derived from tp (#828)
- eccodes 2.34.0 does not accomodate for AQUA step approach, pin to <2.34.0 (#873)
- Bugfix of the `aqua-analysis` wrapper, now can work teleconnections on atmospheric and oceanic variables 
and the default path is an absolute one (#859, #862)
- Ocean3D: many fixes and adaptations to new data governance (#776)
- Bugfix of the `aqua-analysis` wrapper, now can work teleconnections on atmospheric and oceanic variables (#859)
- Radiation: adaptation to new data governance and many improvements (#727)
- Seaice: Sea ice extent has now seasonal cycle (#797)
- Fixing the paths in `cli/lumi-install/lumi_install.sh` (#856).
- Refactor of the documentation (#842, #871)
- The drop warning in `aqua/gsv/intake_gsv.py` (#844)
- Tropical cyclones diagnostic: working with new data governance (includes possibility to retrieve orography from file (#816)

## [v0.6.3]

Complete list:
- Setting last date for NaN fix for IFS-NEMO/IFS-FESOM to 1999-10-01 and cleaner merge of parent fixes (#819)
- Hotfix to set `intake==0.7.0` as default (#841)
- Timeseries: can add annual std and now default uncertainty is 2 std (#830)
- `retrieve_plain()` method now set off startdate and enddate (#829)
- Complete restructure of fixer to make use of `fixer_name`: set a default for each model and a `False` to disable it (#746)
- Added `center_time` option in the `timmean()` method to save the time coordinate in the middle of the time interval and create a Timmean module and related TimmeanMixin class (#811)
- Fixer to rename coordinates available (#822)
- Fixing new pandas timedelta definition: replacing H with h in all FDB catalog (#786)
- Change environment name from `aqua_common` to `aqua`(#805)
- Adding a run test label to trigger CI (#826)
- Tropical_rainfall: improve organization and maintainability, introducing nested classes (#814)
- Revisiting CERES fixes (#833)
- Timeseries: add bands for observation in Gregory plots (#837)

## [v0.6.2]

Complete list:
- Global time series plot annual and monthly timeseries together, improved Gregory plot (#809)
- Teleconnection can now take a time range as input and ylim in the index plot function (#799)
- LRA to use `auto` final time and `exclude_incomplete` (#791)
- Hotfix for v0.12.0 of the GSV_interface related to valid_time (#788)
- Global time series adapted to new data governance (#785)
- AtmoGlobalMean diagnostic improvements and adaptation to new data governance (#745 #789 #807 #812)
- Sea-ice diagnostic adapted to new data governance (#790)
- Implement a fix setting to NaN the data of the first step in each month (for IFS historical-1990) (#776)

## [v0.6.1]

Complete list:
- Teleconnection improvement to accept different variable names for ENSO (avg_tos instead of sst) (#778)
- ERA5 fixes compatible with new data governance (#772)
- Update the LRA generator (removing aggregation and improving) filecheck and fix entries for historical-1990-dev-lowres (#772)
- Updates of ECmean to work with production experiments (#773, #780)
- Automatic data start and end dates for FDB sources (#762)

## [v0.6]

Main changes are:
1. Inclusion in the catalog of the historical-1990 production simulations from IFS-NEMO and IFS-FESOM.
2. New fixes that targets the DestinE updated Data Governance

Complete list:
- IFS-FESOM historical-1990-dev-lowres with new data governance added to the catalog (#770)
- AtmoGlobalMean diagnostic improvements (#722)
- Teleconnections diagnostic improvements (#722)
- Read only one level for retrieving 3D array metadata, select single level for retrieve (#713)
- IFS-FESOM historical-1990-dev-lowres with new data governance added to the catalog
- Fix mismatch between var argument and variables specified in catalog for FDB (#761)
- Compact catalogs using yaml override syntax (#752)
- Fix loading source grid file before smmregrid weight generation (#756)

## [v0.5.2-beta]

Complete list:
-  A new fdb container is used to generate the correct AQUA container

## [v0.5.2-alpha]

Main changes are:
1. Coupled models IFS-NEMO and IFS-FESOM are now supported
2. Accessor to use functions and reader methods as if they were methods of xarray objects, see [notebook](https://github.com/DestinE-Climate-DT/AQUA/blob/main/notebooks/reader/accessor.ipynb)
3. Preliminary provenance information is now available in the history attribute of the output files
4. AQUA analysis wrapper is parallelized
5. A levelist can be provided in FDB sources, this will greatly speed up the data retrieve

Complete list:
- Fix reading only one sample variable and avoid _bnds variables (#743)
- Allow correct masked regridding after level selection. Add level selection also for not-FDB sources (#741)
- Read only one level for retrieving 3D array metadata, select specific levels for FDB retrieve (#713)
- Defining catalog entry for coupled models IFS-NEMO and IFS-FESOM (#720)
- Change fixer_name to fixer_name (#703)
- Reorganization of logging calls (#700)
- Accessor to use functions and reader methods as if they were methods of xarray objects (#716)
- Suggestions are printed if a model/exp/source is not found while inspecting the catalog (#721)
- Improvements in the single map plot function (#717)
- Minor metadata fixes (logger newline and keep "GRIB_" in attrs) (#715)
- LRA fix now correctly aggregating monthly data to yearly when a full year is available (#696)
- History update and refinement creating preliminary provenance information (plus AQUA emoji!) (#676)
- OPA lra compatible with no regrid.yaml (#692)
- Introducing fixer definitions not model/exp/source dependents to be specified at the metadata level (#681)
- AQUA analysis wrapper is parallelized and output folder is restructured (#684, #725)

## [v0.5.1]

Main changes are:
1. A new `Reader` method `info()` is available to print the catalog information
2. Grids are now stored online and a tool to deploy them on the `cli` folder is available

Complete list:
- Fix attributes of DataArrays read from FDB (#686)
- Reader.info() method to print the catalog information (#683)
- Simpler reader init() by reorganizing the calls to areas and regrid weights configuration and loading (#682)
- Optional autosearch for vert_coord (#682)
- plot_single_map adapted to different coordinate names and bugfixes (#680)
- Sea ice volume datasets for the Northern Hemisphere (PIOMAS) and the Southern Hemisphere (GIOMAS) (#598)
- Possibility of defining the regrid method from the grid definition (#678)
- Grids stored online and tool to deploy them on cli folder (#675)
- Global time series diagnostic improvements (#637)
- Teleconnections diagnostic improvements (#672)

## [v0.5]

Main changes are:
1. Refactor of the Reader() interface with less options at the init() level
2. Grids are now defined with the source metadata and not in a machine-dependent file
3. CLI wrapper is available to run all diagnostics in a single call
4. Refactoring of the streaming emulator with equal treatment for FDB or file sources

Complete list:
- Controlling the loglevel of the GSV interface (#665)
- Fix wrong fdb source (#657)
- Adding sample files and tests for NEMO 2D and 3D grids (#652)
- tprate not derived from tp for GSV sources (#653)
- Simplify reader init and retrieve providing less argument in initialization (#620)
- var='paramid' can be used to select variables in the retrieve method (#648)
- configdir is not searched based on util file position in the repo (#636)
- Cleaner mask treatment (Revision of mask structure in the reader #617)
- Fldmean fix if only one dimension is present for area selection (#640)
- Adding higher frequency ERA5 data on Levante and Lumi (#628)
- regrid.yaml files are removed, grid infos are now in the catalog metadata (#520, #622, #643)
- Load all available variables in FDB xarray/dask access (#619)
- Lint standard and enforced in CI (#616)
- Reader init split with methods (#523)
- Single map plot utility to be used by all diagnostics (#594)
- Script for automatic generation of Fdb catalog entries (IFS only) (#572)
- Fix loading of singularity mounting /projappl (#612)
- CLI wrapper parser (#599)
- Refactoring of streaming emulator (#593)
- Radiation CLI and diagnostic refinement (#537)
- Ocean3D CLI and diagnostic refinement (#578)
- AtmGlobalMean CLI and diagnostic refinement (#587)
- Tropical cyclones CLI refinements and TC module (#568, #645)
- Removing OPA, OPAgenerator and related tests from the AQUA (Remove OPA from AQUA #586)
- Renaming the experiments according to the DE340 AQUA syntax (Including dev-control-1990 in the source and rename the experiment according to DE340 scheme #556, #614, #618)
- Teleconnections diagnostic improvements (#571, #574, #576, #581, #592, #623)

## [v0.4]

Main changes are:
1. Update to all the diagnostics CLI
2. Refactor of the regridder so that `regrid.yaml`` is grid-based and not experiment-based
3. Xarray access to FDB sources
4. Refactor of the fixer so that merge/replace/default options are available
5. Remove of the `aqua` environment in favour of the `aqua_common` one. 

Complete list:
- Introduced color scheme for aqua logging (#567)
- CLI for sea diagnostic (#549)
- Add CLI for SSH diagnostic and some bug fixes (#540)
- Fix SSH diagnostic to be compatible with lates AQUA version (#538) 
- Helper function to identify vertical coordinates in a dataset (#552)
- Orography for tempest extremes TCs detection and update TCs CLI (Orography threshold included and CLI update #404)
- Improvement of performance indices CLI (Update of ECmean CLI #528)
- Fix to allow reading a list of multiple variables from FDB (#545)
- Further improvement of function to inspect the catalog (#533)
- Custom exceptions for AQUA (#518)
- Speed up of the `retrieve_plain` method (#524)
- Update documention for adding new data and setting up the container (Increase documentation coverage #519)
- CLI wrapper for the state-of-the-art diagnostics analysis (#517, #527, #525, #530, #534, #536, #539, #548, #549, #559)
- Refactor the regrid.yaml as grid-based instead of experiment-based (#291)
- aqua_common environment simplified and updated (#498)
- Update available variables in FDB catalogs on lumi (#514)
- Solve reversed latitudes bug for fixed data (#510)
- Switch to legacy eccodes tables based on intake source metadata (#493)
- Add GPM IMERG precipitation data to the catalog on levante (#505)
- Fix ocean3d diagnostic colorbars not being symmetric when missing values are present (#504) 
- FDB NEMO test access to data (#488)
- Xarray dask access to FDB (#476)
- Issue a warning when multiple gribcodes are associated to the same shortname (Cases for multiple eccodes grib codes #483)
- Allowing fixer to overwrite or merge default configuration (Increasing flexibiity of the fixer allowing for merge, replace and default options #480)
- Add new tests (Increase testing #250)
- Global time series diagnostic setup for multiple variables CLI (#474)
- Option to avoid incomplete chunk when averagin with timmean (Introduce check for chunk completeness in timmean() #466)
- Simplification of Fixer() workflow, more methods and less redundancy (Functionize fixer #478)
- Remove the `aqua` environment file, only `aqua_common` is left (#482)

## [v0.3]

Main changes are:
1. Fixer moved at `Reader()` level
2. Area selection available in `fldmean()` method
3. FDB/GSV access for IFS-NEMO development simulations
4. Configuration file `config-aqua.yaml` replaces `config.yaml`

Complete list:
- Templates in configuration yaml files (#469)
- Bug fixes for FDB access options (#463, #462)
- Add observational catalogs on Lumi (Update Lumi catalog #454)
- Automatic finding of cdo (#456)
- Area is fixed if data are fixed (Fixer applied to grid areas #442)
- Tests missing failure fix (Fix #436 CI workflow passes even if some tests fail #452)
- FDB/GSV access to IFS control and historical simulations (#434, #458)
- Climatology support restored in the Reader (Fix for climatology #445)
- Improvement function to inspect the catalog (Inspect_catalog improvement #446)
- Minor improvements of the gribber (Fix gribber fdb #427)
- Allow the LRA generator to work with generators and so with FDB (LRA from fdb on mafalda #430)
- Fixes only on selected variables (Fixer updates #428)
- Complete revision of the FDB/GSV access, allowing to access also recent experiments using variable step (#343)
- Teleconnections diagnostic adapted to new code improvements (Teleconnections Dev branch update #424, #465)
- Add support for area selection with fldmean (Fldmean box selection #409)
- Environment simplified, dependencies are now mostly on the pyproject file (A simpler environment.yml #286)
- Intake esm functionality added back (Fix intake-esm #287)
- Intake esm tests (Test also intake-esm #335)
- Yaml dependencies removed (Logger and yaml issues in util.py #334)
- Log history working for iterators as well (Logger and yaml issues in util.py #334)
- Util refactor (Utility refactor #405)
- Fixer at reader level (Fixes at Reader level #244)
- Uniform timmean (Uniform time after timmean and add option for time_bnds #419)
- FDB tests added (Add FDB 5.11, a local FDB with some test data #280, #432)
- Refactor of unit conversion and non-metpy cases (Flexible unit fix from YAML file #416)
- Refactor of the config file definition (Refactor of the configuration search #417)

## [v0.2.1]

- Add development control-1950 and historical-1990 experiments to the LRA (LRA for control-1950 and historical-1990 on Levante from v0.2 #455)

## [v0.2]

- Improve the LRA generator and worklow CLI (Streaming for the LRA #289)
- AQUA new common environment installation tool for LUMI added (#413)
- Added a bash script "load_aqua_lumi.sh" to load aqua environment in LUMI with containers (Adding an AQUA singularity container for LUMI #418)

## [v0.2-beta]

This is the `AQUA` version part of the Deliverable D340.7.1.2. 

- SSH diagnostic improvements (Linting SSH diagnostics #377, SSH diag: PDF file name changed #388)
- Timmean fix to uniform time axis (Fix for timmean() to uniform output time axis #381)
- New tests trigger routine (Tests trigger with label #385)
- Fix for tco1279 and FESOM (fix for masked tco1279 #390, psu fix for salinity #383)
- ECmean improvements (various improvement for ecmean #392)
- Seaice diagnostic improvements (Deliverable340.7.1.2 fix seaice #389, Linting Seaice diagnostics #376)
- Teleconnections diagnostic graphics module enhanced and various improvements (Teleconnections corrections for D340.7.1.2 #379, Fix import in teleconnections notebooks #395, Teleconnections fix docs #408)
- Tropical cyclones linting of the diagnostic (Linting tropical cyclones diagnostics #380, Improved plotting functions for tropical cyclones #391)
- Ocean diagnostics restructured in a single folder, sharing common functions and other improvements (Linting+Fixes Ocean diagnostics #374, Adding units for MLD plot in ocean3d package #406)
- Documentation fixes (Documentation fixes after review #403)
- Atmglobalmean and radiation diagnostic improvements (Atmglobalmean fix #371)
- MSWEP fixer bugfix (Change MSWEP datamodel #397, fixing of mswep #401)

## [v0.2-alpha]

This is the `AQUA` version that will be part of the Deliverable D340.7.1.2, sent to internal review. This is mostly done by the inclusion of twelve diagnostics within the AQUA framework

- Added teleconnections diagnostic (#308, #309, #318, #333, #352)
- Added tropical cyclones diagnostic (#310, #345)
- Added performance indices diagnostic based on ECmean tool (#57, #327) 
- Added sea ice diagnostic (#353, #368)
- Added global timeseries diagnostic (#358, #359)
- Added radiation analysis diagnostic (#301, #360)
- Added global mean bias diagnostic (#285, #371)
- Added SSH variability diagnostic (#367, #369)
- Added tropical rainfall diagnostic (#314)
- Added Ocean circulation diagnostic (#295)
- Added global ocean diagnosc (#164)
- Added global mean timeseries (#268)
- Multiple fixes in the Reader (#316, #324, #334)
- Avoid time duplicated in the Reader (#357)
- Enabling autodoc for diagnostics (#330)
- Data access improvement on Levante, including new datasets (#332, #355, #321)
- Added a common environment file (#363)
- Support for Lumi installation (#315)
- Added the `changelog` file

### Changed

- Dummy diagnostic is now in the `dummy` folder (previously was `dummy-diagnostic`)
- Tests and code is now working with python>=3.9 (previously python 3.11 was excluded)

## [v0.1-beta]

This is the `AQUA` version that will be part of the Deliverable D340.7.1.1.
This is mostly built on the `AQUA` `Reader` class which support for climate model data interpolation, spatial and temporal aggregation and conversion for a common GRIB-like data format.


- Low resolution archive documentation
- Fixed a bug in the `Gribber` class that was not reading the correct yaml catalog file

## v0.1-alpha

This is the AQUA pre-release to be sent to internal reviewers. 
Documentations is completed and notebooks are working.

[unreleased]: https://github.com/DestinE-Climate-DT/AQUA/compare/v0.18.0...HEAD
[v0.18.0]: https://github.com/DestinE-Climate-DT/AQUA/compare/v0.17.0...v0.18.0
[v0.17.0]: https://github.com/DestinE-Climate-DT/AQUA/compare/v0.16.0...v0.17.0
[v0.16.0]: https://github.com/DestinE-Climate-DT/AQUA/compare/v0.15.0...v0.16.0
[v0.15.0]: https://github.com/DestinE-Climate-DT/AQUA/compare/v0.14.0...v0.15.0
[v0.14.0]: https://github.com/DestinE-Climate-DT/AQUA/compare/v0.13.1...v0.14.0
[v0.13.1]: https://github.com/DestinE-Climate-DT/AQUA/compare/v0.13.0...v0.13.1
[v0.13.0]: https://github.com/DestinE-Climate-DT/AQUA/compare/v0.13-beta...v0.13.0
[v0.13-beta]: https://github.com/DestinE-Climate-DT/AQUA/compare/v0.13-alpha...v0.13-beta
[v0.13-alpha]: https://github.com/DestinE-Climate-DT/AQUA/compare/v0.12.2...v0.13-alpha
[v0.12.2]: https://github.com/DestinE-Climate-DT/AQUA/compare/v0.12.1...v0.12.2
[v0.12.1]: https://github.com/DestinE-Climate-DT/AQUA/compare/v0.12...v0.12.1
[v0.12]: https://github.com/DestinE-Climate-DT/AQUA/compare/v0.11.3...v0.12
[v0.11.3]: https://github.com/DestinE-Climate-DT/AQUA/compare/v0.11.2...v0.11.3
[v0.11.2]: https://github.com/DestinE-Climate-DT/AQUA/compare/v0.11.1...v0.11.2
[v0.11.1]: https://github.com/DestinE-Climate-DT/AQUA/compare/v0.11...v0.11.1
[v0.11]: https://github.com/DestinE-Climate-DT/AQUA/compare/v0.10.3...v0.11
[v0.10.3]:https://github.com/DestinE-Climate-DT/AQUA/compare/v0.10.2...v0.10.3
[v0.10.2]: https://github.com/DestinE-Climate-DT/AQUA/compare/v0.10.1...v0.10.2
[v0.10.1]: https://github.com/DestinE-Climate-DT/AQUA/compare/v0.10...v0.10.1
[v0.10]: https://github.com/DestinE-Climate-DT/AQUA/compare/v0.9.2...v0.10
[v0.9.2]: https://github.com/DestinE-Climate-DT/AQUA/compare/v0.9.1...v0.9.2
[v0.9.1]: https://github.com/DestinE-Climate-DT/AQUA/compare/v0.9...v0.9.1
[v0.9]: https://github.com/DestinE-Climate-DT/AQUA/compare/v0.8.2...v0.9
[v0.8.2]: https://github.com/DestinE-Climate-DT/AQUA/compare/v0.8.1...v0.8.2
[v0.8.1]: https://github.com/DestinE-Climate-DT/AQUA/compare/v0.8...v0.8.1
[v0.8]: https://github.com/DestinE-Climate-DT/AQUA/compare/v0.7.3...v0.8
[v0.7.3]: https://github.com/DestinE-Climate-DT/AQUA/compare/v0.7.2...v0.7.3
[v0.7.2]: https://github.com/DestinE-Climate-DT/AQUA/compare/v0.7.1...v0.7.2
[v0.7.1]: https://github.com/DestinE-Climate-DT/AQUA/compare/v0.7...v0.7.1
[v0.7]: https://github.com/DestinE-Climate-DT/AQUA/compare/v0.6.3...v0.7
[v0.6.3]: https://github.com/DestinE-Climate-DT/AQUA/compare/v0.6.2...v0.6.3
[v0.6.2]: https://github.com/DestinE-Climate-DT/AQUA/compare/v0.6.1...v0.6.2
[v0.6.1]: https://github.com/DestinE-Climate-DT/AQUA/compare/v0.6...v0.6.1
[v0.6]: https://github.com/DestinE-Climate-DT/AQUA/compare/v0.5.2-beta...v0.6
[v0.5.2-beta]: https://github.com/DestinE-Climate-DT/AQUA/compare/v0.5.2-alpha...v0.5.2-beta
[v0.5.2-alpha]: https://github.com/DestinE-Climate-DT/AQUA/compare/v0.5.1...v0.5.2-alpha
[v0.5.1]: https://github.com/DestinE-Climate-DT/AQUA/compare/v0.5...v0.5.1
[v0.5]: https://github.com/DestinE-Climate-DT/AQUA/compare/v0.4...v0.5
[v0.4]: https://github.com/DestinE-Climate-DT/AQUA/compare/v0.3...v0.4
[v0.3]: https://github.com/DestinE-Climate-DT/AQUA/compare/v0.2.1...v0.3
[v0.2.1]: https://github.com/DestinE-Climate-DT/AQUA/compare/v0.2...v0.2.1
[v0.2]: https://github.com/DestinE-Climate-DT/AQUA/compare/v0.2-beta...v0.2
[v0.2-beta]: https://github.com/DestinE-Climate-DT/AQUA/compare/v0.2-alpha...v0.2-beta
[v0.2-alpha]: https://github.com/DestinE-Climate-DT/AQUA/compare/v0.1-beta...v0.2-alpha
[v0.1-beta]: https://github.com/DestinE-Climate-DT/AQUA/compare/v0.1-alpha...v0.1-beta<|MERGE_RESOLUTION|>--- conflicted
+++ resolved
@@ -13,11 +13,8 @@
 - Extending evaluate formula method to exponential and parenthesis (#2327)
 
 AQUA diagnostics complete list:
-<<<<<<< HEAD
 - Global Biases: add 10si as formula to config file (#2338)
-=======
 - LatLonProfiles: tests implementation (#2339)
->>>>>>> 5111df69
 - Ocean Drift: timeseries plotting function with update in cli (#2322)
 - Implement `fldstat` methods in Seaice diagnostics (#2297)
 - Gregory: more detailed description and plot labels (#2306)
