# Changelog

All notable changes to this project will be documented in this file.
The format is based on [Keep a Changelog](https://keepachangelog.com/en/1.1.0/)

## [Unreleased]

Unreleased in the current development version (target v0.19.0):

AQUA core complete list:

AQUA diagnostics complete list:

## [v0.18.0]

Main changes: 
1. LRA generator is renamed to DROP (Data Reduction OPerator)
2. `aqua analysis` is now an entry point replacing the `aqua_analysis.py` script
3. Timstat module is now extended to support custom function
4. Introduction of new LatLonProfiles diagnostic 
5. Completely refactored diagnostics: Sea Ice, radiation, Ocean drift and Ocean stratification

Removed:
-  removed old OutputSaver (#2146) 

ClimateDT workflow modifications:
- `aqua-analysis.py` is now an entry point `aqua analysis` in the AQUA console, with the same syntax as before.
- `aqua lra` entry point is renamed to `aqua drop`.
- DVC is now used for observations, grids and CI/CD: please refer to aqua-dvc for AQUA support data. 

AQUA core complete list:
<<<<<<< HEAD
- Allow `Reader()` to access standard and custom `fldstat` methods provided by `FldStat()` (#2277)
=======
- Actions now upload artifacts with test results and environment specifications (#2323)
- Pin for pydantic<2.12.0 (#2323)
- Rename LRA to DROP (Data Reduction OPerator) via the `Drop()` class (#2234)
- Add updated grids conformal to OSI-SAF v3 (#2317)
- Area selection is now a separate class, `AreaSelection` in the `aqua.fldstat` module (#2245)
- Added graphical function for vertical profile plotting (#2314, #2316)
- Added catgen support for storyline experiments (#2308)
- Pin maximum version of xarray (#2303)
>>>>>>> 4aa56bc3
- CI/CD data now is read from aqua-dvc repository (#8370)
- Histogram (or any callable function) possible through TimStat. New timhist method (#2263)
- Update AQUA base container to ECMWF specifications for new cycle with FDB 5.17.3 (#2217)
- Data extraction (LRA) can be done without regrid option and LRA log history is more accurate (#2142)
- Split out plotting function for vertical profile and add contour option (#2190)
- GSV update to v2.13.1, support for Polytope access to MN5 DataBridge (#2202)
- Separation of concerns in LRA between dask-based computation and serial netcdf writing (#2212)
- Refactor `grids-downloader.sh` script, now outputdir is a cli argument (#2209)
- Refactor of some `aqua.util.time` function, improving name and pandas integration (#2205,#2218)
- Refactor of the `dump_yaml` utility function, now correctly handling `None` values as `null` (#2198)
- `Reader` will now turn off areas and grids capabilities when `src_grid_name` is `False` (#2198)
- LRA and `OutputSaver` jinja-related duplicated methods are now merged (#2198)
- LatLonProfiles: refinement of the graphical functions (#2201)
- Minor EC-Earth4 adjustments (#2196)
- Hotfix in catgen for monthly chunking (#2184)
- Fix loaded areas as dataset (#2174)
- Show error message if empty data are retrieved by in `reader` (#2170)
- Few graphical adjustments in multiple_maps (#2159)
- Add description for ECmean diagnostic (#2158)
- Fix fldstat coordinate treatment (#2147)
- Fixer applied when units name changes is required and no factor is found (#2128)
- Update aqua-analysis config for refactored diagnostics (#2144)
- Fixed incompatible coordinate transformatiosn (#2137)
- Added Nord4 support in the `load-aqua-container.sh` script (#2130)
- Add `aqua analysis` to replace the `aqua-analysis.py` script, with a more flexible CLI interface (#2065)
- Bugfix in `plot_seasonalcycles()` trying to use a non-existing `time` coordinate (#2114)
- Add `norm` keyword argument to the `plot_single_map` to allow non-linear colorbar normalisation (#2107)
- `draw_manual_gridlines()` utility function to draw gridlines on cartopy maps (#2105)
- `apply_circular_window()` utility function to apply a circular window to cartopy maps (#2100)

AQUA diagnostics complete list:
- Timeseries: fix title and description generation (#2311)
- Timeseries: update SeasonalCycles caption (#2299)
- Seaice: added documentation and updated notebooks (#2249)
- Seaice: update varname for PIOMAS and GIOMAS from sivol to sithick after updating the data in `obs` catalog (#2290)
- Global Biases: allow GlobalBias to take color palette as argument (#2283)
- Boxplots: added option to plot anomalies and add a mean value dotted line (#2255)
- Global Biases: address formatting issues in plots (#2272)
- Global Biases: fix location of config file for cli (#2284)
- Timeseries: fix for annual only plots (#2279)
- Timeseries: add `reader_kwargs` option to pass extra arguments to the Reader and ensemble support (#2222, #2279)
- Add `source_oce` option for ECmean to aqua anlysis (#2246)
- Add missing center time option to seasonalcycles (#2247)
- Teleconnections: adapted MJO to the new Hovmoller graphical function (#1969)
- Ocean Drift: Hovmoller multiplot class and complete diagnostic cli (#1969)
- Diagnostic core: Locking of catalog yaml when modified (#2238)
- Timeseries: fix output figure to use diagnostic name (#2240)
- Diagnostic core: bugfix in Diagnostic class related to parsing realization (#2226)
- Updated grouping file for dashboard (#2241)
- Dummy: removed old diagnostic (#2210)
- Diagnostic core: `retrieve` and `_retrieve` methods can take a `months_required` argument so that diagnostics can raise an error if insufficient months of data are available. (#2205)
- Timeseries: introduction of the catalog entry capability, default in CLI (#2198)
- Diagnostic core: introduction of the catalog entry capability and `self.realization` attribute (#2198)
- Ensemble: Updating the ensemble module according the the issue #1925 (#2004)
- Timeseries: refined title and description, more attributes used (#2193)
- New LatLonProfiles diagnostic tool (#1934 and #2207)
- Boxplots: add support for reader_kwargs (#2149)
- Global Biases: add the `diagnostic_name` option in config file (#2159)
- Gregory: refined the reference label generation (#2157)
- Seaice: add support for `reader_kwargs` (#2153)
- Remove old seaice diagnostic scripts (#2152)
- Timeseries: fix lazy calculation of seasonal cycles (#2143)
- Boxplots: fix output dir (#2136) 
- Boxplots: add tests and update docs (#2129)
- Seaice: refactored diagnostic with cli and added bias plot with custom projections (#1684, #2140, #2165, #2171, #2178, #2185, #2221)
- Stratification: Stratification class to create density and mixed layer depth data, notebook and tests added. (#2093)
- Radiation: complete refactor of the diagnostic, now based on the `Boxplots` diagnostic and the  `boxplot ` function in graphics (#2007)
- SeasonalCycles: fix a bug which was preventing to plot when no reference data is provided (#2114)

## [v0.17.0]

Main changes are:
1. Support for realizations for `aqua-analysis`, `aqua-push` and a set of diagnostics (Timeseries, Global Biases, Teleconnections, Ecmean)
2. Support for data-portfolio v2.0.0
3. LRA output tree refactored accomodating for realization, statistic and frequency

Removed:
-  removed Reader.info() method (#2076) 

ClimateDT workflow modifications:
- `machine` and `author` are mandatory fields in the catalog generator config file.
- Data portfolio required is v2.0.0, no API changes are involved in this change.
- Add possibility to change the 'default' realization in Catalog Generator config file.
- AQUA analysis can take a `--realization` option to enable the analysis of a specific realization.

AQUA core complete list:
- Introduce a tentative command to generate grids from sources, `aqua grids build` based on `GridBuilder` class (#2066)
- Support for data-portfolio v2.0.0: updated catalog generator, pinned gsv to v2.12.0. Machine now required in config. (#2092)
- Add possibility to change the 'default' realization in Catalog Generator config file (#2058) 
- `aqua add <catalog>` option in the AQUA console can use GITHUB_TOKEN and GITHUB_USER environment variables to authenticate with GitHub API (#2081)
- Added a `aqua update -c all` option in the AQUA console to update all the catalogs intalled from the Climate-DT repository (#2081)
- `Reader` can filter kwargs so that a parameter not available in the intake source is removed and not passed to the intake driver (#2074)
- Adapt catgen to changes in data-portfolio v1.3.2 (#2076)
- Add `get_projection()` utility function for selection of Cartopy map projections (#2068)
- Tools to push to dashboard support ensemble realizations (#2070)
- `aqua-analysis.py` now supports a `--realization` option to enable the analysis of a specific realization (#2041, #2090)
- Separate new histogram function in the framework (#2061)
- Introducing `timsum()` method to compute cumulative sum (#2059)
- `EvaluateFormula` class to replace the `eval_formula` function with extra provenance features (#2042)
- Solve fixer issue leading to wrong target variable names (#2057)
- Upgrade to `smmregrid=0.1.2`, which fixes coastal erosion in conservative regridding (#1963)
- Refactor LRA of output and catalog entry creatro with `OutputPathBuilder` and `CatalogEntryBuilder` classes (#1932)
- LRA cli support realization, stat and frequency (#1932)
- Update to the new STACv2 API for Lumi (#2039)
- `aqua add` and `aqua avail` commands now support a `--repository` option to specify a different repository to explore (#2037)
- `AQUA_CONFIG` environment variable can be set to customize the path of the configuration files in `aqua-analysis.py` (#2027)
- Development base container updated to stack 7.0.2.8 (#2022, #2025)
- `Trender()` class provide also coefficients and normalize them (#1991)
- Catalog entry builder functionality for diagnostics included in OutputSaver Class (#2086)

AQUA diagnostics complete list:
- Sea-ice extent and volume: bugs related to use of legacy reader functionality (#2111)
- Ocean Trends: Trends class to create trend data along with zonal trend, notebook and tests added. (#1990)
- Global Biases: allow GlobalBias to take projection as argument (#2036)
- ECmean: diagnostics refactored to use `OutputSaver` and new common configuration file (#2012)
- ECmean: dependency to 0.1.15 (#2012)
- Timeseries, Global Biases, Teleconnections, Ecmean: `--realization` option to select a specific realization in the CLI (#2041)
- Global Biases: add try-except block in cli (#2069)
- Global Biases: handling of formulae and Cloud Radiative Forcing Computation (#2031)
- Global Biases: pressure levels plot works correctly with the CLI (#2027)
- Timeseries: `diagnostic_name` option to override the default name in the CLI (#2027)
- Global Biases: output directory is now correctly set in the cli (#2027)
- Timeseries: `center_time` option to center the time axis is exposed in the CLI (#2028)
- Timeseries: fix the missing variable name in some netcdf output (#2023)
- Diagnostic core: new `_select_region` method in `Diagnostic`, wrapped by `select_region` to select a region also on custom datasets (#2020, #2032)

## [v0.16.0]

Removed:
- Removed source or experiment specific fixes; only the `fixer_name` is now supported.

ClimateDT workflow modifications:
- Due to a bug in Singularity, `--no-mount /etc/localtime` has to be implemented into the AQUA container call 
- `push_analysis.sh` now updates and pushes to LUMI-O the file `experiments.yaml`, which is used by the 
  dashboard to know which experiments to list. The file is downloaded from the object store, updated and 
  pushed back. Additionally it exit with different error codes if the bucket is missing or the S3 credential
  are not correct.

AQUA core complete list:
- Update to the new STAC API for Lumi (#2017)
- Added the `aqua grids set` command to set the paths block in the `aqua-config.yaml` file, overwriting the default values (#2003)
- Derivation of metadata from eccodes is done with a builtin python method instead of definiton file inspection (#2009, #2014)
- `h5py` installed from pypi. Hard pin to version 3.12.1 removed in favor of a lower limit to the version (#2002)
- `aqua-analysis` can accept a `--regrid` argument in order to activate the regrid on each diagnostics supporting it (#1947)
- `--no-mount /etc/localtime` option added to the `load_aqua_container.sh` script for all HPC (#1975)
- Upgrade to eccodes==2.41.0 (#1890)
- Fix HPC2020 (ECMWF) installation (#1994)
- `plot_timeseries` can handle multiple references and ensemble mean and std (#1988, #1999)
- Support for CDO 2.5.0, modified test files accordingly (v6) (#1987)
- Remove DOCKER secrets and prepare ground for dependabot action e.g introduce AQUA_GITHUB_PAT (#1983)
- `Trender()` class to include both `trend()` and `detrend()` method (#1980)
- `cartopy_offlinedata` is added on container and path is set in cli call, to support MN5 no internet for coastlines download (#1960)
- plot_single_map() can now handle high nlevels with a decreased cbar ticks density (#1940)
- plot_single_map() now can avoid coastlines to support paleoclimate maps (#1940)
- Fixes to support EC-EARTH4 conversion to GRIB2 (#1940)
- Added support for TL63, TL255, eORCA1, ORCA2 grids for EC-EARTH4 model (#1940)
- `FldStat()` as independent module for area-weighted operations (#1835)
- Refactor of `Fixer()`, now independent from the `Reader()` and supported by classes `FixerDataModel` and `FixerOperator` (#1929) 
- Update and push to lumi-o the a file listing experiments needed by the dashboard (#1950)
- Integration of HEALPix data with `plot_single_map()` (#1897)
- Use scientific notation in multiple maps plotting to avoid label overlapping (#1953)

AQUA diagnostics complete list:
- Diagnostic core: a `diagnostic_name` is now available in the configuration file to override the default name (#2000)
- Ecmean, GlobalBiases, Teleconnections: regrid functionality correctly working in cli (#2006)
- Diagnostic core: updated docs for `OutputSaver` (#2010)
- Diagnostic core: save_netcdf() is now based on the new OutputSaver (#1965)
- Diagnostic core: raise an error if retrieve() returns an empty dataset (#1997)
- GlobalBiases: major refactor (#1803, #1993)
- Ocean Drift: using the `_set_region` method from the `Diagnostic` class (#1981)
- Diagnostic core: new `_set_region` method in `Diagnostic` class to find region name, lon and lat limits (#1979)
- Timeseries: regions are now in the `definitions` folder (not `interface` anymore) (#1884)
- Teleconnections: complete refactor according to the Diagnostic, PlotDiagnostic schema (#1884)
- Radiations: timeseries correctly working for exps with enddate before 2000 (#1940)
- Diagnostic core: new `round_startdate` and `round_enddate` functions for time management (#1940)
- Timeseries: fix in the new cli wich was ignoring the regrid option and had bad time handling (#1940)
- Timeseries: Use new OutputSaver in Timeseries diagnostics (#1948, #2000)
- Diagnostic core: new `select_region` to crop a region based on `_set_region` and `area_selection` method (#1984)

## [v0.15.0]

Main changes are:
- Polytope support 
- Plotting routines support cartopy projections and matplotlib styles
- Major refactor of AQUA core functionalities: Regridder, Datamodel, OutputSaver, Timstat  
- Major refactor of Timeseries, SeasonalCycle, GregoryPlot diagnostics

Removed:
- `aqua.slurm` has been removed.

ClimateDT workflow modifications:
- `push_analysis.sh` (and the tool `push_s3.py` which it calls) now both return proper error codes if the transfer fails. 0 = ok, 1 = credentials not valid, 2 = bucket not found. This would allow the workflow to check return codes. As an alternative, connectivity could be tested before attempting to run push_analysis by pushing a small file (e.g. with `python push_s3.py aqua-web ping.txt`))

AQUA core complete list:
- Add FDB_HOME to debug logs (#1914)
- Enabling support for DestinE STAC API to detect `bridge_start_date`and `bridge_end_date` (#1895)
- Return codes for push_s3 and push_analysis utilities (#1903)
- Polytope support (#1893)
- Additional stats for LRA and other refinements (#1886) 
- New OutputSaver class (#1837)
- Introduce a `Timstat()` module independent from the `Reader()` (#1832)
- Adapt Catalog Generator to Data-Portfolio v1.3.0 (#1848)
- Introduction of a internal AQUA data model able to guess coordinates and convert toward required target data convention definition (#1862, #1877, #1883)
- Custom `paths` in the `config-aqua.yaml` can now be defined and will take priority over the catalog paths (#1809)
- Remove deprecated `aqua.slurm` module (#1860)
- Refactor of `plot_maps()` and `plot_maps_diff()` functions with projection support and use their single map version internally (#1865)
- Refactor of `plot_single_map()` and `plot_single_map_diff()` functions with projection support (#1854)
- Refactor time handling: replacement of `datetime` objects and of `pd.Timestamp` lists (#1828)
- Fix the `regrid_method` option in the Reader (#1859)
- Add a GitHub Token for downloading ClimateDT catalogs (#1855)
- Ignore `nonlocal` complaints by flake8 (#1855)
- WOCE-ARGO ocean dataset grids and fixes added (#1846)
- Upgrade of base container to FDB 5.15.11 (#1845)
- Matplotlib styles can be set in the configuration file (#1729)
- Graphics refactoring for timeseries plot functions (#1729, #1841)
- Major refactor of the regrid options, with new modular `Regridder()` class replacing `Regrid()` mixin (#1768)
- Refactor of the `retrieve_plain()` function with contextmanager and smmregrid GridInspector (#1768)

AQUA diagnostics complete list:
- Diagnostic core: refinement of OutputSaver metadata and name handling (#1901)
- Diagnostic core: refactor of the documentation folder structure (#1891)
- Timeseries: complete refactor of the timeseries diagnostic according to the Diagnostic, PlotDiagnostic schema (#1712, #1896)

## [v0.14.0]

Main changes are:
- AQUA is now open source
- Documentation is now available on ReadTheDocs
- Attributes added by AQUA are now "AQUA_" prefixed
- A core diagnostic class has been introduced

Removed:
- Support for python==3.9 has been dropped.
- Generators option from the Reader has been removed.

ClimateDT workflow modifications:
- `aqua_analysis.py`: all the config files are used from the `AQUA_CONFIG` folder. This allows individual run modification kept in the `AQUA_CONFIG` folder for reproducibility.
- `makes_contents.py`: can now take a config file as an argument to generate the `content.yaml` file.
- `push_analysis.sh`: now has an option to rsync the figures to a specified location. Extra flags have been added (see Dashboard section in the documentation).

AQUA core complete list:
- Updated AQUA development container to micromamba 2.0.7 (#1834)
- Updated base container to eccodes 2.40 (#1833)
- Added Healpix zoom 7 grid for ICON R02B08 native oceanic grid (#1823)
- Remove generators from Reader (#1791)
- Fix tcc grib code and add some cmor codes in the convention file (#1800)
- Add a regrid option to cli of relevant diagnostics (#1792)
- Limit estimation of time for weight generation only to regular lon/lat grids (#1786)
- LRA generation can operate spatial subsection (#1711)
- Attributes added by AQUA are now "AQUA_" prefixed (#1790)
- Remove zarr pin (#1794)
- Dropping support for python==3.9 (#1778, #1797)
- Reader intake-xarray sources can select a coder for time decoding (#1778)
- Document use of AQUA on ECMWF HPC2020 (#1782)
- Added history logging for lat-lon in area selection (#1479)
- Cleaner workflow and pytest/coverage configuration (#1755, #1758)
- catalog, model, exp, source info are now stored in the DataArray attributes (#1753)
- Avoid infinite hanging during bridge access (#1733, #1738)
- Enable dependabot to monitor dependencies every month (#1748)
- `eccodes` bump to 2.40.0 (#1747)
- Integrate codecov to monitor coverage and test analytics and remove old bot (#1736, #1737, #1755, #1819)
- Reinitialize `GSVRetriever` instance only when needed (#1733)
- Enable the option to read FDB data info from file, and refactor start/end hpc/bridge dates handling (#1732, #1743, #1762)
- Fix `push_analysis.sh` options and `aqua_analysis.py` config paths (#1723, #1754)
- Enable zip compression for LRA yearly files (#1726)
- Enable publication of documentation on ReadTheDocs (#1699, #1716)
- Adapt Catgen test to the new number of sources for ICON (#1708)
- Added tests for the Hovmoller plot routine (#1532)
- `push_s3` compatibility with `boto3>=1.36.0` (#1704)
- Rsync option for push_analysis.sh (#1689)
- Multiple updates to allow for AQUA open source, including Dockerfiles, actions, dependencies and containers (#1574)

AQUA diagnostics complete list:
- Ensemble: config file structure and tests (#1630)
- Ocean3d: Tests for the Ocean3d diagnostic (#1780)
- Diagnostic core: A common function to check and convert variable units is provided as `convert_data_units()` (#1806)
- Ocean3d: Bug fix to regridding of observations in cli (#1811)
- Diagnostic core: the `retrieve()` method uses internally a `_retrieve()` method that returns instead of updating attributes (#1763)
- Diagnostic core: documentation about class and config file structure (#1790)
- Diagnostic core: A common function to load the diagnostic config file is provided (#1750)
- Global bias: add test (#1675)
- Diagnostic core: Add additional command-line arguments for configuration and processing options (#1745)
- Global bias: Handling plev and using scientific notation in contour plots (#1649)
- Ecmean: Fix net surface radiative flux and wind stresses in ecmean (#1696)
- Diagnostic core: A common parser and fuctions to open/close the dask cluster are provided (#1703)

## [v0.13.1]

Main changes are:
1. Ocean3d major refactoring

AQUA core complete list:
- Fixer delete option accepts non-lists (#1687)
- Ansi color 8-bit fix for logger (#1671)
- Hotfix for unmatched string in catgen (#1672)
- Test for aqua-analysis.py (#1664)
- Fix in the catgen now correctly generating an automatic description if not provided (#1662)

AQUA diagnostics complete list:
- Diagnostic core: added a Diagnostic class to be inherited by all diagnostics (#1681)
- Timeseries: hotfix of problems with the catalog usage in output saving (#1669)
- Tropical Rainfall: Update of the precomputed histograms paths for lumi and MN5 (#1661)
- Ocean3d: Trend is calculating using polyfit. Restructed the mixed layer depth function. (#1651)
- Global bias: hotfix for regrid option (#1670)

## [v0.13.0]

Main changes are:
1. Grids updated to work with operational O-25.1
2. Compliance of the catalog generator to the O-25.1 data portfolio
3. New 'Biases and Radiation' diagnostics replace the old 'AtmGlobalMean and Radiation'
4. Push of figures to LUMI-O and improvements for aqua-web

Deprecated:
- `aqua-analysis.sh` script is deprecated and has been removed. Use `aqua-analysis.py` instead.
- `cli_dummy.py` script is deprecated and will be removed in the next release. Use the `cli_checker.py` instead.
 
AQUA core complete list:
- More general checksum checker for grids and observations ( #1550)
- Output dir including catalogue for aqua-analysis.py (#1640)
- Grids for O-25.1 cycle are added in the grids folder (they are v3) (#1647)
- `deltat` for fixer can now be specified in source metadata and not only in fixes (#1626)
- LRA generator integrates ``--rebuild`` flag to regenerate areas and weights. The `--autosubmit` option is removed (#1623)
- Hotfix for catgen tests (#1648)
- Experiment and dashboard metadata are now created with the catalog generator (#1637)
- Safety checks according to data frequency for HPC, bridge and request start/end dates in intake GSV (#1636, #1655)
- Experiment metadata for aqua-web and dashboard from catalog entry (#1633)
- Automatic identification of ocean grid in the catalog generator (#1621)
- `OutputSaver` can deduce the catalog name from the model, exp (#1627)
- Pin zarr<3.0.0 to avoid breaking changes (#1625)
- Units utility are now functions and not methods of FixerMixin (#1558)
- New `cli_checker.py` tool to check the existance of the required model in the catalog and rebuild the area files (#1619)
- Update the catalog generator to align with changes in the data portfolio (#1593)
- Adding ICON phase2 hpx6 and hpz9 grids (#1596)
- Push figures to LUMI-O for dashboard (#1582, #1607)
- Bridge_start_date and expver switching (#1597)
- Include all available figure metadata in content.json for dashboard/aqua-web (#1573)
- Upgrade LUMI module to 24.03 and to eccodes 2.39.0

AQUA diagnostics complete list:
- Old AtmoGlobalMean and Radiation diagnostics removed (#1622)
- `--catalog` is accepted by all the diagnostics altough it is not used by all of them yet (#1619)
- Timeseries: enabled region selection in the CLI (#1564)
- Ocean3d: Bugfix of values for Ocean trend function (#1583)
- Biases and Radiation: Refactoring of Bias and Radiation Diagnostics (#1243)
- Biases and Radiation: Fix Seasonal Bias Output in global_biases for NetCDF Saving Compatibility and other fixes (#1585, #1604, #1628)
- Biases and Radiation: Adding `save_netcdf` flag and function (#1510)
- Biases and Radiation: Integrating Updated OutputSaver (#1487)

## [v0.13-beta]

Main changes are:
1. All the diagnostics are now compatible with the new fixes and eccodes version.
2. Full compatibility with HealPix grids and the new CDO version.
3. Major improvements in the Ocean3D diagnostic.

AQUA core complete list:
- Safety checks and error messages on FDB folders (#1512)
- Refreshed internal `to_list` function (#1512)
- Reorganizing and extending CI/CD catalog with 5 years of hpz3 data from ERA5 (atm) and FESOM (oce) (#1552)
- Version info in a separate module (#1546) 
- Corrected `tcc` units to % (#1551)
- Fix pdf attributes (#1547)
- Catgen fixes (#1536)
- Introduced fixer for ClimateDT phase 2 (#1536)
- `aqua_analysis.py` using a common central dask cluster (#1525)
- Added the `cdo_options: "--force"` to the definitions of the oceanic HealPix grids (#1539)

AQUA diagnostic complete list:
- ECmean: Integrating the performance indices and global mean within the `aqua_diagnostics` module (#1556)
- Teleconnections: The `teleconnections` diagnostic is now integrated in the `aqua_diagnostics` module (#1352)
- Teleconnections: OutputSaver for the teleconnections diagnostic (#1567, #1570)
- Ocean3d: Fix to improve memory usage and cli (#1490)
- Seaice: Fix to read sithick as fallback instead of sivol (#1543)
- Ocean3d: Minor fix to allow to read new variable names (#1540)
- Timeseries: The `timeseries` diagnostic is now integrated in the `aqua_diagnostics` module (#1340)
- Timeseries: Integrating Updated OutputSaver (#1492)

## [v0.13-alpha]

Main changes are:
1. A refactor of the fixes, with a new common main convention table is available, based on eccodes.
2. Diagnostics are updated to work with the new fixes and the new eccodes version. This is not yet complete and will be finalized in the next release.
3. The FDB reader always rely on paramids, so that support for eccodes 2.39.0 and backward compatibility is ensured.

AQUA core complete list:
- push-analysis.sh maintenance (#1555)
- Added the `cdo_options: "--force"` to the definitions of the HealPix grids (#1527)
- Removing default fixes (#1519)
- Support for eccodes=2.39.0 with full fixes refactoring (#1519)
- Dashboard: Moved making of contents yaml to local hpc (#1470)
- Support for new smmregrid==0.1.0 including simpler weights and area generation (#1395)
- Removing cdo pin for more recent versions (#1395)
- Change `bridge_end_date` convention (#1498)
- `catgen` to support data bridge options (#1499)
- Enhance OutputSaver with Improved File Handling, Logging, and NetCDF Write Modes (#1495)
- Introduction a specific pipeline and tests for `catgen` utiliy (#1505)
- Remove pin on xarray (#1507)
- FDB reader internally always asks for paramids (#1491, #1508, #1529)
- Introduction of a convention table for the fixer, in order to create a more general fixer (#1488, #1506)
- Refactor of `cli_lra_parallel_slurm.py` to work with container via jinja (#1497) 
- Convert `aqua-analysis.sh` to Python with Subprocess and Multiprocessing Support (#1354, #1521)
- New base container for aqua-container (#1441)
- Autodetection of latest AQUA in `load-aqua-container.sh` script (#1437)
- Update Metadata Handling for NetCDF, PDF, and PNG Outputs (#1430)
- Add instructions to install AQUA on MN5 (#1468)
- Introduce `grids-checker.py` tool to verify presence and checksum of the grid files (#1486)

AQUA diagnostic complete list:
- Tropical Cyclones: Adaptation to IFS-FESOM and tool to compute orography from data (#1393)
- Seaice: Hotfix for sea ice plots (#1432)

## [v0.12.2]

Main changes are: 
1. Single container script to be used on Lumi, MN5 and Levante

AQUA core complete list:
- Introduce `timeshift` option for the fixer to roll forward/back the time axis (#1411)
- Centralize and refactor in single script the tool to load AQUA container (#1413)
- Add extra maintenance options to submit-aqua-web (#1415)
- Update push-analysis.sh removing dependency on full AQUA and option not to convert to png (#1419)
- Pin to xarray<2024.09 to prevent bug in polyfit requires temporary (#1420)
- Remove spurious dimensions when running `fldmean()` (#1423)

AQUA diagnostic complete list:
- Refactor of plotThickness method in the sea ice diagnostic (#1427)


## [v0.12.1]

AQUA core complete list:
- Allow multiple realizations in fdb-catalog-generator (#1335)
- Fix the container loading script in order to avoid load of local libraries (#1399)
- Fix using AQUA container for submit-aqua-web, do not wipe old figures by default (#1387)
- New `timstat` module which opens complement `timmean()` with `timmax()`, `timmin()` and `timstd()` methods (#1391)
- Fix installation to avoid mismatch between `hdf5` and `h5py` libraries (#1408)

## [v0.12]

Main changes are:
1. AQUA installation now requires a mandatory machine name.
2. The `aqua` source code has been moved to the `src` folder. The change is transparent to the user.
3. A diagnostic module, called `aqua.diagnostics`, is under development. The module is not yet active, diagnostics are still available with the previous structure.

AQUA core complete list:
- Mixed updates to support data for NextGEMS cycle4 hackathon (#1375)
- Preprocess functionality added to the `Reader` class (#1298)
- The AQUAthon material has been moved under the `notebooks` folder (#1342)
- `aqua` source code has been moved to the `src` folder (#1332)
- A diagnostic module, called `aqua.diagnostics`, has been created under the `src` folder (#1332, #1341)
- LRA generator tool support for multiple relizations (#1357, #1375)
- LRA generator requires `catalog` as a mandatory argument (#1357)
- AQUA console revisiting, adding `avail` method and `update` method (#1346)
- AQUA install now requires mandatory machine name (#1346)
- Fix to make keyword step optional in request (#1360)

## [v0.11.3]

AQUA core complete list:
- LRA, both from CLI and worklow, is part of the AQUA console and can be run with `aqua lra $options` (#1294)
- FDB catalog generator is part of the AQUA console and can be run with `aqua catgen $options` (#1294)
- Coordinate unit overriding is now possible via the `tgt_units` argument (#1320)
- Full support for python>=3.9 (#1325)
- Pin of (python) eccodes<2.37.0 in pyproject due to recent changes in binary/python structure (#1325)

AQUA diagnostic complete list:
- Radiation: Bugfix in the CLI for the radiation diagnostic (#1319)

## [v0.11.2]

AQUA core complete list:
- Renaming of FESOM grids to include original resolution name (#1312)
- Bugfix of the fdb-catalog-generator tool that was not correctly assigning NEMO grids (#1309)
- Bugfix of the GSV intake driver that was not handling correctly metadata jinja replacement (#1304) 
- Bugfix of _merge_fixes() method when the parent fix has no vars specified (#1310)
- Safety check for the netcdf driver providing more informative error when files are not found (#1307, #1313)

AQUA diagnostic complete list:
- Tropical Rainfall: Fix Minor Issues in Tropical Precipitation CLI Metadata and Formatting (#1266)

## [v0.11.1]

Attention: If you are accessing FDB experiments, we suggest to not use versions older than this release.

Main changes are:
1. AQUA works with FDB written with ecCodes versions > 2.35 as well as lower.
2. Timeseries and Seasonal cyle can now be evaluated also on a specific region 

AQUA core complete list:
- ecCodes now pinned to >=2.36.0 and tool for fixing older definition files (#1302)

AQUA diagnostic complete list:
- Timeseries: a region can be selected for Timeseries and Seasonal Cycle with the `lon_limits` and `lat_limits` arguments (#1299)
- Timeseries: the cli argument for extending the time range is now extend (previously expand) (#1299)
- Timeseries: all the available diagnostics support the catalog argument (#1299)

## [v0.11]

Attention: this version is not compatible with catalog entries with ecCodes >= 2.35.0.

1. LRA supports multi-catalog structure
2. ecCodes temporarily restricted to < 2.34

AQUA core complete list:
- Refactor the fdb-catalog-generator tool to work with data-portfolio repository (#1275)
- Introduce a function to convert NetCDF to Zarr and zarr catalog entry for LRA (#1068)
- Suppress the warning of missing catalogs in the AQUA console `add` command (#1288)
- Lumi installation is completely updated to LUMI/23.09 modules (#1290)
- gsv_intake switches eccodes also for shortname definitions (#1279)
- Increase compatibility between LRA generator and multi-catalog (#1278)
- Allow for intake string replacement within LRA-generated catalogs (#1278)
- Avoid warning for missing intake variable default when calling the `Reader()` (#1287)

AQUA diagnostic complete list:
- Teleconnections: catalog feature bugfix (#1276)

## [v0.10.3]

Attention: this version is not compatible with catalog entries with ecCodes < 2.35.0.

Main changes are:
1. support for ecCodes >= 2.35.0 (to be used with caution, not working with exps with eccodes < 2.35.0)
2. fdb_path is deprecated in favour of fdb_home

AQUA core complete list:
- Restructure fixes folder and files (#1271)
- Removed eccodes pin, better handling of tables in get_eccodes_attr (#1269)
- Added test for diagnostics integration to AQUA installation process (#1244)
- Bugfix for the monthly frequency data with monthly cumulated fluxes (#1255)
- fdb_path becomes optional and deprecated in favour of fdb_home (#1262)
- Branch support for tool to push analysis to explorer (#1273)

AQUA diagnostic complete list:
- ECmean documentation updates (#1264)

## [v0.10.2]

Main changes are:
1. aqua-analysis script can be configured with an external yaml file
2. AQUA installation process now includes diagnostics integration

AQUA core complete list:
- Rename OutputNamer to OutputSaver and add catalog name (#1259)
- Hotfix for rare situation with 3D data but no vertical chunking defined (#1252)
- External yaml file to configure aqua-analysis (#1246)
- Adding diagnostics integration to AQUA installation process (#1229)

AQUA diagnostic complete list:
- Teleconnections: adding the catalog feature to the diagnostic (#1247)
- ECmean upgrades for the CLI (#1241)
- ECmean enables the computation of global mean diagostic (#1241)

## [v0.10.1]

AQUA core complete list:
- Fixer for monthly frequency data with monthly cumulated fluxes (#1201)
- Catalogs can be installed from the external repository (#1182)
- Added grid for NEMO multiIO r100 (#1227)
- Reorganized analysis output in catalog/model/exp structure (#1218)

## [v0.10]

Main changes are:
1. The catalog is externalized and AQUA supports multiple catalogs. It is now mandatory to use the aqua console to add a new catalog to the AQUA installation.

AQUA core complete list:
- Catalog is externalized to a separate repository (#1200)
- AQUA is now capable of accessing multiple catalogs at the same time (#1205)
- MN5 container for AQUA (#1213)

## [v0.9.2]

Main changes are:
1. The `aqua-config.yaml` file is replaced by a template to be installed. The aqua console is now mandatory to use aqua.
2. `$AQUA` removed from the `Configdir()` autosearch, an installation with the aqua console is mandatory to use aqua.
3. AQUA cli command to provide the installation path with `--path` option. This can substitute the `$AQUA` variable in scripts.
4. The catalog file is now split into `machine.yaml` and `catalog.yaml` to support machine dependency of data path and intake variables as kwargs into each catalog.

AQUA core complete list:
- More detailed documentation for Levante and Lumi installation (#1210)
- `aqua-config.yaml` replaced by a template to be installed on each machine (#1203)
- `$AQUA` removed from the `Configdir()` autosearch (#1208)
- AQUA cli command to provide the installation path with `--path` option (#1193)
- Restructure of the `machine` and `catalog` instances to support a catalog based development (#1186)
- AQUA installation via command line support a machine specification `aqua install lumi` (#1186)
- Introduction of `machine.yaml` file to support machine dependency of data path and intake variables as kwargs into each catalog (#1186)
- Removing all the AQUA catalogs from the repo, now using https://github.com/DestinE-Climate-DT/Climate-DT-catalog (#1200)

## [v0.9.1]

Main changes are:
1. Update of fdb libraries to be compatible with the FDB data bridge

AQUA core complete list:
- OutputNamer Class: Comprehensive Naming Scheme and Metadata Support (#998)
- Creation of png figures for AQUA explorer is local (#1189)

## [v0.9]

Main changes are:
1. AQUA has an `aqua` CLI entry point, that allow for installation/uninstallation, catalog add/remova/update, fixes and grids handling
2. Experiments placed half on HPC and half on DataBridge data can be accessed in continuous manner.

AQUA core complete list:
- AQUA entry point for installation and catalog maintanance and fixes/grids handling (#1131, #1134, #1146, #1168, #1169)
- Automatic switching between HPC and databridge FDB (#1054, #1190)
- CLI script for automatic multiple experiment analysis submission (#1160, #1175)

## [v0.8.2]

Main changes are: 
1. `aqua-grids.yaml` file split in multiple files into `grids` folder
2. Container for Levante

AQUA core complete list:
- Removing any machine name depencency from slurm files (#1135)
- Jinja replacement is added to the aqua-config.yaml (#1154)
- grid definitions split in multiple files (#1152)
- Add script to access the container on Levante HPC (#1151)
- Add support for IFS TL63 and TL159 grids (#1150)
- Swift links for tests and grids renewed (#1142)
- Removing the docker folder (#1137)
- Introducing a tool for benchmarking AQUA code (#1057)
- Define AQUA NEMO healpix grids as a function of their ORCA source (#1113)

AQUA diagnostics complete list:
- Tropical Rainfall: Improve Paths in Live Demonstration Notebook  (#1157)
- Atm global mean: produce seasonal bias plots by default (#1140)
- Tropical Rainfall: Notebook for the Live Demonstration (#1112)
- Teleconnections: MJO Hovmoller plot introduced as notebook (#247)
- Tropical Rainfall: Reduce Redundancy in Conversion Functions (#1096)

## [v0.8.1]

Main changes are: 
1. Fixes following internal D340.7.3.3 and D340.7.1.4 review 

AQUA core complete list:
- Tco399-eORCA025 control, historical and scenario runs added to Lumi catalog (#1070)
- ESA-CCI-L4 dataset added for Lumi and Levante catalogs (#1090)
- Various fixes to the documentation (#1106)
- Fixer for dimensions is now available (#1050)

AQUA diagnostics complete list:
- Timeseries: units can be overridden in the configuration file (#1098)
- Tropical Rainfall: Fixing the Bug in the CLI (#1100)

## [v0.8]

Main changes are:
1. Support for Python 3.12
2. Update in the catalog for Levante and introduction of Leonardo
3. Multiple diagnostics improvement to fullfil D340.7.3.3 and D340.7.1.4

AQUA core complete list:
- LRA for ICON avg_sos and avg_tos (#1076)
- LRA for IFS-NEMO, IFS-FESOM, ICON added to Levante catalog (#1072)
- IFS-FESOM storyline +2K added to the Lumi catalog (#1059)
- Allowing for jinja-based replacemente in load_yaml (#1045) 
- Support for Python 3.12 (#1052)
- Extending pytests (#1053)
- More efficient use of `_retrieve_plain` for acessing sample data (#1048)
- Introducing the catalog structure for Leonardo HPC (#1049)
- Introducing an rsync script between LUMI and levante for grids (#1044)
- Introducing a basic jinja-based catalog entry generator (#853)
- Adapt NextGEMS sources and fixes to the final DestinE governance (#1008, #1035)
- Remove  NextGEMS cycle2 sources (#1008)
- Avoid GSVSource multiple class instantiation in dask mode (#1051)

AQUA diagnostics complete list:
- Teleconnections: refactor of the documentation (#1061)
- Tropical rainfall: Updating the Documentation and Notebooks (#1083)
- Performance indices: minor improvements with the inclusion of mask and area files (#1076)
- Timeseries: Seasonal Cycle and Gregory plots save netcdf files (#1079)
- Tropical rainfall: minor modifications to the CLI and fixes to changes in the wrapper introduced in PR #1063 (#1074)
- Tropical rainfall: adding daily variability and precipitation profiles to the cli (#1063)
- Teleconnections: bootstrap evaluation of concordance with reference dataset (#1026)
- SSH: Improvement of the CLI (#1024) 
- Tropical rainfall: adding metadata and comparison with era5 and imerg to the plots, re-binning of the histograms and buffering of the data (#1014)
- Timeseries: refactor of the documentation (#1031)
- Radiation: boxplot can accomodate custom variables (#933)
- Seaice: convert to module, add Extent maps (#803)
- Seaice: Implement seaice Volume timeseries and thickness maps (#1043)

## [v0.7.3]

Main changes are:
1. IFS-FESOM NextGEMS4 and storylines simulations available in the catalog
2. Vertical chunking for GSV intake access
3. FDB monthly average data access is available
4. kwargs parsing of reader arguments (e.g. allowing for zoom and ensemble support)

AQUA core complete list:
- Add kwargs parsing of reader arguments, passing them to intake to substitute parameters (#757)
- Remove `zoom` and use kwargs instead (#757)
- Enabling the memory monitoring and (optional) full performance monitoring in LRA (#1010)
- Adding IFS_9-FESOM_5 NextGEMS4 simulation on levante (#1009)
- Function to plot multiple maps is introduced as `plot_maps()` and documented (#866)
- Adding the IFS-FESOM storylines simulation (#848)
- `file_is_complete()` accounts also for the mindate attribute (#1007)
- Introducing a `yearmonth` timestyle to access FDB data on monthly average (#1001)
- Adding expected time calculation for weight generation (#701)
- Vertical chunking for GSV intake access (#1003)

AQUA diagnostics complete list:
- Timeseries: Various bugfix and improvements for cli and formula (#1013, #1016, #1022)

## [v0.7.2]

Main changes are:
1. `mtpr` is used for precipitation in all the catalog entries
2. LRA CLI support for parallel SLURM submission and other improvements
3. ICON production simulations available in the catalog
4. `detrend()` method is available in the `Reader` class
5. All the diagnostics have dask support in their CLI

AQUA core complete list:
- Fix LRA sources to allow incomplete times for different vars (#994)
- Distributed dask option for diagnostic CLIs and wrapper (#981)
- Added documentation for `plot_timeseries`, `plot_seasonalcycle` and `plot_single_map_diff` (#975)
- Minimum date fixer feature / ICON net fluxes fix (#958)
- Unified logging for all diagnostics (#931)
- A `detrend()` method is added to the Reader class (#919)
- LRA file handling improvements (#849, #972)
- Updating fixer for ERA5 monthly and hourly data on Levante (#937)
- GSV pin to 1.0.0 (#950)
- Adding ICON production simulations (#925)
- LRA CLI for parallel SLURM submission support a max number of concurrent jobs and avoid same job to run (#955, #990)
- Renaming of EC-mean output figures in cli push tool for aqua-web (#930)
- Renaming the `tprate` variable into `mtpr` in all fixes (#944)

AQUA diagnostic complete list:
- Tropical rainfall: enhancements of plotting and performance, files path correction (#997)
- Timeseries: seasonal cycle runs as a separate cli in aqua-analysis for performance speed-up (#982)
- Timeseries: seasonal cycle is added if reference data are not available in some timespan (#974)
- Tropical rainfall: Removing unnecessary printing during the CLI, optimazing the CLi for low and high-resolution data (#963)
- Timeseries: Grergory plot TOA limits are dynamically chosen (#959)
- SSH: technical improvements including removal of hardcoded loglevel and timespan definition. (#677)
- SSH: ready with new data governance and option to plot difference plots added. (#677)
- Atmosferic Global Mean: added mean bias for the entire year in seasonal bias function (#947)
- Tropical Cyclones: working with IFS-NEMO and ICON, includes retrieval of orography from file (#1071).

## [v0.7.1]

Main changes are:
1. Complete update of the timeseries diagnostic
2. LRA CLI for parallel SLURM submission
3. SSP370 production scenario for IFS-NEMO available in the catalog

AQUA core complete list:
- Plot timeseries is now a framework function (#907)
- Improve the automatic parsing of date range according to schema from fdb (#928)
- LRA CLI for parallel SLURM submission (#909)
- Added graphics function to plot data and difference between two datasets on the same map (#892)
- Add IFS-NEMO ssp370 scenario (#906)

AQUA diagnostics complete list:
- Teleconnections: comparison with obs is done automatically in diagnostic CLI (#924)
- Teleconnections: capability to find index file if already present (#926)
- Timeseries: save flag introduced to save to enable/disable saving of the timeseries (#934)
- Improve the automatic parsing of date range according to schema from fdb (#928)
- Updated output filenames for atmglobalmean diagnostic (#921)
- Added graphics function to plot data and difference between two datasets on the same map (#892)
- Implemented `pyproject.toml` for global_time_series diagnostic (#920).
- Implemented `pyproject.toml` for tropical_rainfall diagnostic (#850).
- Updating CLi for tropical_rainfall diagnostic (#815)
- LRA cli for parallel SLURM submission (#909)
- Timeseries: seasonal cycle is available for the global timeseries (#912)
- Timeseries: refactory of Gregory plot as a class, comparison with multiple models and observations (#910)
- Add IFS-NEMO ssp370 scenario (#906)
- Timeseries: complete refactory of the timeseries as a class, comparison with multiple models and observations (#907)
- Plot timeseries is now a framework function (#907)

## [v0.7]

Main changes are:
1. Multiple updates to the diagnostics, both scientific and graphical, to work with more recent GSV data
2. `mtpr` is now used instead of `tprate` for precipitation
2. Documentation has been reorganized and integrated

Complete list:
- New utility `add_pdf_metadata` to add metadata to a pdf file (#898)
- Experiments `a0gg` and `a0jp` added to the IFS-NEMO catalog, and removal of `historical-1990-dev-lowres` (#889)
- Updated notebooks to ensure consistency across different machines by using observational datasets, and included a demo of aqua components for Lumi (#868)
- Scripts for pushing figures and docs to aqua-web (#880)
- Fixed catalog for historical-1990-dev-lowres source (#888, #895)
- data_models src files are now in the aqua/data_models folder, with minor modifications (#884)
- Warning options based on the `loglevel` (#852)
- Timeseries: formula bugfix and annual plot only for complete years (#876)
- mtpr instead of tprate derived from tp (#828)
- eccodes 2.34.0 does not accomodate for AQUA step approach, pin to <2.34.0 (#873)
- Bugfix of the `aqua-analysis` wrapper, now can work teleconnections on atmospheric and oceanic variables 
and the default path is an absolute one (#859, #862)
- Ocean3D: many fixes and adaptations to new data governance (#776)
- Bugfix of the `aqua-analysis` wrapper, now can work teleconnections on atmospheric and oceanic variables (#859)
- Radiation: adaptation to new data governance and many improvements (#727)
- Seaice: Sea ice extent has now seasonal cycle (#797)
- Fixing the paths in `cli/lumi-install/lumi_install.sh` (#856).
- Refactor of the documentation (#842, #871)
- The drop warning in `aqua/gsv/intake_gsv.py` (#844)
- Tropical cyclones diagnostic: working with new data governance (includes possibility to retrieve orography from file (#816)

## [v0.6.3]

Complete list:
- Setting last date for NaN fix for IFS-NEMO/IFS-FESOM to 1999-10-01 and cleaner merge of parent fixes (#819)
- Hotfix to set `intake==0.7.0` as default (#841)
- Timeseries: can add annual std and now default uncertainty is 2 std (#830)
- `retrieve_plain()` method now set off startdate and enddate (#829)
- Complete restructure of fixer to make use of `fixer_name`: set a default for each model and a `False` to disable it (#746)
- Added `center_time` option in the `timmean()` method to save the time coordinate in the middle of the time interval and create a Timmean module and related TimmeanMixin class (#811)
- Fixer to rename coordinates available (#822)
- Fixing new pandas timedelta definition: replacing H with h in all FDB catalog (#786)
- Change environment name from `aqua_common` to `aqua`(#805)
- Adding a run test label to trigger CI (#826)
- Tropical_rainfall: improve organization and maintainability, introducing nested classes (#814)
- Revisiting CERES fixes (#833)
- Timeseries: add bands for observation in Gregory plots (#837)

## [v0.6.2]

Complete list:
- Global time series plot annual and monthly timeseries together, improved Gregory plot (#809)
- Teleconnection can now take a time range as input and ylim in the index plot function (#799)
- LRA to use `auto` final time and `exclude_incomplete` (#791)
- Hotfix for v0.12.0 of the GSV_interface related to valid_time (#788)
- Global time series adapted to new data governance (#785)
- AtmoGlobalMean diagnostic improvements and adaptation to new data governance (#745 #789 #807 #812)
- Sea-ice diagnostic adapted to new data governance (#790)
- Implement a fix setting to NaN the data of the first step in each month (for IFS historical-1990) (#776)

## [v0.6.1]

Complete list:
- Teleconnection improvement to accept different variable names for ENSO (avg_tos instead of sst) (#778)
- ERA5 fixes compatible with new data governance (#772)
- Update the LRA generator (removing aggregation and improving) filecheck and fix entries for historical-1990-dev-lowres (#772)
- Updates of ECmean to work with production experiments (#773, #780)
- Automatic data start and end dates for FDB sources (#762)

## [v0.6]

Main changes are:
1. Inclusion in the catalog of the historical-1990 production simulations from IFS-NEMO and IFS-FESOM.
2. New fixes that targets the DestinE updated Data Governance

Complete list:
- IFS-FESOM historical-1990-dev-lowres with new data governance added to the catalog (#770)
- AtmoGlobalMean diagnostic improvements (#722)
- Teleconnections diagnostic improvements (#722)
- Read only one level for retrieving 3D array metadata, select single level for retrieve (#713)
- IFS-FESOM historical-1990-dev-lowres with new data governance added to the catalog
- Fix mismatch between var argument and variables specified in catalog for FDB (#761)
- Compact catalogs using yaml override syntax (#752)
- Fix loading source grid file before smmregrid weight generation (#756)

## [v0.5.2-beta]

Complete list:
-  A new fdb container is used to generate the correct AQUA container

## [v0.5.2-alpha]

Main changes are:
1. Coupled models IFS-NEMO and IFS-FESOM are now supported
2. Accessor to use functions and reader methods as if they were methods of xarray objects, see [notebook](https://github.com/DestinE-Climate-DT/AQUA/blob/main/notebooks/reader/accessor.ipynb)
3. Preliminary provenance information is now available in the history attribute of the output files
4. AQUA analysis wrapper is parallelized
5. A levelist can be provided in FDB sources, this will greatly speed up the data retrieve

Complete list:
- Fix reading only one sample variable and avoid _bnds variables (#743)
- Allow correct masked regridding after level selection. Add level selection also for not-FDB sources (#741)
- Read only one level for retrieving 3D array metadata, select specific levels for FDB retrieve (#713)
- Defining catalog entry for coupled models IFS-NEMO and IFS-FESOM (#720)
- Change fixer_name to fixer_name (#703)
- Reorganization of logging calls (#700)
- Accessor to use functions and reader methods as if they were methods of xarray objects (#716)
- Suggestions are printed if a model/exp/source is not found while inspecting the catalog (#721)
- Improvements in the single map plot function (#717)
- Minor metadata fixes (logger newline and keep "GRIB_" in attrs) (#715)
- LRA fix now correctly aggregating monthly data to yearly when a full year is available (#696)
- History update and refinement creating preliminary provenance information (plus AQUA emoji!) (#676)
- OPA lra compatible with no regrid.yaml (#692)
- Introducing fixer definitions not model/exp/source dependents to be specified at the metadata level (#681)
- AQUA analysis wrapper is parallelized and output folder is restructured (#684, #725)

## [v0.5.1]

Main changes are:
1. A new `Reader` method `info()` is available to print the catalog information
2. Grids are now stored online and a tool to deploy them on the `cli` folder is available

Complete list:
- Fix attributes of DataArrays read from FDB (#686)
- Reader.info() method to print the catalog information (#683)
- Simpler reader init() by reorganizing the calls to areas and regrid weights configuration and loading (#682)
- Optional autosearch for vert_coord (#682)
- plot_single_map adapted to different coordinate names and bugfixes (#680)
- Sea ice volume datasets for the Northern Hemisphere (PIOMAS) and the Southern Hemisphere (GIOMAS) (#598)
- Possibility of defining the regrid method from the grid definition (#678)
- Grids stored online and tool to deploy them on cli folder (#675)
- Global time series diagnostic improvements (#637)
- Teleconnections diagnostic improvements (#672)

## [v0.5]

Main changes are:
1. Refactor of the Reader() interface with less options at the init() level
2. Grids are now defined with the source metadata and not in a machine-dependent file
3. CLI wrapper is available to run all diagnostics in a single call
4. Refactoring of the streaming emulator with equal treatment for FDB or file sources

Complete list:
- Controlling the loglevel of the GSV interface (#665)
- Fix wrong fdb source (#657)
- Adding sample files and tests for NEMO 2D and 3D grids (#652)
- tprate not derived from tp for GSV sources (#653)
- Simplify reader init and retrieve providing less argument in initialization (#620)
- var='paramid' can be used to select variables in the retrieve method (#648)
- configdir is not searched based on util file position in the repo (#636)
- Cleaner mask treatment (Revision of mask structure in the reader #617)
- Fldmean fix if only one dimension is present for area selection (#640)
- Adding higher frequency ERA5 data on Levante and Lumi (#628)
- regrid.yaml files are removed, grid infos are now in the catalog metadata (#520, #622, #643)
- Load all available variables in FDB xarray/dask access (#619)
- Lint standard and enforced in CI (#616)
- Reader init split with methods (#523)
- Single map plot utility to be used by all diagnostics (#594)
- Script for automatic generation of Fdb catalog entries (IFS only) (#572)
- Fix loading of singularity mounting /projappl (#612)
- CLI wrapper parser (#599)
- Refactoring of streaming emulator (#593)
- Radiation CLI and diagnostic refinement (#537)
- Ocean3D CLI and diagnostic refinement (#578)
- AtmGlobalMean CLI and diagnostic refinement (#587)
- Tropical cyclones CLI refinements and TC module (#568, #645)
- Removing OPA, OPAgenerator and related tests from the AQUA (Remove OPA from AQUA #586)
- Renaming the experiments according to the DE340 AQUA syntax (Including dev-control-1990 in the source and rename the experiment according to DE340 scheme #556, #614, #618)
- Teleconnections diagnostic improvements (#571, #574, #576, #581, #592, #623)

## [v0.4]

Main changes are:
1. Update to all the diagnostics CLI
2. Refactor of the regridder so that `regrid.yaml`` is grid-based and not experiment-based
3. Xarray access to FDB sources
4. Refactor of the fixer so that merge/replace/default options are available
5. Remove of the `aqua` environment in favour of the `aqua_common` one. 

Complete list:
- Introduced color scheme for aqua logging (#567)
- CLI for sea diagnostic (#549)
- Add CLI for SSH diagnostic and some bug fixes (#540)
- Fix SSH diagnostic to be compatible with lates AQUA version (#538) 
- Helper function to identify vertical coordinates in a dataset (#552)
- Orography for tempest extremes TCs detection and update TCs CLI (Orography threshold included and CLI update #404)
- Improvement of performance indices CLI (Update of ECmean CLI #528)
- Fix to allow reading a list of multiple variables from FDB (#545)
- Further improvement of function to inspect the catalog (#533)
- Custom exceptions for AQUA (#518)
- Speed up of the `retrieve_plain` method (#524)
- Update documention for adding new data and setting up the container (Increase documentation coverage #519)
- CLI wrapper for the state-of-the-art diagnostics analysis (#517, #527, #525, #530, #534, #536, #539, #548, #549, #559)
- Refactor the regrid.yaml as grid-based instead of experiment-based (#291)
- aqua_common environment simplified and updated (#498)
- Update available variables in FDB catalogs on lumi (#514)
- Solve reversed latitudes bug for fixed data (#510)
- Switch to legacy eccodes tables based on intake source metadata (#493)
- Add GPM IMERG precipitation data to the catalog on levante (#505)
- Fix ocean3d diagnostic colorbars not being symmetric when missing values are present (#504) 
- FDB NEMO test access to data (#488)
- Xarray dask access to FDB (#476)
- Issue a warning when multiple gribcodes are associated to the same shortname (Cases for multiple eccodes grib codes #483)
- Allowing fixer to overwrite or merge default configuration (Increasing flexibiity of the fixer allowing for merge, replace and default options #480)
- Add new tests (Increase testing #250)
- Global time series diagnostic setup for multiple variables CLI (#474)
- Option to avoid incomplete chunk when averagin with timmean (Introduce check for chunk completeness in timmean() #466)
- Simplification of Fixer() workflow, more methods and less redundancy (Functionize fixer #478)
- Remove the `aqua` environment file, only `aqua_common` is left (#482)

## [v0.3]

Main changes are:
1. Fixer moved at `Reader()` level
2. Area selection available in `fldmean()` method
3. FDB/GSV access for IFS-NEMO development simulations
4. Configuration file `config-aqua.yaml` replaces `config.yaml`

Complete list:
- Templates in configuration yaml files (#469)
- Bug fixes for FDB access options (#463, #462)
- Add observational catalogs on Lumi (Update Lumi catalog #454)
- Automatic finding of cdo (#456)
- Area is fixed if data are fixed (Fixer applied to grid areas #442)
- Tests missing failure fix (Fix #436 CI workflow passes even if some tests fail #452)
- FDB/GSV access to IFS control and historical simulations (#434, #458)
- Climatology support restored in the Reader (Fix for climatology #445)
- Improvement function to inspect the catalog (Inspect_catalog improvement #446)
- Minor improvements of the gribber (Fix gribber fdb #427)
- Allow the LRA generator to work with generators and so with FDB (LRA from fdb on mafalda #430)
- Fixes only on selected variables (Fixer updates #428)
- Complete revision of the FDB/GSV access, allowing to access also recent experiments using variable step (#343)
- Teleconnections diagnostic adapted to new code improvements (Teleconnections Dev branch update #424, #465)
- Add support for area selection with fldmean (Fldmean box selection #409)
- Environment simplified, dependencies are now mostly on the pyproject file (A simpler environment.yml #286)
- Intake esm functionality added back (Fix intake-esm #287)
- Intake esm tests (Test also intake-esm #335)
- Yaml dependencies removed (Logger and yaml issues in util.py #334)
- Log history working for iterators as well (Logger and yaml issues in util.py #334)
- Util refactor (Utility refactor #405)
- Fixer at reader level (Fixes at Reader level #244)
- Uniform timmean (Uniform time after timmean and add option for time_bnds #419)
- FDB tests added (Add FDB 5.11, a local FDB with some test data #280, #432)
- Refactor of unit conversion and non-metpy cases (Flexible unit fix from YAML file #416)
- Refactor of the config file definition (Refactor of the configuration search #417)

## [v0.2.1]

- Add development control-1950 and historical-1990 experiments to the LRA (LRA for control-1950 and historical-1990 on Levante from v0.2 #455)

## [v0.2]

- Improve the LRA generator and worklow CLI (Streaming for the LRA #289)
- AQUA new common environment installation tool for LUMI added (#413)
- Added a bash script "load_aqua_lumi.sh" to load aqua environment in LUMI with containers (Adding an AQUA singularity container for LUMI #418)

## [v0.2-beta]

This is the `AQUA` version part of the Deliverable D340.7.1.2. 

- SSH diagnostic improvements (Linting SSH diagnostics #377, SSH diag: PDF file name changed #388)
- Timmean fix to uniform time axis (Fix for timmean() to uniform output time axis #381)
- New tests trigger routine (Tests trigger with label #385)
- Fix for tco1279 and FESOM (fix for masked tco1279 #390, psu fix for salinity #383)
- ECmean improvements (various improvement for ecmean #392)
- Seaice diagnostic improvements (Deliverable340.7.1.2 fix seaice #389, Linting Seaice diagnostics #376)
- Teleconnections diagnostic graphics module enhanced and various improvements (Teleconnections corrections for D340.7.1.2 #379, Fix import in teleconnections notebooks #395, Teleconnections fix docs #408)
- Tropical cyclones linting of the diagnostic (Linting tropical cyclones diagnostics #380, Improved plotting functions for tropical cyclones #391)
- Ocean diagnostics restructured in a single folder, sharing common functions and other improvements (Linting+Fixes Ocean diagnostics #374, Adding units for MLD plot in ocean3d package #406)
- Documentation fixes (Documentation fixes after review #403)
- Atmglobalmean and radiation diagnostic improvements (Atmglobalmean fix #371)
- MSWEP fixer bugfix (Change MSWEP datamodel #397, fixing of mswep #401)

## [v0.2-alpha]

This is the `AQUA` version that will be part of the Deliverable D340.7.1.2, sent to internal review. This is mostly done by the inclusion of twelve diagnostics within the AQUA framework

- Added teleconnections diagnostic (#308, #309, #318, #333, #352)
- Added tropical cyclones diagnostic (#310, #345)
- Added performance indices diagnostic based on ECmean tool (#57, #327) 
- Added sea ice diagnostic (#353, #368)
- Added global timeseries diagnostic (#358, #359)
- Added radiation analysis diagnostic (#301, #360)
- Added global mean bias diagnostic (#285, #371)
- Added SSH variability diagnostic (#367, #369)
- Added tropical rainfall diagnostic (#314)
- Added Ocean circulation diagnostic (#295)
- Added global ocean diagnosc (#164)
- Added global mean timeseries (#268)
- Multiple fixes in the Reader (#316, #324, #334)
- Avoid time duplicated in the Reader (#357)
- Enabling autodoc for diagnostics (#330)
- Data access improvement on Levante, including new datasets (#332, #355, #321)
- Added a common environment file (#363)
- Support for Lumi installation (#315)
- Added the `changelog` file

### Changed

- Dummy diagnostic is now in the `dummy` folder (previously was `dummy-diagnostic`)
- Tests and code is now working with python>=3.9 (previously python 3.11 was excluded)

## [v0.1-beta]

This is the `AQUA` version that will be part of the Deliverable D340.7.1.1.
This is mostly built on the `AQUA` `Reader` class which support for climate model data interpolation, spatial and temporal aggregation and conversion for a common GRIB-like data format.


- Low resolution archive documentation
- Fixed a bug in the `Gribber` class that was not reading the correct yaml catalog file

## v0.1-alpha

This is the AQUA pre-release to be sent to internal reviewers. 
Documentations is completed and notebooks are working.

[unreleased]: https://github.com/DestinE-Climate-DT/AQUA/compare/v0.18.0...HEAD
[v0.18.0]: https://github.com/DestinE-Climate-DT/AQUA/compare/v0.17.0...v0.18.0
[v0.17.0]: https://github.com/DestinE-Climate-DT/AQUA/compare/v0.16.0...v0.17.0
[v0.16.0]: https://github.com/DestinE-Climate-DT/AQUA/compare/v0.15.0...v0.16.0
[v0.15.0]: https://github.com/DestinE-Climate-DT/AQUA/compare/v0.14.0...v0.15.0
[v0.14.0]: https://github.com/DestinE-Climate-DT/AQUA/compare/v0.13.1...v0.14.0
[v0.13.1]: https://github.com/DestinE-Climate-DT/AQUA/compare/v0.13.0...v0.13.1
[v0.13.0]: https://github.com/DestinE-Climate-DT/AQUA/compare/v0.13-beta...v0.13.0
[v0.13-beta]: https://github.com/DestinE-Climate-DT/AQUA/compare/v0.13-alpha...v0.13-beta
[v0.13-alpha]: https://github.com/DestinE-Climate-DT/AQUA/compare/v0.12.2...v0.13-alpha
[v0.12.2]: https://github.com/DestinE-Climate-DT/AQUA/compare/v0.12.1...v0.12.2
[v0.12.1]: https://github.com/DestinE-Climate-DT/AQUA/compare/v0.12...v0.12.1
[v0.12]: https://github.com/DestinE-Climate-DT/AQUA/compare/v0.11.3...v0.12
[v0.11.3]: https://github.com/DestinE-Climate-DT/AQUA/compare/v0.11.2...v0.11.3
[v0.11.2]: https://github.com/DestinE-Climate-DT/AQUA/compare/v0.11.1...v0.11.2
[v0.11.1]: https://github.com/DestinE-Climate-DT/AQUA/compare/v0.11...v0.11.1
[v0.11]: https://github.com/DestinE-Climate-DT/AQUA/compare/v0.10.3...v0.11
[v0.10.3]:https://github.com/DestinE-Climate-DT/AQUA/compare/v0.10.2...v0.10.3
[v0.10.2]: https://github.com/DestinE-Climate-DT/AQUA/compare/v0.10.1...v0.10.2
[v0.10.1]: https://github.com/DestinE-Climate-DT/AQUA/compare/v0.10...v0.10.1
[v0.10]: https://github.com/DestinE-Climate-DT/AQUA/compare/v0.9.2...v0.10
[v0.9.2]: https://github.com/DestinE-Climate-DT/AQUA/compare/v0.9.1...v0.9.2
[v0.9.1]: https://github.com/DestinE-Climate-DT/AQUA/compare/v0.9...v0.9.1
[v0.9]: https://github.com/DestinE-Climate-DT/AQUA/compare/v0.8.2...v0.9
[v0.8.2]: https://github.com/DestinE-Climate-DT/AQUA/compare/v0.8.1...v0.8.2
[v0.8.1]: https://github.com/DestinE-Climate-DT/AQUA/compare/v0.8...v0.8.1
[v0.8]: https://github.com/DestinE-Climate-DT/AQUA/compare/v0.7.3...v0.8
[v0.7.3]: https://github.com/DestinE-Climate-DT/AQUA/compare/v0.7.2...v0.7.3
[v0.7.2]: https://github.com/DestinE-Climate-DT/AQUA/compare/v0.7.1...v0.7.2
[v0.7.1]: https://github.com/DestinE-Climate-DT/AQUA/compare/v0.7...v0.7.1
[v0.7]: https://github.com/DestinE-Climate-DT/AQUA/compare/v0.6.3...v0.7
[v0.6.3]: https://github.com/DestinE-Climate-DT/AQUA/compare/v0.6.2...v0.6.3
[v0.6.2]: https://github.com/DestinE-Climate-DT/AQUA/compare/v0.6.1...v0.6.2
[v0.6.1]: https://github.com/DestinE-Climate-DT/AQUA/compare/v0.6...v0.6.1
[v0.6]: https://github.com/DestinE-Climate-DT/AQUA/compare/v0.5.2-beta...v0.6
[v0.5.2-beta]: https://github.com/DestinE-Climate-DT/AQUA/compare/v0.5.2-alpha...v0.5.2-beta
[v0.5.2-alpha]: https://github.com/DestinE-Climate-DT/AQUA/compare/v0.5.1...v0.5.2-alpha
[v0.5.1]: https://github.com/DestinE-Climate-DT/AQUA/compare/v0.5...v0.5.1
[v0.5]: https://github.com/DestinE-Climate-DT/AQUA/compare/v0.4...v0.5
[v0.4]: https://github.com/DestinE-Climate-DT/AQUA/compare/v0.3...v0.4
[v0.3]: https://github.com/DestinE-Climate-DT/AQUA/compare/v0.2.1...v0.3
[v0.2.1]: https://github.com/DestinE-Climate-DT/AQUA/compare/v0.2...v0.2.1
[v0.2]: https://github.com/DestinE-Climate-DT/AQUA/compare/v0.2-beta...v0.2
[v0.2-beta]: https://github.com/DestinE-Climate-DT/AQUA/compare/v0.2-alpha...v0.2-beta
[v0.2-alpha]: https://github.com/DestinE-Climate-DT/AQUA/compare/v0.1-beta...v0.2-alpha
[v0.1-beta]: https://github.com/DestinE-Climate-DT/AQUA/compare/v0.1-alpha...v0.1-beta<|MERGE_RESOLUTION|>--- conflicted
+++ resolved
@@ -29,9 +29,7 @@
 - DVC is now used for observations, grids and CI/CD: please refer to aqua-dvc for AQUA support data. 
 
 AQUA core complete list:
-<<<<<<< HEAD
 - Allow `Reader()` to access standard and custom `fldstat` methods provided by `FldStat()` (#2277)
-=======
 - Actions now upload artifacts with test results and environment specifications (#2323)
 - Pin for pydantic<2.12.0 (#2323)
 - Rename LRA to DROP (Data Reduction OPerator) via the `Drop()` class (#2234)
@@ -40,7 +38,6 @@
 - Added graphical function for vertical profile plotting (#2314, #2316)
 - Added catgen support for storyline experiments (#2308)
 - Pin maximum version of xarray (#2303)
->>>>>>> 4aa56bc3
 - CI/CD data now is read from aqua-dvc repository (#8370)
 - Histogram (or any callable function) possible through TimStat. New timhist method (#2263)
 - Update AQUA base container to ECMWF specifications for new cycle with FDB 5.17.3 (#2217)
