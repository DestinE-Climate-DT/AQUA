# Changelog

All notable changes to this project will be documented in this file.
The format is based on [Keep a Changelog](https://keepachangelog.com/en/1.1.0/)

## [Unreleased]

Unreleased in the current development version (target v0.17.0): 

AQUA core complete list:
- `aqua-analysis.py` now supports a `--realization` option to enable the analysis of a specific realization (#2041)
- Separate new histogram function in the framework (#2061)
- Introducing `timsum()` method to compute cumulative sum (#2059)
- `EvaluateFormula` class to replace the `eval_formula` function with extra provenance features (#2042)
- Solve fixer issue leading to wrong target variable names (#2057)
- Upgrade to `smmregrid=0.1.2`, which fixes coastal erosion in conservative regridding (#1963)
- Refactor LRA of output and catalog entry creatro with `OutputPathBuilder` and `CatalogEntryBuilder` classes (#1932)
- LRA cli support realization, stat and frequency (#1932)
- Update to the new STACv2 API for Lumi (#2039)
- `aqua add` and `aqua avail` commands now support a `--repository` option to specify a different repository to explore (#2037)
- `AQUA_CONFIG` environment variable can be set to customize the path of the configuration files in `aqua-analysis.py` (#2027)
- Development base container updated to stack 7.0.2.8 (#2022, #2025)
- `Trender()` class provide also coefficients and normalize them (#1991)

AQUA diagnostics complete list:
<<<<<<< HEAD
- ECmean: diagnostics refactored to use `OutputSaver` and new common configuration file (#2012)
- ECmean: minimum dependency is 0.1.14 (#2012)
=======
- Timeseries, Global Biases, Teleconnections, Ecmean: `--realization` option to select a specific realization in the CLI (#2041)
- Global Biases: add try-except block in cli (#2069)
>>>>>>> e1d1347d
- Global Biases: handling of formulae and Cloud Radiative Forcing Computation (#2031)
- Global Biases: pressure levels plot works correctly with the CLI (#2027)
- Timeseries: `diagnostic_name` option to override the default name in the CLI (#2027)
- Global Biases: output directory is now correctly set in the cli (#2027)
- Timeseries: `center_time` option to center the time axis is exposed in the CLI (#2028)
- Timeseries: fix the missing variable name in some netcdf output (#2023)
- Diagnostic core: new `_select_region` method in `Diagnostic`, wrapped by `select_region` to select a region also on custom datasets (#2020, #2032)

## [v0.16.0]

Removed:
- Removed source or experiment specific fixes; only the `fixer_name` is now supported.

Workflow modifications:
- Due to a bug in Singularity, `--no-mount /etc/localtime` has to be implemented into the AQUA container call 
- `push_analysis.sh` now updates and pushes to LUMI-O the file `experiments.yaml`, which is used by the 
  dashboard to know which experiments to list. The file is downloaded from the object store, updated and 
  pushed back. Additionally it exit with different error codes if the bucket is missing or the S3 credential
  are not correct.

AQUA core complete list:
- Update to the new STAC API for Lumi (#2017)
- Added the `aqua grids set` command to set the paths block in the `aqua-config.yaml` file, overwriting the default values (#2003)
- Derivation of metadata from eccodes is done with a builtin python method instead of definiton file inspection (#2009, #2014)
- `h5py` installed from pypi. Hard pin to version 3.12.1 removed in favor of a lower limit to the version (#2002)
- `aqua-analysis` can accept a `--regrid` argument in order to activate the regrid on each diagnostics supporting it (#1947)
- `--no-mount /etc/localtime` option added to the `load_aqua_container.sh` script for all HPC (#1975)
- Upgrade to eccodes==2.41.0 (#1890)
- Fix HPC2020 (ECMWF) installation (#1994)
- `plot_timeseries` can handle multiple references and ensemble mean and std (#1988, #1999)
- Support for CDO 2.5.0, modified test files accordingly (v6) (#1987)
- Remove DOCKER secrets and prepare ground for dependabot action e.g introduce AQUA_GITHUB_PAT (#1983)
- `Trender()` class to include both `trend()` and `detrend()` method (#1980)
- `cartopy_offlinedata` is added on container and path is set in cli call, to support MN5 no internet for coastlines download (#1960)
- plot_single_map() can now handle high nlevels with a decreased cbar ticks density (#1940)
- plot_single_map() now can avoid coastlines to support paleoclimate maps (#1940)
- Fixes to support EC-EARTH4 conversion to GRIB2 (#1940)
- Added support for TL63, TL255, eORCA1, ORCA2 grids for EC-EARTH4 model (#1940)
- `FldStat()` as independent module for area-weighted operations (#1835)
- Refactor of `Fixer()`, now independent from the `Reader()` and supported by classes `FixerDataModel` and `FixerOperator` (#1929) 
- Update and push to lumi-o the a file listing experiments needed by the dashboard (#1950)
- Integration of HEALPix data with `plot_single_map()` (#1897)
- Use scientific notation in multiple maps plotting to avoid label overlapping (#1953)

AQUA diagnostics complete list:
- Diagnostic core: a `diagnostic_name` is now available in the configuration file to override the default name (#2000)
- Ecmean, GlobalBiases, Teleconnections: regrid functionality correctly working in cli (#2006)
- Diagnostic core: updated docs for `OutputSaver` (#2010)
- Diagnostic core: save_netcdf() is now based on the new OutputSaver (#1965)
- Diagnostic core: raise an error if retrieve() returns an empty dataset (#1997)
- GlobalBiases: major refactor (#1803, #1993)
- Ocean Drift: using the `_set_region` method from the `Diagnostic` class (#1981)
- Diagnostic core: new `_set_region` method in `Diagnostic` class to find region name, lon and lat limits (#1979)
- Timeseries: regions are now in the `definitions` folder (not `interface` anymore) (#1884)
- Teleconnections: complete refactor according to the Diagnostic, PlotDiagnostic schema (#1884)
- Radiations: timeseries correctly working for exps with enddate before 2000 (#1940)
- Diagnostic core: new `round_startdate` and `round_enddate` functions for time management (#1940)
- Timeseries: fix in the new cli wich was ignoring the regrid option and had bad time handling (#1940)
- Timeseries: Use new OutputSaver in Timeseries diagnostics (#1948, #2000)
- Diagnostic core: new `select_region` to crop a region based on `_set_region` and `area_selection` method (#1984)

## [v0.15.0]

Main changes are:
- Polytope support 
- Plotting routines support cartopy projections and matplotlib styles
- Major refactor of AQUA core functionalities: Regridder, Datamodel, OutputSaver, Timstat  
- Major refactor of Timeseries, SeasonalCycle, GregoryPlot diagnostics

Removed:
- `aqua.slurm` has been removed.

Workflow modifications:
- `push_analysis.sh` (and the tool `push_s3.py` which it calls) now both return proper error codes if the transfer fails. 0 = ok, 1 = credentials not valid, 2 = bucket not found. This would allow the workflow to check return codes. As an alternative, connectivity could be tested before attempting to run push_analysis by pushing a small file (e.g. with `python push_s3.py aqua-web ping.txt`))

AQUA core complete list:
- Add FDB_HOME to debug logs (#1914)
- Enabling support for DestinE STAC API to detect `bridge_start_date`and `bridge_end_date` (#1895)
- Return codes for push_s3 and push_analysis utilities (#1903)
- Polytope support (#1893)
- Additional stats for LRA and other refinements (#1886) 
- New OutputSaver class (#1837)
- Introduce a `Timstat()` module independent from the `Reader()` (#1832)
- Adapt Catalog Generator to Data-Portfolio v1.3.0 (#1848)
- Introduction of a internal AQUA data model able to guess coordinates and convert toward required target data convention definition (#1862, #1877, #1883)
- Custom `paths` in the `config-aqua.yaml` can now be defined and will take priority over the catalog paths (#1809)
- Remove deprecated `aqua.slurm` module (#1860)
- Refactor of `plot_maps()` and `plot_maps_diff()` functions with projection support and use their single map version internally (#1865)
- Refactor of `plot_single_map()` and `plot_single_map_diff()` functions with projection support (#1854)
- Refactor time handling: replacement of `datetime` objects and of `pd.Timestamp` lists (#1828)
- Fix the `regrid_method` option in the Reader (#1859)
- Add a GitHub Token for downloading ClimateDT catalogs (#1855)
- Ignore `nonlocal` complaints by flake8 (#1855)
- WOCE-ARGO ocean dataset grids and fixes added (#1846)
- Upgrade of base container to FDB 5.15.11 (#1845)
- Matplotlib styles can be set in the configuration file (#1729)
- Graphics refactoring for timeseries plot functions (#1729, #1841)
- Major refactor of the regrid options, with new modular `Regridder()` class replacing `Regrid()` mixin (#1768)
- Refactor of the `retrieve_plain()` function with contextmanager and smmregrid GridInspector (#1768)

AQUA diagnostics complete list:
- Diagnostic core: refinement of OutputSaver metadata and name handling (#1901)
- Diagnostic core: refactor of the documentation folder structure (#1891)
- Timeseries: complete refactor of the timeseries diagnostic according to the Diagnostic, PlotDiagnostic schema (#1712, #1896)

## [v0.14.0]

Main changes are:
- AQUA is now open source
- Documentation is now available on ReadTheDocs
- Attributes added by AQUA are now "AQUA_" prefixed
- A core diagnostic class has been introduced

Removed:
- Support for python==3.9 has been dropped.
- Generators option from the Reader has been removed.

Workflow modifications:
- `aqua_analysis.py`: all the config files are used from the `AQUA_CONFIG` folder. This allows individual run modification kept in the `AQUA_CONFIG` folder for reproducibility.
- `makes_contents.py`: can now take a config file as an argument to generate the `content.yaml` file.
- `push_analysis.sh`: now has an option to rsync the figures to a specified location. Extra flags have been added (see Dashboard section in the documentation).

AQUA core complete list:
- Updated AQUA development container to micromamba 2.0.7 (#1834)
- Updated base container to eccodes 2.40 (#1833)
- Added Healpix zoom 7 grid for ICON R02B08 native oceanic grid (#1823)
- Remove generators from Reader (#1791)
- Fix tcc grib code and add some cmor codes in the convention file (#1800)
- Add a regrid option to cli of relevant diagnostics (#1792)
- Limit estimation of time for weight generation only to regular lon/lat grids (#1786)
- LRA generation can operate spatial subsection (#1711)
- Attributes added by AQUA are now "AQUA_" prefixed (#1790)
- Remove zarr pin (#1794)
- Dropping support for python==3.9 (#1778, #1797)
- Reader intake-xarray sources can select a coder for time decoding (#1778)
- Document use of AQUA on ECMWF HPC2020 (#1782)
- Added history logging for lat-lon in area selection (#1479)
- Cleaner workflow and pytest/coverage configuration (#1755, #1758)
- catalog, model, exp, source info are now stored in the DataArray attributes (#1753)
- Avoid infinite hanging during bridge access (#1733, #1738)
- Enable dependabot to monitor dependencies every month (#1748)
- `eccodes` bump to 2.40.0 (#1747)
- Integrate codecov to monitor coverage and test analytics and remove old bot (#1736, #1737, #1755, #1819)
- Reinitialize `GSVRetriever` instance only when needed (#1733)
- Enable the option to read FDB data info from file, and refactor start/end hpc/bridge dates handling (#1732, #1743, #1762)
- Fix `push_analysis.sh` options and `aqua_analysis.py` config paths (#1723, #1754)
- Enable zip compression for LRA yearly files (#1726)
- Enable publication of documentation on ReadTheDocs (#1699, #1716)
- Adapt Catgen test to the new number of sources for ICON (#1708)
- Added tests for the Hovmoller plot routine (#1532)
- `push_s3` compatibility with `boto3>=1.36.0` (#1704)
- Rsync option for push_analysis.sh (#1689)
- Multiple updates to allow for AQUA open source, including Dockerfiles, actions, dependencies and containers (#1574)

AQUA diagnostics complete list:
- Ensemble: config file structure and tests (#1630)
- Ocean3d: Tests for the Ocean3d diagnostic (#1780)
- Diagnostic core: A common function to check and convert variable units is provided as `convert_data_units()` (#1806)
- Ocean3d: Bug fix to regridding of observations in cli (#1811)
- Diagnostic core: the `retrieve()` method uses internally a `_retrieve()` method that returns instead of updating attributes (#1763)
- Diagnostic core: documentation about class and config file structure (#1790)
- Diagnostic core: A common function to load the diagnostic config file is provided (#1750)
- Global bias: add test (#1675)
- Diagnostic core: Add additional command-line arguments for configuration and processing options (#1745)
- Global bias: Handling plev and using scientific notation in contour plots (#1649)
- Ecmean: Fix net surface radiative flux and wind stresses in ecmean (#1696)
- Diagnostic core: A common parser and fuctions to open/close the dask cluster are provided (#1703)

## [v0.13.1]

Main changes are:
1. Ocean3d major refactoring

AQUA core complete list:
- Fixer delete option accepts non-lists (#1687)
- Ansi color 8-bit fix for logger (#1671)
- Hotfix for unmatched string in catgen (#1672)
- Test for aqua-analysis.py (#1664)
- Fix in the catgen now correctly generating an automatic description if not provided (#1662)

AQUA diagnostics complete list:
- Diagnostic core: added a Diagnostic class to be inherited by all diagnostics (#1681)
- Timeseries: hotfix of problems with the catalog usage in output saving (#1669)
- Tropical Rainfall: Update of the precomputed histograms paths for lumi and MN5 (#1661)
- Ocean3d: Trend is calculating using polyfit. Restructed the mixed layer depth function. (#1651)
- Global bias: hotfix for regrid option (#1670)

## [v0.13.0]

Main changes are:
1. Grids updated to work with operational O-25.1
2. Compliance of the catalog generator to the O-25.1 data portfolio
3. New 'Biases and Radiation' diagnostics replace the old 'AtmGlobalMean and Radiation'
4. Push of figures to LUMI-O and improvements for aqua-web

Deprecated:
- `aqua-analysis.sh` script is deprecated and has been removed. Use `aqua-analysis.py` instead.
- `cli_dummy.py` script is deprecated and will be removed in the next release. Use the `cli_checker.py` instead.
 
AQUA core complete list:
- More general checksum checker for grids and observations ( #1550)
- Output dir including catalogue for aqua-analysis.py (#1640)
- Grids for O-25.1 cycle are added in the grids folder (they are v3) (#1647)
- `deltat` for fixer can now be specified in source metadata and not only in fixes (#1626)
- LRA generator integrates ``--rebuild`` flag to regenerate areas and weights. The `--autosubmit` option is removed (#1623)
- Hotfix for catgen tests (#1648)
- Experiment and dashboard metadata are now created with the catalog generator (#1637)
- Safety checks according to data frequency for HPC, bridge and request start/end dates in intake GSV (#1636, #1655)
- Experiment metadata for aqua-web and dashboard from catalog entry (#1633)
- Automatic identification of ocean grid in the catalog generator (#1621)
- `OutputSaver` can deduce the catalog name from the model, exp (#1627)
- Pin zarr<3.0.0 to avoid breaking changes (#1625)
- Units utility are now functions and not methods of FixerMixin (#1558)
- New `cli_checker.py` tool to check the existance of the required model in the catalog and rebuild the area files (#1619)
- Update the catalog generator to align with changes in the data portfolio (#1593)
- Adding ICON phase2 hpx6 and hpz9 grids (#1596)
- Push figures to LUMI-O for dashboard (#1582, #1607)
- Bridge_start_date and expver switching (#1597)
- Include all available figure metadata in content.json for dashboard/aqua-web (#1573)
- Upgrade LUMI module to 24.03 and to eccodes 2.39.0

AQUA diagnostics complete list:
- Old AtmoGlobalMean and Radiation diagnostics removed (#1622)
- `--catalog` is accepted by all the diagnostics altough it is not used by all of them yet (#1619)
- Timeseries: enabled region selection in the CLI (#1564)
- Ocean3d: Bugfix of values for Ocean trend function (#1583)
- Biases and Radiation: Refactoring of Bias and Radiation Diagnostics (#1243)
- Biases and Radiation: Fix Seasonal Bias Output in global_biases for NetCDF Saving Compatibility and other fixes (#1585, #1604, #1628)
- Biases and Radiation: Adding `save_netcdf` flag and function (#1510)
- Biases and Radiation: Integrating Updated OutputSaver (#1487)

## [v0.13-beta]

Main changes are:
1. All the diagnostics are now compatible with the new fixes and eccodes version.
2. Full compatibility with HealPix grids and the new CDO version.
3. Major improvements in the Ocean3D diagnostic.

AQUA core complete list:
- Safety checks and error messages on FDB folders (#1512)
- Refreshed internal `to_list` function (#1512)
- Reorganizing and extending CI/CD catalog with 5 years of hpz3 data from ERA5 (atm) and FESOM (oce) (#1552)
- Version info in a separate module (#1546) 
- Corrected `tcc` units to % (#1551)
- Fix pdf attributes (#1547)
- Catgen fixes (#1536)
- Introduced fixer for ClimateDT phase 2 (#1536)
- `aqua_analysis.py` using a common central dask cluster (#1525)
- Added the `cdo_options: "--force"` to the definitions of the oceanic HealPix grids (#1539)

AQUA diagnostic complete list:
- ECmean: Integrating the performance indices and global mean within the `aqua_diagnostics` module (#1556)
- Teleconnections: The `teleconnections` diagnostic is now integrated in the `aqua_diagnostics` module (#1352)
- Teleconnections: OutputSaver for the teleconnections diagnostic (#1567, #1570)
- Ocean3d: Fix to improve memory usage and cli (#1490)
- Seaice: Fix to read sithick as fallback instead of sivol (#1543)
- Ocean3d: Minor fix to allow to read new variable names (#1540)
- Timeseries: The `timeseries` diagnostic is now integrated in the `aqua_diagnostics` module (#1340)
- Timeseries: Integrating Updated OutputSaver (#1492)

## [v0.13-alpha]

Main changes are:
1. A refactor of the fixes, with a new common main convention table is available, based on eccodes.
2. Diagnostics are updated to work with the new fixes and the new eccodes version. This is not yet complete and will be finalized in the next release.
3. The FDB reader always rely on paramids, so that support for eccodes 2.39.0 and backward compatibility is ensured.

AQUA core complete list:
- push-analysis.sh maintenance (#1555)
- Added the `cdo_options: "--force"` to the definitions of the HealPix grids (#1527)
- Removing default fixes (#1519)
- Support for eccodes=2.39.0 with full fixes refactoring (#1519)
- Dashboard: Moved making of contents yaml to local hpc (#1470)
- Support for new smmregrid==0.1.0 including simpler weights and area generation (#1395)
- Removing cdo pin for more recent versions (#1395)
- Change `bridge_end_date` convention (#1498)
- `catgen` to support data bridge options (#1499)
- Enhance OutputSaver with Improved File Handling, Logging, and NetCDF Write Modes (#1495)
- Introduction a specific pipeline and tests for `catgen` utiliy (#1505)
- Remove pin on xarray (#1507)
- FDB reader internally always asks for paramids (#1491, #1508, #1529)
- Introduction of a convention table for the fixer, in order to create a more general fixer (#1488, #1506)
- Refactor of `cli_lra_parallel_slurm.py` to work with container via jinja (#1497) 
- Convert `aqua-analysis.sh` to Python with Subprocess and Multiprocessing Support (#1354, #1521)
- New base container for aqua-container (#1441)
- Autodetection of latest AQUA in `load-aqua-container.sh` script (#1437)
- Update Metadata Handling for NetCDF, PDF, and PNG Outputs (#1430)
- Add instructions to install AQUA on MN5 (#1468)
- Introduce `grids-checker.py` tool to verify presence and checksum of the grid files (#1486)

AQUA diagnostic complete list:
- Tropical Cyclones: Adaptation to IFS-FESOM and tool to compute orography from data (#1393)
- Seaice: Hotfix for sea ice plots (#1432)

## [v0.12.2]

Main changes are: 
1. Single container script to be used on Lumi, MN5 and Levante

AQUA core complete list:
- Introduce `timeshift` option for the fixer to roll forward/back the time axis (#1411)
- Centralize and refactor in single script the tool to load AQUA container (#1413)
- Add extra maintenance options to submit-aqua-web (#1415)
- Update push-analysis.sh removing dependency on full AQUA and option not to convert to png (#1419)
- Pin to xarray<2024.09 to prevent bug in polyfit requires temporary (#1420)
- Remove spurious dimensions when running `fldmean()` (#1423)

AQUA diagnostic complete list:
- Refactor of plotThickness method in the sea ice diagnostic (#1427)


## [v0.12.1]

AQUA core complete list:
- Allow multiple realizations in fdb-catalog-generator (#1335)
- Fix the container loading script in order to avoid load of local libraries (#1399)
- Fix using AQUA container for submit-aqua-web, do not wipe old figures by default (#1387)
- New `timstat` module which opens complement `timmean()` with `timmax()`, `timmin()` and `timstd()` methods (#1391)
- Fix installation to avoid mismatch between `hdf5` and `h5py` libraries (#1408)

## [v0.12]

Main changes are:
1. AQUA installation now requires a mandatory machine name.
2. The `aqua` source code has been moved to the `src` folder. The change is transparent to the user.
3. A diagnostic module, called `aqua.diagnostics`, is under development. The module is not yet active, diagnostics are still available with the previous structure.

AQUA core complete list:
- Mixed updates to support data for NextGEMS cycle4 hackathon (#1375)
- Preprocess functionality added to the `Reader` class (#1298)
- The AQUAthon material has been moved under the `notebooks` folder (#1342)
- `aqua` source code has been moved to the `src` folder (#1332)
- A diagnostic module, called `aqua.diagnostics`, has been created under the `src` folder (#1332, #1341)
- LRA generator tool support for multiple relizations (#1357, #1375)
- LRA generator requires `catalog` as a mandatory argument (#1357)
- AQUA console revisiting, adding `avail` method and `update` method (#1346)
- AQUA install now requires mandatory machine name (#1346)
- Fix to make keyword step optional in request (#1360)

## [v0.11.3]

AQUA core complete list:
- LRA, both from CLI and worklow, is part of the AQUA console and can be run with `aqua lra $options` (#1294)
- FDB catalog generator is part of the AQUA console and can be run with `aqua catgen $options` (#1294)
- Coordinate unit overriding is now possible via the `tgt_units` argument (#1320)
- Full support for python>=3.9 (#1325)
- Pin of (python) eccodes<2.37.0 in pyproject due to recent changes in binary/python structure (#1325)

AQUA diagnostic complete list:
- Radiation: Bugfix in the CLI for the radiation diagnostic (#1319)

## [v0.11.2]

AQUA core complete list:
- Renaming of FESOM grids to include original resolution name (#1312)
- Bugfix of the fdb-catalog-generator tool that was not correctly assigning NEMO grids (#1309)
- Bugfix of the GSV intake driver that was not handling correctly metadata jinja replacement (#1304) 
- Bugfix of _merge_fixes() method when the parent fix has no vars specified (#1310)
- Safety check for the netcdf driver providing more informative error when files are not found (#1307, #1313)

AQUA diagnostic complete list:
- Tropical Rainfall: Fix Minor Issues in Tropical Precipitation CLI Metadata and Formatting (#1266)

## [v0.11.1]

Attention: If you are accessing FDB experiments, we suggest to not use versions older than this release.

Main changes are:
1. AQUA works with FDB written with ecCodes versions > 2.35 as well as lower.
2. Timeseries and Seasonal cyle can now be evaluated also on a specific region 

AQUA core complete list:
- ecCodes now pinned to >=2.36.0 and tool for fixing older definition files (#1302)

AQUA diagnostic complete list:
- Timeseries: a region can be selected for Timeseries and Seasonal Cycle with the `lon_limits` and `lat_limits` arguments (#1299)
- Timeseries: the cli argument for extending the time range is now extend (previously expand) (#1299)
- Timeseries: all the available diagnostics support the catalog argument (#1299)

## [v0.11]

Attention: this version is not compatible with catalog entries with ecCodes >= 2.35.0.

1. LRA supports multi-catalog structure
2. ecCodes temporarily restricted to < 2.34

AQUA core complete list:
- Refactor the fdb-catalog-generator tool to work with data-portfolio repository (#1275)
- Introduce a function to convert NetCDF to Zarr and zarr catalog entry for LRA (#1068)
- Suppress the warning of missing catalogs in the AQUA console `add` command (#1288)
- Lumi installation is completely updated to LUMI/23.09 modules (#1290)
- gsv_intake switches eccodes also for shortname definitions (#1279)
- Increase compatibility between LRA generator and multi-catalog (#1278)
- Allow for intake string replacement within LRA-generated catalogs (#1278)
- Avoid warning for missing intake variable default when calling the `Reader()` (#1287)

AQUA diagnostic complete list:
- Teleconnections: catalog feature bugfix (#1276)

## [v0.10.3]

Attention: this version is not compatible with catalog entries with ecCodes < 2.35.0.

Main changes are:
1. support for ecCodes >= 2.35.0 (to be used with caution, not working with exps with eccodes < 2.35.0)
2. fdb_path is deprecated in favour of fdb_home

AQUA core complete list:
- Restructure fixes folder and files (#1271)
- Removed eccodes pin, better handling of tables in get_eccodes_attr (#1269)
- Added test for diagnostics integration to AQUA installation process (#1244)
- Bugfix for the monthly frequency data with monthly cumulated fluxes (#1255)
- fdb_path becomes optional and deprecated in favour of fdb_home (#1262)
- Branch support for tool to push analysis to explorer (#1273)

AQUA diagnostic complete list:
- ECmean documentation updates (#1264)

## [v0.10.2]

Main changes are:
1. aqua-analysis script can be configured with an external yaml file
2. AQUA installation process now includes diagnostics integration

AQUA core complete list:
- Rename OutputNamer to OutputSaver and add catalog name (#1259)
- Hotfix for rare situation with 3D data but no vertical chunking defined (#1252)
- External yaml file to configure aqua-analysis (#1246)
- Adding diagnostics integration to AQUA installation process (#1229)

AQUA diagnostic complete list:
- Teleconnections: adding the catalog feature to the diagnostic (#1247)
- ECmean upgrades for the CLI (#1241)
- ECmean enables the computation of global mean diagostic (#1241)

## [v0.10.1]

AQUA core complete list:
- Fixer for monthly frequency data with monthly cumulated fluxes (#1201)
- Catalogs can be installed from the external repository (#1182)
- Added grid for NEMO multiIO r100 (#1227)
- Reorganized analysis output in catalog/model/exp structure (#1218)

## [v0.10]

Main changes are:
1. The catalog is externalized and AQUA supports multiple catalogs. It is now mandatory to use the aqua console to add a new catalog to the AQUA installation.

AQUA core complete list:
- Catalog is externalized to a separate repository (#1200)
- AQUA is now capable of accessing multiple catalogs at the same time (#1205)
- MN5 container for AQUA (#1213)

## [v0.9.2]

Main changes are:
1. The `aqua-config.yaml` file is replaced by a template to be installed. The aqua console is now mandatory to use aqua.
2. `$AQUA` removed from the `Configdir()` autosearch, an installation with the aqua console is mandatory to use aqua.
3. AQUA cli command to provide the installation path with `--path` option. This can substitute the `$AQUA` variable in scripts.
4. The catalog file is now split into `machine.yaml` and `catalog.yaml` to support machine dependency of data path and intake variables as kwargs into each catalog.

AQUA core complete list:
- More detailed documentation for Levante and Lumi installation (#1210)
- `aqua-config.yaml` replaced by a template to be installed on each machine (#1203)
- `$AQUA` removed from the `Configdir()` autosearch (#1208)
- AQUA cli command to provide the installation path with `--path` option (#1193)
- Restructure of the `machine` and `catalog` instances to support a catalog based development (#1186)
- AQUA installation via command line support a machine specification `aqua install lumi` (#1186)
- Introduction of `machine.yaml` file to support machine dependency of data path and intake variables as kwargs into each catalog (#1186)
- Removing all the AQUA catalogs from the repo, now using https://github.com/DestinE-Climate-DT/Climate-DT-catalog (#1200)

## [v0.9.1]

Main changes are:
1. Update of fdb libraries to be compatible with the FDB data bridge

AQUA core complete list:
- OutputNamer Class: Comprehensive Naming Scheme and Metadata Support (#998)
- Creation of png figures for AQUA explorer is local (#1189)

## [v0.9]

Main changes are:
1. AQUA has an `aqua` CLI entry point, that allow for installation/uninstallation, catalog add/remova/update, fixes and grids handling
2. Experiments placed half on HPC and half on DataBridge data can be accessed in continuous manner.

AQUA core complete list:
- AQUA entry point for installation and catalog maintanance and fixes/grids handling (#1131, #1134, #1146, #1168, #1169)
- Automatic switching between HPC and databridge FDB (#1054, #1190)
- CLI script for automatic multiple experiment analysis submission (#1160, #1175)

## [v0.8.2]

Main changes are: 
1. `aqua-grids.yaml` file split in multiple files into `grids` folder
2. Container for Levante

AQUA core complete list:
- Removing any machine name depencency from slurm files (#1135)
- Jinja replacement is added to the aqua-config.yaml (#1154)
- grid definitions split in multiple files (#1152)
- Add script to access the container on Levante HPC (#1151)
- Add support for IFS TL63 and TL159 grids (#1150)
- Swift links for tests and grids renewed (#1142)
- Removing the docker folder (#1137)
- Introducing a tool for benchmarking AQUA code (#1057)
- Define AQUA NEMO healpix grids as a function of their ORCA source (#1113)

AQUA diagnostics complete list:
- Tropical Rainfall: Improve Paths in Live Demonstration Notebook  (#1157)
- Atm global mean: produce seasonal bias plots by default (#1140)
- Tropical Rainfall: Notebook for the Live Demonstration (#1112)
- Teleconnections: MJO Hovmoller plot introduced as notebook (#247)
- Tropical Rainfall: Reduce Redundancy in Conversion Functions (#1096)

## [v0.8.1]

Main changes are: 
1. Fixes following internal D340.7.3.3 and D340.7.1.4 review 

AQUA core complete list:
- Tco399-eORCA025 control, historical and scenario runs added to Lumi catalog (#1070)
- ESA-CCI-L4 dataset added for Lumi and Levante catalogs (#1090)
- Various fixes to the documentation (#1106)
- Fixer for dimensions is now available (#1050)

AQUA diagnostics complete list:
- Timeseries: units can be overridden in the configuration file (#1098)
- Tropical Rainfall: Fixing the Bug in the CLI (#1100)

## [v0.8]

Main changes are:
1. Support for Python 3.12
2. Update in the catalog for Levante and introduction of Leonardo
3. Multiple diagnostics improvement to fullfil D340.7.3.3 and D340.7.1.4

AQUA core complete list:
- LRA for ICON avg_sos and avg_tos (#1076)
- LRA for IFS-NEMO, IFS-FESOM, ICON added to Levante catalog (#1072)
- IFS-FESOM storyline +2K added to the Lumi catalog (#1059)
- Allowing for jinja-based replacemente in load_yaml (#1045) 
- Support for Python 3.12 (#1052)
- Extending pytests (#1053)
- More efficient use of `_retrieve_plain` for acessing sample data (#1048)
- Introducing the catalog structure for Leonardo HPC (#1049)
- Introducing an rsync script between LUMI and levante for grids (#1044)
- Introducing a basic jinja-based catalog entry generator (#853)
- Adapt NextGEMS sources and fixes to the final DestinE governance (#1008, #1035)
- Remove  NextGEMS cycle2 sources (#1008)
- Avoid GSVSource multiple class instantiation in dask mode (#1051)

AQUA diagnostics complete list:
- Teleconnections: refactor of the documentation (#1061)
- Tropical rainfall: Updating the Documentation and Notebooks (#1083)
- Performance indices: minor improvements with the inclusion of mask and area files (#1076)
- Timeseries: Seasonal Cycle and Gregory plots save netcdf files (#1079)
- Tropical rainfall: minor modifications to the CLI and fixes to changes in the wrapper introduced in PR #1063 (#1074)
- Tropical rainfall: adding daily variability and precipitation profiles to the cli (#1063)
- Teleconnections: bootstrap evaluation of concordance with reference dataset (#1026)
- SSH: Improvement of the CLI (#1024) 
- Tropical rainfall: adding metadata and comparison with era5 and imerg to the plots, re-binning of the histograms and buffering of the data (#1014)
- Timeseries: refactor of the documentation (#1031)
- Radiation: boxplot can accomodate custom variables (#933)
- Seaice: convert to module, add Extent maps (#803)
- Seaice: Implement seaice Volume timeseries and thickness maps (#1043)

## [v0.7.3]

Main changes are:
1. IFS-FESOM NextGEMS4 and storylines simulations available in the catalog
2. Vertical chunking for GSV intake access
3. FDB monthly average data access is available
4. kwargs parsing of reader arguments (e.g. allowing for zoom and ensemble support)

AQUA core complete list:
- Add kwargs parsing of reader arguments, passing them to intake to substitute parameters (#757)
- Remove `zoom` and use kwargs instead (#757)
- Enabling the memory monitoring and (optional) full performance monitoring in LRA (#1010)
- Adding IFS_9-FESOM_5 NextGEMS4 simulation on levante (#1009)
- Function to plot multiple maps is introduced as `plot_maps()` and documented (#866)
- Adding the IFS-FESOM storylines simulation (#848)
- `file_is_complete()` accounts also for the mindate attribute (#1007)
- Introducing a `yearmonth` timestyle to access FDB data on monthly average (#1001)
- Adding expected time calculation for weight generation (#701)
- Vertical chunking for GSV intake access (#1003)

AQUA diagnostics complete list:
- Timeseries: Various bugfix and improvements for cli and formula (#1013, #1016, #1022)

## [v0.7.2]

Main changes are:
1. `mtpr` is used for precipitation in all the catalog entries
2. LRA CLI support for parallel SLURM submission and other improvements
3. ICON production simulations available in the catalog
4. `detrend()` method is available in the `Reader` class
5. All the diagnostics have dask support in their CLI

AQUA core complete list:
- Fix LRA sources to allow incomplete times for different vars (#994)
- Distributed dask option for diagnostic CLIs and wrapper (#981)
- Added documentation for `plot_timeseries`, `plot_seasonalcycle` and `plot_single_map_diff` (#975)
- Minimum date fixer feature / ICON net fluxes fix (#958)
- Unified logging for all diagnostics (#931)
- A `detrend()` method is added to the Reader class (#919)
- LRA file handling improvements (#849, #972)
- Updating fixer for ERA5 monthly and hourly data on Levante (#937)
- GSV pin to 1.0.0 (#950)
- Adding ICON production simulations (#925)
- LRA CLI for parallel SLURM submission support a max number of concurrent jobs and avoid same job to run (#955, #990)
- Renaming of EC-mean output figures in cli push tool for aqua-web (#930)
- Renaming the `tprate` variable into `mtpr` in all fixes (#944)

AQUA diagnostic complete list:
- Tropical rainfall: enhancements of plotting and performance, files path correction (#997)
- Timeseries: seasonal cycle runs as a separate cli in aqua-analysis for performance speed-up (#982)
- Timeseries: seasonal cycle is added if reference data are not available in some timespan (#974)
- Tropical rainfall: Removing unnecessary printing during the CLI, optimazing the CLi for low and high-resolution data (#963)
- Timeseries: Grergory plot TOA limits are dynamically chosen (#959)
- SSH: technical improvements including removal of hardcoded loglevel and timespan definition. (#677)
- SSH: ready with new data governance and option to plot difference plots added. (#677)
- Atmosferic Global Mean: added mean bias for the entire year in seasonal bias function (#947)
- Tropical Cyclones: working with IFS-NEMO and ICON, includes retrieval of orography from file (#1071).

## [v0.7.1]

Main changes are:
1. Complete update of the timeseries diagnostic
2. LRA CLI for parallel SLURM submission
3. SSP370 production scenario for IFS-NEMO available in the catalog

AQUA core complete list:
- Plot timeseries is now a framework function (#907)
- Improve the automatic parsing of date range according to schema from fdb (#928)
- LRA CLI for parallel SLURM submission (#909)
- Added graphics function to plot data and difference between two datasets on the same map (#892)
- Add IFS-NEMO ssp370 scenario (#906)

AQUA diagnostics complete list:
- Teleconnections: comparison with obs is done automatically in diagnostic CLI (#924)
- Teleconnections: capability to find index file if already present (#926)
- Timeseries: save flag introduced to save to enable/disable saving of the timeseries (#934)
- Improve the automatic parsing of date range according to schema from fdb (#928)
- Updated output filenames for atmglobalmean diagnostic (#921)
- Added graphics function to plot data and difference between two datasets on the same map (#892)
- Implemented `pyproject.toml` for global_time_series diagnostic (#920).
- Implemented `pyproject.toml` for tropical_rainfall diagnostic (#850).
- Updating CLi for tropical_rainfall diagnostic (#815)
- LRA cli for parallel SLURM submission (#909)
- Timeseries: seasonal cycle is available for the global timeseries (#912)
- Timeseries: refactory of Gregory plot as a class, comparison with multiple models and observations (#910)
- Add IFS-NEMO ssp370 scenario (#906)
- Timeseries: complete refactory of the timeseries as a class, comparison with multiple models and observations (#907)
- Plot timeseries is now a framework function (#907)

## [v0.7]

Main changes are:
1. Multiple updates to the diagnostics, both scientific and graphical, to work with more recent GSV data
2. `mtpr` is now used instead of `tprate` for precipitation
2. Documentation has been reorganized and integrated

Complete list:
- New utility `add_pdf_metadata` to add metadata to a pdf file (#898)
- Experiments `a0gg` and `a0jp` added to the IFS-NEMO catalog, and removal of `historical-1990-dev-lowres` (#889)
- Updated notebooks to ensure consistency across different machines by using observational datasets, and included a demo of aqua components for Lumi (#868)
- Scripts for pushing figures and docs to aqua-web (#880)
- Fixed catalog for historical-1990-dev-lowres source (#888, #895)
- data_models src files are now in the aqua/data_models folder, with minor modifications (#884)
- Warning options based on the `loglevel` (#852)
- Timeseries: formula bugfix and annual plot only for complete years (#876)
- mtpr instead of tprate derived from tp (#828)
- eccodes 2.34.0 does not accomodate for AQUA step approach, pin to <2.34.0 (#873)
- Bugfix of the `aqua-analysis` wrapper, now can work teleconnections on atmospheric and oceanic variables 
and the default path is an absolute one (#859, #862)
- Ocean3D: many fixes and adaptations to new data governance (#776)
- Bugfix of the `aqua-analysis` wrapper, now can work teleconnections on atmospheric and oceanic variables (#859)
- Radiation: adaptation to new data governance and many improvements (#727)
- Seaice: Sea ice extent has now seasonal cycle (#797)
- Fixing the paths in `cli/lumi-install/lumi_install.sh` (#856).
- Refactor of the documentation (#842, #871)
- The drop warning in `aqua/gsv/intake_gsv.py` (#844)
- Tropical cyclones diagnostic: working with new data governance (includes possibility to retrieve orography from file (#816)

## [v0.6.3]

Complete list:
- Setting last date for NaN fix for IFS-NEMO/IFS-FESOM to 1999-10-01 and cleaner merge of parent fixes (#819)
- Hotfix to set `intake==0.7.0` as default (#841)
- Timeseries: can add annual std and now default uncertainty is 2 std (#830)
- `retrieve_plain()` method now set off startdate and enddate (#829)
- Complete restructure of fixer to make use of `fixer_name`: set a default for each model and a `False` to disable it (#746)
- Added `center_time` option in the `timmean()` method to save the time coordinate in the middle of the time interval and create a Timmean module and related TimmeanMixin class (#811)
- Fixer to rename coordinates available (#822)
- Fixing new pandas timedelta definition: replacing H with h in all FDB catalog (#786)
- Change environment name from `aqua_common` to `aqua`(#805)
- Adding a run test label to trigger CI (#826)
- Tropical_rainfall: improve organization and maintainability, introducing nested classes (#814)
- Revisiting CERES fixes (#833)
- Timeseries: add bands for observation in Gregory plots (#837)

## [v0.6.2]

Complete list:
- Global time series plot annual and monthly timeseries together, improved Gregory plot (#809)
- Teleconnection can now take a time range as input and ylim in the index plot function (#799)
- LRA to use `auto` final time and `exclude_incomplete` (#791)
- Hotfix for v0.12.0 of the GSV_interface related to valid_time (#788)
- Global time series adapted to new data governance (#785)
- AtmoGlobalMean diagnostic improvements and adaptation to new data governance (#745 #789 #807 #812)
- Sea-ice diagnostic adapted to new data governance (#790)
- Implement a fix setting to NaN the data of the first step in each month (for IFS historical-1990) (#776)

## [v0.6.1]

Complete list:
- Teleconnection improvement to accept different variable names for ENSO (avg_tos instead of sst) (#778)
- ERA5 fixes compatible with new data governance (#772)
- Update the LRA generator (removing aggregation and improving) filecheck and fix entries for historical-1990-dev-lowres (#772)
- Updates of ECmean to work with production experiments (#773, #780)
- Automatic data start and end dates for FDB sources (#762)

## [v0.6]

Main changes are:
1. Inclusion in the catalog of the historical-1990 production simulations from IFS-NEMO and IFS-FESOM.
2. New fixes that targets the DestinE updated Data Governance

Complete list:
- IFS-FESOM historical-1990-dev-lowres with new data governance added to the catalog (#770)
- AtmoGlobalMean diagnostic improvements (#722)
- Teleconnections diagnostic improvements (#722)
- Read only one level for retrieving 3D array metadata, select single level for retrieve (#713)
- IFS-FESOM historical-1990-dev-lowres with new data governance added to the catalog
- Fix mismatch between var argument and variables specified in catalog for FDB (#761)
- Compact catalogs using yaml override syntax (#752)
- Fix loading source grid file before smmregrid weight generation (#756)

## [v0.5.2-beta]

Complete list:
-  A new fdb container is used to generate the correct AQUA container

## [v0.5.2-alpha]

Main changes are:
1. Coupled models IFS-NEMO and IFS-FESOM are now supported
2. Accessor to use functions and reader methods as if they were methods of xarray objects, see [notebook](https://github.com/DestinE-Climate-DT/AQUA/blob/main/notebooks/reader/accessor.ipynb)
3. Preliminary provenance information is now available in the history attribute of the output files
4. AQUA analysis wrapper is parallelized
5. A levelist can be provided in FDB sources, this will greatly speed up the data retrieve

Complete list:
- Fix reading only one sample variable and avoid _bnds variables (#743)
- Allow correct masked regridding after level selection. Add level selection also for not-FDB sources (#741)
- Read only one level for retrieving 3D array metadata, select specific levels for FDB retrieve (#713)
- Defining catalog entry for coupled models IFS-NEMO and IFS-FESOM (#720)
- Change fixer_name to fixer_name (#703)
- Reorganization of logging calls (#700)
- Accessor to use functions and reader methods as if they were methods of xarray objects (#716)
- Suggestions are printed if a model/exp/source is not found while inspecting the catalog (#721)
- Improvements in the single map plot function (#717)
- Minor metadata fixes (logger newline and keep "GRIB_" in attrs) (#715)
- LRA fix now correctly aggregating monthly data to yearly when a full year is available (#696)
- History update and refinement creating preliminary provenance information (plus AQUA emoji!) (#676)
- OPA lra compatible with no regrid.yaml (#692)
- Introducing fixer definitions not model/exp/source dependents to be specified at the metadata level (#681)
- AQUA analysis wrapper is parallelized and output folder is restructured (#684, #725)

## [v0.5.1]

Main changes are:
1. A new `Reader` method `info()` is available to print the catalog information
2. Grids are now stored online and a tool to deploy them on the `cli` folder is available

Complete list:
- Fix attributes of DataArrays read from FDB (#686)
- Reader.info() method to print the catalog information (#683)
- Simpler reader init() by reorganizing the calls to areas and regrid weights configuration and loading (#682)
- Optional autosearch for vert_coord (#682)
- plot_single_map adapted to different coordinate names and bugfixes (#680)
- Sea ice volume datasets for the Northern Hemisphere (PIOMAS) and the Southern Hemisphere (GIOMAS) (#598)
- Possibility of defining the regrid method from the grid definition (#678)
- Grids stored online and tool to deploy them on cli folder (#675)
- Global time series diagnostic improvements (#637)
- Teleconnections diagnostic improvements (#672)

## [v0.5]

Main changes are:
1. Refactor of the Reader() interface with less options at the init() level
2. Grids are now defined with the source metadata and not in a machine-dependent file
3. CLI wrapper is available to run all diagnostics in a single call
4. Refactoring of the streaming emulator with equal treatment for FDB or file sources

Complete list:
- Controlling the loglevel of the GSV interface (#665)
- Fix wrong fdb source (#657)
- Adding sample files and tests for NEMO 2D and 3D grids (#652)
- tprate not derived from tp for GSV sources (#653)
- Simplify reader init and retrieve providing less argument in initialization (#620)
- var='paramid' can be used to select variables in the retrieve method (#648)
- configdir is not searched based on util file position in the repo (#636)
- Cleaner mask treatment (Revision of mask structure in the reader #617)
- Fldmean fix if only one dimension is present for area selection (#640)
- Adding higher frequency ERA5 data on Levante and Lumi (#628)
- regrid.yaml files are removed, grid infos are now in the catalog metadata (#520, #622, #643)
- Load all available variables in FDB xarray/dask access (#619)
- Lint standard and enforced in CI (#616)
- Reader init split with methods (#523)
- Single map plot utility to be used by all diagnostics (#594)
- Script for automatic generation of Fdb catalog entries (IFS only) (#572)
- Fix loading of singularity mounting /projappl (#612)
- CLI wrapper parser (#599)
- Refactoring of streaming emulator (#593)
- Radiation CLI and diagnostic refinement (#537)
- Ocean3D CLI and diagnostic refinement (#578)
- AtmGlobalMean CLI and diagnostic refinement (#587)
- Tropical cyclones CLI refinements and TC module (#568, #645)
- Removing OPA, OPAgenerator and related tests from the AQUA (Remove OPA from AQUA #586)
- Renaming the experiments according to the DE340 AQUA syntax (Including dev-control-1990 in the source and rename the experiment according to DE340 scheme #556, #614, #618)
- Teleconnections diagnostic improvements (#571, #574, #576, #581, #592, #623)

## [v0.4]

Main changes are:
1. Update to all the diagnostics CLI
2. Refactor of the regridder so that `regrid.yaml`` is grid-based and not experiment-based
3. Xarray access to FDB sources
4. Refactor of the fixer so that merge/replace/default options are available
5. Remove of the `aqua` environment in favour of the `aqua_common` one. 

Complete list:
- Introduced color scheme for aqua logging (#567)
- CLI for sea diagnostic (#549)
- Add CLI for SSH diagnostic and some bug fixes (#540)
- Fix SSH diagnostic to be compatible with lates AQUA version (#538) 
- Helper function to identify vertical coordinates in a dataset (#552)
- Orography for tempest extremes TCs detection and update TCs CLI (Orography threshold included and CLI update #404)
- Improvement of performance indices CLI (Update of ECmean CLI #528)
- Fix to allow reading a list of multiple variables from FDB (#545)
- Further improvement of function to inspect the catalog (#533)
- Custom exceptions for AQUA (#518)
- Speed up of the `retrieve_plain` method (#524)
- Update documention for adding new data and setting up the container (Increase documentation coverage #519)
- CLI wrapper for the state-of-the-art diagnostics analysis (#517, #527, #525, #530, #534, #536, #539, #548, #549, #559)
- Refactor the regrid.yaml as grid-based instead of experiment-based (#291)
- aqua_common environment simplified and updated (#498)
- Update available variables in FDB catalogs on lumi (#514)
- Solve reversed latitudes bug for fixed data (#510)
- Switch to legacy eccodes tables based on intake source metadata (#493)
- Add GPM IMERG precipitation data to the catalog on levante (#505)
- Fix ocean3d diagnostic colorbars not being symmetric when missing values are present (#504) 
- FDB NEMO test access to data (#488)
- Xarray dask access to FDB (#476)
- Issue a warning when multiple gribcodes are associated to the same shortname (Cases for multiple eccodes grib codes #483)
- Allowing fixer to overwrite or merge default configuration (Increasing flexibiity of the fixer allowing for merge, replace and default options #480)
- Add new tests (Increase testing #250)
- Global time series diagnostic setup for multiple variables CLI (#474)
- Option to avoid incomplete chunk when averagin with timmean (Introduce check for chunk completeness in timmean() #466)
- Simplification of Fixer() workflow, more methods and less redundancy (Functionize fixer #478)
- Remove the `aqua` environment file, only `aqua_common` is left (#482)

## [v0.3]

Main changes are:
1. Fixer moved at `Reader()` level
2. Area selection available in `fldmean()` method
3. FDB/GSV access for IFS-NEMO development simulations
4. Configuration file `config-aqua.yaml` replaces `config.yaml`

Complete list:
- Templates in configuration yaml files (#469)
- Bug fixes for FDB access options (#463, #462)
- Add observational catalogs on Lumi (Update Lumi catalog #454)
- Automatic finding of cdo (#456)
- Area is fixed if data are fixed (Fixer applied to grid areas #442)
- Tests missing failure fix (Fix #436 CI workflow passes even if some tests fail #452)
- FDB/GSV access to IFS control and historical simulations (#434, #458)
- Climatology support restored in the Reader (Fix for climatology #445)
- Improvement function to inspect the catalog (Inspect_catalog improvement #446)
- Minor improvements of the gribber (Fix gribber fdb #427)
- Allow the LRA generator to work with generators and so with FDB (LRA from fdb on mafalda #430)
- Fixes only on selected variables (Fixer updates #428)
- Complete revision of the FDB/GSV access, allowing to access also recent experiments using variable step (#343)
- Teleconnections diagnostic adapted to new code improvements (Teleconnections Dev branch update #424, #465)
- Add support for area selection with fldmean (Fldmean box selection #409)
- Environment simplified, dependencies are now mostly on the pyproject file (A simpler environment.yml #286)
- Intake esm functionality added back (Fix intake-esm #287)
- Intake esm tests (Test also intake-esm #335)
- Yaml dependencies removed (Logger and yaml issues in util.py #334)
- Log history working for iterators as well (Logger and yaml issues in util.py #334)
- Util refactor (Utility refactor #405)
- Fixer at reader level (Fixes at Reader level #244)
- Uniform timmean (Uniform time after timmean and add option for time_bnds #419)
- FDB tests added (Add FDB 5.11, a local FDB with some test data #280, #432)
- Refactor of unit conversion and non-metpy cases (Flexible unit fix from YAML file #416)
- Refactor of the config file definition (Refactor of the configuration search #417)

## [v0.2.1]

- Add development control-1950 and historical-1990 experiments to the LRA (LRA for control-1950 and historical-1990 on Levante from v0.2 #455)

## [v0.2]

- Improve the LRA generator and worklow CLI (Streaming for the LRA #289)
- AQUA new common environment installation tool for LUMI added (#413)
- Added a bash script "load_aqua_lumi.sh" to load aqua environment in LUMI with containers (Adding an AQUA singularity container for LUMI #418)

## [v0.2-beta]

This is the `AQUA` version part of the Deliverable D340.7.1.2. 

- SSH diagnostic improvements (Linting SSH diagnostics #377, SSH diag: PDF file name changed #388)
- Timmean fix to uniform time axis (Fix for timmean() to uniform output time axis #381)
- New tests trigger routine (Tests trigger with label #385)
- Fix for tco1279 and FESOM (fix for masked tco1279 #390, psu fix for salinity #383)
- ECmean improvements (various improvement for ecmean #392)
- Seaice diagnostic improvements (Deliverable340.7.1.2 fix seaice #389, Linting Seaice diagnostics #376)
- Teleconnections diagnostic graphics module enhanced and various improvements (Teleconnections corrections for D340.7.1.2 #379, Fix import in teleconnections notebooks #395, Teleconnections fix docs #408)
- Tropical cyclones linting of the diagnostic (Linting tropical cyclones diagnostics #380, Improved plotting functions for tropical cyclones #391)
- Ocean diagnostics restructured in a single folder, sharing common functions and other improvements (Linting+Fixes Ocean diagnostics #374, Adding units for MLD plot in ocean3d package #406)
- Documentation fixes (Documentation fixes after review #403)
- Atmglobalmean and radiation diagnostic improvements (Atmglobalmean fix #371)
- MSWEP fixer bugfix (Change MSWEP datamodel #397, fixing of mswep #401)

## [v0.2-alpha]

This is the `AQUA` version that will be part of the Deliverable D340.7.1.2, sent to internal review. This is mostly done by the inclusion of twelve diagnostics within the AQUA framework

- Added teleconnections diagnostic (#308, #309, #318, #333, #352)
- Added tropical cyclones diagnostic (#310, #345)
- Added performance indices diagnostic based on ECmean tool (#57, #327) 
- Added sea ice diagnostic (#353, #368)
- Added global timeseries diagnostic (#358, #359)
- Added radiation analysis diagnostic (#301, #360)
- Added global mean bias diagnostic (#285, #371)
- Added SSH variability diagnostic (#367, #369)
- Added tropical rainfall diagnostic (#314)
- Added Ocean circulation diagnostic (#295)
- Added global ocean diagnosc (#164)
- Added global mean timeseries (#268)
- Multiple fixes in the Reader (#316, #324, #334)
- Avoid time duplicated in the Reader (#357)
- Enabling autodoc for diagnostics (#330)
- Data access improvement on Levante, including new datasets (#332, #355, #321)
- Added a common environment file (#363)
- Support for Lumi installation (#315)
- Added the `changelog` file

### Changed

- Dummy diagnostic is now in the `dummy` folder (previously was `dummy-diagnostic`)
- Tests and code is now working with python>=3.9 (previously python 3.11 was excluded)

## [v0.1-beta]

This is the `AQUA` version that will be part of the Deliverable D340.7.1.1.
This is mostly built on the `AQUA` `Reader` class which support for climate model data interpolation, spatial and temporal aggregation and conversion for a common GRIB-like data format.


- Low resolution archive documentation
- Fixed a bug in the `Gribber` class that was not reading the correct yaml catalog file

## v0.1-alpha

This is the AQUA pre-release to be sent to internal reviewers. 
Documentations is completed and notebooks are working.

[unreleased]: https://github.com/DestinE-Climate-DT/AQUA/compare/v0.16.0...HEAD
[v0.16.0]: https://github.com/DestinE-Climate-DT/AQUA/compare/v0.15.0...v0.16.0
[v0.15.0]: https://github.com/DestinE-Climate-DT/AQUA/compare/v0.14.0...v0.15.0
[v0.14.0]: https://github.com/DestinE-Climate-DT/AQUA/compare/v0.13.1...v0.14.0
[v0.13.1]: https://github.com/DestinE-Climate-DT/AQUA/compare/v0.13.0...v0.13.1
[v0.13.0]: https://github.com/DestinE-Climate-DT/AQUA/compare/v0.13-beta...v0.13.0
[v0.13-beta]: https://github.com/DestinE-Climate-DT/AQUA/compare/v0.13-alpha...v0.13-beta
[v0.13-alpha]: https://github.com/DestinE-Climate-DT/AQUA/compare/v0.12.2...v0.13-alpha
[v0.12.2]: https://github.com/DestinE-Climate-DT/AQUA/compare/v0.12.1...v0.12.2
[v0.12.1]: https://github.com/DestinE-Climate-DT/AQUA/compare/v0.12...v0.12.1
[v0.12]: https://github.com/DestinE-Climate-DT/AQUA/compare/v0.11.3...v0.12
[v0.11.3]: https://github.com/DestinE-Climate-DT/AQUA/compare/v0.11.2...v0.11.3
[v0.11.2]: https://github.com/DestinE-Climate-DT/AQUA/compare/v0.11.1...v0.11.2
[v0.11.1]: https://github.com/DestinE-Climate-DT/AQUA/compare/v0.11...v0.11.1
[v0.11]: https://github.com/DestinE-Climate-DT/AQUA/compare/v0.10.3...v0.11
[v0.10.3]:https://github.com/DestinE-Climate-DT/AQUA/compare/v0.10.2...v0.10.3
[v0.10.2]: https://github.com/DestinE-Climate-DT/AQUA/compare/v0.10.1...v0.10.2
[v0.10.1]: https://github.com/DestinE-Climate-DT/AQUA/compare/v0.10...v0.10.1
[v0.10]: https://github.com/DestinE-Climate-DT/AQUA/compare/v0.9.2...v0.10
[v0.9.2]: https://github.com/DestinE-Climate-DT/AQUA/compare/v0.9.1...v0.9.2
[v0.9.1]: https://github.com/DestinE-Climate-DT/AQUA/compare/v0.9...v0.9.1
[v0.9]: https://github.com/DestinE-Climate-DT/AQUA/compare/v0.8.2...v0.9
[v0.8.2]: https://github.com/DestinE-Climate-DT/AQUA/compare/v0.8.1...v0.8.2
[v0.8.1]: https://github.com/DestinE-Climate-DT/AQUA/compare/v0.8...v0.8.1
[v0.8]: https://github.com/DestinE-Climate-DT/AQUA/compare/v0.7.3...v0.8
[v0.7.3]: https://github.com/DestinE-Climate-DT/AQUA/compare/v0.7.2...v0.7.3
[v0.7.2]: https://github.com/DestinE-Climate-DT/AQUA/compare/v0.7.1...v0.7.2
[v0.7.1]: https://github.com/DestinE-Climate-DT/AQUA/compare/v0.7...v0.7.1
[v0.7]: https://github.com/DestinE-Climate-DT/AQUA/compare/v0.6.3...v0.7
[v0.6.3]: https://github.com/DestinE-Climate-DT/AQUA/compare/v0.6.2...v0.6.3
[v0.6.2]: https://github.com/DestinE-Climate-DT/AQUA/compare/v0.6.1...v0.6.2
[v0.6.1]: https://github.com/DestinE-Climate-DT/AQUA/compare/v0.6...v0.6.1
[v0.6]: https://github.com/DestinE-Climate-DT/AQUA/compare/v0.5.2-beta...v0.6
[v0.5.2-beta]: https://github.com/DestinE-Climate-DT/AQUA/compare/v0.5.2-alpha...v0.5.2-beta
[v0.5.2-alpha]: https://github.com/DestinE-Climate-DT/AQUA/compare/v0.5.1...v0.5.2-alpha
[v0.5.1]: https://github.com/DestinE-Climate-DT/AQUA/compare/v0.5...v0.5.1
[v0.5]: https://github.com/DestinE-Climate-DT/AQUA/compare/v0.4...v0.5
[v0.4]: https://github.com/DestinE-Climate-DT/AQUA/compare/v0.3...v0.4
[v0.3]: https://github.com/DestinE-Climate-DT/AQUA/compare/v0.2.1...v0.3
[v0.2.1]: https://github.com/DestinE-Climate-DT/AQUA/compare/v0.2...v0.2.1
[v0.2]: https://github.com/DestinE-Climate-DT/AQUA/compare/v0.2-beta...v0.2
[v0.2-beta]: https://github.com/DestinE-Climate-DT/AQUA/compare/v0.2-alpha...v0.2-beta
[v0.2-alpha]: https://github.com/DestinE-Climate-DT/AQUA/compare/v0.1-beta...v0.2-alpha
[v0.1-beta]: https://github.com/DestinE-Climate-DT/AQUA/compare/v0.1-alpha...v0.1-beta<|MERGE_RESOLUTION|>--- conflicted
+++ resolved
@@ -23,13 +23,10 @@
 - `Trender()` class provide also coefficients and normalize them (#1991)
 
 AQUA diagnostics complete list:
-<<<<<<< HEAD
 - ECmean: diagnostics refactored to use `OutputSaver` and new common configuration file (#2012)
 - ECmean: minimum dependency is 0.1.14 (#2012)
-=======
 - Timeseries, Global Biases, Teleconnections, Ecmean: `--realization` option to select a specific realization in the CLI (#2041)
 - Global Biases: add try-except block in cli (#2069)
->>>>>>> e1d1347d
 - Global Biases: handling of formulae and Cloud Radiative Forcing Computation (#2031)
 - Global Biases: pressure levels plot works correctly with the CLI (#2027)
 - Timeseries: `diagnostic_name` option to override the default name in the CLI (#2027)
