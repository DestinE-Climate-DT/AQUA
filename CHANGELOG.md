--- conflicted
+++ resolved
@@ -41,11 +41,8 @@
 - `apply_circular_window()` utility function to apply a circular window to cartopy maps (#2100)
 
 AQUA diagnostics complete list:
-<<<<<<< HEAD
-- Add source_oce option for ECmean to aqua anlysis (#2246)
-=======
+- Add `source_oce` option for ECmean to aqua anlysis (#2246)
 - Add missing center time option to seasonalcycles (#2247)
->>>>>>> cd540231
 - Teleconnections: adapted MJO to the new Hovmoller graphical function (#1969)
 - Ocean Drift: Hovmoller multiplot class and complete diagnostic cli (#1969)
 - Diagnostic core: Locking of catalog yaml when modified (#2238)
