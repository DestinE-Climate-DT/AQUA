# Changelog

All notable changes to this project will be documented in this file.
The format is based on [Keep a Changelog](https://keepachangelog.com/en/1.0.0/)

## [Unreleased]

Unreleased in the current development version (target v0.14):

AQUA core complete list:

- Add a regrid option to cli of relevant diagnostics (#1792)
- Limit estimation of time for weight generation only to regular lon/lat grids (#1786)
- LRA generation can operate spatial subsection (#1711)
- Attributes added by AQUA are now "AQUA_" prefixed (#1790)
- Remove zarr pin (#1794)
- Dropping support for python==3.9 (#1778, #1797)
- Reader intake-xarray sources can select a coder for time decoding (#1778)
- Document use of AQUA on ECMWF HPC2020 (#1782)
- Added history logging for lat-lon in area selection (#1479)
- Cleaner workflow and pytest/coverage configuration (#1755, #1758)
- catalog, model, exp, source info are now stored in the DataArray attributes (#1753)
- Avoid infinite hanging during bridge access (#1733, #1738)
- Enable dependabot to monitor dependencies every month (#1748)
- `eccodes` bump to 2.40.0 (#1747)
- Integrate codecov to monitor coverage and test analytics and remove old bot (#1736, #1737, #1755)
- Reinitialize `GSVRetriever` instance only when needed (#1733)
- Enable the option to read FDB data info from file, and refactor start/end hpc/bridge dates handling (#1732, #1743, #1762)
- Fix `push_analysis.sh` options and `aqua_analysis.py` config paths (#1723, #1754)
- Enable zip compression for LRA yearly files (#1726)
- Enable publication of documentation on ReadTheDocs (#1699, #1716)
- Adapt Catgen test to the new number of sources for ICON (#1708)
- Added tests for the Hovmoller plot routine (#1532)
- `push_s3` compatibility with `boto3>=1.36.0` (#1704)
- Rsync option for push_analysis.sh (#1689)
- Multiple updates to allow for AQUA open source, including Dockerfiles, actions, dependencies and containers (#1574)

AQUA diagnostics complete list:
<<<<<<< HEAD
- Diagnostic core: A common function to check and convert variable units is provided as `convert_data_units()` (#1806)
=======
- Ocean3d: Bug fix to regridding of observations in cli (#1811)
>>>>>>> 476c7854
- Diagnostic core: the `retrieve()` method uses internally a `_retrieve()` method that returns instead of updating attributes (#1763)
- Diagnostic core: documentation about class and config file structure (#1790)
- Diagnostic core: A common function to load the diagnostic config file is provided (#1750)
- Global bias: add test (#1675)
- Diagnostic core: Add additional command-line arguments for configuration and processing options (#1745)
- Global bias: Handling plev and using scientific notation in contour plots (#1649)
- Ecmean: Fix net surface radiative flux and wind stresses in ecmean (#1696)
- Diagnostic core: A common parser and fuctions to open/close the dask cluster are provided (#1703)

## [v0.13.1]

Main changes are:
1. Ocean3d major refactoring

AQUA core complete list:
- Fixer delete option accepts non-lists (#1687)
- Ansi color 8-bit fix for logger (#1671)
- Hotfix for unmatched string in catgen (#1672)
- Test for aqua-analysis.py (#1664)
- Fix in the catgen now correctly generating an automatic description if not provided (#1662)

AQUA diagnostics complete list:
- Diagnostic core: added a Diagnostic class to be inherited by all diagnostics (#1681)
- Timeseries: hotfix of problems with the catalog usage in output saving (#1669)
- Tropical Rainfall: Update of the precomputed histograms paths for lumi and MN5 (#1661)
- Ocean3d: Trend is calculating using polyfit. Restructed the mixed layer depth function. (#1651)
- Global bias: hotfix for regrid option (#1670)

## [v0.13.0]

Main changes are:
1. Grids updated to work with operational O-25.1
2. Compliance of the catalog generator to the O-25.1 data portfolio
3. New 'Biases and Radiation' diagnostics replace the old 'AtmGlobalMean and Radiation'
4. Push of figures to LUMI-O and improvements for aqua-web

Deprecated:
- `aqua-analysis.sh` script is deprecated and has been removed. Use `aqua-analysis.py` instead.
- `cli_dummy.py` script is deprecated and will be removed in the next release. Use the `cli_checker.py` instead.
 
AQUA core complete list:
- More general checksum checker for grids and observations ( #1550)
- Output dir including catalogue for aqua-analysis.py (#1640)
- Grids for O-25.1 cycle are added in the grids folder (they are v3) (#1647)
- `deltat` for fixer can now be specified in source metadata and not only in fixes (#1626)
- LRA generator integrates ``--rebuild`` flag to regenerate areas and weights. The `--autosubmit` option is removed (#1623)
- Hotfix for catgen tests (#1648)
- Experiment and dashboard metadata are now created with the catalog generator (#1637)
- Safety checks according to data frequency for HPC, bridge and request start/end dates in intake GSV (#1636, #1655)
- Experiment metadata for aqua-web and dashboard from catalog entry (#1633)
- Automatic identification of ocean grid in the catalog generator (#1621)
- `OutputSaver` can deduce the catalog name from the model, exp (#1627)
- Pin zarr<3.0.0 to avoid breaking changes (#1625)
- Units utility are now functions and not methods of FixerMixin (#1558)
- New `cli_checker.py` tool to check the existance of the required model in the catalog and rebuild the area files (#1619)
- Update the catalog generator to align with changes in the data portfolio (#1593)
- Adding ICON phase2 hpx6 and hpz9 grids (#1596)
- Push figures to LUMI-O for dashboard (#1582, #1607)
- Bridge_start_date and expver switching (#1597)
- Include all available figure metadata in content.json for dashboard/aqua-web (#1573)
- Upgrade LUMI module to 24.03 and to eccodes 2.39.0

AQUA diagnostics complete list:
- Old AtmoGlobalMean and Radiation diagnostics removed (#1622)
- `--catalog` is accepted by all the diagnostics altough it is not used by all of them yet (#1619)
- Timeseries: enabled region selection in the CLI (#1564)
- Ocean3d: Bugfix of values for Ocean trend function (#1583)
- Biases and Radiation: Refactoring of Bias and Radiation Diagnostics (#1243)
- Biases and Radiation: Fix Seasonal Bias Output in global_biases for NetCDF Saving Compatibility and other fixes (#1585, #1604, #1628)
- Biases and Radiation: Adding `save_netcdf` flag and function (#1510)
- Biases and Radiation: Integrating Updated OutputSaver (#1487)

## [v0.13-beta]

Main changes are:
1. All the diagnostics are now compatible with the new fixes and eccodes version.
2. Full compatibility with HealPix grids and the new CDO version.
3. Major improvements in the Ocean3D diagnostic.

AQUA core complete list:
- Safety checks and error messages on FDB folders (#1512)
- Refreshed internal `to_list` function (#1512)
- Reorganizing and extending CI/CD catalog with 5 years of hpz3 data from ERA5 (atm) and FESOM (oce) (#1552)
- Version info in a separate module (#1546) 
- Corrected `tcc` units to % (#1551)
- Fix pdf attributes (#1547)
- Catgen fixes (#1536)
- Introduced fixer for ClimateDT phase 2 (#1536)
- `aqua_analysis.py` using a common central dask cluster (#1525)
- Added the `cdo_options: "--force"` to the definitions of the oceanic HealPix grids (#1539)

AQUA diagnostic complete list:
- ECmean: Integrating the performance indices and global mean within the `aqua_diagnostics` module (#1556)
- Teleconnections: The `teleconnections` diagnostic is now integrated in the `aqua_diagnostics` module (#1352)
- Teleconnections: OutputSaver for the teleconnections diagnostic (#1567, #1570)
- Ocean3d: Fix to improve memory usage and cli (#1490)
- Seaice: Fix to read sithick as fallback instead of sivol (#1543)
- Ocean3d: Minor fix to allow to read new variable names (#1540)
- Timeseries: The `timeseries` diagnostic is now integrated in the `aqua_diagnostics` module (#1340)
- Timeseries: Integrating Updated OutputSaver (#1492)

## [v0.13-alpha]

Main changes are:
1. A refactor of the fixes, with a new common main convention table is available, based on eccodes.
2. Diagnostics are updated to work with the new fixes and the new eccodes version. This is not yet complete and will be finalized in the next release.
3. The FDB reader always rely on paramids, so that support for eccodes 2.39.0 and backward compatibility is ensured.

AQUA core complete list:
- push-analysis.sh maintenance (#1555)
- Added the `cdo_options: "--force"` to the definitions of the HealPix grids (#1527)
- Removing default fixes (#1519)
- Support for eccodes=2.39.0 with full fixes refactoring (#1519)
- Dashboard: Moved making of contents yaml to local hpc (#1470)
- Support for new smmregrid==0.1.0 including simpler weights and area generation (#1395)
- Removing cdo pin for more recent versions (#1395)
- Change `bridge_end_date` convention (#1498)
- `catgen` to support data bridge options (#1499)
- Enhance OutputSaver with Improved File Handling, Logging, and NetCDF Write Modes (#1495)
- Introduction a specific pipeline and tests for `catgen` utiliy (#1505)
- Remove pin on xarray (#1507)
- FDB reader internally always asks for paramids (#1491, #1508, #1529)
- Introduction of a convention table for the fixer, in order to create a more general fixer (#1488, #1506)
- Refactor of `cli_lra_parallel_slurm.py` to work with container via jinja (#1497) 
- Convert `aqua-analysis.sh` to Python with Subprocess and Multiprocessing Support (#1354, #1521)
- New base container for aqua-container (#1441)
- Autodetection of latest AQUA in `load-aqua-container.sh` script (#1437)
- Update Metadata Handling for NetCDF, PDF, and PNG Outputs (#1430)
- Add instructions to install AQUA on MN5 (#1468)
- Introduce `grids-checker.py` tool to verify presence and checksum of the grid files (#1486)

AQUA diagnostic complete list:
- Tropical Cyclones: Adaptation to IFS-FESOM and tool to compute orography from data (#1393)
- Seaice: Hotfix for sea ice plots (#1432)

## [v0.12.2]

Main changes are: 
1. Single container script to be used on Lumi, MN5 and Levante

AQUA core complete list:
- Introduce `timeshift` option for the fixer to roll forward/back the time axis (#1411)
- Centralize and refactor in single script the tool to load AQUA container (#1413)
- Add extra maintenance options to submit-aqua-web (#1415)
- Update push-analysis.sh removing dependency on full AQUA and option not to convert to png (#1419)
- Pin to xarray<2024.09 to prevent bug in polyfit requires temporary (#1420)
- Remove spurious dimensions when running `fldmean()` (#1423)

AQUA diagnostic complete list:
- Refactor of plotThickness method in the sea ice diagnostic (#1427)


## [v0.12.1]

AQUA core complete list:
- Allow multiple realizations in fdb-catalog-generator (#1335)
- Fix the container loading script in order to avoid load of local libraries (#1399)
- Fix using AQUA container for submit-aqua-web, do not wipe old figures by default (#1387)
- New `timstat` module which opens complement `timmean()` with `timmax()`, `timmin()` and `timstd()` methods (#1391)
- Fix installation to avoid mismatch between `hdf5` and `h5py` libraries (#1408)

## [v0.12]

Main changes are:
1. AQUA installation now requires a mandatory machine name.
2. The `aqua` source code has been moved to the `src` folder. The change is transparent to the user.
3. A diagnostic module, called `aqua.diagnostics`, is under development. The module is not yet active, diagnostics are still available with the previous structure.

AQUA core complete list:
- Mixed updates to support data for NextGEMS cycle4 hackathon (#1375)
- Preprocess functionality added to the `Reader` class (#1298)
- The AQUAthon material has been moved under the `notebooks` folder (#1342)
- `aqua` source code has been moved to the `src` folder (#1332)
- A diagnostic module, called `aqua.diagnostics`, has been created under the `src` folder (#1332, #1341)
- LRA generator tool support for multiple relizations (#1357, #1375)
- LRA generator requires `catalog` as a mandatory argument (#1357)
- AQUA console revisiting, adding `avail` method and `update` method (#1346)
- AQUA install now requires mandatory machine name (#1346)
- Fix to make keyword step optional in request (#1360)

## [v0.11.3]

AQUA core complete list:
- LRA, both from CLI and worklow, is part of the AQUA console and can be run with `aqua lra $options` (#1294)
- FDB catalog generator is part of the AQUA console and can be run with `aqua catgen $options` (#1294)
- Coordinate unit overriding is now possible via the `tgt_units` argument (#1320)
- Full support for python>=3.9 (#1325)
- Pin of (python) eccodes<2.37.0 in pyproject due to recent changes in binary/python structure (#1325)

AQUA diagnostic complete list:
- Radiation: Bugfix in the CLI for the radiation diagnostic (#1319)

## [v0.11.2]

AQUA core complete list:
- Renaming of FESOM grids to include original resolution name (#1312)
- Bugfix of the fdb-catalog-generator tool that was not correctly assigning NEMO grids (#1309)
- Bugfix of the GSV intake driver that was not handling correctly metadata jinja replacement (#1304) 
- Bugfix of _merge_fixes() method when the parent fix has no vars specified (#1310)
- Safety check for the netcdf driver providing more informative error when files are not found (#1307, #1313)

AQUA diagnostic complete list:
- Tropical Rainfall: Fix Minor Issues in Tropical Precipitation CLI Metadata and Formatting (#1266)

## [v0.11.1]

Attention: If you are accessing FDB experiments, we suggest to not use versions older than this release.

Main changes are:
1. AQUA works with FDB written with ecCodes versions > 2.35 as well as lower.
2. Timeseries and Seasonal cyle can now be evaluated also on a specific region 

AQUA core complete list:
- ecCodes now pinned to >=2.36.0 and tool for fixing older definition files (#1302)

AQUA diagnostic complete list:
- Timeseries: a region can be selected for Timeseries and Seasonal Cycle with the `lon_limits` and `lat_limits` arguments (#1299)
- Timeseries: the cli argument for extending the time range is now extend (previously expand) (#1299)
- Timeseries: all the available diagnostics support the catalog argument (#1299)

## [v0.11]

Attention: this version is not compatible with catalog entries with ecCodes >= 2.35.0.

1. LRA supports multi-catalog structure
2. ecCodes temporarily restricted to < 2.34

AQUA core complete list:
- Refactor the fdb-catalog-generator tool to work with data-portfolio repository (#1275)
- Introduce a function to convert NetCDF to Zarr and zarr catalog entry for LRA (#1068)
- Suppress the warning of missing catalogs in the AQUA console `add` command (#1288)
- Lumi installation is completely updated to LUMI/23.09 modules (#1290)
- gsv_intake switches eccodes also for shortname definitions (#1279)
- Increase compatibility between LRA generator and multi-catalog (#1278)
- Allow for intake string replacement within LRA-generated catalogs (#1278)
- Avoid warning for missing intake variable default when calling the `Reader()` (#1287)

AQUA diagnostic complete list:
- Teleconnections: catalog feature bugfix (#1276)

## [v0.10.3]

Attention: this version is not compatible with catalog entries with ecCodes < 2.35.0.

Main changes are:
1. support for ecCodes >= 2.35.0 (to be used with caution, not working with exps with eccodes < 2.35.0)
2. fdb_path is deprecated in favour of fdb_home

AQUA core complete list:
- Restructure fixes folder and files (#1271)
- Removed eccodes pin, better handling of tables in get_eccodes_attr (#1269)
- Added test for diagnostics integration to AQUA installation process (#1244)
- Bugfix for the monthly frequency data with monthly cumulated fluxes (#1255)
- fdb_path becomes optional and deprecated in favour of fdb_home (#1262)
- Branch support for tool to push analysis to explorer (#1273)

AQUA diagnostic complete list:
- ECmean documentation updates (#1264)

## [v0.10.2]

Main changes are:
1. aqua-analysis script can be configured with an external yaml file
2. AQUA installation process now includes diagnostics integration

AQUA core complete list:
- Rename OutputNamer to OutputSaver and add catalog name (#1259)
- Hotfix for rare situation with 3D data but no vertical chunking defined (#1252)
- External yaml file to configure aqua-analysis (#1246)
- Adding diagnostics integration to AQUA installation process (#1229)

AQUA diagnostic complete list:
- Teleconnections: adding the catalog feature to the diagnostic (#1247)
- ECmean upgrades for the CLI (#1241)
- ECmean enables the computation of global mean diagostic (#1241)

## [v0.10.1]

AQUA core complete list:
- Fixer for monthly frequency data with monthly cumulated fluxes (#1201)
- Catalogs can be installed from the external repository (#1182)
- Added grid for NEMO multiIO r100 (#1227)
- Reorganized analysis output in catalog/model/exp structure (#1218)

## [v0.10]

Main changes are:
1. The catalog is externalized and AQUA supports multiple catalogs. It is now mandatory to use the aqua console to add a new catalog to the AQUA installation.

AQUA core complete list:
- Catalog is externalized to a separate repository (#1200)
- AQUA is now capable of accessing multiple catalogs at the same time (#1205)
- MN5 container for AQUA (#1213)

## [v0.9.2]

Main changes are:
1. The `aqua-config.yaml` file is replaced by a template to be installed. The aqua console is now mandatory to use aqua.
2. `$AQUA` removed from the `Configdir()` autosearch, an installation with the aqua console is mandatory to use aqua.
3. AQUA cli command to provide the installation path with `--path` option. This can substitute the `$AQUA` variable in scripts.
4. The catalog file is now split into `machine.yaml` and `catalog.yaml` to support machine dependency of data path and intake variables as kwargs into each catalog.

AQUA core complete list:
- More detailed documentation for Levante and Lumi installation (#1210)
- `aqua-config.yaml` replaced by a template to be installed on each machine (#1203)
- `$AQUA` removed from the `Configdir()` autosearch (#1208)
- AQUA cli command to provide the installation path with `--path` option (#1193)
- Restructure of the `machine` and `catalog` instances to support a catalog based development (#1186)
- AQUA installation via command line support a machine specification `aqua install lumi` (#1186)
- Introduction of `machine.yaml` file to support machine dependency of data path and intake variables as kwargs into each catalog (#1186)
- Removing all the AQUA catalogs from the repo, now using https://github.com/DestinE-Climate-DT/Climate-DT-catalog (#1200)

## [v0.9.1]

Main changes are:
1. Update of fdb libraries to be compatible with the FDB data bridge

AQUA core complete list:
- OutputNamer Class: Comprehensive Naming Scheme and Metadata Support (#998)
- Creation of png figures for AQUA explorer is local (#1189)

## [v0.9]

Main changes are:
1. AQUA has an `aqua` CLI entry point, that allow for installation/uninstallation, catalog add/remova/update, fixes and grids handling
2. Experiments placed half on HPC and half on DataBridge data can be accessed in continuous manner.

AQUA core complete list:
- AQUA entry point for installation and catalog maintanance and fixes/grids handling (#1131, #1134, #1146, #1168, #1169)
- Automatic switching between HPC and databridge FDB (#1054, #1190)
- CLI script for automatic multiple experiment analysis submission (#1160, #1175)

## [v0.8.2]

Main changes are: 
1. `aqua-grids.yaml` file split in multiple files into `grids` folder
2. Container for Levante

AQUA core complete list:
- Removing any machine name depencency from slurm files (#1135)
- Jinja replacement is added to the aqua-config.yaml (#1154)
- grid definitions split in multiple files (#1152)
- Add script to access the container on Levante HPC (#1151)
- Add support for IFS TL63 and TL159 grids (#1150)
- Swift links for tests and grids renewed (#1142)
- Removing the docker folder (#1137)
- Introducing a tool for benchmarking AQUA code (#1057)
- Define AQUA NEMO healpix grids as a function of their ORCA source (#1113)

AQUA diagnostics complete list:
- Tropical Rainfall: Improve Paths in Live Demonstration Notebook  (#1157)
- Atm global mean: produce seasonal bias plots by default (#1140)
- Tropical Rainfall: Notebook for the Live Demonstration (#1112)
- Teleconnections: MJO Hovmoller plot introduced as notebook (#247)
- Tropical Rainfall: Reduce Redundancy in Conversion Functions (#1096)

## [v0.8.1]

Main changes are: 
1. Fixes following internal D340.7.3.3 and D340.7.1.4 review 

AQUA core complete list:
- Tco399-eORCA025 control, historical and scenario runs added to Lumi catalog (#1070)
- ESA-CCI-L4 dataset added for Lumi and Levante catalogs (#1090)
- Various fixes to the documentation (#1106)
- Fixer for dimensions is now available (#1050)

AQUA diagnostics complete list:
- Timeseries: units can be overridden in the configuration file (#1098)
- Tropical Rainfall: Fixing the Bug in the CLI (#1100)

## [v0.8]

Main changes are:
1. Support for Python 3.12
2. Update in the catalog for Levante and introduction of Leonardo
3. Multiple diagnostics improvement to fullfil D340.7.3.3 and D340.7.1.4

AQUA core complete list:
- LRA for ICON avg_sos and avg_tos (#1076)
- LRA for IFS-NEMO, IFS-FESOM, ICON added to Levante catalog (#1072)
- IFS-FESOM storyline +2K added to the Lumi catalog (#1059)
- Allowing for jinja-based replacemente in load_yaml (#1045) 
- Support for Python 3.12 (#1052)
- Extending pytests (#1053)
- More efficient use of `_retrieve_plain` for acessing sample data (#1048)
- Introducing the catalog structure for Leonardo HPC (#1049)
- Introducing an rsync script between LUMI and levante for grids (#1044)
- Introducing a basic jinja-based catalog entry generator (#853)
- Adapt NextGEMS sources and fixes to the final DestinE governance (#1008, #1035)
- Remove  NextGEMS cycle2 sources (#1008)
- Avoid GSVSource multiple class instantiation in dask mode (#1051)

AQUA diagnostics complete list:
- Teleconnections: refactor of the documentation (#1061)
- Tropical rainfall: Updating the Documentation and Notebooks (#1083)
- Performance indices: minor improvements with the inclusion of mask and area files (#1076)
- Timeseries: Seasonal Cycle and Gregory plots save netcdf files (#1079)
- Tropical rainfall: minor modifications to the CLI and fixes to changes in the wrapper introduced in PR #1063 (#1074)
- Tropical rainfall: adding daily variability and precipitation profiles to the cli (#1063)
- Teleconnections: bootstrap evaluation of concordance with reference dataset (#1026)
- SSH: Improvement of the CLI (#1024) 
- Tropical rainfall: adding metadata and comparison with era5 and imerg to the plots, re-binning of the histograms and buffering of the data (#1014)
- Timeseries: refactor of the documentation (#1031)
- Radiation: boxplot can accomodate custom variables (#933)
- Seaice: convert to module, add Extent maps (#803)
- Seaice: Implement seaice Volume timeseries and thickness maps (#1043)

## [v0.7.3]

Main changes are:
1. IFS-FESOM NextGEMS4 and storylines simulations available in the catalog
2. Vertical chunking for GSV intake access
3. FDB monthly average data access is available
4. kwargs parsing of reader arguments (e.g. allowing for zoom and ensemble support)

AQUA core complete list:
- Add kwargs parsing of reader arguments, passing them to intake to substitute parameters (#757)
- Remove `zoom` and use kwargs instead (#757)
- Enabling the memory monitoring and (optional) full performance monitoring in LRA (#1010)
- Adding IFS_9-FESOM_5 NextGEMS4 simulation on levante (#1009)
- Function to plot multiple maps is introduced as `plot_maps()` and documented (#866)
- Adding the IFS-FESOM storylines simulation (#848)
- `file_is_complete()` accounts also for the mindate attribute (#1007)
- Introducing a `yearmonth` timestyle to access FDB data on monthly average (#1001)
- Adding expected time calculation for weight generation (#701)
- Vertical chunking for GSV intake access (#1003)

AQUA diagnostics complete list:
- Timeseries: Various bugfix and improvements for cli and formula (#1013, #1016, #1022)

## [v0.7.2]

Main changes are:
1. `mtpr` is used for precipitation in all the catalog entries
2. LRA CLI support for parallel SLURM submission and other improvements
3. ICON production simulations available in the catalog
4. `detrend()` method is available in the `Reader` class
5. All the diagnostics have dask support in their CLI

AQUA core complete list:
- Fix LRA sources to allow incomplete times for different vars (#994)
- Distributed dask option for diagnostic CLIs and wrapper (#981)
- Added documentation for `plot_timeseries`, `plot_seasonalcycle` and `plot_single_map_diff` (#975)
- Minimum date fixer feature / ICON net fluxes fix (#958)
- Unified logging for all diagnostics (#931)
- A `detrend()` method is added to the Reader class (#919)
- LRA file handling improvements (#849, #972)
- Updating fixer for ERA5 monthly and hourly data on Levante (#937)
- GSV pin to 1.0.0 (#950)
- Adding ICON production simulations (#925)
- LRA CLI for parallel SLURM submission support a max number of concurrent jobs and avoid same job to run (#955, #990)
- Renaming of EC-mean output figures in cli push tool for aqua-web (#930)
- Renaming the `tprate` variable into `mtpr` in all fixes (#944)

AQUA diagnostic complete list:
- Tropical rainfall: enhancements of plotting and performance, files path correction (#997)
- Timeseries: seasonal cycle runs as a separate cli in aqua-analysis for performance speed-up (#982)
- Timeseries: seasonal cycle is added if reference data are not available in some timespan (#974)
- Tropical rainfall: Removing unnecessary printing during the CLI, optimazing the CLi for low and high-resolution data (#963)
- Timeseries: Grergory plot TOA limits are dynamically chosen (#959)
- SSH: technical improvements including removal of hardcoded loglevel and timespan definition. (#677)
- SSH: ready with new data governance and option to plot difference plots added. (#677)
- Atmosferic Global Mean: added mean bias for the entire year in seasonal bias function (#947)
- Tropical Cyclones: working with IFS-NEMO and ICON, includes retrieval of orography from file (#1071).

## [v0.7.1]

Main changes are:
1. Complete update of the timeseries diagnostic
2. LRA CLI for parallel SLURM submission
3. SSP370 production scenario for IFS-NEMO available in the catalog

AQUA core complete list:
- Plot timeseries is now a framework function (#907)
- Improve the automatic parsing of date range according to schema from fdb (#928)
- LRA CLI for parallel SLURM submission (#909)
- Added graphics function to plot data and difference between two datasets on the same map (#892)
- Add IFS-NEMO ssp370 scenario (#906)

AQUA diagnostics complete list:
- Teleconnections: comparison with obs is done automatically in diagnostic CLI (#924)
- Teleconnections: capability to find index file if already present (#926)
- Timeseries: save flag introduced to save to enable/disable saving of the timeseries (#934)
- Improve the automatic parsing of date range according to schema from fdb (#928)
- Updated output filenames for atmglobalmean diagnostic (#921)
- Added graphics function to plot data and difference between two datasets on the same map (#892)
- Implemented `pyproject.toml` for global_time_series diagnostic (#920).
- Implemented `pyproject.toml` for tropical_rainfall diagnostic (#850).
- Updating CLi for tropical_rainfall diagnostic (#815)
- LRA cli for parallel SLURM submission (#909)
- Timeseries: seasonal cycle is available for the global timeseries (#912)
- Timeseries: refactory of Gregory plot as a class, comparison with multiple models and observations (#910)
- Add IFS-NEMO ssp370 scenario (#906)
- Timeseries: complete refactory of the timeseries as a class, comparison with multiple models and observations (#907)
- Plot timeseries is now a framework function (#907)

## [v0.7]

Main changes are:
1. Multiple updates to the diagnostics, both scientific and graphical, to work with more recent GSV data
2. `mtpr` is now used instead of `tprate` for precipitation
2. Documentation has been reorganized and integrated

Complete list:
- New utility `add_pdf_metadata` to add metadata to a pdf file (#898)
- Experiments `a0gg` and `a0jp` added to the IFS-NEMO catalog, and removal of `historical-1990-dev-lowres` (#889)
- Updated notebooks to ensure consistency across different machines by using observational datasets, and included a demo of aqua components for Lumi (#868)
- Scripts for pushing figures and docs to aqua-web (#880)
- Fixed catalog for historical-1990-dev-lowres source (#888, #895)
- data_models src files are now in the aqua/data_models folder, with minor modifications (#884)
- Warning options based on the `loglevel` (#852)
- Timeseries: formula bugfix and annual plot only for complete years (#876)
- mtpr instead of tprate derived from tp (#828)
- eccodes 2.34.0 does not accomodate for AQUA step approach, pin to <2.34.0 (#873)
- Bugfix of the `aqua-analysis` wrapper, now can work teleconnections on atmospheric and oceanic variables 
and the default path is an absolute one (#859, #862)
- Ocean3D: many fixes and adaptations to new data governance (#776)
- Bugfix of the `aqua-analysis` wrapper, now can work teleconnections on atmospheric and oceanic variables (#859)
- Radiation: adaptation to new data governance and many improvements (#727)
- Seaice: Sea ice extent has now seasonal cycle (#797)
- Fixing the paths in `cli/lumi-install/lumi_install.sh` (#856).
- Refactor of the documentation (#842, #871)
- The drop warning in `aqua/gsv/intake_gsv.py` (#844)
- Tropical cyclones diagnostic: working with new data governance (includes possibility to retrieve orography from file (#816)

## [v0.6.3]

Complete list:
- Setting last date for NaN fix for IFS-NEMO/IFS-FESOM to 1999-10-01 and cleaner merge of parent fixes (#819)
- Hotfix to set `intake==0.7.0` as default (#841)
- Timeseries: can add annual std and now default uncertainty is 2 std (#830)
- `retrieve_plain()` method now set off startdate and enddate (#829)
- Complete restructure of fixer to make use of `fixer_name`: set a default for each model and a `False` to disable it (#746)
- Added `center_time` option in the `timmean()` method to save the time coordinate in the middle of the time interval and create a Timmean module and related TimmeanMixin class (#811)
- Fixer to rename coordinates available (#822)
- Fixing new pandas timedelta definition: replacing H with h in all FDB catalog (#786)
- Change environment name from `aqua_common` to `aqua`(#805)
- Adding a run test label to trigger CI (#826)
- Tropical_rainfall: improve organization and maintainability, introducing nested classes (#814)
- Revisiting CERES fixes (#833)
- Timeseries: add bands for observation in Gregory plots (#837)

## [v0.6.2]

Complete list:
- Global time series plot annual and monthly timeseries together, improved Gregory plot (#809)
- Teleconnection can now take a time range as input and ylim in the index plot function (#799)
- LRA to use `auto` final time and `exclude_incomplete` (#791)
- Hotfix for v0.12.0 of the GSV_interface related to valid_time (#788)
- Global time series adapted to new data governance (#785)
- AtmoGlobalMean diagnostic improvements and adaptation to new data governance (#745 #789 #807 #812)
- Sea-ice diagnostic adapted to new data governance (#790)
- Implement a fix setting to NaN the data of the first step in each month (for IFS historical-1990) (#776)

## [v0.6.1]

Complete list:
- Teleconnection improvement to accept different variable names for ENSO (avg_tos instead of sst) (#778)
- ERA5 fixes compatible with new data governance (#772)
- Update the LRA generator (removing aggregation and improving) filecheck and fix entries for historical-1990-dev-lowres (#772)
- Updates of ECmean to work with production experiments (#773, #780)
- Automatic data start and end dates for FDB sources (#762)

## [v0.6]

Main changes are:
1. Inclusion in the catalog of the historical-1990 production simulations from IFS-NEMO and IFS-FESOM.
2. New fixes that targets the DestinE updated Data Governance

Complete list:
- IFS-FESOM historical-1990-dev-lowres with new data governance added to the catalog (#770)
- AtmoGlobalMean diagnostic improvements (#722)
- Teleconnections diagnostic improvements (#722)
- Read only one level for retrieving 3D array metadata, select single level for retrieve (#713)
- IFS-FESOM historical-1990-dev-lowres with new data governance added to the catalog
- Fix mismatch between var argument and variables specified in catalog for FDB (#761)
- Compact catalogs using yaml override syntax (#752)
- Fix loading source grid file before smmregrid weight generation (#756)

## [v0.5.2-beta]

Complete list:
-  A new fdb container is used to generate the correct AQUA container

## [v0.5.2-alpha]

Main changes are:
1. Coupled models IFS-NEMO and IFS-FESOM are now supported
2. Accessor to use functions and reader methods as if they were methods of xarray objects, see [notebook](https://github.com/DestinE-Climate-DT/AQUA/blob/main/notebooks/reader/accessor.ipynb)
3. Preliminary provenance information is now available in the history attribute of the output files
4. AQUA analysis wrapper is parallelized
5. A levelist can be provided in FDB sources, this will greatly speed up the data retrieve

Complete list:
- Fix reading only one sample variable and avoid _bnds variables (#743)
- Allow correct masked regridding after level selection. Add level selection also for not-FDB sources (#741)
- Read only one level for retrieving 3D array metadata, select specific levels for FDB retrieve (#713)
- Defining catalog entry for coupled models IFS-NEMO and IFS-FESOM (#720)
- Change fixer_name to fixer_name (#703)
- Reorganization of logging calls (#700)
- Accessor to use functions and reader methods as if they were methods of xarray objects (#716)
- Suggestions are printed if a model/exp/source is not found while inspecting the catalog (#721)
- Improvements in the single map plot function (#717)
- Minor metadata fixes (logger newline and keep "GRIB_" in attrs) (#715)
- LRA fix now correctly aggregating monthly data to yearly when a full year is available (#696)
- History update and refinement creating preliminary provenance information (plus AQUA emoji!) (#676)
- OPA lra compatible with no regrid.yaml (#692)
- Introducing fixer definitions not model/exp/source dependents to be specified at the metadata level (#681)
- AQUA analysis wrapper is parallelized and output folder is restructured (#684, #725)

## [v0.5.1]

Main changes are:
1. A new `Reader` method `info()` is available to print the catalog information
2. Grids are now stored online and a tool to deploy them on the `cli` folder is available

Complete list:
- Fix attributes of DataArrays read from FDB (#686)
- Reader.info() method to print the catalog information (#683)
- Simpler reader init() by reorganizing the calls to areas and regrid weights configuration and loading (#682)
- Optional autosearch for vert_coord (#682)
- plot_single_map adapted to different coordinate names and bugfixes (#680)
- Sea ice volume datasets for the Northern Hemisphere (PIOMAS) and the Southern Hemisphere (GIOMAS) (#598)
- Possibility of defining the regrid method from the grid definition (#678)
- Grids stored online and tool to deploy them on cli folder (#675)
- Global time series diagnostic improvements (#637)
- Teleconnections diagnostic improvements (#672)

## [v0.5]

Main changes are:
1. Refactor of the Reader() interface with less options at the init() level
2. Grids are now defined with the source metadata and not in a machine-dependent file
3. CLI wrapper is available to run all diagnostics in a single call
4. Refactoring of the streaming emulator with equal treatment for FDB or file sources

Complete list:
- Controlling the loglevel of the GSV interface (#665)
- Fix wrong fdb source (#657)
- Adding sample files and tests for NEMO 2D and 3D grids (#652)
- tprate not derived from tp for GSV sources (#653)
- Simplify reader init and retrieve providing less argument in initialization (#620)
- var='paramid' can be used to select variables in the retrieve method (#648)
- configdir is not searched based on util file position in the repo (#636)
- Cleaner mask treatment (Revision of mask structure in the reader #617)
- Fldmean fix if only one dimension is present for area selection (#640)
- Adding higher frequency ERA5 data on Levante and Lumi (#628)
- regrid.yaml files are removed, grid infos are now in the catalog metadata (#520, #622, #643)
- Load all available variables in FDB xarray/dask access (#619)
- Lint standard and enforced in CI (#616)
- Reader init split with methods (#523)
- Single map plot utility to be used by all diagnostics (#594)
- Script for automatic generation of Fdb catalog entries (IFS only) (#572)
- Fix loading of singularity mounting /projappl (#612)
- CLI wrapper parser (#599)
- Refactoring of streaming emulator (#593)
- Radiation CLI and diagnostic refinement (#537)
- Ocean3D CLI and diagnostic refinement (#578)
- AtmGlobalMean CLI and diagnostic refinement (#587)
- Tropical cyclones CLI refinements and TC module (#568, #645)
- Removing OPA, OPAgenerator and related tests from the AQUA (Remove OPA from AQUA #586)
- Renaming the experiments according to the DE340 AQUA syntax (Including dev-control-1990 in the source and rename the experiment according to DE340 scheme #556, #614, #618)
- Teleconnections diagnostic improvements (#571, #574, #576, #581, #592, #623)

## [v0.4]

Main changes are:
1. Update to all the diagnostics CLI
2. Refactor of the regridder so that `regrid.yaml`` is grid-based and not experiment-based
3. Xarray access to FDB sources
4. Refactor of the fixer so that merge/replace/default options are available
5. Remove of the `aqua` environment in favour of the `aqua_common` one. 

Complete list:
- Introduced color scheme for aqua logging (#567)
- CLI for sea diagnostic (#549)
- Add CLI for SSH diagnostic and some bug fixes (#540)
- Fix SSH diagnostic to be compatible with lates AQUA version (#538) 
- Helper function to identify vertical coordinates in a dataset (#552)
- Orography for tempest extremes TCs detection and update TCs CLI (Orography threshold included and CLI update #404)
- Improvement of performance indices CLI (Update of ECmean CLI #528)
- Fix to allow reading a list of multiple variables from FDB (#545)
- Further improvement of function to inspect the catalog (#533)
- Custom exceptions for AQUA (#518)
- Speed up of the `retrieve_plain` method (#524)
- Update documention for adding new data and setting up the container (Increase documentation coverage #519)
- CLI wrapper for the state-of-the-art diagnostics analysis (#517, #527, #525, #530, #534, #536, #539, #548, #549, #559)
- Refactor the regrid.yaml as grid-based instead of experiment-based (#291)
- aqua_common environment simplified and updated (#498)
- Update available variables in FDB catalogs on lumi (#514)
- Solve reversed latitudes bug for fixed data (#510)
- Switch to legacy eccodes tables based on intake source metadata (#493)
- Add GPM IMERG precipitation data to the catalog on levante (#505)
- Fix ocean3d diagnostic colorbars not being symmetric when missing values are present (#504) 
- FDB NEMO test access to data (#488)
- Xarray dask access to FDB (#476)
- Issue a warning when multiple gribcodes are associated to the same shortname (Cases for multiple eccodes grib codes #483)
- Allowing fixer to overwrite or merge default configuration (Increasing flexibiity of the fixer allowing for merge, replace and default options #480)
- Add new tests (Increase testing #250)
- Global time series diagnostic setup for multiple variables CLI (#474)
- Option to avoid incomplete chunk when averagin with timmean (Introduce check for chunk completeness in timmean() #466)
- Simplification of Fixer() workflow, more methods and less redundancy (Functionize fixer #478)
- Remove the `aqua` environment file, only `aqua_common` is left (#482)

## [v0.3]

Main changes are:
1. Fixer moved at `Reader()` level
2. Area selection available in `fldmean()` method
3. FDB/GSV access for IFS-NEMO development simulations
4. Configuration file `config-aqua.yaml` replaces `config.yaml`

Complete list:
- Templates in configuration yaml files (#469)
- Bug fixes for FDB access options (#463, #462)
- Add observational catalogs on Lumi (Update Lumi catalog #454)
- Automatic finding of cdo (#456)
- Area is fixed if data are fixed (Fixer applied to grid areas #442)
- Tests missing failure fix (Fix #436 CI workflow passes even if some tests fail #452)
- FDB/GSV access to IFS control and historical simulations (#434, #458)
- Climatology support restored in the Reader (Fix for climatology #445)
- Improvement function to inspect the catalog (Inspect_catalog improvement #446)
- Minor improvements of the gribber (Fix gribber fdb #427)
- Allow the LRA generator to work with generators and so with FDB (LRA from fdb on mafalda #430)
- Fixes only on selected variables (Fixer updates #428)
- Complete revision of the FDB/GSV access, allowing to access also recent experiments using variable step (#343)
- Teleconnections diagnostic adapted to new code improvements (Teleconnections Dev branch update #424, #465)
- Add support for area selection with fldmean (Fldmean box selection #409)
- Environment simplified, dependencies are now mostly on the pyproject file (A simpler environment.yml #286)
- Intake esm functionality added back (Fix intake-esm #287)
- Intake esm tests (Test also intake-esm #335)
- Yaml dependencies removed (Logger and yaml issues in util.py #334)
- Log history working for iterators as well (Logger and yaml issues in util.py #334)
- Util refactor (Utility refactor #405)
- Fixer at reader level (Fixes at Reader level #244)
- Uniform timmean (Uniform time after timmean and add option for time_bnds #419)
- FDB tests added (Add FDB 5.11, a local FDB with some test data #280, #432)
- Refactor of unit conversion and non-metpy cases (Flexible unit fix from YAML file #416)
- Refactor of the config file definition (Refactor of the configuration search #417)

## [v0.2.1]

- Add development control-1950 and historical-1990 experiments to the LRA (LRA for control-1950 and historical-1990 on Levante from v0.2 #455)

## [v0.2]

- Improve the LRA generator and worklow CLI (Streaming for the LRA #289)
- AQUA new common environment installation tool for LUMI added (#413)
- Added a bash script "load_aqua_lumi.sh" to load aqua environment in LUMI with containers (Adding an AQUA singularity container for LUMI #418)

## [v0.2-beta]

This is the `AQUA` version part of the Deliverable D340.7.1.2. 

- SSH diagnostic improvements (Linting SSH diagnostics #377, SSH diag: PDF file name changed #388)
- Timmean fix to uniform time axis (Fix for timmean() to uniform output time axis #381)
- New tests trigger routine (Tests trigger with label #385)
- Fix for tco1279 and FESOM (fix for masked tco1279 #390, psu fix for salinity #383)
- ECmean improvements (various improvement for ecmean #392)
- Seaice diagnostic improvements (Deliverable340.7.1.2 fix seaice #389, Linting Seaice diagnostics #376)
- Teleconnections diagnostic graphics module enhanced and various improvements (Teleconnections corrections for D340.7.1.2 #379, Fix import in teleconnections notebooks #395, Teleconnections fix docs #408)
- Tropical cyclones linting of the diagnostic (Linting tropical cyclones diagnostics #380, Improved plotting functions for tropical cyclones #391)
- Ocean diagnostics restructured in a single folder, sharing common functions and other improvements (Linting+Fixes Ocean diagnostics #374, Adding units for MLD plot in ocean3d package #406)
- Documentation fixes (Documentation fixes after review #403)
- Atmglobalmean and radiation diagnostic improvements (Atmglobalmean fix #371)
- MSWEP fixer bugfix (Change MSWEP datamodel #397, fixing of mswep #401)

## [v0.2-alpha]

This is the `AQUA` version that will be part of the Deliverable D340.7.1.2, sent to internal review. This is mostly done by the inclusion of twelve diagnostics within the AQUA framework

- Added teleconnections diagnostic (#308, #309, #318, #333, #352)
- Added tropical cyclones diagnostic (#310, #345)
- Added performance indices diagnostic based on ECmean tool (#57, #327) 
- Added sea ice diagnostic (#353, #368)
- Added global timeseries diagnostic (#358, #359)
- Added radiation analysis diagnostic (#301, #360)
- Added global mean bias diagnostic (#285, #371)
- Added SSH variability diagnostic (#367, #369)
- Added tropical rainfall diagnostic (#314)
- Added Ocean circulation diagnostic (#295)
- Added global ocean diagnosc (#164)
- Added global mean timeseries (#268)
- Multiple fixes in the Reader (#316, #324, #334)
- Avoid time duplicated in the Reader (#357)
- Enabling autodoc for diagnostics (#330)
- Data access improvement on Levante, including new datasets (#332, #355, #321)
- Added a common environment file (#363)
- Support for Lumi installation (#315)
- Added the `changelog` file

### Changed

- Dummy diagnostic is now in the `dummy` folder (previously was `dummy-diagnostic`)
- Tests and code is now working with python>=3.9 (previously python 3.11 was excluded)

## [v0.1-beta]

This is the `AQUA` version that will be part of the Deliverable D340.7.1.1.
This is mostly built on the `AQUA` `Reader` class which support for climate model data interpolation, spatial and temporal aggregation and conversion for a common GRIB-like data format.


- Low resolution archive documentation
- Fixed a bug in the `Gribber` class that was not reading the correct yaml catalog file

## v0.1-alpha

This is the AQUA pre-release to be sent to internal reviewers. 
Documentations is completed and notebooks are working.

[unreleased]: https://github.com/DestinE-Climate-DT/AQUA/compare/v0.13.1...HEAD
[v0.13.1]: https://github.com/DestinE-Climate-DT/AQUA/compare/v0.13.0...v0.13.1
[v0.13.0]: https://github.com/DestinE-Climate-DT/AQUA/compare/v0.13-beta...v0.13.0
[v0.13-beta]: https://github.com/DestinE-Climate-DT/AQUA/compare/v0.13-alpha...v0.13-beta
[v0.13-alpha]: https://github.com/DestinE-Climate-DT/AQUA/compare/v0.12.2...v0.13-alpha
[v0.12.2]: https://github.com/DestinE-Climate-DT/AQUA/compare/v0.12.1...v0.12.2
[v0.12.1]: https://github.com/DestinE-Climate-DT/AQUA/compare/v0.12...v0.12.1
[v0.12]: https://github.com/DestinE-Climate-DT/AQUA/compare/v0.11.3...v0.12
[v0.11.3]: https://github.com/DestinE-Climate-DT/AQUA/compare/v0.11.2...v0.11.3
[v0.11.2]: https://github.com/DestinE-Climate-DT/AQUA/compare/v0.11.1...v0.11.2
[v0.11.1]: https://github.com/DestinE-Climate-DT/AQUA/compare/v0.11...v0.11.1
[v0.11]: https://github.com/DestinE-Climate-DT/AQUA/compare/v0.10.3...v0.11
[v0.10.3]:https://github.com/DestinE-Climate-DT/AQUA/compare/v0.10.2...v0.10.3
[v0.10.2]: https://github.com/DestinE-Climate-DT/AQUA/compare/v0.10.1...v0.10.2
[v0.10.1]: https://github.com/DestinE-Climate-DT/AQUA/compare/v0.10...v0.10.1
[v0.10]: https://github.com/DestinE-Climate-DT/AQUA/compare/v0.9.2...v0.10
[v0.9.2]: https://github.com/DestinE-Climate-DT/AQUA/compare/v0.9.1...v0.9.2
[v0.9.1]: https://github.com/DestinE-Climate-DT/AQUA/compare/v0.9...v0.9.1
[v0.9]: https://github.com/DestinE-Climate-DT/AQUA/compare/v0.8.2...v0.9
[v0.8.2]: https://github.com/DestinE-Climate-DT/AQUA/compare/v0.8.1...v0.8.2
[v0.8.1]: https://github.com/DestinE-Climate-DT/AQUA/compare/v0.8...v0.8.1
[v0.8]: https://github.com/DestinE-Climate-DT/AQUA/compare/v0.7.3...v0.8
[v0.7.3]: https://github.com/DestinE-Climate-DT/AQUA/compare/v0.7.2...v0.7.3
[v0.7.2]: https://github.com/DestinE-Climate-DT/AQUA/compare/v0.7.1...v0.7.2
[v0.7.1]: https://github.com/DestinE-Climate-DT/AQUA/compare/v0.7...v0.7.1
[v0.7]: https://github.com/DestinE-Climate-DT/AQUA/compare/v0.6.3...v0.7
[v0.6.3]: https://github.com/DestinE-Climate-DT/AQUA/compare/v0.6.2...v0.6.3
[v0.6.2]: https://github.com/DestinE-Climate-DT/AQUA/compare/v0.6.1...v0.6.2
[v0.6.1]: https://github.com/DestinE-Climate-DT/AQUA/compare/v0.6...v0.6.1
[v0.6]: https://github.com/DestinE-Climate-DT/AQUA/compare/v0.5.2-beta...v0.6
[v0.5.2-beta]: https://github.com/DestinE-Climate-DT/AQUA/compare/v0.5.2-alpha...v0.5.2-beta
[v0.5.2-alpha]: https://github.com/DestinE-Climate-DT/AQUA/compare/v0.5.1...v0.5.2-alpha
[v0.5.1]: https://github.com/DestinE-Climate-DT/AQUA/compare/v0.5...v0.5.1
[v0.5]: https://github.com/DestinE-Climate-DT/AQUA/compare/v0.4...v0.5
[v0.4]: https://github.com/DestinE-Climate-DT/AQUA/compare/v0.3...v0.4
[v0.3]: https://github.com/DestinE-Climate-DT/AQUA/compare/v0.2.1...v0.3
[v0.2.1]: https://github.com/DestinE-Climate-DT/AQUA/compare/v0.2...v0.2.1
[v0.2]: https://github.com/DestinE-Climate-DT/AQUA/compare/v0.2-beta...v0.2
[v0.2-beta]: https://github.com/DestinE-Climate-DT/AQUA/compare/v0.2-alpha...v0.2-beta
[v0.2-alpha]: https://github.com/DestinE-Climate-DT/AQUA/compare/v0.1-beta...v0.2-alpha
[v0.1-beta]: https://github.com/DestinE-Climate-DT/AQUA/compare/v0.1-alpha...v0.1-beta<|MERGE_RESOLUTION|>--- conflicted
+++ resolved
@@ -36,11 +36,8 @@
 - Multiple updates to allow for AQUA open source, including Dockerfiles, actions, dependencies and containers (#1574)
 
 AQUA diagnostics complete list:
-<<<<<<< HEAD
 - Diagnostic core: A common function to check and convert variable units is provided as `convert_data_units()` (#1806)
-=======
 - Ocean3d: Bug fix to regridding of observations in cli (#1811)
->>>>>>> 476c7854
 - Diagnostic core: the `retrieve()` method uses internally a `_retrieve()` method that returns instead of updating attributes (#1763)
 - Diagnostic core: documentation about class and config file structure (#1790)
 - Diagnostic core: A common function to load the diagnostic config file is provided (#1750)
