# Changelog

All notable changes to this project will be documented in this file.
The format is based on [Keep a Changelog](https://keepachangelog.com/en/1.0.0/)

## [Unreleased]

Unreleased in the current development version:

AQUA core complete list:

- Preprocess functionality added to the `Reader` class (#1298)
- The AQUAthon material has been moved under the `notebooks` folder (#1342)
- `aqua` source code has been moved to the `src` folder (#1332)
- A diagnostic module, called `aqua.diagnostics`, has been created under the `src` folder (#1332, #1341)
<<<<<<< HEAD
- AQUA console revisiting, adding `avail` method and `update` method (#1346)
- AQUA install now requires mandatory machine name (#1346)
=======
- Fix to make keyword step optional in request (#1360)
>>>>>>> d277fc79

AQUA diagnostic complete list:

## [v0.11.3]

AQUA core complete list:
- LRA, both from CLI and worklow, is part of the AQUA console and can be run with `aqua lra $options` (#1294)
- FDB catalog generator is part of the AQUA console and can be run with `aqua catgen $options` (#1294)
- Coordinate unit overriding is now possible via the `tgt_units` argument (#1320)
- Full support for python>=3.9 (#1325)
- Pin of (python) eccodes<2.37.0 in pyproject due to recent changes in binary/python structure (#1325)

AQUA diagnostic complete list:
- Radiation: Bugfix in the CLI for the radiation diagnostic (#1319)

## [v0.11.2]

AQUA core complete list:
- Renaming of FESOM grids to include original resolution name (#1312)
- Bugfix of the fdb-catalog-generator tool that was not correctly assigning NEMO grids (#1309)
- Bugfix of the GSV intake driver that was not handling correctly metadata jinja replacement (#1304) 
- Bugfix of _merge_fixes() method when the parent fix has no vars specified (#1310)
- Safety check for the netcdf driver providing more informative error when files are not found (#1307, #1313)

AQUA diagnostic complete list:
- Tropical Rainfall: Fix Minor Issues in Tropical Precipitation CLI Metadata and Formatting (#1266)

## [v0.11.1]

Attention: If you are accessing FDB experiments, we suggest to not use versions older than this release.

Main changes are:
1. AQUA works with FDB written with ecCodes versions > 2.35 as well as lower.
2. Timeseries and Seasonal cyle can now be evaluated also on a specific region 

AQUA core complete list:
- ecCodes now pinned to >=2.36.0 and tool for fixing older definition files (#1302)

AQUA diagnostic complete list:
- Timeseries: a region can be selected for Timeseries and Seasonal Cycle with the `lon_limits` and `lat_limits` arguments (#1299)
- Timeseries: the cli argument for extending the time range is now extend (previously expand) (#1299)
- Timeseries: all the available diagnostics support the catalog argument (#1299)

## [v0.11]

Attention: this version is not compatible with catalog entries with ecCodes >= 2.35.0.

1. LRA supports multi-catalog structure
2. ecCodes temporarily restricted to < 2.34

AQUA core complete list:
- Refactor the fdb-catalog-generator tool to work with data-portfolio repository (#1275)
- Introduce a function to convert NetCDF to Zarr and zarr catalog entry for LRA (#1068)
- Suppress the warning of missing catalogs in the AQUA console `add` command (#1288)
- Lumi installation is completely updated to LUMI/23.09 modules (#1290)
- gsv_intake switches eccodes also for shortname definitions (#1279)
- Increase compatibility between LRA generator and multi-catalog (#1278)
- Allow for intake string replacement within LRA-generated catalogs (#1278)
- Avoid warning for missing intake variable default when calling the `Reader()` (#1287)

AQUA diagnostic complete list:
- Teleconnections: catalog feature bugfix (#1276)

## [v0.10.3]

Attention: this version is not compatible with catalog entries with ecCodes < 2.35.0.

Main changes are:
1. support for ecCodes >= 2.35.0 (to be used with caution, not working with exps with eccodes < 2.35.0)
2. fdb_path is deprecated in favour of fdb_home

AQUA core complete list:
- Restructure fixes folder and files (#1271)
- Removed eccodes pin, better handling of tables in get_eccodes_attr (#1269)
- Added test for diagnostics integration to AQUA installation process (#1244)
- Bugfix for the monthly frequency data with monthly cumulated fluxes (#1255)
- fdb_path becomes optional and deprecated in favour of fdb_home (#1262)
- Branch support for tool to push analysis to explorer (#1273)

AQUA diagnostic complete list:
- ECmean documentation updates (#1264)

## [v0.10.2]

Main changes are:
1. aqua-analysis script can be configured with an external yaml file
2. AQUA installation process now includes diagnostics integration

AQUA core complete list:
- Rename OutputNamer to OutputSaver and add catalog name (#1259)
- Hotfix for rare situation with 3D data but no vertical chunking defined (#1252)
- External yaml file to configure aqua-analysis (#1246)
- Adding diagnostics integration to AQUA installation process (#1229)

AQUA diagnostic complete list:
- Teleconnections: adding the catalog feature to the diagnostic (#1247)
- ECmean upgrades for the CLI (#1241)
- ECmean enables the computation of global mean diagostic (#1241)

## [v0.10.1]

AQUA core complete list:
- Fixer for monthly frequency data with monthly cumulated fluxes (#1201)
- Catalogs can be installed from the external repository (#1182)
- Added grid for NEMO multiIO r100 (#1227)
- Reorganized analysis output in catalog/model/exp structure (#1218)

## [v0.10]

Main changes are:
1. The catalog is externalized and AQUA supports multiple catalogs. It is now mandatory to use the aqua console to add a new catalog to the AQUA installation.

AQUA core complete list:
- Catalog is externalized to a separate repository (#1200)
- AQUA is now capable of accessing multiple catalogs at the same time (#1205)
- MN5 container for AQUA (#1213)

## [v0.9.2]

Main changes are:
1. The `aqua-config.yaml` file is replaced by a template to be installed. The aqua console is now mandatory to use aqua.
2. `$AQUA` removed from the `Configdir()` autosearch, an installation with the aqua console is mandatory to use aqua.
3. AQUA cli command to provide the installation path with `--path` option. This can substitute the `$AQUA` variable in scripts.
4. The catalog file is now split into `machine.yaml` and `catalog.yaml` to support machine dependency of data path and intake variables as kwargs into each catalog.

AQUA core complete list:
- More detailed documentation for Levante and Lumi installation (#1210)
- `aqua-config.yaml` replaced by a template to be installed on each machine (#1203)
- `$AQUA` removed from the `Configdir()` autosearch (#1208)
- AQUA cli command to provide the installation path with `--path` option (#1193)
- Restructure of the `machine` and `catalog` instances to support a catalog based development (#1186)
- AQUA installation via command line support a machine specification `aqua install lumi` (#1186)
- Introduction of `machine.yaml` file to support machine dependency of data path and intake variables as kwargs into each catalog (#1186)
- Removing all the AQUA catalogs from the repo, now using https://github.com/DestinE-Climate-DT/Climate-DT-catalog (#1200)

## [v0.9.1]

Main changes are:
1. Update of fdb libraries to be compatible with the FDB data bridge

AQUA core complete list:
- OutputNamer Class: Comprehensive Naming Scheme and Metadata Support (#998)
- Creation of png figures for AQUA explorer is local (#1189)

## [v0.9]

Main changes are:
1. AQUA has an `aqua` CLI entry point, that allow for installation/uninstallation, catalog add/remova/update, fixes and grids handling
2. Experiments placed half on HPC and half on DataBridge data can be accessed in continuous manner.

AQUA core complete list:
- AQUA entry point for installation and catalog maintanance and fixes/grids handling (#1131, #1134, #1146, #1168, #1169)
- Automatic switching between HPC and databridge FDB (#1054, #1190)
- CLI script for automatic multiple experiment analysis submission (#1160, #1175)

## [v0.8.2]

Main changes are: 
1. `aqua-grids.yaml` file split in multiple files into `grids` folder
2. Container for Levante

AQUA core complete list:
- Removing any machine name depencency from slurm files (#1135)
- Jinja replacement is added to the aqua-config.yaml (#1154)
- grid definitions split in multiple files (#1152)
- Add script to access the container on Levante HPC (#1151)
- Add support for IFS TL63 and TL159 grids (#1150)
- Swift links for tests and grids renewed (#1142)
- Removing the docker folder (#1137)
- Introducing a tool for benchmarking AQUA code (#1057)
- Define AQUA NEMO healpix grids as a function of their ORCA source (#1113)

AQUA diagnostics complete list:
- Tropical Rainfall: Improve Paths in Live Demonstration Notebook  (#1157)
- Atm global mean: produce seasonal bias plots by default (#1140)
- Tropical Rainfall: Notebook for the Live Demonstration (#1112)
- Teleconnections: MJO Hovmoller plot introduced as notebook (#247)
- Tropical Rainfall: Reduce Redundancy in Conversion Functions (#1096)

## [v0.8.1]

Main changes are: 
1. Fixes following internal D340.7.3.3 and D340.7.1.4 review 

AQUA core complete list:
- Tco399-eORCA025 control, historical and scenario runs added to Lumi catalog (#1070)
- ESA-CCI-L4 dataset added for Lumi and Levante catalogs (#1090)
- Various fixes to the documentation (#1106)
- Fixer for dimensions is now available (#1050)

AQUA diagnostics complete list:
- Timeseries: units can be overridden in the configuration file (#1098)
- Tropical Rainfall: Fixing the Bug in the CLI (#1100)

## [v0.8]

Main changes are:
1. Support for Python 3.12
2. Update in the catalog for Levante and introduction of Leonardo
3. Multiple diagnostics improvement to fullfil D340.7.3.3 and D340.7.1.4

AQUA core complete list:
- LRA for ICON avg_sos and avg_tos (#1076)
- LRA for IFS-NEMO, IFS-FESOM, ICON added to Levante catalog (#1072)
- IFS-FESOM storyline +2K added to the Lumi catalog (#1059)
- Allowing for jinja-based replacemente in load_yaml (#1045) 
- Support for Python 3.12 (#1052)
- Extending pytests (#1053)
- More efficient use of `_retrieve_plain` for acessing sample data (#1048)
- Introducing the catalog structure for Leonardo HPC (#1049)
- Introducing an rsync script between LUMI and levante for grids (#1044)
- Introducing a basic jinja-based catalog entry generator (#853)
- Adapt NextGEMS sources and fixes to the final DestinE governance (#1008, #1035)
- Remove  NextGEMS cycle2 sources (#1008)
- Avoid GSVSource multiple class instantiation in dask mode (#1051)

AQUA diagnostics complete list:
- Teleconnections: refactor of the documentation (#1061)
- Tropical rainfall: Updating the Documentation and Notebooks (#1083)
- Performance indices: minor improvements with the inclusion of mask and area files (#1076)
- Timeseries: Seasonal Cycle and Gregory plots save netcdf files (#1079)
- Tropical rainfall: minor modifications to the CLI and fixes to changes in the wrapper introduced in PR #1063 (#1074)
- Tropical rainfall: adding daily variability and precipitation profiles to the cli (#1063)
- Teleconnections: bootstrap evaluation of concordance with reference dataset (#1026)
- SSH: Improvement of the CLI (#1024) 
- Tropical rainfall: adding metadata and comparison with era5 and imerg to the plots, re-binning of the histograms and buffering of the data (#1014)
- Timeseries: refactor of the documentation (#1031)
- Radiation: boxplot can accomodate custom variables (#933)
- Seaice: convert to module, add Extent maps (#803)
- Seaice: Implement seaice Volume timeseries and thickness maps (#1043)

## [v0.7.3]

Main changes are:
1. IFS-FESOM NextGEMS4 and storylines simulations available in the catalog
2. Vertical chunking for GSV intake access
3. FDB monthly average data access is available
4. kwargs parsing of reader arguments (e.g. allowing for zoom and ensemble support)

AQUA core complete list:
- Add kwargs parsing of reader arguments, passing them to intake to substitute parameters (#757)
- Remove `zoom` and use kwargs instead (#757)
- Enabling the memory monitoring and (optional) full performance monitoring in LRA (#1010)
- Adding IFS_9-FESOM_5 NextGEMS4 simulation on levante (#1009)
- Function to plot multiple maps is introduced as `plot_maps()` and documented (#866)
- Adding the IFS-FESOM storylines simulation (#848)
- `file_is_complete()` accounts also for the mindate attribute (#1007)
- Introducing a `yearmonth` timestyle to access FDB data on monthly average (#1001)
- Adding expected time calculation for weight generation (#701)
- Vertical chunking for GSV intake access (#1003)

AQUA diagnostics complete list:
- Timeseries: Various bugfix and improvements for cli and formula (#1013, #1016, #1022)

## [v0.7.2]

Main changes are:
1. `mtpr` is used for precipitation in all the catalog entries
2. LRA CLI support for parallel SLURM submission and other improvements
3. ICON production simulations available in the catalog
4. `detrend()` method is available in the `Reader` class
5. All the diagnostics have dask support in their CLI

AQUA core complete list:
- Fix LRA sources to allow incomplete times for different vars (#994)
- Distributed dask option for diagnostic CLIs and wrapper (#981)
- Added documentation for `plot_timeseries`, `plot_seasonalcycle` and `plot_single_map_diff` (#975)
- Minimum date fixer feature / ICON net fluxes fix (#958)
- Unified logging for all diagnostics (#931)
- A `detrend()` method is added to the Reader class (#919)
- LRA file handling improvements (#849, #972)
- Updating fixer for ERA5 monthly and hourly data on Levante (#937)
- GSV pin to 1.0.0 (#950)
- Adding ICON production simulations (#925)
- LRA CLI for parallel SLURM submission support a max number of concurrent jobs and avoid same job to run (#955, #990)
- Renaming of EC-mean output figures in cli push tool for aqua-web (#930)
- Renaming the `tprate` variable into `mtpr` in all fixes (#944)

AQUA diagnostic complete list:
- Tropical rainfall: enhancements of plotting and performance, files path correction (#997)
- Timeseries: seasonal cycle runs as a separate cli in aqua-analysis for performance speed-up (#982)
- Timeseries: seasonal cycle is added if reference data are not available in some timespan (#974)
- Tropical rainfall: Removing unnecessary printing during the CLI, optimazing the CLi for low and high-resolution data (#963)
- Timeseries: Grergory plot TOA limits are dynamically chosen (#959)
- SSH: technical improvements including removal of hardcoded loglevel and timespan definition. (#677)
- SSH: ready with new data governance and option to plot difference plots added. (#677)
- Atmosferic Global Mean: added mean bias for the entire year in seasonal bias function (#947)
- Tropical Cyclones: working with IFS-NEMO and ICON, includes retrieval of orography from file (#1071).

## [v0.7.1]

Main changes are:
1. Complete update of the timeseries diagnostic
2. LRA CLI for parallel SLURM submission
3. SSP370 production scenario for IFS-NEMO available in the catalog

AQUA core complete list:
- Plot timeseries is now a framework function (#907)
- Improve the automatic parsing of date range according to schema from fdb (#928)
- LRA CLI for parallel SLURM submission (#909)
- Added graphics function to plot data and difference between two datasets on the same map (#892)
- Add IFS-NEMO ssp370 scenario (#906)

AQUA diagnostics complete list:
- Teleconnections: comparison with obs is done automatically in diagnostic CLI (#924)
- Teleconnections: capability to find index file if already present (#926)
- Timeseries: save flag introduced to save to enable/disable saving of the timeseries (#934)
- Improve the automatic parsing of date range according to schema from fdb (#928)
- Updated output filenames for atmglobalmean diagnostic (#921)
- Added graphics function to plot data and difference between two datasets on the same map (#892)
- Implemented `pyproject.toml` for global_time_series diagnostic (#920).
- Implemented `pyproject.toml` for tropical_rainfall diagnostic (#850).
- Updating CLi for tropical_rainfall diagnostic (#815)
- LRA cli for parallel SLURM submission (#909)
- Timeseries: seasonal cycle is available for the global timeseries (#912)
- Timeseries: refactory of Gregory plot as a class, comparison with multiple models and observations (#910)
- Add IFS-NEMO ssp370 scenario (#906)
- Timeseries: complete refactory of the timeseries as a class, comparison with multiple models and observations (#907)
- Plot timeseries is now a framework function (#907)

## [v0.7]

Main changes are:
1. Multiple updates to the diagnostics, both scientific and graphical, to work with more recent GSV data
2. `mtpr` is now used instead of `tprate` for precipitation
2. Documentation has been reorganized and integrated

Complete list:
- New utility `add_pdf_metadata` to add metadata to a pdf file (#898)
- Experiments `a0gg` and `a0jp` added to the IFS-NEMO catalog, and removal of `historical-1990-dev-lowres` (#889)
- Updated notebooks to ensure consistency across different machines by using observational datasets, and included a demo of aqua components for Lumi (#868)
- Scripts for pushing figures and docs to aqua-web (#880)
- Fixed catalog for historical-1990-dev-lowres source (#888, #895)
- data_models src files are now in the aqua/data_models folder, with minor modifications (#884)
- Warning options based on the `loglevel` (#852)
- Timeseries: formula bugfix and annual plot only for complete years (#876)
- mtpr instead of tprate derived from tp (#828)
- eccodes 2.34.0 does not accomodate for AQUA step approach, pin to <2.34.0 (#873)
- Bugfix of the `aqua-analysis` wrapper, now can work teleconnections on atmospheric and oceanic variables 
and the default path is an absolute one (#859, #862)
- Ocean3D: many fixes and adaptations to new data governance (#776)
- Bugfix of the `aqua-analysis` wrapper, now can work teleconnections on atmospheric and oceanic variables (#859)
- Radiation: adaptation to new data governance and many improvements (#727)
- Seaice: Sea ice extent has now seasonal cycle (#797)
- Fixing the paths in `cli/lumi-install/lumi_install.sh` (#856).
- Refactor of the documentation (#842, #871)
- The drop warning in `aqua/gsv/intake_gsv.py` (#844)
- Tropical cyclones diagnostic: working with new data governance (includes possibility to retrieve orography from file (#816)

## [v0.6.3]

Complete list:
- Setting last date for NaN fix for IFS-NEMO/IFS-FESOM to 1999-10-01 and cleaner merge of parent fixes (#819)
- Hotfix to set `intake==0.7.0` as default (#841)
- Timeseries: can add annual std and now default uncertainty is 2 std (#830)
- `retrieve_plain()` method now set off startdate and enddate (#829)
- Complete restructure of fixer to make use of `fixer_name`: set a default for each model and a `False` to disable it (#746)
- Added `center_time` option in the `timmean()` method to save the time coordinate in the middle of the time interval and create a Timmean module and related TimmeanMixin class (#811)
- Fixer to rename coordinates available (#822)
- Fixing new pandas timedelta definition: replacing H with h in all FDB catalog (#786)
- Change environment name from `aqua_common` to `aqua`(#805)
- Adding a run test label to trigger CI (#826)
- Tropical_rainfall: improve organization and maintainability, introducing nested classes (#814)
- Revisiting CERES fixes (#833)
- Timeseries: add bands for observation in Gregory plots (#837)

## [v0.6.2]

Complete list:
- Global time series plot annual and monthly timeseries together, improved Gregory plot (#809)
- Teleconnection can now take a time range as input and ylim in the index plot function (#799)
- LRA to use `auto` final time and `exclude_incomplete` (#791)
- Hotfix for v0.12.0 of the GSV_interface related to valid_time (#788)
- Global time series adapted to new data governance (#785)
- AtmoGlobalMean diagnostic improvements and adaptation to new data governance (#745 #789 #807 #812)
- Sea-ice diagnostic adapted to new data governance (#790)
- Implement a fix setting to NaN the data of the first step in each month (for IFS historical-1990) (#776)

## [v0.6.1]

Complete list:
- Teleconnection improvement to accept different variable names for ENSO (avg_tos instead of sst) (#778)
- ERA5 fixes compatible with new data governance (#772)
- Update the LRA generator (removing aggregation and improving) filecheck and fix entries for historical-1990-dev-lowres (#772)
- Updates of ECmean to work with production experiments (#773, #780)
- Automatic data start and end dates for FDB sources (#762)

## [v0.6]

Main changes are:
1. Inclusion in the catalog of the historical-1990 production simulations from IFS-NEMO and IFS-FESOM.
2. New fixes that targets the DestinE updated Data Governance

Complete list:
- IFS-FESOM historical-1990-dev-lowres with new data governance added to the catalog (#770)
- AtmoGlobalMean diagnostic improvements (#722)
- Teleconnections diagnostic improvements (#722)
- Read only one level for retrieving 3D array metadata, select single level for retrieve (#713)
- IFS-FESOM historical-1990-dev-lowres with new data governance added to the catalog
- Fix mismatch between var argument and variables specified in catalog for FDB (#761)
- Compact catalogs using yaml override syntax (#752)
- Fix loading source grid file before smmregrid weight generation (#756)

## [v0.5.2-beta]

Complete list:
-  A new fdb container is used to generate the correct AQUA container

## [v0.5.2-alpha]

Main changes are:
1. Coupled models IFS-NEMO and IFS-FESOM are now supported
2. Accessor to use functions and reader methods as if they were methods of xarray objects, see [notebook](https://github.com/DestinE-Climate-DT/AQUA/blob/main/notebooks/reader/accessor.ipynb)
3. Preliminary provenance information is now available in the history attribute of the output files
4. AQUA analysis wrapper is parallelized
5. A levelist can be provided in FDB sources, this will greatly speed up the data retrieve

Complete list:
- Fix reading only one sample variable and avoid _bnds variables (#743)
- Allow correct masked regridding after level selection. Add level selection also for not-FDB sources (#741)
- Read only one level for retrieving 3D array metadata, select specific levels for FDB retrieve (#713)
- Defining catalog entry for coupled models IFS-NEMO and IFS-FESOM (#720)
- Change fixer_name to fixer_name (#703)
- Reorganization of logging calls (#700)
- Accessor to use functions and reader methods as if they were methods of xarray objects (#716)
- Suggestions are printed if a model/exp/source is not found while inspecting the catalog (#721)
- Improvements in the single map plot function (#717)
- Minor metadata fixes (logger newline and keep "GRIB_" in attrs) (#715)
- LRA fix now correctly aggregating monthly data to yearly when a full year is available (#696)
- History update and refinement creating preliminary provenance information (plus AQUA emoji!) (#676)
- OPA lra compatible with no regrid.yaml (#692)
- Introducing fixer definitions not model/exp/source dependents to be specified at the metadata level (#681)
- AQUA analysis wrapper is parallelized and output folder is restructured (#684, #725)

## [v0.5.1]

Main changes are:
1. A new `Reader` method `info()` is available to print the catalog information
2. Grids are now stored online and a tool to deploy them on the `cli` folder is available

Complete list:
- Fix attributes of DataArrays read from FDB (#686)
- Reader.info() method to print the catalog information (#683)
- Simpler reader init() by reorganizing the calls to areas and regrid weights configuration and loading (#682)
- Optional autosearch for vert_coord (#682)
- plot_single_map adapted to different coordinate names and bugfixes (#680)
- Sea ice volume datasets for the Northern Hemisphere (PIOMAS) and the Southern Hemisphere (GIOMAS) (#598)
- Possibility of defining the regrid method from the grid definition (#678)
- Grids stored online and tool to deploy them on cli folder (#675)
- Global time series diagnostic improvements (#637)
- Teleconnections diagnostic improvements (#672)

## [v0.5]

Main changes are:
1. Refactor of the Reader() interface with less options at the init() level
2. Grids are now defined with the source metadata and not in a machine-dependent file
3. CLI wrapper is available to run all diagnostics in a single call
4. Refactoring of the streaming emulator with equal treatment for FDB or file sources

Complete list:
- Controlling the loglevel of the GSV interface (#665)
- Fix wrong fdb source (#657)
- Adding sample files and tests for NEMO 2D and 3D grids (#652)
- tprate not derived from tp for GSV sources (#653)
- Simplify reader init and retrieve providing less argument in initialization (#620)
- var='paramid' can be used to select variables in the retrieve method (#648)
- configdir is not searched based on util file position in the repo (#636)
- Cleaner mask treatment (Revision of mask structure in the reader #617)
- Fldmean fix if only one dimension is present for area selection (#640)
- Adding higher frequency ERA5 data on Levante and Lumi (#628)
- regrid.yaml files are removed, grid infos are now in the catalog metadata (#520, #622, #643)
- Load all available variables in FDB xarray/dask access (#619)
- Lint standard and enforced in CI (#616)
- Reader init split with methods (#523)
- Single map plot utility to be used by all diagnostics (#594)
- Script for automatic generation of Fdb catalog entries (IFS only) (#572)
- Fix loading of singularity mounting /projappl (#612)
- CLI wrapper parser (#599)
- Refactoring of streaming emulator (#593)
- Radiation CLI and diagnostic refinement (#537)
- Ocean3D CLI and diagnostic refinement (#578)
- AtmGlobalMean CLI and diagnostic refinement (#587)
- Tropical cyclones CLI refinements and TC module (#568, #645)
- Removing OPA, OPAgenerator and related tests from the AQUA (Remove OPA from AQUA #586)
- Renaming the experiments according to the DE340 AQUA syntax (Including dev-control-1990 in the source and rename the experiment according to DE340 scheme #556, #614, #618)
- Teleconnections diagnostic improvements (#571, #574, #576, #581, #592, #623)

## [v0.4]

Main changes are:
1. Update to all the diagnostics CLI
2. Refactor of the regridder so that `regrid.yaml`` is grid-based and not experiment-based
3. Xarray access to FDB sources
4. Refactor of the fixer so that merge/replace/default options are available
5. Remove of the `aqua` environment in favour of the `aqua_common` one. 

Complete list:
- Introduced color scheme for aqua logging (#567)
- CLI for sea diagnostic (#549)
- Add CLI for SSH diagnostic and some bug fixes (#540)
- Fix SSH diagnostic to be compatible with lates AQUA version (#538) 
- Helper function to identify vertical coordinates in a dataset (#552)
- Orography for tempest extremes TCs detection and update TCs CLI (Orography threshold included and CLI update #404)
- Improvement of performance indices CLI (Update of ECmean CLI #528)
- Fix to allow reading a list of multiple variables from FDB (#545)
- Further improvement of function to inspect the catalog (#533)
- Custom exceptions for AQUA (#518)
- Speed up of the `retrieve_plain` method (#524)
- Update documention for adding new data and setting up the container (Increase documentation coverage #519)
- CLI wrapper for the state-of-the-art diagnostics analysis (#517, #527, #525, #530, #534, #536, #539, #548, #549, #559)
- Refactor the regrid.yaml as grid-based instead of experiment-based (#291)
- aqua_common environment simplified and updated (#498)
- Update available variables in FDB catalogs on lumi (#514)
- Solve reversed latitudes bug for fixed data (#510)
- Switch to legacy eccodes tables based on intake source metadata (#493)
- Add GPM IMERG precipitation data to the catalog on levante (#505)
- Fix ocean3d diagnostic colorbars not being symmetric when missing values are present (#504) 
- FDB NEMO test access to data (#488)
- Xarray dask access to FDB (#476)
- Issue a warning when multiple gribcodes are associated to the same shortname (Cases for multiple eccodes grib codes #483)
- Allowing fixer to overwrite or merge default configuration (Increasing flexibiity of the fixer allowing for merge, replace and default options #480)
- Add new tests (Increase testing #250)
- Global time series diagnostic setup for multiple variables CLI (#474)
- Option to avoid incomplete chunk when averagin with timmean (Introduce check for chunk completeness in timmean() #466)
- Simplification of Fixer() workflow, more methods and less redundancy (Functionize fixer #478)
- Remove the `aqua` environment file, only `aqua_common` is left (#482)

## [v0.3]

Main changes are:
1. Fixer moved at `Reader()` level
2. Area selection available in `fldmean()` method
3. FDB/GSV access for IFS-NEMO development simulations
4. Configuration file `config-aqua.yaml` replaces `config.yaml`

Complete list:
- Templates in configuration yaml files (#469)
- Bug fixes for FDB access options (#463, #462)
- Add observational catalogs on Lumi (Update Lumi catalog #454)
- Automatic finding of cdo (#456)
- Area is fixed if data are fixed (Fixer applied to grid areas #442)
- Tests missing failure fix (Fix #436 CI workflow passes even if some tests fail #452)
- FDB/GSV access to IFS control and historical simulations (#434, #458)
- Climatology support restored in the Reader (Fix for climatology #445)
- Improvement function to inspect the catalog (Inspect_catalog improvement #446)
- Minor improvements of the gribber (Fix gribber fdb #427)
- Allow the LRA generator to work with generators and so with FDB (LRA from fdb on mafalda #430)
- Fixes only on selected variables (Fixer updates #428)
- Complete revision of the FDB/GSV access, allowing to access also recent experiments using variable step (#343)
- Teleconnections diagnostic adapted to new code improvements (Teleconnections Dev branch update #424, #465)
- Add support for area selection with fldmean (Fldmean box selection #409)
- Environment simplified, dependencies are now mostly on the pyproject file (A simpler environment.yml #286)
- Intake esm functionality added back (Fix intake-esm #287)
- Intake esm tests (Test also intake-esm #335)
- Yaml dependencies removed (Logger and yaml issues in util.py #334)
- Log history working for iterators as well (Logger and yaml issues in util.py #334)
- Util refactor (Utility refactor #405)
- Fixer at reader level (Fixes at Reader level #244)
- Uniform timmean (Uniform time after timmean and add option for time_bnds #419)
- FDB tests added (Add FDB 5.11, a local FDB with some test data #280, #432)
- Refactor of unit conversion and non-metpy cases (Flexible unit fix from YAML file #416)
- Refactor of the config file definition (Refactor of the configuration search #417)

## [v0.2.1]

- Add development control-1950 and historical-1990 experiments to the LRA (LRA for control-1950 and historical-1990 on Levante from v0.2 #455)

## [v0.2]

- Improve the LRA generator and worklow CLI (Streaming for the LRA #289)
- AQUA new common environment installation tool for LUMI added (#413)
- Added a bash script "load_aqua_lumi.sh" to load aqua environment in LUMI with containers (Adding an AQUA singularity container for LUMI #418)

## [v0.2-beta]

This is the `AQUA` version part of the Deliverable D340.7.1.2. 

- SSH diagnostic improvements (Linting SSH diagnostics #377, SSH diag: PDF file name changed #388)
- Timmean fix to uniform time axis (Fix for timmean() to uniform output time axis #381)
- New tests trigger routine (Tests trigger with label #385)
- Fix for tco1279 and FESOM (fix for masked tco1279 #390, psu fix for salinity #383)
- ECmean improvements (various improvement for ecmean #392)
- Seaice diagnostic improvements (Deliverable340.7.1.2 fix seaice #389, Linting Seaice diagnostics #376)
- Teleconnections diagnostic graphics module enhanced and various improvements (Teleconnections corrections for D340.7.1.2 #379, Fix import in teleconnections notebooks #395, Teleconnections fix docs #408)
- Tropical cyclones linting of the diagnostic (Linting tropical cyclones diagnostics #380, Improved plotting functions for tropical cyclones #391)
- Ocean diagnostics restructured in a single folder, sharing common functions and other improvements (Linting+Fixes Ocean diagnostics #374, Adding units for MLD plot in ocean3d package #406)
- Documentation fixes (Documentation fixes after review #403)
- Atmglobalmean and radiation diagnostic improvements (Atmglobalmean fix #371)
- MSWEP fixer bugfix (Change MSWEP datamodel #397, fixing of mswep #401)

## [v0.2-alpha]

This is the `AQUA` version that will be part of the Deliverable D340.7.1.2, sent to internal review. This is mostly done by the inclusion of twelve diagnostics within the AQUA framework

- Added teleconnections diagnostic (#308, #309, #318, #333, #352)
- Added tropical cyclones diagnostic (#310, #345)
- Added performance indices diagnostic based on ECmean tool (#57, #327) 
- Added sea ice diagnostic (#353, #368)
- Added global timeseries diagnostic (#358, #359)
- Added radiation analysis diagnostic (#301, #360)
- Added global mean bias diagnostic (#285, #371)
- Added SSH variability diagnostic (#367, #369)
- Added tropical rainfall diagnostic (#314)
- Added Ocean circulation diagnostic (#295)
- Added global ocean diagnosc (#164)
- Added global mean timeseries (#268)
- Multiple fixes in the Reader (#316, #324, #334)
- Avoid time duplicated in the Reader (#357)
- Enabling autodoc for diagnostics (#330)
- Data access improvement on Levante, including new datasets (#332, #355, #321)
- Added a common environment file (#363)
- Support for Lumi installation (#315)
- Added the `changelog` file

### Changed

- Dummy diagnostic is now in the `dummy` folder (previously was `dummy-diagnostic`)
- Tests and code is now working with python>=3.9 (previously python 3.11 was excluded)

## [v0.1-beta]

This is the `AQUA` version that will be part of the Deliverable D340.7.1.1.
This is mostly built on the `AQUA` `Reader` class which support for climate model data interpolation, spatial and temporal aggregation and conversion for a common GRIB-like data format.


- Low resolution archive documentation
- Fixed a bug in the `Gribber` class that was not reading the correct yaml catalog file

## v0.1-alpha

This is the AQUA pre-release to be sent to internal reviewers. 
Documentations is completed and notebooks are working.

[unreleased]: https://github.com/DestinE-Climate-DT/AQUA/compare/v0.11.3...HEAD
[v0.11.3]: https://github.com/DestinE-Climate-DT/AQUA/compare/v0.11.2...v0.11.3
[v0.11.2]: https://github.com/DestinE-Climate-DT/AQUA/compare/v0.11.1...v0.11.2
[v0.11.1]: https://github.com/DestinE-Climate-DT/AQUA/compare/v0.11...v0.11.1
[v0.11]: https://github.com/DestinE-Climate-DT/AQUA/compare/v0.10.3...v0.11
[v0.10.3]:https://github.com/DestinE-Climate-DT/AQUA/compare/v0.10.2...v0.10.3
[v0.10.2]: https://github.com/DestinE-Climate-DT/AQUA/compare/v0.10.1...v0.10.2
[v0.10.1]: https://github.com/DestinE-Climate-DT/AQUA/compare/v0.10...v0.10.1
[v0.10]: https://github.com/DestinE-Climate-DT/AQUA/compare/v0.9.2...v0.10
[v0.9.2]: https://github.com/DestinE-Climate-DT/AQUA/compare/v0.9.1...v0.9.2
[v0.9.1]: https://github.com/DestinE-Climate-DT/AQUA/compare/v0.9...v0.9.1
[v0.9]: https://github.com/DestinE-Climate-DT/AQUA/compare/v0.8.2...v0.9
[v0.8.2]: https://github.com/DestinE-Climate-DT/AQUA/compare/v0.8.1...v0.8.2
[v0.8.1]: https://github.com/DestinE-Climate-DT/AQUA/compare/v0.8...v0.8.1
[v0.8]: https://github.com/DestinE-Climate-DT/AQUA/compare/v0.7.3...v0.8
[v0.7.3]: https://github.com/DestinE-Climate-DT/AQUA/compare/v0.7.2...v0.7.3
[v0.7.2]: https://github.com/DestinE-Climate-DT/AQUA/compare/v0.7.1...v0.7.2
[v0.7.1]: https://github.com/DestinE-Climate-DT/AQUA/compare/v0.7...v0.7.1
[v0.7]: https://github.com/DestinE-Climate-DT/AQUA/compare/v0.6.3...v0.7
[v0.6.3]: https://github.com/DestinE-Climate-DT/AQUA/compare/v0.6.2...v0.6.3
[v0.6.2]: https://github.com/DestinE-Climate-DT/AQUA/compare/v0.6.1...v0.6.2
[v0.6.1]: https://github.com/DestinE-Climate-DT/AQUA/compare/v0.6...v0.6.1
[v0.6]: https://github.com/DestinE-Climate-DT/AQUA/compare/v0.5.2-beta...v0.6
[v0.5.2-beta]: https://github.com/DestinE-Climate-DT/AQUA/compare/v0.5.2-alpha...v0.5.2-beta
[v0.5.2-alpha]: https://github.com/DestinE-Climate-DT/AQUA/compare/v0.5.1...v0.5.2-alpha
[v0.5.1]: https://github.com/DestinE-Climate-DT/AQUA/compare/v0.5...v0.5.1
[v0.5]: https://github.com/DestinE-Climate-DT/AQUA/compare/v0.4...v0.5
[v0.4]: https://github.com/DestinE-Climate-DT/AQUA/compare/v0.3...v0.4
[v0.3]: https://github.com/DestinE-Climate-DT/AQUA/compare/v0.2.1...v0.3
[v0.2.1]: https://github.com/DestinE-Climate-DT/AQUA/compare/v0.2...v0.2.1
[v0.2]: https://github.com/DestinE-Climate-DT/AQUA/compare/v0.2-beta...v0.2
[v0.2-beta]: https://github.com/DestinE-Climate-DT/AQUA/compare/v0.2-alpha...v0.2-beta
[v0.2-alpha]: https://github.com/DestinE-Climate-DT/AQUA/compare/v0.1-beta...v0.2-alpha
[v0.1-beta]: https://github.com/DestinE-Climate-DT/AQUA/compare/v0.1-alpha...v0.1-beta<|MERGE_RESOLUTION|>--- conflicted
+++ resolved
@@ -13,12 +13,9 @@
 - The AQUAthon material has been moved under the `notebooks` folder (#1342)
 - `aqua` source code has been moved to the `src` folder (#1332)
 - A diagnostic module, called `aqua.diagnostics`, has been created under the `src` folder (#1332, #1341)
-<<<<<<< HEAD
 - AQUA console revisiting, adding `avail` method and `update` method (#1346)
 - AQUA install now requires mandatory machine name (#1346)
-=======
 - Fix to make keyword step optional in request (#1360)
->>>>>>> d277fc79
 
 AQUA diagnostic complete list:
 
