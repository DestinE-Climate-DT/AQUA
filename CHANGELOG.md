# Changelog

All notable changes to this project will be documented in this file.
The format is based on [Keep a Changelog](https://keepachangelog.com/en/1.1.0/)

## [Unreleased]

Unreleased in the current development version (target v0.18.0):
Removed:
-  removed old OutputSaver (#2146) 

Workflow modifications:
- `aqua-analysis.py` is now an entry point `aqua analysis` in the AQUA console, with the same syntax as before.

AQUA core complete list:
<<<<<<< HEAD
- Refactor of the `dump_yaml` utility function, now correctly handling `None` values as `null` (#2198)
- `Reader` will now turn off areas and grids capabilities when `src_grid_name` is `False` (#2198)
- LRA and `OutputSaver` duplicated methods are now merged (#2198)
=======
- LatLonProfiles: refinement of the graphical functions (#2201)
>>>>>>> 68fbbf13
- Minor EC-Earth4 adjustments (#2196)
- Hotfix in catgen for monthly chunking (#2184)
- Fix loaded areas as dataset (#2174)
- Show error message if empty data are retrieved by in `reader` (#2170)
- Few graphical adjustments in multiple_maps (#2159)
- Add description for ECmean diagnostic (#2158)
- Fix fldstat coordinate treatment (#2147)
- Fixer applied when units name changes is required and no factor is found (#2128)
- Update aqua-analysis config for refactored diagnostics (#2144)
- Fixed incompatible coordinate transformatiosn (#2137)
- Added Nord4 support in the `load-aqua-container.sh` script (#2130)
- Add `aqua analysis` to replace the `aqua-analysis.py` script, with a more flexible CLI interface (#2065)
- Bugfix in `plot_seasonalcycles()` trying to use a non-existing `time` coordinate (#2114)
- Add `norm` keyword argument to the `plot_single_map` to allow non-linear colorbar normalisation (#2107)
- `draw_manual_gridlines()` utility function to draw gridlines on cartopy maps (#2105)
- `apply_circular_window()` utility function to apply a circular window to cartopy maps (#2100)

AQUA diagnostics complete list:
<<<<<<< HEAD
- Timeseries: introduction of the catalog entry capability, default in CLI (#2198)
- Diagnostic core: introduction of the catalog entry capability and `self.realization` attribute (#2198)
=======
- Ensemble: Updating the ensemble module according the the issue #1925 (#2004)
>>>>>>> 68fbbf13
- Timeseries: refined title and description, more attributes used (#2193)
- New LatLonProfiles diagnostic tool (#1934)
- Boxplots: add support for reader_kwargs (#2149)
- Global Biases: add the `diagnostic_name` option in config file (#2159)
- Gregory: refined the reference label generation (#2157)
- Seaice: add support for `reader_kwargs` (#2153)
- Remove old seaice diagnostic scripts (#2152)
- Timeseries: fix lazy calculation of seasonal cycles (#2143)
- Boxplots: fix output dir (#2136) 
- Boxplots: add tests and update docs (#2129)
- Seaice: refactored `seaice` diagnostic with cli, relative `config_seaice.yaml` and `regions_definition.yaml` files. Add updated tests for the diagnostic. Introduce bias plot with custom projections. Extend some graphics functions features (e.g. `add_land` in `single_map.py` or fig,ax definition of `plot_seasonalcycle`  in `timeseries.py`). Enhance utils functions (e.g. `set_map_title`; add `merge_attrs` in `sci_util.py`). Add `int_month_name` in `time.py` and `strlist_to_phrase` for grammar-consistent descriptions (#1684, #2140, #2165, #2171, #2178)
- Stratification: Stratification class to create density and mixed layer depth data, notebook and tests added. (#2093)
- Radiation: complete refactor of the diagnostic, now based on the `Boxplots` diagnostic and the  `boxplot ` function in graphics (#2007)
- SeasonalCycles: fix a bug which was preventing to plot when no reference data is provided (#2114)

## [v0.17.0]

Main changes are:
1. Support for realizations for `aqua-analysis`, `aqua-push` and a set of diagnostics (Timeseries, Global Biases, Teleconnections, Ecmean)
2. Support for data-portfolio v2.0.0
3. LRA output tree refactored accomodating for realization, statistic and frequency

Removed:
-  removed Reader.info() method (#2076) 

Workflow modifications:
- `machine` and `author` are mandatory fields in the catalog generator config file.
- Data portfolio required is v2.0.0, no API changes are involved in this change.
- Add possibility to change the 'default' realization in Catalog Generator config file.
- AQUA analysis can take a `--realization` option to enable the analysis of a specific realization.

AQUA core complete list:
- Introduce a tentative command to generate grids from sources, `aqua grids build` based on `GridBuilder` class (#2066)
- Support for data-portfolio v2.0.0: updated catalog generator, pinned gsv to v2.12.0. Machine now required in config. (#2092)
- Add possibility to change the 'default' realization in Catalog Generator config file (#2058) 
- `aqua add <catalog>` option in the AQUA console can use GITHUB_TOKEN and GITHUB_USER environment variables to authenticate with GitHub API (#2081)
- Added a `aqua update -c all` option in the AQUA console to update all the catalogs intalled from the Climate-DT repository (#2081)
- `Reader` can filter kwargs so that a parameter not available in the intake source is removed and not passed to the intake driver (#2074)
- Adapt catgen to changes in data-portfolio v1.3.2 (#2076)
- Add `get_projection()` utility function for selection of Cartopy map projections (#2068)
- Tools to push to dashboard support ensemble realizations (#2070)
- `aqua-analysis.py` now supports a `--realization` option to enable the analysis of a specific realization (#2041, #2090)
- Separate new histogram function in the framework (#2061)
- Introducing `timsum()` method to compute cumulative sum (#2059)
- `EvaluateFormula` class to replace the `eval_formula` function with extra provenance features (#2042)
- Solve fixer issue leading to wrong target variable names (#2057)
- Upgrade to `smmregrid=0.1.2`, which fixes coastal erosion in conservative regridding (#1963)
- Refactor LRA of output and catalog entry creatro with `OutputPathBuilder` and `CatalogEntryBuilder` classes (#1932)
- LRA cli support realization, stat and frequency (#1932)
- Update to the new STACv2 API for Lumi (#2039)
- `aqua add` and `aqua avail` commands now support a `--repository` option to specify a different repository to explore (#2037)
- `AQUA_CONFIG` environment variable can be set to customize the path of the configuration files in `aqua-analysis.py` (#2027)
- Development base container updated to stack 7.0.2.8 (#2022, #2025)
- `Trender()` class provide also coefficients and normalize them (#1991)
- Catalog entry builder functionality for diagnostics included in OutputSaver Class (#2086)

AQUA diagnostics complete list:
- Sea-ice extent and volume: bugs related to use of legacy reader functionality (#2111)
- Ocean Trends: Trends class to create trend data along with zonal trend, notebook and tests added. (#1990)
- Global Biases: allow GlobalBias to take projection as argument (#2036)
- ECmean: diagnostics refactored to use `OutputSaver` and new common configuration file (#2012)
- ECmean: dependency to 0.1.15 (#2012)
- Timeseries, Global Biases, Teleconnections, Ecmean: `--realization` option to select a specific realization in the CLI (#2041)
- Global Biases: add try-except block in cli (#2069)
- Global Biases: handling of formulae and Cloud Radiative Forcing Computation (#2031)
- Global Biases: pressure levels plot works correctly with the CLI (#2027)
- Timeseries: `diagnostic_name` option to override the default name in the CLI (#2027)
- Global Biases: output directory is now correctly set in the cli (#2027)
- Timeseries: `center_time` option to center the time axis is exposed in the CLI (#2028)
- Timeseries: fix the missing variable name in some netcdf output (#2023)
- Diagnostic core: new `_select_region` method in `Diagnostic`, wrapped by `select_region` to select a region also on custom datasets (#2020, #2032)

## [v0.16.0]

Removed:
- Removed source or experiment specific fixes; only the `fixer_name` is now supported.

Workflow modifications:
- Due to a bug in Singularity, `--no-mount /etc/localtime` has to be implemented into the AQUA container call 
- `push_analysis.sh` now updates and pushes to LUMI-O the file `experiments.yaml`, which is used by the 
  dashboard to know which experiments to list. The file is downloaded from the object store, updated and 
  pushed back. Additionally it exit with different error codes if the bucket is missing or the S3 credential
  are not correct.

AQUA core complete list:
- Update to the new STAC API for Lumi (#2017)
- Added the `aqua grids set` command to set the paths block in the `aqua-config.yaml` file, overwriting the default values (#2003)
- Derivation of metadata from eccodes is done with a builtin python method instead of definiton file inspection (#2009, #2014)
- `h5py` installed from pypi. Hard pin to version 3.12.1 removed in favor of a lower limit to the version (#2002)
- `aqua-analysis` can accept a `--regrid` argument in order to activate the regrid on each diagnostics supporting it (#1947)
- `--no-mount /etc/localtime` option added to the `load_aqua_container.sh` script for all HPC (#1975)
- Upgrade to eccodes==2.41.0 (#1890)
- Fix HPC2020 (ECMWF) installation (#1994)
- `plot_timeseries` can handle multiple references and ensemble mean and std (#1988, #1999)
- Support for CDO 2.5.0, modified test files accordingly (v6) (#1987)
- Remove DOCKER secrets and prepare ground for dependabot action e.g introduce AQUA_GITHUB_PAT (#1983)
- `Trender()` class to include both `trend()` and `detrend()` method (#1980)
- `cartopy_offlinedata` is added on container and path is set in cli call, to support MN5 no internet for coastlines download (#1960)
- plot_single_map() can now handle high nlevels with a decreased cbar ticks density (#1940)
- plot_single_map() now can avoid coastlines to support paleoclimate maps (#1940)
- Fixes to support EC-EARTH4 conversion to GRIB2 (#1940)
- Added support for TL63, TL255, eORCA1, ORCA2 grids for EC-EARTH4 model (#1940)
- `FldStat()` as independent module for area-weighted operations (#1835)
- Refactor of `Fixer()`, now independent from the `Reader()` and supported by classes `FixerDataModel` and `FixerOperator` (#1929) 
- Update and push to lumi-o the a file listing experiments needed by the dashboard (#1950)
- Integration of HEALPix data with `plot_single_map()` (#1897)
- Use scientific notation in multiple maps plotting to avoid label overlapping (#1953)

AQUA diagnostics complete list:
- Diagnostic core: a `diagnostic_name` is now available in the configuration file to override the default name (#2000)
- Ecmean, GlobalBiases, Teleconnections: regrid functionality correctly working in cli (#2006)
- Diagnostic core: updated docs for `OutputSaver` (#2010)
- Diagnostic core: save_netcdf() is now based on the new OutputSaver (#1965)
- Diagnostic core: raise an error if retrieve() returns an empty dataset (#1997)
- GlobalBiases: major refactor (#1803, #1993)
- Ocean Drift: using the `_set_region` method from the `Diagnostic` class (#1981)
- Diagnostic core: new `_set_region` method in `Diagnostic` class to find region name, lon and lat limits (#1979)
- Timeseries: regions are now in the `definitions` folder (not `interface` anymore) (#1884)
- Teleconnections: complete refactor according to the Diagnostic, PlotDiagnostic schema (#1884)
- Radiations: timeseries correctly working for exps with enddate before 2000 (#1940)
- Diagnostic core: new `round_startdate` and `round_enddate` functions for time management (#1940)
- Timeseries: fix in the new cli wich was ignoring the regrid option and had bad time handling (#1940)
- Timeseries: Use new OutputSaver in Timeseries diagnostics (#1948, #2000)
- Diagnostic core: new `select_region` to crop a region based on `_set_region` and `area_selection` method (#1984)

## [v0.15.0]

Main changes are:
- Polytope support 
- Plotting routines support cartopy projections and matplotlib styles
- Major refactor of AQUA core functionalities: Regridder, Datamodel, OutputSaver, Timstat  
- Major refactor of Timeseries, SeasonalCycle, GregoryPlot diagnostics

Removed:
- `aqua.slurm` has been removed.

Workflow modifications:
- `push_analysis.sh` (and the tool `push_s3.py` which it calls) now both return proper error codes if the transfer fails. 0 = ok, 1 = credentials not valid, 2 = bucket not found. This would allow the workflow to check return codes. As an alternative, connectivity could be tested before attempting to run push_analysis by pushing a small file (e.g. with `python push_s3.py aqua-web ping.txt`))

AQUA core complete list:
- Add FDB_HOME to debug logs (#1914)
- Enabling support for DestinE STAC API to detect `bridge_start_date`and `bridge_end_date` (#1895)
- Return codes for push_s3 and push_analysis utilities (#1903)
- Polytope support (#1893)
- Additional stats for LRA and other refinements (#1886) 
- New OutputSaver class (#1837)
- Introduce a `Timstat()` module independent from the `Reader()` (#1832)
- Adapt Catalog Generator to Data-Portfolio v1.3.0 (#1848)
- Introduction of a internal AQUA data model able to guess coordinates and convert toward required target data convention definition (#1862, #1877, #1883)
- Custom `paths` in the `config-aqua.yaml` can now be defined and will take priority over the catalog paths (#1809)
- Remove deprecated `aqua.slurm` module (#1860)
- Refactor of `plot_maps()` and `plot_maps_diff()` functions with projection support and use their single map version internally (#1865)
- Refactor of `plot_single_map()` and `plot_single_map_diff()` functions with projection support (#1854)
- Refactor time handling: replacement of `datetime` objects and of `pd.Timestamp` lists (#1828)
- Fix the `regrid_method` option in the Reader (#1859)
- Add a GitHub Token for downloading ClimateDT catalogs (#1855)
- Ignore `nonlocal` complaints by flake8 (#1855)
- WOCE-ARGO ocean dataset grids and fixes added (#1846)
- Upgrade of base container to FDB 5.15.11 (#1845)
- Matplotlib styles can be set in the configuration file (#1729)
- Graphics refactoring for timeseries plot functions (#1729, #1841)
- Major refactor of the regrid options, with new modular `Regridder()` class replacing `Regrid()` mixin (#1768)
- Refactor of the `retrieve_plain()` function with contextmanager and smmregrid GridInspector (#1768)

AQUA diagnostics complete list:
- Diagnostic core: refinement of OutputSaver metadata and name handling (#1901)
- Diagnostic core: refactor of the documentation folder structure (#1891)
- Timeseries: complete refactor of the timeseries diagnostic according to the Diagnostic, PlotDiagnostic schema (#1712, #1896)

## [v0.14.0]

Main changes are:
- AQUA is now open source
- Documentation is now available on ReadTheDocs
- Attributes added by AQUA are now "AQUA_" prefixed
- A core diagnostic class has been introduced

Removed:
- Support for python==3.9 has been dropped.
- Generators option from the Reader has been removed.

Workflow modifications:
- `aqua_analysis.py`: all the config files are used from the `AQUA_CONFIG` folder. This allows individual run modification kept in the `AQUA_CONFIG` folder for reproducibility.
- `makes_contents.py`: can now take a config file as an argument to generate the `content.yaml` file.
- `push_analysis.sh`: now has an option to rsync the figures to a specified location. Extra flags have been added (see Dashboard section in the documentation).

AQUA core complete list:
- Updated AQUA development container to micromamba 2.0.7 (#1834)
- Updated base container to eccodes 2.40 (#1833)
- Added Healpix zoom 7 grid for ICON R02B08 native oceanic grid (#1823)
- Remove generators from Reader (#1791)
- Fix tcc grib code and add some cmor codes in the convention file (#1800)
- Add a regrid option to cli of relevant diagnostics (#1792)
- Limit estimation of time for weight generation only to regular lon/lat grids (#1786)
- LRA generation can operate spatial subsection (#1711)
- Attributes added by AQUA are now "AQUA_" prefixed (#1790)
- Remove zarr pin (#1794)
- Dropping support for python==3.9 (#1778, #1797)
- Reader intake-xarray sources can select a coder for time decoding (#1778)
- Document use of AQUA on ECMWF HPC2020 (#1782)
- Added history logging for lat-lon in area selection (#1479)
- Cleaner workflow and pytest/coverage configuration (#1755, #1758)
- catalog, model, exp, source info are now stored in the DataArray attributes (#1753)
- Avoid infinite hanging during bridge access (#1733, #1738)
- Enable dependabot to monitor dependencies every month (#1748)
- `eccodes` bump to 2.40.0 (#1747)
- Integrate codecov to monitor coverage and test analytics and remove old bot (#1736, #1737, #1755, #1819)
- Reinitialize `GSVRetriever` instance only when needed (#1733)
- Enable the option to read FDB data info from file, and refactor start/end hpc/bridge dates handling (#1732, #1743, #1762)
- Fix `push_analysis.sh` options and `aqua_analysis.py` config paths (#1723, #1754)
- Enable zip compression for LRA yearly files (#1726)
- Enable publication of documentation on ReadTheDocs (#1699, #1716)
- Adapt Catgen test to the new number of sources for ICON (#1708)
- Added tests for the Hovmoller plot routine (#1532)
- `push_s3` compatibility with `boto3>=1.36.0` (#1704)
- Rsync option for push_analysis.sh (#1689)
- Multiple updates to allow for AQUA open source, including Dockerfiles, actions, dependencies and containers (#1574)

AQUA diagnostics complete list:
- Ensemble: config file structure and tests (#1630)
- Ocean3d: Tests for the Ocean3d diagnostic (#1780)
- Diagnostic core: A common function to check and convert variable units is provided as `convert_data_units()` (#1806)
- Ocean3d: Bug fix to regridding of observations in cli (#1811)
- Diagnostic core: the `retrieve()` method uses internally a `_retrieve()` method that returns instead of updating attributes (#1763)
- Diagnostic core: documentation about class and config file structure (#1790)
- Diagnostic core: A common function to load the diagnostic config file is provided (#1750)
- Global bias: add test (#1675)
- Diagnostic core: Add additional command-line arguments for configuration and processing options (#1745)
- Global bias: Handling plev and using scientific notation in contour plots (#1649)
- Ecmean: Fix net surface radiative flux and wind stresses in ecmean (#1696)
- Diagnostic core: A common parser and fuctions to open/close the dask cluster are provided (#1703)

## [v0.13.1]

Main changes are:
1. Ocean3d major refactoring

AQUA core complete list:
- Fixer delete option accepts non-lists (#1687)
- Ansi color 8-bit fix for logger (#1671)
- Hotfix for unmatched string in catgen (#1672)
- Test for aqua-analysis.py (#1664)
- Fix in the catgen now correctly generating an automatic description if not provided (#1662)

AQUA diagnostics complete list:
- Diagnostic core: added a Diagnostic class to be inherited by all diagnostics (#1681)
- Timeseries: hotfix of problems with the catalog usage in output saving (#1669)
- Tropical Rainfall: Update of the precomputed histograms paths for lumi and MN5 (#1661)
- Ocean3d: Trend is calculating using polyfit. Restructed the mixed layer depth function. (#1651)
- Global bias: hotfix for regrid option (#1670)

## [v0.13.0]

Main changes are:
1. Grids updated to work with operational O-25.1
2. Compliance of the catalog generator to the O-25.1 data portfolio
3. New 'Biases and Radiation' diagnostics replace the old 'AtmGlobalMean and Radiation'
4. Push of figures to LUMI-O and improvements for aqua-web

Deprecated:
- `aqua-analysis.sh` script is deprecated and has been removed. Use `aqua-analysis.py` instead.
- `cli_dummy.py` script is deprecated and will be removed in the next release. Use the `cli_checker.py` instead.
 
AQUA core complete list:
- More general checksum checker for grids and observations ( #1550)
- Output dir including catalogue for aqua-analysis.py (#1640)
- Grids for O-25.1 cycle are added in the grids folder (they are v3) (#1647)
- `deltat` for fixer can now be specified in source metadata and not only in fixes (#1626)
- LRA generator integrates ``--rebuild`` flag to regenerate areas and weights. The `--autosubmit` option is removed (#1623)
- Hotfix for catgen tests (#1648)
- Experiment and dashboard metadata are now created with the catalog generator (#1637)
- Safety checks according to data frequency for HPC, bridge and request start/end dates in intake GSV (#1636, #1655)
- Experiment metadata for aqua-web and dashboard from catalog entry (#1633)
- Automatic identification of ocean grid in the catalog generator (#1621)
- `OutputSaver` can deduce the catalog name from the model, exp (#1627)
- Pin zarr<3.0.0 to avoid breaking changes (#1625)
- Units utility are now functions and not methods of FixerMixin (#1558)
- New `cli_checker.py` tool to check the existance of the required model in the catalog and rebuild the area files (#1619)
- Update the catalog generator to align with changes in the data portfolio (#1593)
- Adding ICON phase2 hpx6 and hpz9 grids (#1596)
- Push figures to LUMI-O for dashboard (#1582, #1607)
- Bridge_start_date and expver switching (#1597)
- Include all available figure metadata in content.json for dashboard/aqua-web (#1573)
- Upgrade LUMI module to 24.03 and to eccodes 2.39.0

AQUA diagnostics complete list:
- Old AtmoGlobalMean and Radiation diagnostics removed (#1622)
- `--catalog` is accepted by all the diagnostics altough it is not used by all of them yet (#1619)
- Timeseries: enabled region selection in the CLI (#1564)
- Ocean3d: Bugfix of values for Ocean trend function (#1583)
- Biases and Radiation: Refactoring of Bias and Radiation Diagnostics (#1243)
- Biases and Radiation: Fix Seasonal Bias Output in global_biases for NetCDF Saving Compatibility and other fixes (#1585, #1604, #1628)
- Biases and Radiation: Adding `save_netcdf` flag and function (#1510)
- Biases and Radiation: Integrating Updated OutputSaver (#1487)

## [v0.13-beta]

Main changes are:
1. All the diagnostics are now compatible with the new fixes and eccodes version.
2. Full compatibility with HealPix grids and the new CDO version.
3. Major improvements in the Ocean3D diagnostic.

AQUA core complete list:
- Safety checks and error messages on FDB folders (#1512)
- Refreshed internal `to_list` function (#1512)
- Reorganizing and extending CI/CD catalog with 5 years of hpz3 data from ERA5 (atm) and FESOM (oce) (#1552)
- Version info in a separate module (#1546) 
- Corrected `tcc` units to % (#1551)
- Fix pdf attributes (#1547)
- Catgen fixes (#1536)
- Introduced fixer for ClimateDT phase 2 (#1536)
- `aqua_analysis.py` using a common central dask cluster (#1525)
- Added the `cdo_options: "--force"` to the definitions of the oceanic HealPix grids (#1539)

AQUA diagnostic complete list:
- ECmean: Integrating the performance indices and global mean within the `aqua_diagnostics` module (#1556)
- Teleconnections: The `teleconnections` diagnostic is now integrated in the `aqua_diagnostics` module (#1352)
- Teleconnections: OutputSaver for the teleconnections diagnostic (#1567, #1570)
- Ocean3d: Fix to improve memory usage and cli (#1490)
- Seaice: Fix to read sithick as fallback instead of sivol (#1543)
- Ocean3d: Minor fix to allow to read new variable names (#1540)
- Timeseries: The `timeseries` diagnostic is now integrated in the `aqua_diagnostics` module (#1340)
- Timeseries: Integrating Updated OutputSaver (#1492)

## [v0.13-alpha]

Main changes are:
1. A refactor of the fixes, with a new common main convention table is available, based on eccodes.
2. Diagnostics are updated to work with the new fixes and the new eccodes version. This is not yet complete and will be finalized in the next release.
3. The FDB reader always rely on paramids, so that support for eccodes 2.39.0 and backward compatibility is ensured.

AQUA core complete list:
- push-analysis.sh maintenance (#1555)
- Added the `cdo_options: "--force"` to the definitions of the HealPix grids (#1527)
- Removing default fixes (#1519)
- Support for eccodes=2.39.0 with full fixes refactoring (#1519)
- Dashboard: Moved making of contents yaml to local hpc (#1470)
- Support for new smmregrid==0.1.0 including simpler weights and area generation (#1395)
- Removing cdo pin for more recent versions (#1395)
- Change `bridge_end_date` convention (#1498)
- `catgen` to support data bridge options (#1499)
- Enhance OutputSaver with Improved File Handling, Logging, and NetCDF Write Modes (#1495)
- Introduction a specific pipeline and tests for `catgen` utiliy (#1505)
- Remove pin on xarray (#1507)
- FDB reader internally always asks for paramids (#1491, #1508, #1529)
- Introduction of a convention table for the fixer, in order to create a more general fixer (#1488, #1506)
- Refactor of `cli_lra_parallel_slurm.py` to work with container via jinja (#1497) 
- Convert `aqua-analysis.sh` to Python with Subprocess and Multiprocessing Support (#1354, #1521)
- New base container for aqua-container (#1441)
- Autodetection of latest AQUA in `load-aqua-container.sh` script (#1437)
- Update Metadata Handling for NetCDF, PDF, and PNG Outputs (#1430)
- Add instructions to install AQUA on MN5 (#1468)
- Introduce `grids-checker.py` tool to verify presence and checksum of the grid files (#1486)

AQUA diagnostic complete list:
- Tropical Cyclones: Adaptation to IFS-FESOM and tool to compute orography from data (#1393)
- Seaice: Hotfix for sea ice plots (#1432)

## [v0.12.2]

Main changes are: 
1. Single container script to be used on Lumi, MN5 and Levante

AQUA core complete list:
- Introduce `timeshift` option for the fixer to roll forward/back the time axis (#1411)
- Centralize and refactor in single script the tool to load AQUA container (#1413)
- Add extra maintenance options to submit-aqua-web (#1415)
- Update push-analysis.sh removing dependency on full AQUA and option not to convert to png (#1419)
- Pin to xarray<2024.09 to prevent bug in polyfit requires temporary (#1420)
- Remove spurious dimensions when running `fldmean()` (#1423)

AQUA diagnostic complete list:
- Refactor of plotThickness method in the sea ice diagnostic (#1427)


## [v0.12.1]

AQUA core complete list:
- Allow multiple realizations in fdb-catalog-generator (#1335)
- Fix the container loading script in order to avoid load of local libraries (#1399)
- Fix using AQUA container for submit-aqua-web, do not wipe old figures by default (#1387)
- New `timstat` module which opens complement `timmean()` with `timmax()`, `timmin()` and `timstd()` methods (#1391)
- Fix installation to avoid mismatch between `hdf5` and `h5py` libraries (#1408)

## [v0.12]

Main changes are:
1. AQUA installation now requires a mandatory machine name.
2. The `aqua` source code has been moved to the `src` folder. The change is transparent to the user.
3. A diagnostic module, called `aqua.diagnostics`, is under development. The module is not yet active, diagnostics are still available with the previous structure.

AQUA core complete list:
- Mixed updates to support data for NextGEMS cycle4 hackathon (#1375)
- Preprocess functionality added to the `Reader` class (#1298)
- The AQUAthon material has been moved under the `notebooks` folder (#1342)
- `aqua` source code has been moved to the `src` folder (#1332)
- A diagnostic module, called `aqua.diagnostics`, has been created under the `src` folder (#1332, #1341)
- LRA generator tool support for multiple relizations (#1357, #1375)
- LRA generator requires `catalog` as a mandatory argument (#1357)
- AQUA console revisiting, adding `avail` method and `update` method (#1346)
- AQUA install now requires mandatory machine name (#1346)
- Fix to make keyword step optional in request (#1360)

## [v0.11.3]

AQUA core complete list:
- LRA, both from CLI and worklow, is part of the AQUA console and can be run with `aqua lra $options` (#1294)
- FDB catalog generator is part of the AQUA console and can be run with `aqua catgen $options` (#1294)
- Coordinate unit overriding is now possible via the `tgt_units` argument (#1320)
- Full support for python>=3.9 (#1325)
- Pin of (python) eccodes<2.37.0 in pyproject due to recent changes in binary/python structure (#1325)

AQUA diagnostic complete list:
- Radiation: Bugfix in the CLI for the radiation diagnostic (#1319)

## [v0.11.2]

AQUA core complete list:
- Renaming of FESOM grids to include original resolution name (#1312)
- Bugfix of the fdb-catalog-generator tool that was not correctly assigning NEMO grids (#1309)
- Bugfix of the GSV intake driver that was not handling correctly metadata jinja replacement (#1304) 
- Bugfix of _merge_fixes() method when the parent fix has no vars specified (#1310)
- Safety check for the netcdf driver providing more informative error when files are not found (#1307, #1313)

AQUA diagnostic complete list:
- Tropical Rainfall: Fix Minor Issues in Tropical Precipitation CLI Metadata and Formatting (#1266)

## [v0.11.1]

Attention: If you are accessing FDB experiments, we suggest to not use versions older than this release.

Main changes are:
1. AQUA works with FDB written with ecCodes versions > 2.35 as well as lower.
2. Timeseries and Seasonal cyle can now be evaluated also on a specific region 

AQUA core complete list:
- ecCodes now pinned to >=2.36.0 and tool for fixing older definition files (#1302)

AQUA diagnostic complete list:
- Timeseries: a region can be selected for Timeseries and Seasonal Cycle with the `lon_limits` and `lat_limits` arguments (#1299)
- Timeseries: the cli argument for extending the time range is now extend (previously expand) (#1299)
- Timeseries: all the available diagnostics support the catalog argument (#1299)

## [v0.11]

Attention: this version is not compatible with catalog entries with ecCodes >= 2.35.0.

1. LRA supports multi-catalog structure
2. ecCodes temporarily restricted to < 2.34

AQUA core complete list:
- Refactor the fdb-catalog-generator tool to work with data-portfolio repository (#1275)
- Introduce a function to convert NetCDF to Zarr and zarr catalog entry for LRA (#1068)
- Suppress the warning of missing catalogs in the AQUA console `add` command (#1288)
- Lumi installation is completely updated to LUMI/23.09 modules (#1290)
- gsv_intake switches eccodes also for shortname definitions (#1279)
- Increase compatibility between LRA generator and multi-catalog (#1278)
- Allow for intake string replacement within LRA-generated catalogs (#1278)
- Avoid warning for missing intake variable default when calling the `Reader()` (#1287)

AQUA diagnostic complete list:
- Teleconnections: catalog feature bugfix (#1276)

## [v0.10.3]

Attention: this version is not compatible with catalog entries with ecCodes < 2.35.0.

Main changes are:
1. support for ecCodes >= 2.35.0 (to be used with caution, not working with exps with eccodes < 2.35.0)
2. fdb_path is deprecated in favour of fdb_home

AQUA core complete list:
- Restructure fixes folder and files (#1271)
- Removed eccodes pin, better handling of tables in get_eccodes_attr (#1269)
- Added test for diagnostics integration to AQUA installation process (#1244)
- Bugfix for the monthly frequency data with monthly cumulated fluxes (#1255)
- fdb_path becomes optional and deprecated in favour of fdb_home (#1262)
- Branch support for tool to push analysis to explorer (#1273)

AQUA diagnostic complete list:
- ECmean documentation updates (#1264)

## [v0.10.2]

Main changes are:
1. aqua-analysis script can be configured with an external yaml file
2. AQUA installation process now includes diagnostics integration

AQUA core complete list:
- Rename OutputNamer to OutputSaver and add catalog name (#1259)
- Hotfix for rare situation with 3D data but no vertical chunking defined (#1252)
- External yaml file to configure aqua-analysis (#1246)
- Adding diagnostics integration to AQUA installation process (#1229)

AQUA diagnostic complete list:
- Teleconnections: adding the catalog feature to the diagnostic (#1247)
- ECmean upgrades for the CLI (#1241)
- ECmean enables the computation of global mean diagostic (#1241)

## [v0.10.1]

AQUA core complete list:
- Fixer for monthly frequency data with monthly cumulated fluxes (#1201)
- Catalogs can be installed from the external repository (#1182)
- Added grid for NEMO multiIO r100 (#1227)
- Reorganized analysis output in catalog/model/exp structure (#1218)

## [v0.10]

Main changes are:
1. The catalog is externalized and AQUA supports multiple catalogs. It is now mandatory to use the aqua console to add a new catalog to the AQUA installation.

AQUA core complete list:
- Catalog is externalized to a separate repository (#1200)
- AQUA is now capable of accessing multiple catalogs at the same time (#1205)
- MN5 container for AQUA (#1213)

## [v0.9.2]

Main changes are:
1. The `aqua-config.yaml` file is replaced by a template to be installed. The aqua console is now mandatory to use aqua.
2. `$AQUA` removed from the `Configdir()` autosearch, an installation with the aqua console is mandatory to use aqua.
3. AQUA cli command to provide the installation path with `--path` option. This can substitute the `$AQUA` variable in scripts.
4. The catalog file is now split into `machine.yaml` and `catalog.yaml` to support machine dependency of data path and intake variables as kwargs into each catalog.

AQUA core complete list:
- More detailed documentation for Levante and Lumi installation (#1210)
- `aqua-config.yaml` replaced by a template to be installed on each machine (#1203)
- `$AQUA` removed from the `Configdir()` autosearch (#1208)
- AQUA cli command to provide the installation path with `--path` option (#1193)
- Restructure of the `machine` and `catalog` instances to support a catalog based development (#1186)
- AQUA installation via command line support a machine specification `aqua install lumi` (#1186)
- Introduction of `machine.yaml` file to support machine dependency of data path and intake variables as kwargs into each catalog (#1186)
- Removing all the AQUA catalogs from the repo, now using https://github.com/DestinE-Climate-DT/Climate-DT-catalog (#1200)

## [v0.9.1]

Main changes are:
1. Update of fdb libraries to be compatible with the FDB data bridge

AQUA core complete list:
- OutputNamer Class: Comprehensive Naming Scheme and Metadata Support (#998)
- Creation of png figures for AQUA explorer is local (#1189)

## [v0.9]

Main changes are:
1. AQUA has an `aqua` CLI entry point, that allow for installation/uninstallation, catalog add/remova/update, fixes and grids handling
2. Experiments placed half on HPC and half on DataBridge data can be accessed in continuous manner.

AQUA core complete list:
- AQUA entry point for installation and catalog maintanance and fixes/grids handling (#1131, #1134, #1146, #1168, #1169)
- Automatic switching between HPC and databridge FDB (#1054, #1190)
- CLI script for automatic multiple experiment analysis submission (#1160, #1175)

## [v0.8.2]

Main changes are: 
1. `aqua-grids.yaml` file split in multiple files into `grids` folder
2. Container for Levante

AQUA core complete list:
- Removing any machine name depencency from slurm files (#1135)
- Jinja replacement is added to the aqua-config.yaml (#1154)
- grid definitions split in multiple files (#1152)
- Add script to access the container on Levante HPC (#1151)
- Add support for IFS TL63 and TL159 grids (#1150)
- Swift links for tests and grids renewed (#1142)
- Removing the docker folder (#1137)
- Introducing a tool for benchmarking AQUA code (#1057)
- Define AQUA NEMO healpix grids as a function of their ORCA source (#1113)

AQUA diagnostics complete list:
- Tropical Rainfall: Improve Paths in Live Demonstration Notebook  (#1157)
- Atm global mean: produce seasonal bias plots by default (#1140)
- Tropical Rainfall: Notebook for the Live Demonstration (#1112)
- Teleconnections: MJO Hovmoller plot introduced as notebook (#247)
- Tropical Rainfall: Reduce Redundancy in Conversion Functions (#1096)

## [v0.8.1]

Main changes are: 
1. Fixes following internal D340.7.3.3 and D340.7.1.4 review 

AQUA core complete list:
- Tco399-eORCA025 control, historical and scenario runs added to Lumi catalog (#1070)
- ESA-CCI-L4 dataset added for Lumi and Levante catalogs (#1090)
- Various fixes to the documentation (#1106)
- Fixer for dimensions is now available (#1050)

AQUA diagnostics complete list:
- Timeseries: units can be overridden in the configuration file (#1098)
- Tropical Rainfall: Fixing the Bug in the CLI (#1100)

## [v0.8]

Main changes are:
1. Support for Python 3.12
2. Update in the catalog for Levante and introduction of Leonardo
3. Multiple diagnostics improvement to fullfil D340.7.3.3 and D340.7.1.4

AQUA core complete list:
- LRA for ICON avg_sos and avg_tos (#1076)
- LRA for IFS-NEMO, IFS-FESOM, ICON added to Levante catalog (#1072)
- IFS-FESOM storyline +2K added to the Lumi catalog (#1059)
- Allowing for jinja-based replacemente in load_yaml (#1045) 
- Support for Python 3.12 (#1052)
- Extending pytests (#1053)
- More efficient use of `_retrieve_plain` for acessing sample data (#1048)
- Introducing the catalog structure for Leonardo HPC (#1049)
- Introducing an rsync script between LUMI and levante for grids (#1044)
- Introducing a basic jinja-based catalog entry generator (#853)
- Adapt NextGEMS sources and fixes to the final DestinE governance (#1008, #1035)
- Remove  NextGEMS cycle2 sources (#1008)
- Avoid GSVSource multiple class instantiation in dask mode (#1051)

AQUA diagnostics complete list:
- Teleconnections: refactor of the documentation (#1061)
- Tropical rainfall: Updating the Documentation and Notebooks (#1083)
- Performance indices: minor improvements with the inclusion of mask and area files (#1076)
- Timeseries: Seasonal Cycle and Gregory plots save netcdf files (#1079)
- Tropical rainfall: minor modifications to the CLI and fixes to changes in the wrapper introduced in PR #1063 (#1074)
- Tropical rainfall: adding daily variability and precipitation profiles to the cli (#1063)
- Teleconnections: bootstrap evaluation of concordance with reference dataset (#1026)
- SSH: Improvement of the CLI (#1024) 
- Tropical rainfall: adding metadata and comparison with era5 and imerg to the plots, re-binning of the histograms and buffering of the data (#1014)
- Timeseries: refactor of the documentation (#1031)
- Radiation: boxplot can accomodate custom variables (#933)
- Seaice: convert to module, add Extent maps (#803)
- Seaice: Implement seaice Volume timeseries and thickness maps (#1043)

## [v0.7.3]

Main changes are:
1. IFS-FESOM NextGEMS4 and storylines simulations available in the catalog
2. Vertical chunking for GSV intake access
3. FDB monthly average data access is available
4. kwargs parsing of reader arguments (e.g. allowing for zoom and ensemble support)

AQUA core complete list:
- Add kwargs parsing of reader arguments, passing them to intake to substitute parameters (#757)
- Remove `zoom` and use kwargs instead (#757)
- Enabling the memory monitoring and (optional) full performance monitoring in LRA (#1010)
- Adding IFS_9-FESOM_5 NextGEMS4 simulation on levante (#1009)
- Function to plot multiple maps is introduced as `plot_maps()` and documented (#866)
- Adding the IFS-FESOM storylines simulation (#848)
- `file_is_complete()` accounts also for the mindate attribute (#1007)
- Introducing a `yearmonth` timestyle to access FDB data on monthly average (#1001)
- Adding expected time calculation for weight generation (#701)
- Vertical chunking for GSV intake access (#1003)

AQUA diagnostics complete list:
- Timeseries: Various bugfix and improvements for cli and formula (#1013, #1016, #1022)

## [v0.7.2]

Main changes are:
1. `mtpr` is used for precipitation in all the catalog entries
2. LRA CLI support for parallel SLURM submission and other improvements
3. ICON production simulations available in the catalog
4. `detrend()` method is available in the `Reader` class
5. All the diagnostics have dask support in their CLI

AQUA core complete list:
- Fix LRA sources to allow incomplete times for different vars (#994)
- Distributed dask option for diagnostic CLIs and wrapper (#981)
- Added documentation for `plot_timeseries`, `plot_seasonalcycle` and `plot_single_map_diff` (#975)
- Minimum date fixer feature / ICON net fluxes fix (#958)
- Unified logging for all diagnostics (#931)
- A `detrend()` method is added to the Reader class (#919)
- LRA file handling improvements (#849, #972)
- Updating fixer for ERA5 monthly and hourly data on Levante (#937)
- GSV pin to 1.0.0 (#950)
- Adding ICON production simulations (#925)
- LRA CLI for parallel SLURM submission support a max number of concurrent jobs and avoid same job to run (#955, #990)
- Renaming of EC-mean output figures in cli push tool for aqua-web (#930)
- Renaming the `tprate` variable into `mtpr` in all fixes (#944)

AQUA diagnostic complete list:
- Tropical rainfall: enhancements of plotting and performance, files path correction (#997)
- Timeseries: seasonal cycle runs as a separate cli in aqua-analysis for performance speed-up (#982)
- Timeseries: seasonal cycle is added if reference data are not available in some timespan (#974)
- Tropical rainfall: Removing unnecessary printing during the CLI, optimazing the CLi for low and high-resolution data (#963)
- Timeseries: Grergory plot TOA limits are dynamically chosen (#959)
- SSH: technical improvements including removal of hardcoded loglevel and timespan definition. (#677)
- SSH: ready with new data governance and option to plot difference plots added. (#677)
- Atmosferic Global Mean: added mean bias for the entire year in seasonal bias function (#947)
- Tropical Cyclones: working with IFS-NEMO and ICON, includes retrieval of orography from file (#1071).

## [v0.7.1]

Main changes are:
1. Complete update of the timeseries diagnostic
2. LRA CLI for parallel SLURM submission
3. SSP370 production scenario for IFS-NEMO available in the catalog

AQUA core complete list:
- Plot timeseries is now a framework function (#907)
- Improve the automatic parsing of date range according to schema from fdb (#928)
- LRA CLI for parallel SLURM submission (#909)
- Added graphics function to plot data and difference between two datasets on the same map (#892)
- Add IFS-NEMO ssp370 scenario (#906)

AQUA diagnostics complete list:
- Teleconnections: comparison with obs is done automatically in diagnostic CLI (#924)
- Teleconnections: capability to find index file if already present (#926)
- Timeseries: save flag introduced to save to enable/disable saving of the timeseries (#934)
- Improve the automatic parsing of date range according to schema from fdb (#928)
- Updated output filenames for atmglobalmean diagnostic (#921)
- Added graphics function to plot data and difference between two datasets on the same map (#892)
- Implemented `pyproject.toml` for global_time_series diagnostic (#920).
- Implemented `pyproject.toml` for tropical_rainfall diagnostic (#850).
- Updating CLi for tropical_rainfall diagnostic (#815)
- LRA cli for parallel SLURM submission (#909)
- Timeseries: seasonal cycle is available for the global timeseries (#912)
- Timeseries: refactory of Gregory plot as a class, comparison with multiple models and observations (#910)
- Add IFS-NEMO ssp370 scenario (#906)
- Timeseries: complete refactory of the timeseries as a class, comparison with multiple models and observations (#907)
- Plot timeseries is now a framework function (#907)

## [v0.7]

Main changes are:
1. Multiple updates to the diagnostics, both scientific and graphical, to work with more recent GSV data
2. `mtpr` is now used instead of `tprate` for precipitation
2. Documentation has been reorganized and integrated

Complete list:
- New utility `add_pdf_metadata` to add metadata to a pdf file (#898)
- Experiments `a0gg` and `a0jp` added to the IFS-NEMO catalog, and removal of `historical-1990-dev-lowres` (#889)
- Updated notebooks to ensure consistency across different machines by using observational datasets, and included a demo of aqua components for Lumi (#868)
- Scripts for pushing figures and docs to aqua-web (#880)
- Fixed catalog for historical-1990-dev-lowres source (#888, #895)
- data_models src files are now in the aqua/data_models folder, with minor modifications (#884)
- Warning options based on the `loglevel` (#852)
- Timeseries: formula bugfix and annual plot only for complete years (#876)
- mtpr instead of tprate derived from tp (#828)
- eccodes 2.34.0 does not accomodate for AQUA step approach, pin to <2.34.0 (#873)
- Bugfix of the `aqua-analysis` wrapper, now can work teleconnections on atmospheric and oceanic variables 
and the default path is an absolute one (#859, #862)
- Ocean3D: many fixes and adaptations to new data governance (#776)
- Bugfix of the `aqua-analysis` wrapper, now can work teleconnections on atmospheric and oceanic variables (#859)
- Radiation: adaptation to new data governance and many improvements (#727)
- Seaice: Sea ice extent has now seasonal cycle (#797)
- Fixing the paths in `cli/lumi-install/lumi_install.sh` (#856).
- Refactor of the documentation (#842, #871)
- The drop warning in `aqua/gsv/intake_gsv.py` (#844)
- Tropical cyclones diagnostic: working with new data governance (includes possibility to retrieve orography from file (#816)

## [v0.6.3]

Complete list:
- Setting last date for NaN fix for IFS-NEMO/IFS-FESOM to 1999-10-01 and cleaner merge of parent fixes (#819)
- Hotfix to set `intake==0.7.0` as default (#841)
- Timeseries: can add annual std and now default uncertainty is 2 std (#830)
- `retrieve_plain()` method now set off startdate and enddate (#829)
- Complete restructure of fixer to make use of `fixer_name`: set a default for each model and a `False` to disable it (#746)
- Added `center_time` option in the `timmean()` method to save the time coordinate in the middle of the time interval and create a Timmean module and related TimmeanMixin class (#811)
- Fixer to rename coordinates available (#822)
- Fixing new pandas timedelta definition: replacing H with h in all FDB catalog (#786)
- Change environment name from `aqua_common` to `aqua`(#805)
- Adding a run test label to trigger CI (#826)
- Tropical_rainfall: improve organization and maintainability, introducing nested classes (#814)
- Revisiting CERES fixes (#833)
- Timeseries: add bands for observation in Gregory plots (#837)

## [v0.6.2]

Complete list:
- Global time series plot annual and monthly timeseries together, improved Gregory plot (#809)
- Teleconnection can now take a time range as input and ylim in the index plot function (#799)
- LRA to use `auto` final time and `exclude_incomplete` (#791)
- Hotfix for v0.12.0 of the GSV_interface related to valid_time (#788)
- Global time series adapted to new data governance (#785)
- AtmoGlobalMean diagnostic improvements and adaptation to new data governance (#745 #789 #807 #812)
- Sea-ice diagnostic adapted to new data governance (#790)
- Implement a fix setting to NaN the data of the first step in each month (for IFS historical-1990) (#776)

## [v0.6.1]

Complete list:
- Teleconnection improvement to accept different variable names for ENSO (avg_tos instead of sst) (#778)
- ERA5 fixes compatible with new data governance (#772)
- Update the LRA generator (removing aggregation and improving) filecheck and fix entries for historical-1990-dev-lowres (#772)
- Updates of ECmean to work with production experiments (#773, #780)
- Automatic data start and end dates for FDB sources (#762)

## [v0.6]

Main changes are:
1. Inclusion in the catalog of the historical-1990 production simulations from IFS-NEMO and IFS-FESOM.
2. New fixes that targets the DestinE updated Data Governance

Complete list:
- IFS-FESOM historical-1990-dev-lowres with new data governance added to the catalog (#770)
- AtmoGlobalMean diagnostic improvements (#722)
- Teleconnections diagnostic improvements (#722)
- Read only one level for retrieving 3D array metadata, select single level for retrieve (#713)
- IFS-FESOM historical-1990-dev-lowres with new data governance added to the catalog
- Fix mismatch between var argument and variables specified in catalog for FDB (#761)
- Compact catalogs using yaml override syntax (#752)
- Fix loading source grid file before smmregrid weight generation (#756)

## [v0.5.2-beta]

Complete list:
-  A new fdb container is used to generate the correct AQUA container

## [v0.5.2-alpha]

Main changes are:
1. Coupled models IFS-NEMO and IFS-FESOM are now supported
2. Accessor to use functions and reader methods as if they were methods of xarray objects, see [notebook](https://github.com/DestinE-Climate-DT/AQUA/blob/main/notebooks/reader/accessor.ipynb)
3. Preliminary provenance information is now available in the history attribute of the output files
4. AQUA analysis wrapper is parallelized
5. A levelist can be provided in FDB sources, this will greatly speed up the data retrieve

Complete list:
- Fix reading only one sample variable and avoid _bnds variables (#743)
- Allow correct masked regridding after level selection. Add level selection also for not-FDB sources (#741)
- Read only one level for retrieving 3D array metadata, select specific levels for FDB retrieve (#713)
- Defining catalog entry for coupled models IFS-NEMO and IFS-FESOM (#720)
- Change fixer_name to fixer_name (#703)
- Reorganization of logging calls (#700)
- Accessor to use functions and reader methods as if they were methods of xarray objects (#716)
- Suggestions are printed if a model/exp/source is not found while inspecting the catalog (#721)
- Improvements in the single map plot function (#717)
- Minor metadata fixes (logger newline and keep "GRIB_" in attrs) (#715)
- LRA fix now correctly aggregating monthly data to yearly when a full year is available (#696)
- History update and refinement creating preliminary provenance information (plus AQUA emoji!) (#676)
- OPA lra compatible with no regrid.yaml (#692)
- Introducing fixer definitions not model/exp/source dependents to be specified at the metadata level (#681)
- AQUA analysis wrapper is parallelized and output folder is restructured (#684, #725)

## [v0.5.1]

Main changes are:
1. A new `Reader` method `info()` is available to print the catalog information
2. Grids are now stored online and a tool to deploy them on the `cli` folder is available

Complete list:
- Fix attributes of DataArrays read from FDB (#686)
- Reader.info() method to print the catalog information (#683)
- Simpler reader init() by reorganizing the calls to areas and regrid weights configuration and loading (#682)
- Optional autosearch for vert_coord (#682)
- plot_single_map adapted to different coordinate names and bugfixes (#680)
- Sea ice volume datasets for the Northern Hemisphere (PIOMAS) and the Southern Hemisphere (GIOMAS) (#598)
- Possibility of defining the regrid method from the grid definition (#678)
- Grids stored online and tool to deploy them on cli folder (#675)
- Global time series diagnostic improvements (#637)
- Teleconnections diagnostic improvements (#672)

## [v0.5]

Main changes are:
1. Refactor of the Reader() interface with less options at the init() level
2. Grids are now defined with the source metadata and not in a machine-dependent file
3. CLI wrapper is available to run all diagnostics in a single call
4. Refactoring of the streaming emulator with equal treatment for FDB or file sources

Complete list:
- Controlling the loglevel of the GSV interface (#665)
- Fix wrong fdb source (#657)
- Adding sample files and tests for NEMO 2D and 3D grids (#652)
- tprate not derived from tp for GSV sources (#653)
- Simplify reader init and retrieve providing less argument in initialization (#620)
- var='paramid' can be used to select variables in the retrieve method (#648)
- configdir is not searched based on util file position in the repo (#636)
- Cleaner mask treatment (Revision of mask structure in the reader #617)
- Fldmean fix if only one dimension is present for area selection (#640)
- Adding higher frequency ERA5 data on Levante and Lumi (#628)
- regrid.yaml files are removed, grid infos are now in the catalog metadata (#520, #622, #643)
- Load all available variables in FDB xarray/dask access (#619)
- Lint standard and enforced in CI (#616)
- Reader init split with methods (#523)
- Single map plot utility to be used by all diagnostics (#594)
- Script for automatic generation of Fdb catalog entries (IFS only) (#572)
- Fix loading of singularity mounting /projappl (#612)
- CLI wrapper parser (#599)
- Refactoring of streaming emulator (#593)
- Radiation CLI and diagnostic refinement (#537)
- Ocean3D CLI and diagnostic refinement (#578)
- AtmGlobalMean CLI and diagnostic refinement (#587)
- Tropical cyclones CLI refinements and TC module (#568, #645)
- Removing OPA, OPAgenerator and related tests from the AQUA (Remove OPA from AQUA #586)
- Renaming the experiments according to the DE340 AQUA syntax (Including dev-control-1990 in the source and rename the experiment according to DE340 scheme #556, #614, #618)
- Teleconnections diagnostic improvements (#571, #574, #576, #581, #592, #623)

## [v0.4]

Main changes are:
1. Update to all the diagnostics CLI
2. Refactor of the regridder so that `regrid.yaml`` is grid-based and not experiment-based
3. Xarray access to FDB sources
4. Refactor of the fixer so that merge/replace/default options are available
5. Remove of the `aqua` environment in favour of the `aqua_common` one. 

Complete list:
- Introduced color scheme for aqua logging (#567)
- CLI for sea diagnostic (#549)
- Add CLI for SSH diagnostic and some bug fixes (#540)
- Fix SSH diagnostic to be compatible with lates AQUA version (#538) 
- Helper function to identify vertical coordinates in a dataset (#552)
- Orography for tempest extremes TCs detection and update TCs CLI (Orography threshold included and CLI update #404)
- Improvement of performance indices CLI (Update of ECmean CLI #528)
- Fix to allow reading a list of multiple variables from FDB (#545)
- Further improvement of function to inspect the catalog (#533)
- Custom exceptions for AQUA (#518)
- Speed up of the `retrieve_plain` method (#524)
- Update documention for adding new data and setting up the container (Increase documentation coverage #519)
- CLI wrapper for the state-of-the-art diagnostics analysis (#517, #527, #525, #530, #534, #536, #539, #548, #549, #559)
- Refactor the regrid.yaml as grid-based instead of experiment-based (#291)
- aqua_common environment simplified and updated (#498)
- Update available variables in FDB catalogs on lumi (#514)
- Solve reversed latitudes bug for fixed data (#510)
- Switch to legacy eccodes tables based on intake source metadata (#493)
- Add GPM IMERG precipitation data to the catalog on levante (#505)
- Fix ocean3d diagnostic colorbars not being symmetric when missing values are present (#504) 
- FDB NEMO test access to data (#488)
- Xarray dask access to FDB (#476)
- Issue a warning when multiple gribcodes are associated to the same shortname (Cases for multiple eccodes grib codes #483)
- Allowing fixer to overwrite or merge default configuration (Increasing flexibiity of the fixer allowing for merge, replace and default options #480)
- Add new tests (Increase testing #250)
- Global time series diagnostic setup for multiple variables CLI (#474)
- Option to avoid incomplete chunk when averagin with timmean (Introduce check for chunk completeness in timmean() #466)
- Simplification of Fixer() workflow, more methods and less redundancy (Functionize fixer #478)
- Remove the `aqua` environment file, only `aqua_common` is left (#482)

## [v0.3]

Main changes are:
1. Fixer moved at `Reader()` level
2. Area selection available in `fldmean()` method
3. FDB/GSV access for IFS-NEMO development simulations
4. Configuration file `config-aqua.yaml` replaces `config.yaml`

Complete list:
- Templates in configuration yaml files (#469)
- Bug fixes for FDB access options (#463, #462)
- Add observational catalogs on Lumi (Update Lumi catalog #454)
- Automatic finding of cdo (#456)
- Area is fixed if data are fixed (Fixer applied to grid areas #442)
- Tests missing failure fix (Fix #436 CI workflow passes even if some tests fail #452)
- FDB/GSV access to IFS control and historical simulations (#434, #458)
- Climatology support restored in the Reader (Fix for climatology #445)
- Improvement function to inspect the catalog (Inspect_catalog improvement #446)
- Minor improvements of the gribber (Fix gribber fdb #427)
- Allow the LRA generator to work with generators and so with FDB (LRA from fdb on mafalda #430)
- Fixes only on selected variables (Fixer updates #428)
- Complete revision of the FDB/GSV access, allowing to access also recent experiments using variable step (#343)
- Teleconnections diagnostic adapted to new code improvements (Teleconnections Dev branch update #424, #465)
- Add support for area selection with fldmean (Fldmean box selection #409)
- Environment simplified, dependencies are now mostly on the pyproject file (A simpler environment.yml #286)
- Intake esm functionality added back (Fix intake-esm #287)
- Intake esm tests (Test also intake-esm #335)
- Yaml dependencies removed (Logger and yaml issues in util.py #334)
- Log history working for iterators as well (Logger and yaml issues in util.py #334)
- Util refactor (Utility refactor #405)
- Fixer at reader level (Fixes at Reader level #244)
- Uniform timmean (Uniform time after timmean and add option for time_bnds #419)
- FDB tests added (Add FDB 5.11, a local FDB with some test data #280, #432)
- Refactor of unit conversion and non-metpy cases (Flexible unit fix from YAML file #416)
- Refactor of the config file definition (Refactor of the configuration search #417)

## [v0.2.1]

- Add development control-1950 and historical-1990 experiments to the LRA (LRA for control-1950 and historical-1990 on Levante from v0.2 #455)

## [v0.2]

- Improve the LRA generator and worklow CLI (Streaming for the LRA #289)
- AQUA new common environment installation tool for LUMI added (#413)
- Added a bash script "load_aqua_lumi.sh" to load aqua environment in LUMI with containers (Adding an AQUA singularity container for LUMI #418)

## [v0.2-beta]

This is the `AQUA` version part of the Deliverable D340.7.1.2. 

- SSH diagnostic improvements (Linting SSH diagnostics #377, SSH diag: PDF file name changed #388)
- Timmean fix to uniform time axis (Fix for timmean() to uniform output time axis #381)
- New tests trigger routine (Tests trigger with label #385)
- Fix for tco1279 and FESOM (fix for masked tco1279 #390, psu fix for salinity #383)
- ECmean improvements (various improvement for ecmean #392)
- Seaice diagnostic improvements (Deliverable340.7.1.2 fix seaice #389, Linting Seaice diagnostics #376)
- Teleconnections diagnostic graphics module enhanced and various improvements (Teleconnections corrections for D340.7.1.2 #379, Fix import in teleconnections notebooks #395, Teleconnections fix docs #408)
- Tropical cyclones linting of the diagnostic (Linting tropical cyclones diagnostics #380, Improved plotting functions for tropical cyclones #391)
- Ocean diagnostics restructured in a single folder, sharing common functions and other improvements (Linting+Fixes Ocean diagnostics #374, Adding units for MLD plot in ocean3d package #406)
- Documentation fixes (Documentation fixes after review #403)
- Atmglobalmean and radiation diagnostic improvements (Atmglobalmean fix #371)
- MSWEP fixer bugfix (Change MSWEP datamodel #397, fixing of mswep #401)

## [v0.2-alpha]

This is the `AQUA` version that will be part of the Deliverable D340.7.1.2, sent to internal review. This is mostly done by the inclusion of twelve diagnostics within the AQUA framework

- Added teleconnections diagnostic (#308, #309, #318, #333, #352)
- Added tropical cyclones diagnostic (#310, #345)
- Added performance indices diagnostic based on ECmean tool (#57, #327) 
- Added sea ice diagnostic (#353, #368)
- Added global timeseries diagnostic (#358, #359)
- Added radiation analysis diagnostic (#301, #360)
- Added global mean bias diagnostic (#285, #371)
- Added SSH variability diagnostic (#367, #369)
- Added tropical rainfall diagnostic (#314)
- Added Ocean circulation diagnostic (#295)
- Added global ocean diagnosc (#164)
- Added global mean timeseries (#268)
- Multiple fixes in the Reader (#316, #324, #334)
- Avoid time duplicated in the Reader (#357)
- Enabling autodoc for diagnostics (#330)
- Data access improvement on Levante, including new datasets (#332, #355, #321)
- Added a common environment file (#363)
- Support for Lumi installation (#315)
- Added the `changelog` file

### Changed

- Dummy diagnostic is now in the `dummy` folder (previously was `dummy-diagnostic`)
- Tests and code is now working with python>=3.9 (previously python 3.11 was excluded)

## [v0.1-beta]

This is the `AQUA` version that will be part of the Deliverable D340.7.1.1.
This is mostly built on the `AQUA` `Reader` class which support for climate model data interpolation, spatial and temporal aggregation and conversion for a common GRIB-like data format.


- Low resolution archive documentation
- Fixed a bug in the `Gribber` class that was not reading the correct yaml catalog file

## v0.1-alpha

This is the AQUA pre-release to be sent to internal reviewers. 
Documentations is completed and notebooks are working.

[unreleased]: https://github.com/DestinE-Climate-DT/AQUA/compare/v0.17.0...HEAD
[v0.17.0]: https://github.com/DestinE-Climate-DT/AQUA/compare/v0.16.0...v0.17.0
[v0.16.0]: https://github.com/DestinE-Climate-DT/AQUA/compare/v0.15.0...v0.16.0
[v0.15.0]: https://github.com/DestinE-Climate-DT/AQUA/compare/v0.14.0...v0.15.0
[v0.14.0]: https://github.com/DestinE-Climate-DT/AQUA/compare/v0.13.1...v0.14.0
[v0.13.1]: https://github.com/DestinE-Climate-DT/AQUA/compare/v0.13.0...v0.13.1
[v0.13.0]: https://github.com/DestinE-Climate-DT/AQUA/compare/v0.13-beta...v0.13.0
[v0.13-beta]: https://github.com/DestinE-Climate-DT/AQUA/compare/v0.13-alpha...v0.13-beta
[v0.13-alpha]: https://github.com/DestinE-Climate-DT/AQUA/compare/v0.12.2...v0.13-alpha
[v0.12.2]: https://github.com/DestinE-Climate-DT/AQUA/compare/v0.12.1...v0.12.2
[v0.12.1]: https://github.com/DestinE-Climate-DT/AQUA/compare/v0.12...v0.12.1
[v0.12]: https://github.com/DestinE-Climate-DT/AQUA/compare/v0.11.3...v0.12
[v0.11.3]: https://github.com/DestinE-Climate-DT/AQUA/compare/v0.11.2...v0.11.3
[v0.11.2]: https://github.com/DestinE-Climate-DT/AQUA/compare/v0.11.1...v0.11.2
[v0.11.1]: https://github.com/DestinE-Climate-DT/AQUA/compare/v0.11...v0.11.1
[v0.11]: https://github.com/DestinE-Climate-DT/AQUA/compare/v0.10.3...v0.11
[v0.10.3]:https://github.com/DestinE-Climate-DT/AQUA/compare/v0.10.2...v0.10.3
[v0.10.2]: https://github.com/DestinE-Climate-DT/AQUA/compare/v0.10.1...v0.10.2
[v0.10.1]: https://github.com/DestinE-Climate-DT/AQUA/compare/v0.10...v0.10.1
[v0.10]: https://github.com/DestinE-Climate-DT/AQUA/compare/v0.9.2...v0.10
[v0.9.2]: https://github.com/DestinE-Climate-DT/AQUA/compare/v0.9.1...v0.9.2
[v0.9.1]: https://github.com/DestinE-Climate-DT/AQUA/compare/v0.9...v0.9.1
[v0.9]: https://github.com/DestinE-Climate-DT/AQUA/compare/v0.8.2...v0.9
[v0.8.2]: https://github.com/DestinE-Climate-DT/AQUA/compare/v0.8.1...v0.8.2
[v0.8.1]: https://github.com/DestinE-Climate-DT/AQUA/compare/v0.8...v0.8.1
[v0.8]: https://github.com/DestinE-Climate-DT/AQUA/compare/v0.7.3...v0.8
[v0.7.3]: https://github.com/DestinE-Climate-DT/AQUA/compare/v0.7.2...v0.7.3
[v0.7.2]: https://github.com/DestinE-Climate-DT/AQUA/compare/v0.7.1...v0.7.2
[v0.7.1]: https://github.com/DestinE-Climate-DT/AQUA/compare/v0.7...v0.7.1
[v0.7]: https://github.com/DestinE-Climate-DT/AQUA/compare/v0.6.3...v0.7
[v0.6.3]: https://github.com/DestinE-Climate-DT/AQUA/compare/v0.6.2...v0.6.3
[v0.6.2]: https://github.com/DestinE-Climate-DT/AQUA/compare/v0.6.1...v0.6.2
[v0.6.1]: https://github.com/DestinE-Climate-DT/AQUA/compare/v0.6...v0.6.1
[v0.6]: https://github.com/DestinE-Climate-DT/AQUA/compare/v0.5.2-beta...v0.6
[v0.5.2-beta]: https://github.com/DestinE-Climate-DT/AQUA/compare/v0.5.2-alpha...v0.5.2-beta
[v0.5.2-alpha]: https://github.com/DestinE-Climate-DT/AQUA/compare/v0.5.1...v0.5.2-alpha
[v0.5.1]: https://github.com/DestinE-Climate-DT/AQUA/compare/v0.5...v0.5.1
[v0.5]: https://github.com/DestinE-Climate-DT/AQUA/compare/v0.4...v0.5
[v0.4]: https://github.com/DestinE-Climate-DT/AQUA/compare/v0.3...v0.4
[v0.3]: https://github.com/DestinE-Climate-DT/AQUA/compare/v0.2.1...v0.3
[v0.2.1]: https://github.com/DestinE-Climate-DT/AQUA/compare/v0.2...v0.2.1
[v0.2]: https://github.com/DestinE-Climate-DT/AQUA/compare/v0.2-beta...v0.2
[v0.2-beta]: https://github.com/DestinE-Climate-DT/AQUA/compare/v0.2-alpha...v0.2-beta
[v0.2-alpha]: https://github.com/DestinE-Climate-DT/AQUA/compare/v0.1-beta...v0.2-alpha
[v0.1-beta]: https://github.com/DestinE-Climate-DT/AQUA/compare/v0.1-alpha...v0.1-beta<|MERGE_RESOLUTION|>--- conflicted
+++ resolved
@@ -13,13 +13,10 @@
 - `aqua-analysis.py` is now an entry point `aqua analysis` in the AQUA console, with the same syntax as before.
 
 AQUA core complete list:
-<<<<<<< HEAD
 - Refactor of the `dump_yaml` utility function, now correctly handling `None` values as `null` (#2198)
 - `Reader` will now turn off areas and grids capabilities when `src_grid_name` is `False` (#2198)
-- LRA and `OutputSaver` duplicated methods are now merged (#2198)
-=======
+- LRA and `OutputSaver` jinja-related duplicated methods are now merged (#2198)
 - LatLonProfiles: refinement of the graphical functions (#2201)
->>>>>>> 68fbbf13
 - Minor EC-Earth4 adjustments (#2196)
 - Hotfix in catgen for monthly chunking (#2184)
 - Fix loaded areas as dataset (#2174)
@@ -38,12 +35,9 @@
 - `apply_circular_window()` utility function to apply a circular window to cartopy maps (#2100)
 
 AQUA diagnostics complete list:
-<<<<<<< HEAD
 - Timeseries: introduction of the catalog entry capability, default in CLI (#2198)
 - Diagnostic core: introduction of the catalog entry capability and `self.realization` attribute (#2198)
-=======
 - Ensemble: Updating the ensemble module according the the issue #1925 (#2004)
->>>>>>> 68fbbf13
 - Timeseries: refined title and description, more attributes used (#2193)
 - New LatLonProfiles diagnostic tool (#1934)
 - Boxplots: add support for reader_kwargs (#2149)
