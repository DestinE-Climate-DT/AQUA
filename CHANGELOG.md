--- conflicted
+++ resolved
@@ -7,10 +7,8 @@
 
 Unreleased is the current development version.
 
-<<<<<<< HEAD
 - Minor improvements of the gribber (Fix gribber fdb #427)
 - Allow the LRA generator to work with generators and so with FDB (LRA from fdb on mafalda #430)
-- Improve the LRA generator and workflow CLI (Streaming for the LRA #289)
 - Fixes only on selected variables (Fixer updates #428)
 - Complete revision of the FDB/GSV access, allowing to access also recent experiments using variable step
 - Teleconnections diagnostic adapted to new code improvements (Teleconnections Dev branch update #424)
@@ -23,16 +21,14 @@
 - Util refactor (Utility refactor #405)
 - Fixer at reader level (Fixes at Reader level #244)
 - FDB tests added (Add FDB 5.11, a local FDB with some test data #280)
-- AQUA new common environment installation tool for LUMI added (Adding aqua_common environment for LUMI #413)
 - Refactor of unit conversion and non-metpy cases (Flexible unit fix from YAML file #416)
 - Refactor of the config file definition (Refactor of the configuration search #417)
-=======
+
 ## [v0.2]
 
 - Improve the LRA generator and worklow CLI (Streaming for the LRA #289)
 - AQUA new common environment installation tool for LUMI added (#413)
 - Added a bash script "load_aqua_lumi.sh" to load aqua environment in LUMI with containers (Adding an AQUA singularity container for LUMI #418)
->>>>>>> b741dcd7
 
 ## [v0.2-beta]
 
