# Changelog

All notable changes to this project will be documented in this file.
The format is based on [Keep a Changelog](https://keepachangelog.com/en/1.0.0/)

## [Unreleased]

Unreleased in the current development version:

AQUA core complete list:
<<<<<<< HEAD
- Introduce a function to convert NetCDF to Zarr and zarr catalog entry for LRA (#1068)
=======
- Increase compatibility between LRA generator and multi-catalog (#1278)
- Allow for intake string replacement within LRA-generated catalogs (#1278)
>>>>>>> b7f3ce02

AQUA diagnostic complete list:
- Teleconnections: catalog feature bugfix (#1276)

## [v0.10.3]
Main changes are:
1. support for ecCodes >= 2.35.0
2. fdb_path is deprecated in favour of fdb_home

AQUA core complete list:
- Restructure fixes folder and files (#1271)
- Removed eccodes pin, better handling of tables in get_eccodes_attr (#1269)
- Added test for diagnostics integration to AQUA installation process (#1244)
- Bugfix for the monthly frequency data with monthly cumulated fluxes (#1255)
- fdb_path becomes optional and deprecated in favour of fdb_home (#1262)
- Branch support for tool to push analysis to explorer (#1273)

AQUA diagnostic complete list:
- ECmean documentation updates (#1264)

## [v0.10.2]

Main changes are:
1. aqua-analysis script can be configured with an external yaml file
2. AQUA installation process now includes diagnostics integration

AQUA core complete list:
- Rename OutputNamer to OutputSaver and add catalog name (#1259)
- Hotfix for rare situation with 3D data but no vertical chunking defined (#1252)
- External yaml file to configure aqua-analysis (#1246)
- Adding diagnostics integration to AQUA installation process (#1229)

AQUA diagnostic complete list:
- Teleconnections: adding the catalog feature to the diagnostic (#1247)
- ECmean upgrades for the CLI (#1241)
- ECmean enables the computation of global mean diagostic (#1241)

## [v0.10.1]

AQUA core complete list:
- Fixer for monthly frequency data with monthly cumulated fluxes (#1201)
- Catalogs can be installed from the external repository (#1182)
- Added grid for NEMO multiIO r100 (#1227)
- Reorganized analysis output in catalog/model/exp structure (#1218)

## [v0.10]

Main changes are:
1. The catalog is externalized and AQUA supports multiple catalogs. It is now mandatory to use the aqua console to add a new catalog to the AQUA installation.

AQUA core complete list:
- Catalog is externalized to a separate repository (#1200)
- AQUA is now capable of accessing multiple catalogs at the same time (#1205)
- MN5 container for AQUA (#1213)

## [v0.9.2]

Main changes are:
1. The `aqua-config.yaml` file is replaced by a template to be installed. The aqua console is now mandatory to use aqua.
2. `$AQUA` removed from the `Configdir()` autosearch, an installation with the aqua console is mandatory to use aqua.
3. AQUA cli command to provide the installation path with `--path` option. This can substitute the `$AQUA` variable in scripts.
4. The catalog file is now split into `machine.yaml` and `catalog.yaml` to support machine dependency of data path and intake variables as kwargs into each catalog.

AQUA core complete list:
- More detailed documentation for Levante and Lumi installation (#1210)
- `aqua-config.yaml` replaced by a template to be installed on each machine (#1203)
- `$AQUA` removed from the `Configdir()` autosearch (#1208)
- AQUA cli command to provide the installation path with `--path` option (#1193)
- Restructure of the `machine` and `catalog` instances to support a catalog based development (#1186)
- AQUA installation via command line support a machine specification `aqua install lumi` (#1186)
- Introduction of `machine.yaml` file to support machine dependency of data path and intake variables as kwargs into each catalog (#1186)
- Removing all the AQUA catalogs from the repo, now using https://github.com/DestinE-Climate-DT/Climate-DT-catalog (#1200)

## [v0.9.1]

Main changes are:
1. Update of fdb libraries to be compatible with the FDB data bridge

AQUA core complete list:
- OutputNamer Class: Comprehensive Naming Scheme and Metadata Support (#998)
- Creation of png figures for AQUA explorer is local (#1189)

## [v0.9]

Main changes are:
1. AQUA has an `aqua` CLI entry point, that allow for installation/uninstallation, catalog add/remova/update, fixes and grids handling
2. Experiments placed half on HPC and half on DataBridge data can be accessed in continuous manner.

AQUA core complete list:
- AQUA entry point for installation and catalog maintanance and fixes/grids handling (#1131, #1134, #1146, #1168, #1169)
- Automatic switching between HPC and databridge FDB (#1054, #1190)
- CLI script for automatic multiple experiment analysis submission (#1160, #1175)

## [v0.8.2]

Main changes are: 
1. `aqua-grids.yaml` file split in multiple files into `grids` folder
2. Container for Levante

AQUA core complete list:
- Removing any machine name depencency from slurm files (#1135)
- Jinja replacement is added to the aqua-config.yaml (#1154)
- grid definitions split in multiple files (#1152)
- Add script to access the container on Levante HPC (#1151)
- Add support for IFS TL63 and TL159 grids (#1150)
- Swift links for tests and grids renewed (#1142)
- Removing the docker folder (#1137)
- Introducing a tool for benchmarking AQUA code (#1057)
- Define AQUA NEMO healpix grids as a function of their ORCA source (#1113)

AQUA diagnostics complete list:
- Tropical Rainfall: Improve Paths in Live Demonstration Notebook  (#1157)
- Atm global mean: produce seasonal bias plots by default (#1140)
- Tropical Rainfall: Notebook for the Live Demonstration (#1112)
- Teleconnections: MJO Hovmoller plot introduced as notebook (#247)
- Tropical Rainfall: Reduce Redundancy in Conversion Functions (#1096)

## [v0.8.1]

Main changes are: 
1. Fixes following internal D340.7.3.3 and D340.7.1.4 review 

AQUA core complete list:
- Tco399-eORCA025 control, historical and scenario runs added to Lumi catalog (#1070)
- ESA-CCI-L4 dataset added for Lumi and Levante catalogs (#1090)
- Various fixes to the documentation (#1106)
- Fixer for dimensions is now available (#1050)

AQUA diagnostics complete list:
- Timeseries: units can be overridden in the configuration file (#1098)
- Tropical Rainfall: Fixing the Bug in the CLI (#1100)

## [v0.8]

Main changes are:
1. Support for Python 3.12
2. Update in the catalog for Levante and introduction of Leonardo
3. Multiple diagnostics improvement to fullfil D340.7.3.3 and D340.7.1.4

AQUA core complete list:
- LRA for ICON avg_sos and avg_tos (#1076)
- LRA for IFS-NEMO, IFS-FESOM, ICON added to Levante catalog (#1072)
- IFS-FESOM storyline +2K added to the Lumi catalog (#1059)
- Allowing for jinja-based replacemente in load_yaml (#1045) 
- Support for Python 3.12 (#1052)
- Extending pytests (#1053)
- More efficient use of `_retrieve_plain` for acessing sample data (#1048)
- Introducing the catalog structure for Leonardo HPC (#1049)
- Introducing an rsync script between LUMI and levante for grids (#1044)
- Introducing a basic jinja-based catalog entry generator (#853)
- Adapt NextGEMS sources and fixes to the final DestinE governance (#1008, #1035)
- Remove  NextGEMS cycle2 sources (#1008)
- Avoid GSVSource multiple class instantiation in dask mode (#1051)

AQUA diagnostics complete list:
- Teleconnections: refactor of the documentation (#1061)
- Tropical rainfall: Updating the Documentation and Notebooks (#1083)
- Performance indices: minor improvements with the inclusion of mask and area files (#1076)
- Timeseries: Seasonal Cycle and Gregory plots save netcdf files (#1079)
- Tropical rainfall: minor modifications to the CLI and fixes to changes in the wrapper introduced in PR #1063 (#1074)
- Tropical rainfall: adding daily variability and precipitation profiles to the cli (#1063)
- Teleconnections: bootstrap evaluation of concordance with reference dataset (#1026)
- SSH: Improvement of the CLI (#1024) 
- Tropical rainfall: adding metadata and comparison with era5 and imerg to the plots, re-binning of the histograms and buffering of the data (#1014)
- Timeseries: refactor of the documentation (#1031)
- Radiation: boxplot can accomodate custom variables (#933)
- Seaice: convert to module, add Extent maps (#803)
- Seaice: Implement seaice Volume timeseries and thickness maps (#1043)

## [v0.7.3]

Main changes are:
1. IFS-FESOM NextGEMS4 and storylines simulations available in the catalog
2. Vertical chunking for GSV intake access
3. FDB monthly average data access is available
4. kwargs parsing of reader arguments (e.g. allowing for zoom and ensemble support)

AQUA core complete list:
- Add kwargs parsing of reader arguments, passing them to intake to substitute parameters (#757)
- Remove `zoom` and use kwargs instead (#757)
- Enabling the memory monitoring and (optional) full performance monitoring in LRA (#1010)
- Adding IFS_9-FESOM_5 NextGEMS4 simulation on levante (#1009)
- Function to plot multiple maps is introduced as `plot_maps()` and documented (#866)
- Adding the IFS-FESOM storylines simulation (#848)
- `file_is_complete()` accounts also for the mindate attribute (#1007)
- Introducing a `yearmonth` timestyle to access FDB data on monthly average (#1001)
- Adding expected time calculation for weight generation (#701)
- Vertical chunking for GSV intake access (#1003)

AQUA diagnostics complete list:
- Timeseries: Various bugfix and improvements for cli and formula (#1013, #1016, #1022)

## [v0.7.2]

Main changes are:
1. `mtpr` is used for precipitation in all the catalog entries
2. LRA CLI support for parallel SLURM submission and other improvements
3. ICON production simulations available in the catalog
4. `detrend()` method is available in the `Reader` class
5. All the diagnostics have dask support in their CLI

AQUA core complete list:
- Fix LRA sources to allow incomplete times for different vars (#994)
- Distributed dask option for diagnostic CLIs and wrapper (#981)
- Added documentation for `plot_timeseries`, `plot_seasonalcycle` and `plot_single_map_diff` (#975)
- Minimum date fixer feature / ICON net fluxes fix (#958)
- Unified logging for all diagnostics (#931)
- A `detrend()` method is added to the Reader class (#919)
- LRA file handling improvements (#849, #972)
- Updating fixer for ERA5 monthly and hourly data on Levante (#937)
- GSV pin to 1.0.0 (#950)
- Adding ICON production simulations (#925)
- LRA CLI for parallel SLURM submission support a max number of concurrent jobs and avoid same job to run (#955, #990)
- Renaming of EC-mean output figures in cli push tool for aqua-web (#930)
- Renaming the `tprate` variable into `mtpr` in all fixes (#944)

AQUA diagnostic complete list:
- Tropical rainfall: enhancements of plotting and performance, files path correction (#997)
- Timeseries: seasonal cycle runs as a separate cli in aqua-analysis for performance speed-up (#982)
- Timeseries: seasonal cycle is added if reference data are not available in some timespan (#974)
- Tropical rainfall: Removing unnecessary printing during the CLI, optimazing the CLi for low and high-resolution data (#963)
- Timeseries: Grergory plot TOA limits are dynamically chosen (#959)
- SSH: technical improvements including removal of hardcoded loglevel and timespan definition. (#677)
- SSH: ready with new data governance and option to plot difference plots added. (#677)
- Atmosferic Global Mean: added mean bias for the entire year in seasonal bias function (#947)
- Tropical Cyclones: working with IFS-NEMO and ICON, includes retrieval of orography from file (#1071).

## [v0.7.1]

Main changes are:
1. Complete update of the timeseries diagnostic
2. LRA CLI for parallel SLURM submission
3. SSP370 production scenario for IFS-NEMO available in the catalog

AQUA core complete list:
- Plot timeseries is now a framework function (#907)
- Improve the automatic parsing of date range according to schema from fdb (#928)
- LRA CLI for parallel SLURM submission (#909)
- Added graphics function to plot data and difference between two datasets on the same map (#892)
- Add IFS-NEMO ssp370 scenario (#906)

AQUA diagnostics complete list:
- Teleconnections: comparison with obs is done automatically in diagnostic CLI (#924)
- Teleconnections: capability to find index file if already present (#926)
- Timeseries: save flag introduced to save to enable/disable saving of the timeseries (#934)
- Improve the automatic parsing of date range according to schema from fdb (#928)
- Updated output filenames for atmglobalmean diagnostic (#921)
- Added graphics function to plot data and difference between two datasets on the same map (#892)
- Implemented `pyproject.toml` for global_time_series diagnostic (#920).
- Implemented `pyproject.toml` for tropical_rainfall diagnostic (#850).
- Updating CLi for tropical_rainfall diagnostic (#815)
- LRA cli for parallel SLURM submission (#909)
- Timeseries: seasonal cycle is available for the global timeseries (#912)
- Timeseries: refactory of Gregory plot as a class, comparison with multiple models and observations (#910)
- Add IFS-NEMO ssp370 scenario (#906)
- Timeseries: complete refactory of the timeseries as a class, comparison with multiple models and observations (#907)
- Plot timeseries is now a framework function (#907)

## [v0.7]

Main changes are:
1. Multiple updates to the diagnostics, both scientific and graphical, to work with more recent GSV data
2. `mtpr` is now used instead of `tprate` for precipitation
2. Documentation has been reorganized and integrated

Complete list:
- New utility `add_pdf_metadata` to add metadata to a pdf file (#898)
- Experiments `a0gg` and `a0jp` added to the IFS-NEMO catalog, and removal of `historical-1990-dev-lowres` (#889)
- Updated notebooks to ensure consistency across different machines by using observational datasets, and included a demo of aqua components for Lumi (#868)
- Scripts for pushing figures and docs to aqua-web (#880)
- Fixed catalog for historical-1990-dev-lowres source (#888, #895)
- data_models src files are now in the aqua/data_models folder, with minor modifications (#884)
- Warning options based on the `loglevel` (#852)
- Timeseries: formula bugfix and annual plot only for complete years (#876)
- mtpr instead of tprate derived from tp (#828)
- eccodes 2.34.0 does not accomodate for AQUA step approach, pin to <2.34.0 (#873)
- Bugfix of the `aqua-analysis` wrapper, now can work teleconnections on atmospheric and oceanic variables 
and the default path is an absolute one (#859, #862)
- Ocean3D: many fixes and adaptations to new data governance (#776)
- Bugfix of the `aqua-analysis` wrapper, now can work teleconnections on atmospheric and oceanic variables (#859)
- Radiation: adaptation to new data governance and many improvements (#727)
- Seaice: Sea ice extent has now seasonal cycle (#797)
- Fixing the paths in `cli/lumi-install/lumi_install.sh` (#856).
- Refactor of the documentation (#842, #871)
- The drop warning in `aqua/gsv/intake_gsv.py` (#844)
- Tropical cyclones diagnostic: working with new data governance (includes possibility to retrieve orography from file (#816)

## [v0.6.3]

Complete list:
- Setting last date for NaN fix for IFS-NEMO/IFS-FESOM to 1999-10-01 and cleaner merge of parent fixes (#819)
- Hotfix to set `intake==0.7.0` as default (#841)
- Timeseries: can add annual std and now default uncertainty is 2 std (#830)
- `retrieve_plain()` method now set off startdate and enddate (#829)
- Complete restructure of fixer to make use of `fixer_name`: set a default for each model and a `False` to disable it (#746)
- Added `center_time` option in the `timmean()` method to save the time coordinate in the middle of the time interval and create a Timmean module and related TimmeanMixin class (#811)
- Fixer to rename coordinates available (#822)
- Fixing new pandas timedelta definition: replacing H with h in all FDB catalog (#786)
- Change environment name from `aqua_common` to `aqua`(#805)
- Adding a run test label to trigger CI (#826)
- Tropical_rainfall: improve organization and maintainability, introducing nested classes (#814)
- Revisiting CERES fixes (#833)
- Timeseries: add bands for observation in Gregory plots (#837)

## [v0.6.2]

Complete list:
- Global time series plot annual and monthly timeseries together, improved Gregory plot (#809)
- Teleconnection can now take a time range as input and ylim in the index plot function (#799)
- LRA to use `auto` final time and `exclude_incomplete` (#791)
- Hotfix for v0.12.0 of the GSV_interface related to valid_time (#788)
- Global time series adapted to new data governance (#785)
- AtmoGlobalMean diagnostic improvements and adaptation to new data governance (#745 #789 #807 #812)
- Sea-ice diagnostic adapted to new data governance (#790)
- Implement a fix setting to NaN the data of the first step in each month (for IFS historical-1990) (#776)

## [v0.6.1]

Complete list:
- Teleconnection improvement to accept different variable names for ENSO (avg_tos instead of sst) (#778)
- ERA5 fixes compatible with new data governance (#772)
- Update the LRA generator (removing aggregation and improving) filecheck and fix entries for historical-1990-dev-lowres (#772)
- Updates of ECmean to work with production experiments (#773, #780)
- Automatic data start and end dates for FDB sources (#762)

## [v0.6]

Main changes are:
1. Inclusion in the catalog of the historical-1990 production simulations from IFS-NEMO and IFS-FESOM.
2. New fixes that targets the DestinE updated Data Governance

Complete list:
- IFS-FESOM historical-1990-dev-lowres with new data governance added to the catalog (#770)
- AtmoGlobalMean diagnostic improvements (#722)
- Teleconnections diagnostic improvements (#722)
- Read only one level for retrieving 3D array metadata, select single level for retrieve (#713)
- IFS-FESOM historical-1990-dev-lowres with new data governance added to the catalog
- Fix mismatch between var argument and variables specified in catalog for FDB (#761)
- Compact catalogs using yaml override syntax (#752)
- Fix loading source grid file before smmregrid weight generation (#756)

## [v0.5.2-beta]

Complete list:
-  A new fdb container is used to generate the correct AQUA container

## [v0.5.2-alpha]

Main changes are:
1. Coupled models IFS-NEMO and IFS-FESOM are now supported
2. Accessor to use functions and reader methods as if they were methods of xarray objects, see [notebook](https://github.com/DestinE-Climate-DT/AQUA/blob/main/notebooks/reader/accessor.ipynb)
3. Preliminary provenance information is now available in the history attribute of the output files
4. AQUA analysis wrapper is parallelized
5. A levelist can be provided in FDB sources, this will greatly speed up the data retrieve

Complete list:
- Fix reading only one sample variable and avoid _bnds variables (#743)
- Allow correct masked regridding after level selection. Add level selection also for not-FDB sources (#741)
- Read only one level for retrieving 3D array metadata, select specific levels for FDB retrieve (#713)
- Defining catalog entry for coupled models IFS-NEMO and IFS-FESOM (#720)
- Change fixer_name to fixer_name (#703)
- Reorganization of logging calls (#700)
- Accessor to use functions and reader methods as if they were methods of xarray objects (#716)
- Suggestions are printed if a model/exp/source is not found while inspecting the catalog (#721)
- Improvements in the single map plot function (#717)
- Minor metadata fixes (logger newline and keep "GRIB_" in attrs) (#715)
- LRA fix now correctly aggregating monthly data to yearly when a full year is available (#696)
- History update and refinement creating preliminary provenance information (plus AQUA emoji!) (#676)
- OPA lra compatible with no regrid.yaml (#692)
- Introducing fixer definitions not model/exp/source dependents to be specified at the metadata level (#681)
- AQUA analysis wrapper is parallelized and output folder is restructured (#684, #725)

## [v0.5.1]

Main changes are:
1. A new `Reader` method `info()` is available to print the catalog information
2. Grids are now stored online and a tool to deploy them on the `cli` folder is available

Complete list:
- Fix attributes of DataArrays read from FDB (#686)
- Reader.info() method to print the catalog information (#683)
- Simpler reader init() by reorganizing the calls to areas and regrid weights configuration and loading (#682)
- Optional autosearch for vert_coord (#682)
- plot_single_map adapted to different coordinate names and bugfixes (#680)
- Sea ice volume datasets for the Northern Hemisphere (PIOMAS) and the Southern Hemisphere (GIOMAS) (#598)
- Possibility of defining the regrid method from the grid definition (#678)
- Grids stored online and tool to deploy them on cli folder (#675)
- Global time series diagnostic improvements (#637)
- Teleconnections diagnostic improvements (#672)

## [v0.5]

Main changes are:
1. Refactor of the Reader() interface with less options at the init() level
2. Grids are now defined with the source metadata and not in a machine-dependent file
3. CLI wrapper is available to run all diagnostics in a single call
4. Refactoring of the streaming emulator with equal treatment for FDB or file sources

Complete list:
- Controlling the loglevel of the GSV interface (#665)
- Fix wrong fdb source (#657)
- Adding sample files and tests for NEMO 2D and 3D grids (#652)
- tprate not derived from tp for GSV sources (#653)
- Simplify reader init and retrieve providing less argument in initialization (#620)
- var='paramid' can be used to select variables in the retrieve method (#648)
- configdir is not searched based on util file position in the repo (#636)
- Cleaner mask treatment (Revision of mask structure in the reader #617)
- Fldmean fix if only one dimension is present for area selection (#640)
- Adding higher frequency ERA5 data on Levante and Lumi (#628)
- regrid.yaml files are removed, grid infos are now in the catalog metadata (#520, #622, #643)
- Load all available variables in FDB xarray/dask access (#619)
- Lint standard and enforced in CI (#616)
- Reader init split with methods (#523)
- Single map plot utility to be used by all diagnostics (#594)
- Script for automatic generation of Fdb catalog entries (IFS only) (#572)
- Fix loading of singularity mounting /projappl (#612)
- CLI wrapper parser (#599)
- Refactoring of streaming emulator (#593)
- Radiation CLI and diagnostic refinement (#537)
- Ocean3D CLI and diagnostic refinement (#578)
- AtmGlobalMean CLI and diagnostic refinement (#587)
- Tropical cyclones CLI refinements and TC module (#568, #645)
- Removing OPA, OPAgenerator and related tests from the AQUA (Remove OPA from AQUA #586)
- Renaming the experiments according to the DE340 AQUA syntax (Including dev-control-1990 in the source and rename the experiment according to DE340 scheme #556, #614, #618)
- Teleconnections diagnostic improvements (#571, #574, #576, #581, #592, #623)

## [v0.4]

Main changes are:
1. Update to all the diagnostics CLI
2. Refactor of the regridder so that `regrid.yaml`` is grid-based and not experiment-based
3. Xarray access to FDB sources
4. Refactor of the fixer so that merge/replace/default options are available
5. Remove of the `aqua` environment in favour of the `aqua_common` one. 

Complete list:
- Introduced color scheme for aqua logging (#567)
- CLI for sea diagnostic (#549)
- Add CLI for SSH diagnostic and some bug fixes (#540)
- Fix SSH diagnostic to be compatible with lates AQUA version (#538) 
- Helper function to identify vertical coordinates in a dataset (#552)
- Orography for tempest extremes TCs detection and update TCs CLI (Orography threshold included and CLI update #404)
- Improvement of performance indices CLI (Update of ECmean CLI #528)
- Fix to allow reading a list of multiple variables from FDB (#545)
- Further improvement of function to inspect the catalog (#533)
- Custom exceptions for AQUA (#518)
- Speed up of the `retrieve_plain` method (#524)
- Update documention for adding new data and setting up the container (Increase documentation coverage #519)
- CLI wrapper for the state-of-the-art diagnostics analysis (#517, #527, #525, #530, #534, #536, #539, #548, #549, #559)
- Refactor the regrid.yaml as grid-based instead of experiment-based (#291)
- aqua_common environment simplified and updated (#498)
- Update available variables in FDB catalogs on lumi (#514)
- Solve reversed latitudes bug for fixed data (#510)
- Switch to legacy eccodes tables based on intake source metadata (#493)
- Add GPM IMERG precipitation data to the catalog on levante (#505)
- Fix ocean3d diagnostic colorbars not being symmetric when missing values are present (#504) 
- FDB NEMO test access to data (#488)
- Xarray dask access to FDB (#476)
- Issue a warning when multiple gribcodes are associated to the same shortname (Cases for multiple eccodes grib codes #483)
- Allowing fixer to overwrite or merge default configuration (Increasing flexibiity of the fixer allowing for merge, replace and default options #480)
- Add new tests (Increase testing #250)
- Global time series diagnostic setup for multiple variables CLI (#474)
- Option to avoid incomplete chunk when averagin with timmean (Introduce check for chunk completeness in timmean() #466)
- Simplification of Fixer() workflow, more methods and less redundancy (Functionize fixer #478)
- Remove the `aqua` environment file, only `aqua_common` is left (#482)

## [v0.3]

Main changes are:
1. Fixer moved at `Reader()` level
2. Area selection available in `fldmean()` method
3. FDB/GSV access for IFS-NEMO development simulations
4. Configuration file `config-aqua.yaml` replaces `config.yaml`

Complete list:
- Templates in configuration yaml files (#469)
- Bug fixes for FDB access options (#463, #462)
- Add observational catalogs on Lumi (Update Lumi catalog #454)
- Automatic finding of cdo (#456)
- Area is fixed if data are fixed (Fixer applied to grid areas #442)
- Tests missing failure fix (Fix #436 CI workflow passes even if some tests fail #452)
- FDB/GSV access to IFS control and historical simulations (#434, #458)
- Climatology support restored in the Reader (Fix for climatology #445)
- Improvement function to inspect the catalog (Inspect_catalog improvement #446)
- Minor improvements of the gribber (Fix gribber fdb #427)
- Allow the LRA generator to work with generators and so with FDB (LRA from fdb on mafalda #430)
- Fixes only on selected variables (Fixer updates #428)
- Complete revision of the FDB/GSV access, allowing to access also recent experiments using variable step (#343)
- Teleconnections diagnostic adapted to new code improvements (Teleconnections Dev branch update #424, #465)
- Add support for area selection with fldmean (Fldmean box selection #409)
- Environment simplified, dependencies are now mostly on the pyproject file (A simpler environment.yml #286)
- Intake esm functionality added back (Fix intake-esm #287)
- Intake esm tests (Test also intake-esm #335)
- Yaml dependencies removed (Logger and yaml issues in util.py #334)
- Log history working for iterators as well (Logger and yaml issues in util.py #334)
- Util refactor (Utility refactor #405)
- Fixer at reader level (Fixes at Reader level #244)
- Uniform timmean (Uniform time after timmean and add option for time_bnds #419)
- FDB tests added (Add FDB 5.11, a local FDB with some test data #280, #432)
- Refactor of unit conversion and non-metpy cases (Flexible unit fix from YAML file #416)
- Refactor of the config file definition (Refactor of the configuration search #417)

## [v0.2.1]

- Add development control-1950 and historical-1990 experiments to the LRA (LRA for control-1950 and historical-1990 on Levante from v0.2 #455)

## [v0.2]

- Improve the LRA generator and worklow CLI (Streaming for the LRA #289)
- AQUA new common environment installation tool for LUMI added (#413)
- Added a bash script "load_aqua_lumi.sh" to load aqua environment in LUMI with containers (Adding an AQUA singularity container for LUMI #418)

## [v0.2-beta]

This is the `AQUA` version part of the Deliverable D340.7.1.2. 

- SSH diagnostic improvements (Linting SSH diagnostics #377, SSH diag: PDF file name changed #388)
- Timmean fix to uniform time axis (Fix for timmean() to uniform output time axis #381)
- New tests trigger routine (Tests trigger with label #385)
- Fix for tco1279 and FESOM (fix for masked tco1279 #390, psu fix for salinity #383)
- ECmean improvements (various improvement for ecmean #392)
- Seaice diagnostic improvements (Deliverable340.7.1.2 fix seaice #389, Linting Seaice diagnostics #376)
- Teleconnections diagnostic graphics module enhanced and various improvements (Teleconnections corrections for D340.7.1.2 #379, Fix import in teleconnections notebooks #395, Teleconnections fix docs #408)
- Tropical cyclones linting of the diagnostic (Linting tropical cyclones diagnostics #380, Improved plotting functions for tropical cyclones #391)
- Ocean diagnostics restructured in a single folder, sharing common functions and other improvements (Linting+Fixes Ocean diagnostics #374, Adding units for MLD plot in ocean3d package #406)
- Documentation fixes (Documentation fixes after review #403)
- Atmglobalmean and radiation diagnostic improvements (Atmglobalmean fix #371)
- MSWEP fixer bugfix (Change MSWEP datamodel #397, fixing of mswep #401)

## [v0.2-alpha]

This is the `AQUA` version that will be part of the Deliverable D340.7.1.2, sent to internal review. This is mostly done by the inclusion of twelve diagnostics within the AQUA framework

- Added teleconnections diagnostic (#308, #309, #318, #333, #352)
- Added tropical cyclones diagnostic (#310, #345)
- Added performance indices diagnostic based on ECmean tool (#57, #327) 
- Added sea ice diagnostic (#353, #368)
- Added global timeseries diagnostic (#358, #359)
- Added radiation analysis diagnostic (#301, #360)
- Added global mean bias diagnostic (#285, #371)
- Added SSH variability diagnostic (#367, #369)
- Added tropical rainfall diagnostic (#314)
- Added Ocean circulation diagnostic (#295)
- Added global ocean diagnosc (#164)
- Added global mean timeseries (#268)
- Multiple fixes in the Reader (#316, #324, #334)
- Avoid time duplicated in the Reader (#357)
- Enabling autodoc for diagnostics (#330)
- Data access improvement on Levante, including new datasets (#332, #355, #321)
- Added a common environment file (#363)
- Support for Lumi installation (#315)
- Added the `changelog` file

### Changed

- Dummy diagnostic is now in the `dummy` folder (previously was `dummy-diagnostic`)
- Tests and code is now working with python>=3.9 (previously python 3.11 was excluded)

## [v0.1-beta]

This is the `AQUA` version that will be part of the Deliverable D340.7.1.1.
This is mostly built on the `AQUA` `Reader` class which support for climate model data interpolation, spatial and temporal aggregation and conversion for a common GRIB-like data format.


- Low resolution archive documentation
- Fixed a bug in the `Gribber` class that was not reading the correct yaml catalog file

## v0.1-alpha

This is the AQUA pre-release to be sent to internal reviewers. 
Documentations is completed and notebooks are working.

[unreleased]: https://github.com/DestinE-Climate-DT/AQUA/compare/v0.10.3...HEAD
[v0.10.3]:https://github.com/DestinE-Climate-DT/AQUA/compare/v0.10.2...v0.10.3
[v0.10.2]: https://github.com/DestinE-Climate-DT/AQUA/compare/v0.10.1...v0.10.2
[v0.10.1]: https://github.com/DestinE-Climate-DT/AQUA/compare/v0.10...v0.10.1
[v0.10]: https://github.com/DestinE-Climate-DT/AQUA/compare/v0.9.2...v0.10
[v0.9.2]: https://github.com/DestinE-Climate-DT/AQUA/compare/v0.9.1...v0.9.2
[v0.9.1]: https://github.com/DestinE-Climate-DT/AQUA/compare/v0.9...v0.9.1
[v0.9]: https://github.com/DestinE-Climate-DT/AQUA/compare/v0.8.2...v0.9
[v0.8.2]: https://github.com/DestinE-Climate-DT/AQUA/compare/v0.8.1...v0.8.2
[v0.8.1]: https://github.com/DestinE-Climate-DT/AQUA/compare/v0.8...v0.8.1
[v0.8]: https://github.com/DestinE-Climate-DT/AQUA/compare/v0.7.3...v0.8
[v0.7.3]: https://github.com/DestinE-Climate-DT/AQUA/compare/v0.7.2...v0.7.3
[v0.7.2]: https://github.com/DestinE-Climate-DT/AQUA/compare/v0.7.1...v0.7.2
[v0.7.1]: https://github.com/DestinE-Climate-DT/AQUA/compare/v0.7...v0.7.1
[v0.7]: https://github.com/DestinE-Climate-DT/AQUA/compare/v0.6.3...v0.7
[v0.6.3]: https://github.com/DestinE-Climate-DT/AQUA/compare/v0.6.2...v0.6.3
[v0.6.2]: https://github.com/DestinE-Climate-DT/AQUA/compare/v0.6.1...v0.6.2
[v0.6.1]: https://github.com/DestinE-Climate-DT/AQUA/compare/v0.6...v0.6.1
[v0.6]: https://github.com/DestinE-Climate-DT/AQUA/compare/v0.5.2-beta...v0.6
[v0.5.2-beta]: https://github.com/DestinE-Climate-DT/AQUA/compare/v0.5.2-alpha...v0.5.2-beta
[v0.5.2-alpha]: https://github.com/DestinE-Climate-DT/AQUA/compare/v0.5.1...v0.5.2-alpha
[v0.5.1]: https://github.com/DestinE-Climate-DT/AQUA/compare/v0.5...v0.5.1
[v0.5]: https://github.com/DestinE-Climate-DT/AQUA/compare/v0.4...v0.5
[v0.4]: https://github.com/DestinE-Climate-DT/AQUA/compare/v0.3...v0.4
[v0.3]: https://github.com/DestinE-Climate-DT/AQUA/compare/v0.2.1...v0.3
[v0.2.1]: https://github.com/DestinE-Climate-DT/AQUA/compare/v0.2...v0.2.1
[v0.2]: https://github.com/DestinE-Climate-DT/AQUA/compare/v0.2-beta...v0.2
[v0.2-beta]: https://github.com/DestinE-Climate-DT/AQUA/compare/v0.2-alpha...v0.2-beta
[v0.2-alpha]: https://github.com/DestinE-Climate-DT/AQUA/compare/v0.1-beta...v0.2-alpha
[v0.1-beta]: https://github.com/DestinE-Climate-DT/AQUA/compare/v0.1-alpha...v0.1-beta<|MERGE_RESOLUTION|>--- conflicted
+++ resolved
@@ -8,12 +8,9 @@
 Unreleased in the current development version:
 
 AQUA core complete list:
-<<<<<<< HEAD
 - Introduce a function to convert NetCDF to Zarr and zarr catalog entry for LRA (#1068)
-=======
 - Increase compatibility between LRA generator and multi-catalog (#1278)
 - Allow for intake string replacement within LRA-generated catalogs (#1278)
->>>>>>> b7f3ce02
 
 AQUA diagnostic complete list:
 - Teleconnections: catalog feature bugfix (#1276)
