--- conflicted
+++ resolved
@@ -8,13 +8,10 @@
 Unreleased in the current development version:
 
 AQUA core complete list:
-<<<<<<< HEAD
 - Hotfix to Global Biases Diagnostic (#1670)
-=======
 - Ansi color 8-bit fix for logger (#1671)
 - Hotfix for unmatched string in catgen (#1672)
 - Test for aqua-analysis.py (#1664)
->>>>>>> f49b7eec
 - Fix in the catgen now correctly generating an automatic description if not provided (#1662)
 
 AQUA diagnostics complete list:
