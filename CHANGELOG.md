--- conflicted
+++ resolved
@@ -8,6 +8,7 @@
 Unreleased in the current development version (target v1.0.0):
 
 Complete list:
+- Data Model can now be disabled and it is independent from the Fixer (#2586)
 - Improve fldstat handling of gaussian grids (#2584)
 - Data model now uses a ranking system to identify coordinates (#2585) 
 
@@ -19,12 +20,8 @@
 3. Documentation aligned to the new repository structure
 
 AQUA core complete list:
-<<<<<<< HEAD
-- Data Model can now be disabled and it is independent from the Fixer (#2586)
-=======
 - Allow to show descriptions in `show_catalog_content` (#2589)
 - Improve test cleaning and avoid specific race conditions in tests (#2587)
->>>>>>> 877dbaa2
 - Shapefile support for spatial selection in `AreaSelection` (#2576)
 - Remove IPython dependency from io_util (#2569)
 - Add concurrency suppression for Github actions (#2557)
