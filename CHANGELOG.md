--- conflicted
+++ resolved
@@ -13,9 +13,7 @@
 - `aqua-analysis.py` is now an entry point `aqua analysis` in the AQUA console, with the same syntax as before.
 
 AQUA core complete list:
-<<<<<<< HEAD
 - Data extraction (LRA) can be done without regrid option (#2142)
-=======
 - Split out plotting function for vertical profile and add contour option (#2190)
 - GSV update to v2.13.1, support for Polytope access to MN5 DataBridge (#2202)
 - Separation of concerns in LRA between dask-based computation and serial netcdf writing (#2212)
@@ -35,7 +33,6 @@
 - Fixer applied when units name changes is required and no factor is found (#2128)
 - Update aqua-analysis config for refactored diagnostics (#2144)
 - Fixed incompatible coordinate transformatiosn (#2137)
->>>>>>> 92c1d47f
 - Added Nord4 support in the `load-aqua-container.sh` script (#2130)
 - Add `aqua analysis` to replace the `aqua-analysis.py` script, with a more flexible CLI interface (#2065)
 - Bugfix in `plot_seasonalcycles()` trying to use a non-existing `time` coordinate (#2114)
