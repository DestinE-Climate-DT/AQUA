--- conflicted
+++ resolved
@@ -7,15 +7,11 @@
 
 Unreleased in the current development version (target v0.20.0):
 
-<<<<<<< HEAD
 ClimateDT workflow modifications:
 
 AQUA core complete list:
 - Add filelock when modifying catalog sources (#2432)
-=======
-AQUA core complete list:
 - Area selection full support for regions across the dateline (#2430, #2434)
->>>>>>> 37be596a
 
 AQUA diagnostics complete list:
 
