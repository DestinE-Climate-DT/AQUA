# Changelog

All notable changes to this project will be documented in this file.
The format is based on [Keep a Changelog](https://keepachangelog.com/en/1.0.0/)

## [Unreleased]

Unreleased in the current development version:
Hotfixes:
<<<<<<< HEAD
- Fix for Tropical Rainfall diagnostic to work with new E cycle and O cycle machines (#1814)
=======
- Update GSV to 2.9.6 (#1813)
- Fix for target tcc grib code (#1812)
>>>>>>> ccd21aa5
- Fix for the Timeseries diagnostic which was not creating a ylabel in the plot for some variables (#1783)

## [v0.13.4]

Hotfixes:
- Fix for the `fdb_info_file` feature, that now can have a `data` only block when no data is on the bridge (#1761)

## [v0.13.3]

Hotfixes:
- Fix for the `aqua-analysis` that was changing the AQUA_CONFIG environment variable with a wrong path (#1752)
- Fix catalog generator when fdb_info_file is used (#1742)

## [v0.13.2]

AQUA core complete list:
- Fix push_analysis options and aqua_analysis config paths (#1731)
- Enable tests for the operational v0.13-operational branch (#1730)
- push_s3 compatibility with boto3>=1.36.0 (#1709)
- Enable the option to read FDB data info from file, and refactor start/end hpc/bridge dates handling (#1656)

AQUA diagnostics complete list:
- Ecmean: Fix net surface radiative flux and wind stresses in ecmean (#1697)
- Tropical Rainfall: Update of the precomputed histograms paths for lumi and MN5 operational (#1702)

## [v0.13.1]

Main changes are:
1. Ocean3d major refactoring

AQUA core complete list:
- Fixer delete option accepts non-lists (#1687)
- Ansi color 8-bit fix for logger (#1671)
- Hotfix for unmatched string in catgen (#1672)
- Test for aqua-analysis.py (#1664)
- Fix in the catgen now correctly generating an automatic description if not provided (#1662)

AQUA diagnostics complete list:
- Diagnostic core: added a Diagnostic class to be inherited by all diagnostics (#1681)
- Timeseries: hotfix of problems with the catalog usage in output saving (#1669)
- Tropical Rainfall: Update of the precomputed histograms paths for lumi and MN5 (#1661)
- Ocean3d: Trend is calculating using polyfit. Restructed the mixed layer depth function. (#1651)
- Global bias: hotfix for regrid option (#1670)

## [v0.13.0]

Main changes are:
1. Grids updated to work with operational O-25.1
2. Compliance of the catalog generator to the O-25.1 data portfolio
3. New 'Biases and Radiation' diagnostics replace the old 'AtmGlobalMean and Radiation'
4. Push of figures to LUMI-O and improvements for aqua-web

Deprecated:
- `aqua-analysis.sh` script is deprecated and has been removed. Use `aqua-analysis.py` instead.
- `cli_dummy.py` script is deprecated and will be removed in the next release. Use the `cli_checker.py` instead.
 
AQUA core complete list:
- More general checksum checker for grids and observations ( #1550)
- Output dir including catalogue for aqua-analysis.py (#1640)
- Grids for O-25.1 cycle are added in the grids folder (they are v3) (#1647)
- `deltat` for fixer can now be specified in source metadata and not only in fixes (#1626)
- LRA generator integrates ``--rebuild`` flag to regenerate areas and weights. The `--autosubmit` option is removed (#1623)
- Hotfix for catgen tests (#1648)
- Experiment and dashboard metadata are now created with the catalog generator (#1637)
- Safety checks according to data frequency for HPC, bridge and request start/end dates in intake GSV (#1636, #1655)
- Experiment metadata for aqua-web and dashboard from catalog entry (#1633)
- Automatic identification of ocean grid in the catalog generator (#1621)
- `OutputSaver` can deduce the catalog name from the model, exp (#1627)
- Pin zarr<3.0.0 to avoid breaking changes (#1625)
- Units utility are now functions and not methods of FixerMixin (#1558)
- New `cli_checker.py` tool to check the existance of the required model in the catalog and rebuild the area files (#1619)
- Update the catalog generator to align with changes in the data portfolio (#1593)
- Adding ICON phase2 hpx6 and hpz9 grids (#1596)
- Push figures to LUMI-O for dashboard (#1582, #1607)
- Bridge_start_date and expver switching (#1597)
- Include all available figure metadata in content.json for dashboard/aqua-web (#1573)
- Upgrade LUMI module to 24.03 and to eccodes 2.39.0

AQUA diagnostics complete list:
- Old AtmoGlobalMean and Radiation diagnostics removed (#1622)
- `--catalog` is accepted by all the diagnostics altough it is not used by all of them yet (#1619)
- Timeseries: enabled region selection in the CLI (#1564)
- Ocean3d: Bugfix of values for Ocean trend function (#1583)
- Biases and Radiation: Refactoring of Bias and Radiation Diagnostics (#1243)
- Biases and Radiation: Fix Seasonal Bias Output in global_biases for NetCDF Saving Compatibility and other fixes (#1585, #1604, #1628)
- Biases and Radiation: Adding `save_netcdf` flag and function (#1510)
- Biases and Radiation: Integrating Updated OutputSaver (#1487)

## [v0.13-beta]

Main changes are:
1. All the diagnostics are now compatible with the new fixes and eccodes version.
2. Full compatibility with HealPix grids and the new CDO version.
3. Major improvements in the Ocean3D diagnostic.

AQUA core complete list:
- Safety checks and error messages on FDB folders (#1512)
- Refreshed internal `to_list` function (#1512)
- Reorganizing and extending CI/CD catalog with 5 years of hpz3 data from ERA5 (atm) and FESOM (oce) (#1552)
- Version info in a separate module (#1546) 
- Corrected `tcc` units to % (#1551)
- Fix pdf attributes (#1547)
- Catgen fixes (#1536)
- Introduced fixer for ClimateDT phase 2 (#1536)
- `aqua_analysis.py` using a common central dask cluster (#1525)
- Added the `cdo_options: "--force"` to the definitions of the oceanic HealPix grids (#1539)

AQUA diagnostic complete list:
- ECmean: Integrating the performance indices and global mean within the `aqua_diagnostics` module (#1556)
- Teleconnections: The `teleconnections` diagnostic is now integrated in the `aqua_diagnostics` module (#1352)
- Teleconnections: OutputSaver for the teleconnections diagnostic (#1567, #1570)
- Ocean3d: Fix to improve memory usage and cli (#1490)
- Seaice: Fix to read sithick as fallback instead of sivol (#1543)
- Ocean3d: Minor fix to allow to read new variable names (#1540)
- Timeseries: The `timeseries` diagnostic is now integrated in the `aqua_diagnostics` module (#1340)
- Timeseries: Integrating Updated OutputSaver (#1492)

## [v0.13-alpha]

Main changes are:
1. A refactor of the fixes, with a new common main convention table is available, based on eccodes.
2. Diagnostics are updated to work with the new fixes and the new eccodes version. This is not yet complete and will be finalized in the next release.
3. The FDB reader always rely on paramids, so that support for eccodes 2.39.0 and backward compatibility is ensured.

AQUA core complete list:
- push-analysis.sh maintenance (#1555)
- Added the `cdo_options: "--force"` to the definitions of the HealPix grids (#1527)
- Removing default fixes (#1519)
- Support for eccodes=2.39.0 with full fixes refactoring (#1519)
- Dashboard: Moved making of contents yaml to local hpc (#1470)
- Support for new smmregrid==0.1.0 including simpler weights and area generation (#1395)
- Removing cdo pin for more recent versions (#1395)
- Change `bridge_end_date` convention (#1498)
- `catgen` to support data bridge options (#1499)
- Enhance OutputSaver with Improved File Handling, Logging, and NetCDF Write Modes (#1495)
- Introduction a specific pipeline and tests for `catgen` utiliy (#1505)
- Remove pin on xarray (#1507)
- FDB reader internally always asks for paramids (#1491, #1508, #1529)
- Introduction of a convention table for the fixer, in order to create a more general fixer (#1488, #1506)
- Refactor of `cli_lra_parallel_slurm.py` to work with container via jinja (#1497) 
- Convert `aqua-analysis.sh` to Python with Subprocess and Multiprocessing Support (#1354, #1521)
- New base container for aqua-container (#1441)
- Autodetection of latest AQUA in `load-aqua-container.sh` script (#1437)
- Update Metadata Handling for NetCDF, PDF, and PNG Outputs (#1430)
- Add instructions to install AQUA on MN5 (#1468)
- Introduce `grids-checker.py` tool to verify presence and checksum of the grid files (#1486)

AQUA diagnostic complete list:
- Tropical Cyclones: Adaptation to IFS-FESOM and tool to compute orography from data (#1393)
- Seaice: Hotfix for sea ice plots (#1432)

## [v0.12.2]

Main changes are: 
1. Single container script to be used on Lumi, MN5 and Levante

AQUA core complete list:
- Introduce `timeshift` option for the fixer to roll forward/back the time axis (#1411)
- Centralize and refactor in single script the tool to load AQUA container (#1413)
- Add extra maintenance options to submit-aqua-web (#1415)
- Update push-analysis.sh removing dependency on full AQUA and option not to convert to png (#1419)
- Pin to xarray<2024.09 to prevent bug in polyfit requires temporary (#1420)
- Remove spurious dimensions when running `fldmean()` (#1423)

AQUA diagnostic complete list:
- Refactor of plotThickness method in the sea ice diagnostic (#1427)


## [v0.12.1]

AQUA core complete list:
- Allow multiple realizations in fdb-catalog-generator (#1335)
- Fix the container loading script in order to avoid load of local libraries (#1399)
- Fix using AQUA container for submit-aqua-web, do not wipe old figures by default (#1387)
- New `timstat` module which opens complement `timmean()` with `timmax()`, `timmin()` and `timstd()` methods (#1391)
- Fix installation to avoid mismatch between `hdf5` and `h5py` libraries (#1408)

## [v0.12]

Main changes are:
1. AQUA installation now requires a mandatory machine name.
2. The `aqua` source code has been moved to the `src` folder. The change is transparent to the user.
3. A diagnostic module, called `aqua.diagnostics`, is under development. The module is not yet active, diagnostics are still available with the previous structure.

AQUA core complete list:
- Mixed updates to support data for NextGEMS cycle4 hackathon (#1375)
- Preprocess functionality added to the `Reader` class (#1298)
- The AQUAthon material has been moved under the `notebooks` folder (#1342)
- `aqua` source code has been moved to the `src` folder (#1332)
- A diagnostic module, called `aqua.diagnostics`, has been created under the `src` folder (#1332, #1341)
- LRA generator tool support for multiple relizations (#1357, #1375)
- LRA generator requires `catalog` as a mandatory argument (#1357)
- AQUA console revisiting, adding `avail` method and `update` method (#1346)
- AQUA install now requires mandatory machine name (#1346)
- Fix to make keyword step optional in request (#1360)

## [v0.11.3]

AQUA core complete list:
- LRA, both from CLI and worklow, is part of the AQUA console and can be run with `aqua lra $options` (#1294)
- FDB catalog generator is part of the AQUA console and can be run with `aqua catgen $options` (#1294)
- Coordinate unit overriding is now possible via the `tgt_units` argument (#1320)
- Full support for python>=3.9 (#1325)
- Pin of (python) eccodes<2.37.0 in pyproject due to recent changes in binary/python structure (#1325)

AQUA diagnostic complete list:
- Radiation: Bugfix in the CLI for the radiation diagnostic (#1319)

## [v0.11.2]

AQUA core complete list:
- Renaming of FESOM grids to include original resolution name (#1312)
- Bugfix of the fdb-catalog-generator tool that was not correctly assigning NEMO grids (#1309)
- Bugfix of the GSV intake driver that was not handling correctly metadata jinja replacement (#1304) 
- Bugfix of _merge_fixes() method when the parent fix has no vars specified (#1310)
- Safety check for the netcdf driver providing more informative error when files are not found (#1307, #1313)

AQUA diagnostic complete list:
- Tropical Rainfall: Fix Minor Issues in Tropical Precipitation CLI Metadata and Formatting (#1266)

## [v0.11.1]

Attention: If you are accessing FDB experiments, we suggest to not use versions older than this release.

Main changes are:
1. AQUA works with FDB written with ecCodes versions > 2.35 as well as lower.
2. Timeseries and Seasonal cyle can now be evaluated also on a specific region 

AQUA core complete list:
- ecCodes now pinned to >=2.36.0 and tool for fixing older definition files (#1302)

AQUA diagnostic complete list:
- Timeseries: a region can be selected for Timeseries and Seasonal Cycle with the `lon_limits` and `lat_limits` arguments (#1299)
- Timeseries: the cli argument for extending the time range is now extend (previously expand) (#1299)
- Timeseries: all the available diagnostics support the catalog argument (#1299)

## [v0.11]

Attention: this version is not compatible with catalog entries with ecCodes >= 2.35.0.

1. LRA supports multi-catalog structure
2. ecCodes temporarily restricted to < 2.34

AQUA core complete list:
- Refactor the fdb-catalog-generator tool to work with data-portfolio repository (#1275)
- Introduce a function to convert NetCDF to Zarr and zarr catalog entry for LRA (#1068)
- Suppress the warning of missing catalogs in the AQUA console `add` command (#1288)
- Lumi installation is completely updated to LUMI/23.09 modules (#1290)
- gsv_intake switches eccodes also for shortname definitions (#1279)
- Increase compatibility between LRA generator and multi-catalog (#1278)
- Allow for intake string replacement within LRA-generated catalogs (#1278)
- Avoid warning for missing intake variable default when calling the `Reader()` (#1287)

AQUA diagnostic complete list:
- Teleconnections: catalog feature bugfix (#1276)

## [v0.10.3]

Attention: this version is not compatible with catalog entries with ecCodes < 2.35.0.

Main changes are:
1. support for ecCodes >= 2.35.0 (to be used with caution, not working with exps with eccodes < 2.35.0)
2. fdb_path is deprecated in favour of fdb_home

AQUA core complete list:
- Restructure fixes folder and files (#1271)
- Removed eccodes pin, better handling of tables in get_eccodes_attr (#1269)
- Added test for diagnostics integration to AQUA installation process (#1244)
- Bugfix for the monthly frequency data with monthly cumulated fluxes (#1255)
- fdb_path becomes optional and deprecated in favour of fdb_home (#1262)
- Branch support for tool to push analysis to explorer (#1273)

AQUA diagnostic complete list:
- ECmean documentation updates (#1264)

## [v0.10.2]

Main changes are:
1. aqua-analysis script can be configured with an external yaml file
2. AQUA installation process now includes diagnostics integration

AQUA core complete list:
- Rename OutputNamer to OutputSaver and add catalog name (#1259)
- Hotfix for rare situation with 3D data but no vertical chunking defined (#1252)
- External yaml file to configure aqua-analysis (#1246)
- Adding diagnostics integration to AQUA installation process (#1229)

AQUA diagnostic complete list:
- Teleconnections: adding the catalog feature to the diagnostic (#1247)
- ECmean upgrades for the CLI (#1241)
- ECmean enables the computation of global mean diagostic (#1241)

## [v0.10.1]

AQUA core complete list:
- Fixer for monthly frequency data with monthly cumulated fluxes (#1201)
- Catalogs can be installed from the external repository (#1182)
- Added grid for NEMO multiIO r100 (#1227)
- Reorganized analysis output in catalog/model/exp structure (#1218)

## [v0.10]

Main changes are:
1. The catalog is externalized and AQUA supports multiple catalogs. It is now mandatory to use the aqua console to add a new catalog to the AQUA installation.

AQUA core complete list:
- Catalog is externalized to a separate repository (#1200)
- AQUA is now capable of accessing multiple catalogs at the same time (#1205)
- MN5 container for AQUA (#1213)

## [v0.9.2]

Main changes are:
1. The `aqua-config.yaml` file is replaced by a template to be installed. The aqua console is now mandatory to use aqua.
2. `$AQUA` removed from the `Configdir()` autosearch, an installation with the aqua console is mandatory to use aqua.
3. AQUA cli command to provide the installation path with `--path` option. This can substitute the `$AQUA` variable in scripts.
4. The catalog file is now split into `machine.yaml` and `catalog.yaml` to support machine dependency of data path and intake variables as kwargs into each catalog.

AQUA core complete list:
- More detailed documentation for Levante and Lumi installation (#1210)
- `aqua-config.yaml` replaced by a template to be installed on each machine (#1203)
- `$AQUA` removed from the `Configdir()` autosearch (#1208)
- AQUA cli command to provide the installation path with `--path` option (#1193)
- Restructure of the `machine` and `catalog` instances to support a catalog based development (#1186)
- AQUA installation via command line support a machine specification `aqua install lumi` (#1186)
- Introduction of `machine.yaml` file to support machine dependency of data path and intake variables as kwargs into each catalog (#1186)
- Removing all the AQUA catalogs from the repo, now using https://github.com/DestinE-Climate-DT/Climate-DT-catalog (#1200)

## [v0.9.1]

Main changes are:
1. Update of fdb libraries to be compatible with the FDB data bridge

AQUA core complete list:
- OutputNamer Class: Comprehensive Naming Scheme and Metadata Support (#998)
- Creation of png figures for AQUA explorer is local (#1189)

## [v0.9]

Main changes are:
1. AQUA has an `aqua` CLI entry point, that allow for installation/uninstallation, catalog add/remova/update, fixes and grids handling
2. Experiments placed half on HPC and half on DataBridge data can be accessed in continuous manner.

AQUA core complete list:
- AQUA entry point for installation and catalog maintanance and fixes/grids handling (#1131, #1134, #1146, #1168, #1169)
- Automatic switching between HPC and databridge FDB (#1054, #1190)
- CLI script for automatic multiple experiment analysis submission (#1160, #1175)

## [v0.8.2]

Main changes are: 
1. `aqua-grids.yaml` file split in multiple files into `grids` folder
2. Container for Levante

AQUA core complete list:
- Removing any machine name depencency from slurm files (#1135)
- Jinja replacement is added to the aqua-config.yaml (#1154)
- grid definitions split in multiple files (#1152)
- Add script to access the container on Levante HPC (#1151)
- Add support for IFS TL63 and TL159 grids (#1150)
- Swift links for tests and grids renewed (#1142)
- Removing the docker folder (#1137)
- Introducing a tool for benchmarking AQUA code (#1057)
- Define AQUA NEMO healpix grids as a function of their ORCA source (#1113)

AQUA diagnostics complete list:
- Tropical Rainfall: Improve Paths in Live Demonstration Notebook  (#1157)
- Atm global mean: produce seasonal bias plots by default (#1140)
- Tropical Rainfall: Notebook for the Live Demonstration (#1112)
- Teleconnections: MJO Hovmoller plot introduced as notebook (#247)
- Tropical Rainfall: Reduce Redundancy in Conversion Functions (#1096)

## [v0.8.1]

Main changes are: 
1. Fixes following internal D340.7.3.3 and D340.7.1.4 review 

AQUA core complete list:
- Tco399-eORCA025 control, historical and scenario runs added to Lumi catalog (#1070)
- ESA-CCI-L4 dataset added for Lumi and Levante catalogs (#1090)
- Various fixes to the documentation (#1106)
- Fixer for dimensions is now available (#1050)

AQUA diagnostics complete list:
- Timeseries: units can be overridden in the configuration file (#1098)
- Tropical Rainfall: Fixing the Bug in the CLI (#1100)

## [v0.8]

Main changes are:
1. Support for Python 3.12
2. Update in the catalog for Levante and introduction of Leonardo
3. Multiple diagnostics improvement to fullfil D340.7.3.3 and D340.7.1.4

AQUA core complete list:
- LRA for ICON avg_sos and avg_tos (#1076)
- LRA for IFS-NEMO, IFS-FESOM, ICON added to Levante catalog (#1072)
- IFS-FESOM storyline +2K added to the Lumi catalog (#1059)
- Allowing for jinja-based replacemente in load_yaml (#1045) 
- Support for Python 3.12 (#1052)
- Extending pytests (#1053)
- More efficient use of `_retrieve_plain` for acessing sample data (#1048)
- Introducing the catalog structure for Leonardo HPC (#1049)
- Introducing an rsync script between LUMI and levante for grids (#1044)
- Introducing a basic jinja-based catalog entry generator (#853)
- Adapt NextGEMS sources and fixes to the final DestinE governance (#1008, #1035)
- Remove  NextGEMS cycle2 sources (#1008)
- Avoid GSVSource multiple class instantiation in dask mode (#1051)

AQUA diagnostics complete list:
- Teleconnections: refactor of the documentation (#1061)
- Tropical rainfall: Updating the Documentation and Notebooks (#1083)
- Performance indices: minor improvements with the inclusion of mask and area files (#1076)
- Timeseries: Seasonal Cycle and Gregory plots save netcdf files (#1079)
- Tropical rainfall: minor modifications to the CLI and fixes to changes in the wrapper introduced in PR #1063 (#1074)
- Tropical rainfall: adding daily variability and precipitation profiles to the cli (#1063)
- Teleconnections: bootstrap evaluation of concordance with reference dataset (#1026)
- SSH: Improvement of the CLI (#1024) 
- Tropical rainfall: adding metadata and comparison with era5 and imerg to the plots, re-binning of the histograms and buffering of the data (#1014)
- Timeseries: refactor of the documentation (#1031)
- Radiation: boxplot can accomodate custom variables (#933)
- Seaice: convert to module, add Extent maps (#803)
- Seaice: Implement seaice Volume timeseries and thickness maps (#1043)

## [v0.7.3]

Main changes are:
1. IFS-FESOM NextGEMS4 and storylines simulations available in the catalog
2. Vertical chunking for GSV intake access
3. FDB monthly average data access is available
4. kwargs parsing of reader arguments (e.g. allowing for zoom and ensemble support)

AQUA core complete list:
- Add kwargs parsing of reader arguments, passing them to intake to substitute parameters (#757)
- Remove `zoom` and use kwargs instead (#757)
- Enabling the memory monitoring and (optional) full performance monitoring in LRA (#1010)
- Adding IFS_9-FESOM_5 NextGEMS4 simulation on levante (#1009)
- Function to plot multiple maps is introduced as `plot_maps()` and documented (#866)
- Adding the IFS-FESOM storylines simulation (#848)
- `file_is_complete()` accounts also for the mindate attribute (#1007)
- Introducing a `yearmonth` timestyle to access FDB data on monthly average (#1001)
- Adding expected time calculation for weight generation (#701)
- Vertical chunking for GSV intake access (#1003)

AQUA diagnostics complete list:
- Timeseries: Various bugfix and improvements for cli and formula (#1013, #1016, #1022)

## [v0.7.2]

Main changes are:
1. `mtpr` is used for precipitation in all the catalog entries
2. LRA CLI support for parallel SLURM submission and other improvements
3. ICON production simulations available in the catalog
4. `detrend()` method is available in the `Reader` class
5. All the diagnostics have dask support in their CLI

AQUA core complete list:
- Fix LRA sources to allow incomplete times for different vars (#994)
- Distributed dask option for diagnostic CLIs and wrapper (#981)
- Added documentation for `plot_timeseries`, `plot_seasonalcycle` and `plot_single_map_diff` (#975)
- Minimum date fixer feature / ICON net fluxes fix (#958)
- Unified logging for all diagnostics (#931)
- A `detrend()` method is added to the Reader class (#919)
- LRA file handling improvements (#849, #972)
- Updating fixer for ERA5 monthly and hourly data on Levante (#937)
- GSV pin to 1.0.0 (#950)
- Adding ICON production simulations (#925)
- LRA CLI for parallel SLURM submission support a max number of concurrent jobs and avoid same job to run (#955, #990)
- Renaming of EC-mean output figures in cli push tool for aqua-web (#930)
- Renaming the `tprate` variable into `mtpr` in all fixes (#944)

AQUA diagnostic complete list:
- Tropical rainfall: enhancements of plotting and performance, files path correction (#997)
- Timeseries: seasonal cycle runs as a separate cli in aqua-analysis for performance speed-up (#982)
- Timeseries: seasonal cycle is added if reference data are not available in some timespan (#974)
- Tropical rainfall: Removing unnecessary printing during the CLI, optimazing the CLi for low and high-resolution data (#963)
- Timeseries: Grergory plot TOA limits are dynamically chosen (#959)
- SSH: technical improvements including removal of hardcoded loglevel and timespan definition. (#677)
- SSH: ready with new data governance and option to plot difference plots added. (#677)
- Atmosferic Global Mean: added mean bias for the entire year in seasonal bias function (#947)
- Tropical Cyclones: working with IFS-NEMO and ICON, includes retrieval of orography from file (#1071).

## [v0.7.1]

Main changes are:
1. Complete update of the timeseries diagnostic
2. LRA CLI for parallel SLURM submission
3. SSP370 production scenario for IFS-NEMO available in the catalog

AQUA core complete list:
- Plot timeseries is now a framework function (#907)
- Improve the automatic parsing of date range according to schema from fdb (#928)
- LRA CLI for parallel SLURM submission (#909)
- Added graphics function to plot data and difference between two datasets on the same map (#892)
- Add IFS-NEMO ssp370 scenario (#906)

AQUA diagnostics complete list:
- Teleconnections: comparison with obs is done automatically in diagnostic CLI (#924)
- Teleconnections: capability to find index file if already present (#926)
- Timeseries: save flag introduced to save to enable/disable saving of the timeseries (#934)
- Improve the automatic parsing of date range according to schema from fdb (#928)
- Updated output filenames for atmglobalmean diagnostic (#921)
- Added graphics function to plot data and difference between two datasets on the same map (#892)
- Implemented `pyproject.toml` for global_time_series diagnostic (#920).
- Implemented `pyproject.toml` for tropical_rainfall diagnostic (#850).
- Updating CLi for tropical_rainfall diagnostic (#815)
- LRA cli for parallel SLURM submission (#909)
- Timeseries: seasonal cycle is available for the global timeseries (#912)
- Timeseries: refactory of Gregory plot as a class, comparison with multiple models and observations (#910)
- Add IFS-NEMO ssp370 scenario (#906)
- Timeseries: complete refactory of the timeseries as a class, comparison with multiple models and observations (#907)
- Plot timeseries is now a framework function (#907)

## [v0.7]

Main changes are:
1. Multiple updates to the diagnostics, both scientific and graphical, to work with more recent GSV data
2. `mtpr` is now used instead of `tprate` for precipitation
2. Documentation has been reorganized and integrated

Complete list:
- New utility `add_pdf_metadata` to add metadata to a pdf file (#898)
- Experiments `a0gg` and `a0jp` added to the IFS-NEMO catalog, and removal of `historical-1990-dev-lowres` (#889)
- Updated notebooks to ensure consistency across different machines by using observational datasets, and included a demo of aqua components for Lumi (#868)
- Scripts for pushing figures and docs to aqua-web (#880)
- Fixed catalog for historical-1990-dev-lowres source (#888, #895)
- data_models src files are now in the aqua/data_models folder, with minor modifications (#884)
- Warning options based on the `loglevel` (#852)
- Timeseries: formula bugfix and annual plot only for complete years (#876)
- mtpr instead of tprate derived from tp (#828)
- eccodes 2.34.0 does not accomodate for AQUA step approach, pin to <2.34.0 (#873)
- Bugfix of the `aqua-analysis` wrapper, now can work teleconnections on atmospheric and oceanic variables 
and the default path is an absolute one (#859, #862)
- Ocean3D: many fixes and adaptations to new data governance (#776)
- Bugfix of the `aqua-analysis` wrapper, now can work teleconnections on atmospheric and oceanic variables (#859)
- Radiation: adaptation to new data governance and many improvements (#727)
- Seaice: Sea ice extent has now seasonal cycle (#797)
- Fixing the paths in `cli/lumi-install/lumi_install.sh` (#856).
- Refactor of the documentation (#842, #871)
- The drop warning in `aqua/gsv/intake_gsv.py` (#844)
- Tropical cyclones diagnostic: working with new data governance (includes possibility to retrieve orography from file (#816)

## [v0.6.3]

Complete list:
- Setting last date for NaN fix for IFS-NEMO/IFS-FESOM to 1999-10-01 and cleaner merge of parent fixes (#819)
- Hotfix to set `intake==0.7.0` as default (#841)
- Timeseries: can add annual std and now default uncertainty is 2 std (#830)
- `retrieve_plain()` method now set off startdate and enddate (#829)
- Complete restructure of fixer to make use of `fixer_name`: set a default for each model and a `False` to disable it (#746)
- Added `center_time` option in the `timmean()` method to save the time coordinate in the middle of the time interval and create a Timmean module and related TimmeanMixin class (#811)
- Fixer to rename coordinates available (#822)
- Fixing new pandas timedelta definition: replacing H with h in all FDB catalog (#786)
- Change environment name from `aqua_common` to `aqua`(#805)
- Adding a run test label to trigger CI (#826)
- Tropical_rainfall: improve organization and maintainability, introducing nested classes (#814)
- Revisiting CERES fixes (#833)
- Timeseries: add bands for observation in Gregory plots (#837)

## [v0.6.2]

Complete list:
- Global time series plot annual and monthly timeseries together, improved Gregory plot (#809)
- Teleconnection can now take a time range as input and ylim in the index plot function (#799)
- LRA to use `auto` final time and `exclude_incomplete` (#791)
- Hotfix for v0.12.0 of the GSV_interface related to valid_time (#788)
- Global time series adapted to new data governance (#785)
- AtmoGlobalMean diagnostic improvements and adaptation to new data governance (#745 #789 #807 #812)
- Sea-ice diagnostic adapted to new data governance (#790)
- Implement a fix setting to NaN the data of the first step in each month (for IFS historical-1990) (#776)

## [v0.6.1]

Complete list:
- Teleconnection improvement to accept different variable names for ENSO (avg_tos instead of sst) (#778)
- ERA5 fixes compatible with new data governance (#772)
- Update the LRA generator (removing aggregation and improving) filecheck and fix entries for historical-1990-dev-lowres (#772)
- Updates of ECmean to work with production experiments (#773, #780)
- Automatic data start and end dates for FDB sources (#762)

## [v0.6]

Main changes are:
1. Inclusion in the catalog of the historical-1990 production simulations from IFS-NEMO and IFS-FESOM.
2. New fixes that targets the DestinE updated Data Governance

Complete list:
- IFS-FESOM historical-1990-dev-lowres with new data governance added to the catalog (#770)
- AtmoGlobalMean diagnostic improvements (#722)
- Teleconnections diagnostic improvements (#722)
- Read only one level for retrieving 3D array metadata, select single level for retrieve (#713)
- IFS-FESOM historical-1990-dev-lowres with new data governance added to the catalog
- Fix mismatch between var argument and variables specified in catalog for FDB (#761)
- Compact catalogs using yaml override syntax (#752)
- Fix loading source grid file before smmregrid weight generation (#756)

## [v0.5.2-beta]

Complete list:
-  A new fdb container is used to generate the correct AQUA container

## [v0.5.2-alpha]

Main changes are:
1. Coupled models IFS-NEMO and IFS-FESOM are now supported
2. Accessor to use functions and reader methods as if they were methods of xarray objects, see [notebook](https://github.com/DestinE-Climate-DT/AQUA/blob/main/notebooks/reader/accessor.ipynb)
3. Preliminary provenance information is now available in the history attribute of the output files
4. AQUA analysis wrapper is parallelized
5. A levelist can be provided in FDB sources, this will greatly speed up the data retrieve

Complete list:
- Fix reading only one sample variable and avoid _bnds variables (#743)
- Allow correct masked regridding after level selection. Add level selection also for not-FDB sources (#741)
- Read only one level for retrieving 3D array metadata, select specific levels for FDB retrieve (#713)
- Defining catalog entry for coupled models IFS-NEMO and IFS-FESOM (#720)
- Change fixer_name to fixer_name (#703)
- Reorganization of logging calls (#700)
- Accessor to use functions and reader methods as if they were methods of xarray objects (#716)
- Suggestions are printed if a model/exp/source is not found while inspecting the catalog (#721)
- Improvements in the single map plot function (#717)
- Minor metadata fixes (logger newline and keep "GRIB_" in attrs) (#715)
- LRA fix now correctly aggregating monthly data to yearly when a full year is available (#696)
- History update and refinement creating preliminary provenance information (plus AQUA emoji!) (#676)
- OPA lra compatible with no regrid.yaml (#692)
- Introducing fixer definitions not model/exp/source dependents to be specified at the metadata level (#681)
- AQUA analysis wrapper is parallelized and output folder is restructured (#684, #725)

## [v0.5.1]

Main changes are:
1. A new `Reader` method `info()` is available to print the catalog information
2. Grids are now stored online and a tool to deploy them on the `cli` folder is available

Complete list:
- Fix attributes of DataArrays read from FDB (#686)
- Reader.info() method to print the catalog information (#683)
- Simpler reader init() by reorganizing the calls to areas and regrid weights configuration and loading (#682)
- Optional autosearch for vert_coord (#682)
- plot_single_map adapted to different coordinate names and bugfixes (#680)
- Sea ice volume datasets for the Northern Hemisphere (PIOMAS) and the Southern Hemisphere (GIOMAS) (#598)
- Possibility of defining the regrid method from the grid definition (#678)
- Grids stored online and tool to deploy them on cli folder (#675)
- Global time series diagnostic improvements (#637)
- Teleconnections diagnostic improvements (#672)

## [v0.5]

Main changes are:
1. Refactor of the Reader() interface with less options at the init() level
2. Grids are now defined with the source metadata and not in a machine-dependent file
3. CLI wrapper is available to run all diagnostics in a single call
4. Refactoring of the streaming emulator with equal treatment for FDB or file sources

Complete list:
- Controlling the loglevel of the GSV interface (#665)
- Fix wrong fdb source (#657)
- Adding sample files and tests for NEMO 2D and 3D grids (#652)
- tprate not derived from tp for GSV sources (#653)
- Simplify reader init and retrieve providing less argument in initialization (#620)
- var='paramid' can be used to select variables in the retrieve method (#648)
- configdir is not searched based on util file position in the repo (#636)
- Cleaner mask treatment (Revision of mask structure in the reader #617)
- Fldmean fix if only one dimension is present for area selection (#640)
- Adding higher frequency ERA5 data on Levante and Lumi (#628)
- regrid.yaml files are removed, grid infos are now in the catalog metadata (#520, #622, #643)
- Load all available variables in FDB xarray/dask access (#619)
- Lint standard and enforced in CI (#616)
- Reader init split with methods (#523)
- Single map plot utility to be used by all diagnostics (#594)
- Script for automatic generation of Fdb catalog entries (IFS only) (#572)
- Fix loading of singularity mounting /projappl (#612)
- CLI wrapper parser (#599)
- Refactoring of streaming emulator (#593)
- Radiation CLI and diagnostic refinement (#537)
- Ocean3D CLI and diagnostic refinement (#578)
- AtmGlobalMean CLI and diagnostic refinement (#587)
- Tropical cyclones CLI refinements and TC module (#568, #645)
- Removing OPA, OPAgenerator and related tests from the AQUA (Remove OPA from AQUA #586)
- Renaming the experiments according to the DE340 AQUA syntax (Including dev-control-1990 in the source and rename the experiment according to DE340 scheme #556, #614, #618)
- Teleconnections diagnostic improvements (#571, #574, #576, #581, #592, #623)

## [v0.4]

Main changes are:
1. Update to all the diagnostics CLI
2. Refactor of the regridder so that `regrid.yaml`` is grid-based and not experiment-based
3. Xarray access to FDB sources
4. Refactor of the fixer so that merge/replace/default options are available
5. Remove of the `aqua` environment in favour of the `aqua_common` one. 

Complete list:
- Introduced color scheme for aqua logging (#567)
- CLI for sea diagnostic (#549)
- Add CLI for SSH diagnostic and some bug fixes (#540)
- Fix SSH diagnostic to be compatible with lates AQUA version (#538) 
- Helper function to identify vertical coordinates in a dataset (#552)
- Orography for tempest extremes TCs detection and update TCs CLI (Orography threshold included and CLI update #404)
- Improvement of performance indices CLI (Update of ECmean CLI #528)
- Fix to allow reading a list of multiple variables from FDB (#545)
- Further improvement of function to inspect the catalog (#533)
- Custom exceptions for AQUA (#518)
- Speed up of the `retrieve_plain` method (#524)
- Update documention for adding new data and setting up the container (Increase documentation coverage #519)
- CLI wrapper for the state-of-the-art diagnostics analysis (#517, #527, #525, #530, #534, #536, #539, #548, #549, #559)
- Refactor the regrid.yaml as grid-based instead of experiment-based (#291)
- aqua_common environment simplified and updated (#498)
- Update available variables in FDB catalogs on lumi (#514)
- Solve reversed latitudes bug for fixed data (#510)
- Switch to legacy eccodes tables based on intake source metadata (#493)
- Add GPM IMERG precipitation data to the catalog on levante (#505)
- Fix ocean3d diagnostic colorbars not being symmetric when missing values are present (#504) 
- FDB NEMO test access to data (#488)
- Xarray dask access to FDB (#476)
- Issue a warning when multiple gribcodes are associated to the same shortname (Cases for multiple eccodes grib codes #483)
- Allowing fixer to overwrite or merge default configuration (Increasing flexibiity of the fixer allowing for merge, replace and default options #480)
- Add new tests (Increase testing #250)
- Global time series diagnostic setup for multiple variables CLI (#474)
- Option to avoid incomplete chunk when averagin with timmean (Introduce check for chunk completeness in timmean() #466)
- Simplification of Fixer() workflow, more methods and less redundancy (Functionize fixer #478)
- Remove the `aqua` environment file, only `aqua_common` is left (#482)

## [v0.3]

Main changes are:
1. Fixer moved at `Reader()` level
2. Area selection available in `fldmean()` method
3. FDB/GSV access for IFS-NEMO development simulations
4. Configuration file `config-aqua.yaml` replaces `config.yaml`

Complete list:
- Templates in configuration yaml files (#469)
- Bug fixes for FDB access options (#463, #462)
- Add observational catalogs on Lumi (Update Lumi catalog #454)
- Automatic finding of cdo (#456)
- Area is fixed if data are fixed (Fixer applied to grid areas #442)
- Tests missing failure fix (Fix #436 CI workflow passes even if some tests fail #452)
- FDB/GSV access to IFS control and historical simulations (#434, #458)
- Climatology support restored in the Reader (Fix for climatology #445)
- Improvement function to inspect the catalog (Inspect_catalog improvement #446)
- Minor improvements of the gribber (Fix gribber fdb #427)
- Allow the LRA generator to work with generators and so with FDB (LRA from fdb on mafalda #430)
- Fixes only on selected variables (Fixer updates #428)
- Complete revision of the FDB/GSV access, allowing to access also recent experiments using variable step (#343)
- Teleconnections diagnostic adapted to new code improvements (Teleconnections Dev branch update #424, #465)
- Add support for area selection with fldmean (Fldmean box selection #409)
- Environment simplified, dependencies are now mostly on the pyproject file (A simpler environment.yml #286)
- Intake esm functionality added back (Fix intake-esm #287)
- Intake esm tests (Test also intake-esm #335)
- Yaml dependencies removed (Logger and yaml issues in util.py #334)
- Log history working for iterators as well (Logger and yaml issues in util.py #334)
- Util refactor (Utility refactor #405)
- Fixer at reader level (Fixes at Reader level #244)
- Uniform timmean (Uniform time after timmean and add option for time_bnds #419)
- FDB tests added (Add FDB 5.11, a local FDB with some test data #280, #432)
- Refactor of unit conversion and non-metpy cases (Flexible unit fix from YAML file #416)
- Refactor of the config file definition (Refactor of the configuration search #417)

## [v0.2.1]

- Add development control-1950 and historical-1990 experiments to the LRA (LRA for control-1950 and historical-1990 on Levante from v0.2 #455)

## [v0.2]

- Improve the LRA generator and worklow CLI (Streaming for the LRA #289)
- AQUA new common environment installation tool for LUMI added (#413)
- Added a bash script "load_aqua_lumi.sh" to load aqua environment in LUMI with containers (Adding an AQUA singularity container for LUMI #418)

## [v0.2-beta]

This is the `AQUA` version part of the Deliverable D340.7.1.2. 

- SSH diagnostic improvements (Linting SSH diagnostics #377, SSH diag: PDF file name changed #388)
- Timmean fix to uniform time axis (Fix for timmean() to uniform output time axis #381)
- New tests trigger routine (Tests trigger with label #385)
- Fix for tco1279 and FESOM (fix for masked tco1279 #390, psu fix for salinity #383)
- ECmean improvements (various improvement for ecmean #392)
- Seaice diagnostic improvements (Deliverable340.7.1.2 fix seaice #389, Linting Seaice diagnostics #376)
- Teleconnections diagnostic graphics module enhanced and various improvements (Teleconnections corrections for D340.7.1.2 #379, Fix import in teleconnections notebooks #395, Teleconnections fix docs #408)
- Tropical cyclones linting of the diagnostic (Linting tropical cyclones diagnostics #380, Improved plotting functions for tropical cyclones #391)
- Ocean diagnostics restructured in a single folder, sharing common functions and other improvements (Linting+Fixes Ocean diagnostics #374, Adding units for MLD plot in ocean3d package #406)
- Documentation fixes (Documentation fixes after review #403)
- Atmglobalmean and radiation diagnostic improvements (Atmglobalmean fix #371)
- MSWEP fixer bugfix (Change MSWEP datamodel #397, fixing of mswep #401)

## [v0.2-alpha]

This is the `AQUA` version that will be part of the Deliverable D340.7.1.2, sent to internal review. This is mostly done by the inclusion of twelve diagnostics within the AQUA framework

- Added teleconnections diagnostic (#308, #309, #318, #333, #352)
- Added tropical cyclones diagnostic (#310, #345)
- Added performance indices diagnostic based on ECmean tool (#57, #327) 
- Added sea ice diagnostic (#353, #368)
- Added global timeseries diagnostic (#358, #359)
- Added radiation analysis diagnostic (#301, #360)
- Added global mean bias diagnostic (#285, #371)
- Added SSH variability diagnostic (#367, #369)
- Added tropical rainfall diagnostic (#314)
- Added Ocean circulation diagnostic (#295)
- Added global ocean diagnosc (#164)
- Added global mean timeseries (#268)
- Multiple fixes in the Reader (#316, #324, #334)
- Avoid time duplicated in the Reader (#357)
- Enabling autodoc for diagnostics (#330)
- Data access improvement on Levante, including new datasets (#332, #355, #321)
- Added a common environment file (#363)
- Support for Lumi installation (#315)
- Added the `changelog` file

### Changed

- Dummy diagnostic is now in the `dummy` folder (previously was `dummy-diagnostic`)
- Tests and code is now working with python>=3.9 (previously python 3.11 was excluded)

## [v0.1-beta]

This is the `AQUA` version that will be part of the Deliverable D340.7.1.1.
This is mostly built on the `AQUA` `Reader` class which support for climate model data interpolation, spatial and temporal aggregation and conversion for a common GRIB-like data format.


- Low resolution archive documentation
- Fixed a bug in the `Gribber` class that was not reading the correct yaml catalog file

## v0.1-alpha

This is the AQUA pre-release to be sent to internal reviewers. 
Documentations is completed and notebooks are working.

[unreleased]: https://github.com/DestinE-Climate-DT/AQUA/compare/v0.13.4...HEAD
[v0.13.4]: https://github.com/DestinE-Climate-DT/AQUA/compare/v0.13.3...v0.13.4
[v0.13.3]: https://github.com/DestinE-Climate-DT/AQUA/compare/v0.13.2...v0.13.3
[v0.13.2]: https://github.com/DestinE-Climate-DT/AQUA/compare/v0.13.1...v0.13.2
[v0.13.1]: https://github.com/DestinE-Climate-DT/AQUA/compare/v0.13.0...v0.13.1
[v0.13.0]: https://github.com/DestinE-Climate-DT/AQUA/compare/v0.13-beta...v0.13.0
[v0.13-beta]: https://github.com/DestinE-Climate-DT/AQUA/compare/v0.13-alpha...v0.13-beta
[v0.13-alpha]: https://github.com/DestinE-Climate-DT/AQUA/compare/v0.12.2...v0.13-alpha
[v0.12.2]: https://github.com/DestinE-Climate-DT/AQUA/compare/v0.12.1...v0.12.2
[v0.12.1]: https://github.com/DestinE-Climate-DT/AQUA/compare/v0.12...v0.12.1
[v0.12]: https://github.com/DestinE-Climate-DT/AQUA/compare/v0.11.3...v0.12
[v0.11.3]: https://github.com/DestinE-Climate-DT/AQUA/compare/v0.11.2...v0.11.3
[v0.11.2]: https://github.com/DestinE-Climate-DT/AQUA/compare/v0.11.1...v0.11.2
[v0.11.1]: https://github.com/DestinE-Climate-DT/AQUA/compare/v0.11...v0.11.1
[v0.11]: https://github.com/DestinE-Climate-DT/AQUA/compare/v0.10.3...v0.11
[v0.10.3]:https://github.com/DestinE-Climate-DT/AQUA/compare/v0.10.2...v0.10.3
[v0.10.2]: https://github.com/DestinE-Climate-DT/AQUA/compare/v0.10.1...v0.10.2
[v0.10.1]: https://github.com/DestinE-Climate-DT/AQUA/compare/v0.10...v0.10.1
[v0.10]: https://github.com/DestinE-Climate-DT/AQUA/compare/v0.9.2...v0.10
[v0.9.2]: https://github.com/DestinE-Climate-DT/AQUA/compare/v0.9.1...v0.9.2
[v0.9.1]: https://github.com/DestinE-Climate-DT/AQUA/compare/v0.9...v0.9.1
[v0.9]: https://github.com/DestinE-Climate-DT/AQUA/compare/v0.8.2...v0.9
[v0.8.2]: https://github.com/DestinE-Climate-DT/AQUA/compare/v0.8.1...v0.8.2
[v0.8.1]: https://github.com/DestinE-Climate-DT/AQUA/compare/v0.8...v0.8.1
[v0.8]: https://github.com/DestinE-Climate-DT/AQUA/compare/v0.7.3...v0.8
[v0.7.3]: https://github.com/DestinE-Climate-DT/AQUA/compare/v0.7.2...v0.7.3
[v0.7.2]: https://github.com/DestinE-Climate-DT/AQUA/compare/v0.7.1...v0.7.2
[v0.7.1]: https://github.com/DestinE-Climate-DT/AQUA/compare/v0.7...v0.7.1
[v0.7]: https://github.com/DestinE-Climate-DT/AQUA/compare/v0.6.3...v0.7
[v0.6.3]: https://github.com/DestinE-Climate-DT/AQUA/compare/v0.6.2...v0.6.3
[v0.6.2]: https://github.com/DestinE-Climate-DT/AQUA/compare/v0.6.1...v0.6.2
[v0.6.1]: https://github.com/DestinE-Climate-DT/AQUA/compare/v0.6...v0.6.1
[v0.6]: https://github.com/DestinE-Climate-DT/AQUA/compare/v0.5.2-beta...v0.6
[v0.5.2-beta]: https://github.com/DestinE-Climate-DT/AQUA/compare/v0.5.2-alpha...v0.5.2-beta
[v0.5.2-alpha]: https://github.com/DestinE-Climate-DT/AQUA/compare/v0.5.1...v0.5.2-alpha
[v0.5.1]: https://github.com/DestinE-Climate-DT/AQUA/compare/v0.5...v0.5.1
[v0.5]: https://github.com/DestinE-Climate-DT/AQUA/compare/v0.4...v0.5
[v0.4]: https://github.com/DestinE-Climate-DT/AQUA/compare/v0.3...v0.4
[v0.3]: https://github.com/DestinE-Climate-DT/AQUA/compare/v0.2.1...v0.3
[v0.2.1]: https://github.com/DestinE-Climate-DT/AQUA/compare/v0.2...v0.2.1
[v0.2]: https://github.com/DestinE-Climate-DT/AQUA/compare/v0.2-beta...v0.2
[v0.2-beta]: https://github.com/DestinE-Climate-DT/AQUA/compare/v0.2-alpha...v0.2-beta
[v0.2-alpha]: https://github.com/DestinE-Climate-DT/AQUA/compare/v0.1-beta...v0.2-alpha
[v0.1-beta]: https://github.com/DestinE-Climate-DT/AQUA/compare/v0.1-alpha...v0.1-beta<|MERGE_RESOLUTION|>--- conflicted
+++ resolved
@@ -7,12 +7,9 @@
 
 Unreleased in the current development version:
 Hotfixes:
-<<<<<<< HEAD
 - Fix for Tropical Rainfall diagnostic to work with new E cycle and O cycle machines (#1814)
-=======
 - Update GSV to 2.9.6 (#1813)
 - Fix for target tcc grib code (#1812)
->>>>>>> ccd21aa5
 - Fix for the Timeseries diagnostic which was not creating a ylabel in the plot for some variables (#1783)
 
 ## [v0.13.4]
