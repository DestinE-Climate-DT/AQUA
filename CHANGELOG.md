# Changelog

All notable changes to this project will be documented in this file.
The format is based on [Keep a Changelog](https://keepachangelog.com/en/1.1.0/)

## [Unreleased]

Unreleased in the current development version (target v1.0.0):

Complete list:
- Improve fldstat handling of gaussian grids (#2584)

## [v1.0.0a1]

Main changes:
1. New `show_catalog_content` function deprecating `catalog` and `inspect_catalog`
2. Shapefile support for spatial selection in `AreaSelection`
3. Documentation aligned to the new repository structure

AQUA core complete list:
<<<<<<< HEAD
- Data model now uses a ranking system to identify coordinates (#2585) 
=======
- Allow to show descriptions in `show_catalog_content` (#2589)
- Improve test cleaning and avoid specific race conditions in tests (#2587)
>>>>>>> 8a0291e1
- Shapefile support for spatial selection in `AreaSelection` (#2576)
- Remove IPython dependency from io_util (#2569)
- Add concurrency suppression for Github actions (#2557)
- Deprecate `catalog` and `inspect_catalog` (#2556)
- Generate seasonal quarter months and allow incomplete time seasonal sequences in `timmean` (#2529)
- Update FESOM grids for o26.1 (#2541) 
- Update config path for push_analysis (#2553)
- Fix of aqua_path for analysis console (#2542)
- New EC-Earth4 TL63 grid (#2536)
- Improved handling of strings in `time_to_string` function (#2536)
- Fix for 3d grid generation of `GridBuilder` (#2545)
- Fix failing console test (#2549)
- New `filter_key` option to filter NetCDF files before loading them based on year (#2543)
- Removed plt.close() in plotting functions (#2538)
- Documentation aligned to the new repository structure (#2525)
- Complete workflow for pypi version to be run once per week (#2527)
- Add a `cleanup` class with a fixture to clean files from tests (#2526)

## [v0.21.0]

Main changes:
1. From this version on, AQUA-core and AQUA-diagnostics are two separated repositories
2. Console installation is refactored to account for the unpacking of the two repositories

AQUA core complete list:
- Extend the actions to support pypi testing and publishing (#2500)
- Console installation is more flexible with `--core` and `--diagnostics` options (#2512)
- Re-usable workflow to be shared across multiple github actions (#2519)
- Lumi install for core only (#2502)
- AQUA-core and AQUA-diagnostic coupling (#2504, #2511)
- Introducing preliminary support for aqua-diagnostics installation with console (#2503, #2507)
- Unpacking of console class in multiple smaller mixin classes (#2507)
- Restructuring the folder structure of core removing the src (#2499) 
- The big repository split (in aqua-core and aqua-diagnostics) (#2487)

## [v0.20.0]

AQUA core complete list:
- Parallelise tests execution using `pytest-xdist` module, centralise common fixtures to speed up tests execution time (#2402)
- Expose `ConfigPath`and separate the resolver `ConfigLocator`. Add catalog utility `show_catalog_content` (#2469)
- Simplify grid files by removing `vert_coord` which is detected from the path dictionary (#2276)
- Remove some warnings and adapt the code to the incoming standards (#2436)
- Fix DROP CLI support for enddate, startdate and catalog (#2472)
- Autodefine DROP chunking in a more uniform way to speed up aqua-analysis computation (#2450)
- eORCA025 nested grid for o25.1 and o26.1 support (#2459)
- Safe dumping yaml with a temporary file and SoftFileLock (#2445)
- Add filelock when modifying catalog sources (#2432)
- Updated SSH diagnotic (#1842)

AQUA diagnostics complete list:
- Introduce a centralised `DiagnosticCLI` to control CLI for diagnostics in a common way, including dask cluster and config file access (#2360, #2470, #2466)
- Biases: results are stored in memory before netcdf saving and plotting (#2481)
- LatLonProfiles: Documentation (#2442)
- Include the correct realization in output names for all diagnostics (#2457)
- Histogram: new Histogram diagnostic tool (#2372)
- Tropical Cyclones: restore TC diagnostic functionality (#2206)
- Add unique random key to dask graph tokens for each CLI (#2462)
- Ocean3D: removed old diagnostic files (#2467)
- Teleconnections: ENSO better vmin/vmax for regression plots (#2453)
- Ocean Stratification and Ocean Trend: full support for regions across the dateline (#2433)
- Area selection full support for regions across the dateline (#2430, #2434)
- LatLonProfiles: Documentation (#2442), adjustments on lines plotting order (#2431) and AQUA_realization management (#2421)
- Updated SSH diagnotic (#1842)

## [v0.19.0]

ClimateDT workflow modifications:
- The configuration file of the catalog generator now requires `expid`
- Aqua analysis config file organized differently with diagnostic groups
- Diagnostic and cli tool config files grouped differently in `$AQUA/config/diagnostics` and `$AQUA/config/tools`
- New position for push_analysis `config.grouping.yaml` in `$AQUA/config/analysis`

AQUA core complete list:
- Centralise `save_figure` in OutputSaver class (#2425)
- Allow longer time default for connection to dask cluster (#2420)
- Safe parallel creation of area and weight files (#2412)
- New grid lat-lon-r100 with explicit grid file, new default in DROP catgen (#2410, #2413)
- Realization formatting correctly processed by the Reader (#2392)
- Realization (and other intake kwargs) are an attribute of the Reader (#2392)
- Refactoring of aqua analysis to allow config file with diagnostic groups and reorganization of diagnostic config files (#2371)
- Optimizations of diagnostic parallel execution (#2371)
- Including minor fixes to output filenames, figure descriptions and color ranges (#2371)
- Enumerate aqua analysis log file for multiple config files (#2407)
- Fix push_analysis.sh rsync functionality to not use ssh (#2403)
- Minor fixes to output filenames, figure descriptions and color ranges (#2371)
- `stardate` and `enddate` can be passed to DROP to limit the range of scan (#2325)
- Chunking of netcdf sources is not filtered anymore (#2380)
- Introduce `expid` into configuration file of the catalog generator (#2340)
- EC-EARTH4 ORCA2 and eORCA1 grids refactor (#2280)
- Added PALEORCA2 support for the EC-EARTH4 low-resolution paleoclimate configuration (#2280)
- AQUA analysis now can receive ``startdate`` and ``enddate`` (#2368, #2423)

AQUA diagnostics complete list:
- Tropical Rainfall: speedup histogram computation and other fixes (#2390, #2375)
- Ensemble: CLI for single experiment ensemble analysis for timeseries and climatology (#2387, #2393)
- Cleanup diagnostic code, remove lower() and replace() for regions (#2422)
- Radiation surface and Gregory: update to CERES EBAF 4.2.1 (#2424)
- Ocean3D diagnostics: improve description, titles and notebook (#2397, #2414)
- Ocean3D diagnostics config files: fix optimal chunking (#2409)
- Boxplots: improve title and description (#2411)
- LatLonProfiles: figures description fix (#2388)
- Stratification: MLD and vertical profiles diagnostic refactor (#2268)
- ECmean Performance Indices replace EC23 climatology with the new EC24 (#2367)

## [v0.18.1]

AQUA core complete list:
- Handle unknown activity names in catgen (#2351)
- Update Data Portfolio to v2.1.0 (#2356)
- Updated target grib codes for cpr and snvol (#2346)
- Offline cartopy data added to environment (#2344)
- Allow start/enddate passed in `retrieve` to be used also in `retrieve_plain()` (#2335)
- Timeseries graphical function adapted to plot multiple levels for ocean diagnostic (#2328)
- Extending evaluate formula method to exponential and parenthesis (#2327)

AQUA diagnostics complete list:
- Global Biases/Boxplots: use diagnostic_name while saving netcdfs, remove radiative flux from config (#2363)
- Global Biases: add 10si as formula to config file (#2338)
- LatLonProfiles: tests (#2339), CLI implementation (#2345) and removal of hardcoded diagnostic_name (#2357)
- Ocean Drift: timeseries plotting function with update in cli (#2322)
- Implement `fldstat` methods in Seaice diagnostics (#2297)
- Gregory: more detailed description and plot labels (#2306)
- Ensemble: updated ensemble module to use realizations via Reader class (#2342)
- Radiation: using CERES ebaf42 instead of ebaf41 (#2333)

## [v0.18.0]

Main changes: 
1. LRA generator is renamed to DROP (Data Reduction OPerator)
2. `aqua analysis` is now an entry point replacing the `aqua_analysis.py` script
3. Timstat module is now extended to support custom function
4. Introduction of new LatLonProfiles diagnostic 
5. Completely refactored diagnostics: Sea Ice, radiation, Ocean drift and Ocean stratification

Removed:
-  removed old OutputSaver (#2146) 

ClimateDT workflow modifications:
- `aqua-analysis.py` is now an entry point `aqua analysis` in the AQUA console, with the same syntax as before.
- `aqua lra` entry point is renamed to `aqua drop`.
- DVC is now used for observations, grids and CI/CD: please refer to aqua-dvc for AQUA support data. 

AQUA core complete list:
- File locking for catalog generator (#2348)
- nc2zarr installation and sample for zarr conversion (#2332)
- Allow `Reader()` to access standard and custom `fldstat` methods provided by `FldStat()` (#2277)
- Actions now upload artifacts with test results and environment specifications (#2323)
- Pin for pydantic<2.12.0 (#2323)
- Rename LRA to DROP (Data Reduction OPerator) via the `Drop()` class (#2234)
- Add updated grids conformal to OSI-SAF v3 (#2317)
- Area selection is now a separate class, `AreaSelection` in the `aqua.fldstat` module (#2245)
- Added graphical function for vertical profile plotting (#2314, #2316)
- Added catgen support for storyline experiments (#2308)
- Pin maximum version of xarray (#2303)
- CI/CD data now is read from aqua-dvc repository (#8370)
- Histogram (or any callable function) possible through TimStat. New timhist method (#2263)
- Update AQUA base container to ECMWF specifications for new cycle with FDB 5.17.3 (#2217)
- Data extraction (LRA) can be done without regrid option and LRA log history is more accurate (#2142)
- Split out plotting function for vertical profile and add contour option (#2190)
- GSV update to v2.13.1, support for Polytope access to MN5 DataBridge (#2202)
- Separation of concerns in LRA between dask-based computation and serial netcdf writing (#2212)
- Refactor `grids-downloader.sh` script, now outputdir is a cli argument (#2209)
- Refactor of some `aqua.util.time` function, improving name and pandas integration (#2205,#2218)
- Refactor of the `dump_yaml` utility function, now correctly handling `None` values as `null` (#2198)
- `Reader` will now turn off areas and grids capabilities when `src_grid_name` is `False` (#2198)
- LRA and `OutputSaver` jinja-related duplicated methods are now merged (#2198)
- LatLonProfiles: refinement of the graphical functions (#2201)
- Minor EC-Earth4 adjustments (#2196)
- Hotfix in catgen for monthly chunking (#2184)
- Fix loaded areas as dataset (#2174)
- Show error message if empty data are retrieved by in `reader` (#2170)
- Few graphical adjustments in multiple_maps (#2159)
- Add description for ECmean diagnostic (#2158)
- Fix fldstat coordinate treatment (#2147)
- Fixer applied when units name changes is required and no factor is found (#2128)
- Update aqua-analysis config for refactored diagnostics (#2144)
- Fixed incompatible coordinate transformatiosn (#2137)
- Added Nord4 support in the `load-aqua-container.sh` script (#2130)
- Add `aqua analysis` to replace the `aqua-analysis.py` script, with a more flexible CLI interface (#2065)
- Bugfix in `plot_seasonalcycles()` trying to use a non-existing `time` coordinate (#2114)
- Add `norm` keyword argument to the `plot_single_map` to allow non-linear colorbar normalisation (#2107)
- `draw_manual_gridlines()` utility function to draw gridlines on cartopy maps (#2105)
- `apply_circular_window()` utility function to apply a circular window to cartopy maps (#2100)

AQUA diagnostics complete list:
- Radiation: add Surface Radiation Fluxes (snlwrf, snswrf, latent and sensible heat) (#2318)
- Seaice: added documentation and updated notebooks (#2249)
- Seaice: update varname for PIOMAS and GIOMAS from sivol to sithick after updating the data in `obs` catalog (#2290)
- Global Biases: allow GlobalBias to take color palette as argument (#2283)
- Boxplots: added option to plot anomalies and add a mean value dotted line (#2255)
- Global Biases: address formatting issues in plots (#2272)
- Global Biases: fix location of config file for cli (#2284)
- Timeseries: fix for annual only plots (#2279)
- Timeseries: add `reader_kwargs` option to pass extra arguments to the Reader and ensemble support (#2222, #2279)
- Add `source_oce` option for ECmean to aqua anlysis (#2246)
- Add missing center time option to seasonalcycles (#2247)
- Teleconnections: adapted MJO to the new Hovmoller graphical function (#1969)
- Ocean Drift: Hovmoller multiplot class and complete diagnostic cli (#1969)
- Diagnostic core: Locking of catalog yaml when modified (#2238)
- Timeseries: fix output figure to use diagnostic name (#2240)
- Diagnostic core: bugfix in Diagnostic class related to parsing realization (#2226)
- Updated grouping file for dashboard (#2241)
- Dummy: removed old diagnostic (#2210)
- Diagnostic core: `retrieve` and `_retrieve` methods can take a `months_required` argument so that diagnostics can raise an error if insufficient months of data are available. (#2205)
- Timeseries: introduction of the catalog entry capability, default in CLI (#2198)
- Diagnostic core: introduction of the catalog entry capability and `self.realization` attribute (#2198)
- Ensemble: Updating the ensemble module according the the issue #1925 (#2004)
- Timeseries: refined title and description, more attributes used (#2193)
- New LatLonProfiles diagnostic tool (#1934 and #2207)
- Boxplots: add support for reader_kwargs (#2149)
- Global Biases: add the `diagnostic_name` option in config file (#2159)
- Gregory: refined the reference label generation (#2157)
- Seaice: add support for `reader_kwargs` (#2153)
- Remove old seaice diagnostic scripts (#2152)
- Timeseries: fix lazy calculation of seasonal cycles (#2143)
- Boxplots: fix output dir (#2136) 
- Boxplots: add tests and update docs (#2129)
- Seaice: refactored diagnostic with cli and added bias plot with custom projections (#1684, #2140, #2165, #2171, #2178, #2185, #2221)
- Stratification: Stratification class to create density and mixed layer depth data, notebook and tests added. (#2093)
- Radiation: complete refactor of the diagnostic, now based on the `Boxplots` diagnostic and the  `boxplot ` function in graphics (#2007)
- SeasonalCycles: fix a bug which was preventing to plot when no reference data is provided (#2114)

## [v0.17.0]

Main changes are:
1. Support for realizations for `aqua-analysis`, `aqua-push` and a set of diagnostics (Timeseries, Global Biases, Teleconnections, Ecmean)
2. Support for data-portfolio v2.0.0
3. LRA output tree refactored accomodating for realization, statistic and frequency

Removed:
-  removed Reader.info() method (#2076) 

ClimateDT workflow modifications:
- `machine` and `author` are mandatory fields in the catalog generator config file.
- Data portfolio required is v2.0.0, no API changes are involved in this change.
- Add possibility to change the 'default' realization in Catalog Generator config file.
- AQUA analysis can take a `--realization` option to enable the analysis of a specific realization.

AQUA core complete list:
- Introduce a tentative command to generate grids from sources, `aqua grids build` based on `GridBuilder` class (#2066)
- Support for data-portfolio v2.0.0: updated catalog generator, pinned gsv to v2.12.0. Machine now required in config. (#2092)
- Add possibility to change the 'default' realization in Catalog Generator config file (#2058) 
- `aqua add <catalog>` option in the AQUA console can use GITHUB_TOKEN and GITHUB_USER environment variables to authenticate with GitHub API (#2081)
- Added a `aqua update -c all` option in the AQUA console to update all the catalogs intalled from the Climate-DT repository (#2081)
- `Reader` can filter kwargs so that a parameter not available in the intake source is removed and not passed to the intake driver (#2074)
- Adapt catgen to changes in data-portfolio v1.3.2 (#2076)
- Add `get_projection()` utility function for selection of Cartopy map projections (#2068)
- Tools to push to dashboard support ensemble realizations (#2070)
- `aqua-analysis.py` now supports a `--realization` option to enable the analysis of a specific realization (#2041, #2090)
- Separate new histogram function in the framework (#2061)
- Introducing `timsum()` method to compute cumulative sum (#2059)
- `EvaluateFormula` class to replace the `eval_formula` function with extra provenance features (#2042)
- Solve fixer issue leading to wrong target variable names (#2057)
- Upgrade to `smmregrid=0.1.2`, which fixes coastal erosion in conservative regridding (#1963)
- Refactor LRA of output and catalog entry creatro with `OutputPathBuilder` and `CatalogEntryBuilder` classes (#1932)
- LRA cli support realization, stat and frequency (#1932)
- Update to the new STACv2 API for Lumi (#2039)
- `aqua add` and `aqua avail` commands now support a `--repository` option to specify a different repository to explore (#2037)
- `AQUA_CONFIG` environment variable can be set to customize the path of the configuration files in `aqua-analysis.py` (#2027)
- Development base container updated to stack 7.0.2.8 (#2022, #2025)
- `Trender()` class provide also coefficients and normalize them (#1991)
- Catalog entry builder functionality for diagnostics included in OutputSaver Class (#2086)

AQUA diagnostics complete list:
- Sea-ice extent and volume: bugs related to use of legacy reader functionality (#2111)
- Ocean Trends: Trends class to create trend data along with zonal trend, notebook and tests added. (#1990)
- Global Biases: allow GlobalBias to take projection as argument (#2036)
- ECmean: diagnostics refactored to use `OutputSaver` and new common configuration file (#2012)
- ECmean: dependency to 0.1.15 (#2012)
- Timeseries, Global Biases, Teleconnections, Ecmean: `--realization` option to select a specific realization in the CLI (#2041)
- Global Biases: add try-except block in cli (#2069)
- Global Biases: handling of formulae and Cloud Radiative Forcing Computation (#2031)
- Global Biases: pressure levels plot works correctly with the CLI (#2027)
- Timeseries: `diagnostic_name` option to override the default name in the CLI (#2027)
- Global Biases: output directory is now correctly set in the cli (#2027)
- Timeseries: `center_time` option to center the time axis is exposed in the CLI (#2028)
- Timeseries: fix the missing variable name in some netcdf output (#2023)
- Diagnostic core: new `_select_region` method in `Diagnostic`, wrapped by `select_region` to select a region also on custom datasets (#2020, #2032)

## [v0.16.0]

Removed:
- Removed source or experiment specific fixes; only the `fixer_name` is now supported.

ClimateDT workflow modifications:
- Due to a bug in Singularity, `--no-mount /etc/localtime` has to be implemented into the AQUA container call 
- `push_analysis.sh` now updates and pushes to LUMI-O the file `experiments.yaml`, which is used by the 
  dashboard to know which experiments to list. The file is downloaded from the object store, updated and 
  pushed back. Additionally it exit with different error codes if the bucket is missing or the S3 credential
  are not correct.

AQUA core complete list:
- Update to the new STAC API for Lumi (#2017)
- Added the `aqua grids set` command to set the paths block in the `aqua-config.yaml` file, overwriting the default values (#2003)
- Derivation of metadata from eccodes is done with a builtin python method instead of definiton file inspection (#2009, #2014)
- `h5py` installed from pypi. Hard pin to version 3.12.1 removed in favor of a lower limit to the version (#2002)
- `aqua-analysis` can accept a `--regrid` argument in order to activate the regrid on each diagnostics supporting it (#1947)
- `--no-mount /etc/localtime` option added to the `load_aqua_container.sh` script for all HPC (#1975)
- Upgrade to eccodes==2.41.0 (#1890)
- Fix HPC2020 (ECMWF) installation (#1994)
- `plot_timeseries` can handle multiple references and ensemble mean and std (#1988, #1999)
- Support for CDO 2.5.0, modified test files accordingly (v6) (#1987)
- Remove DOCKER secrets and prepare ground for dependabot action e.g introduce AQUA_GITHUB_PAT (#1983)
- `Trender()` class to include both `trend()` and `detrend()` method (#1980)
- `cartopy_offlinedata` is added on container and path is set in cli call, to support MN5 no internet for coastlines download (#1960)
- plot_single_map() can now handle high nlevels with a decreased cbar ticks density (#1940)
- plot_single_map() now can avoid coastlines to support paleoclimate maps (#1940)
- Fixes to support EC-EARTH4 conversion to GRIB2 (#1940)
- Added support for TL63, TL255, eORCA1, ORCA2 grids for EC-EARTH4 model (#1940)
- `FldStat()` as independent module for area-weighted operations (#1835)
- Refactor of `Fixer()`, now independent from the `Reader()` and supported by classes `FixerDataModel` and `FixerOperator` (#1929) 
- Update and push to lumi-o the a file listing experiments needed by the dashboard (#1950)
- Integration of HEALPix data with `plot_single_map()` (#1897)
- Use scientific notation in multiple maps plotting to avoid label overlapping (#1953)

AQUA diagnostics complete list:
- Diagnostic core: a `diagnostic_name` is now available in the configuration file to override the default name (#2000)
- Ecmean, GlobalBiases, Teleconnections: regrid functionality correctly working in cli (#2006)
- Diagnostic core: updated docs for `OutputSaver` (#2010)
- Diagnostic core: save_netcdf() is now based on the new OutputSaver (#1965)
- Diagnostic core: raise an error if retrieve() returns an empty dataset (#1997)
- GlobalBiases: major refactor (#1803, #1993)
- Ocean Drift: using the `_set_region` method from the `Diagnostic` class (#1981)
- Diagnostic core: new `_set_region` method in `Diagnostic` class to find region name, lon and lat limits (#1979)
- Timeseries: regions are now in the `definitions` folder (not `interface` anymore) (#1884)
- Teleconnections: complete refactor according to the Diagnostic, PlotDiagnostic schema (#1884)
- Radiations: timeseries correctly working for exps with enddate before 2000 (#1940)
- Diagnostic core: new `round_startdate` and `round_enddate` functions for time management (#1940)
- Timeseries: fix in the new cli wich was ignoring the regrid option and had bad time handling (#1940)
- Timeseries: Use new OutputSaver in Timeseries diagnostics (#1948, #2000)
- Diagnostic core: new `select_region` to crop a region based on `_set_region` and `area_selection` method (#1984)

## [v0.15.0]

Main changes are:
- Polytope support 
- Plotting routines support cartopy projections and matplotlib styles
- Major refactor of AQUA core functionalities: Regridder, Datamodel, OutputSaver, Timstat  
- Major refactor of Timeseries, SeasonalCycle, GregoryPlot diagnostics

Removed:
- `aqua.slurm` has been removed.

ClimateDT workflow modifications:
- `push_analysis.sh` (and the tool `push_s3.py` which it calls) now both return proper error codes if the transfer fails. 0 = ok, 1 = credentials not valid, 2 = bucket not found. This would allow the workflow to check return codes. As an alternative, connectivity could be tested before attempting to run push_analysis by pushing a small file (e.g. with `python push_s3.py aqua-web ping.txt`))

AQUA core complete list:
- Add FDB_HOME to debug logs (#1914)
- Enabling support for DestinE STAC API to detect `bridge_start_date`and `bridge_end_date` (#1895)
- Return codes for push_s3 and push_analysis utilities (#1903)
- Polytope support (#1893)
- Additional stats for LRA and other refinements (#1886) 
- New OutputSaver class (#1837)
- Introduce a `Timstat()` module independent from the `Reader()` (#1832)
- Adapt Catalog Generator to Data-Portfolio v1.3.0 (#1848)
- Introduction of a internal AQUA data model able to guess coordinates and convert toward required target data convention definition (#1862, #1877, #1883)
- Custom `paths` in the `config-aqua.yaml` can now be defined and will take priority over the catalog paths (#1809)
- Remove deprecated `aqua.slurm` module (#1860)
- Refactor of `plot_maps()` and `plot_maps_diff()` functions with projection support and use their single map version internally (#1865)
- Refactor of `plot_single_map()` and `plot_single_map_diff()` functions with projection support (#1854)
- Refactor time handling: replacement of `datetime` objects and of `pd.Timestamp` lists (#1828)
- Fix the `regrid_method` option in the Reader (#1859)
- Add a GitHub Token for downloading ClimateDT catalogs (#1855)
- Ignore `nonlocal` complaints by flake8 (#1855)
- WOCE-ARGO ocean dataset grids and fixes added (#1846)
- Upgrade of base container to FDB 5.15.11 (#1845)
- Matplotlib styles can be set in the configuration file (#1729)
- Graphics refactoring for timeseries plot functions (#1729, #1841)
- Major refactor of the regrid options, with new modular `Regridder()` class replacing `Regrid()` mixin (#1768)
- Refactor of the `retrieve_plain()` function with contextmanager and smmregrid GridInspector (#1768)

AQUA diagnostics complete list:
- Diagnostic core: refinement of OutputSaver metadata and name handling (#1901)
- Diagnostic core: refactor of the documentation folder structure (#1891)
- Timeseries: complete refactor of the timeseries diagnostic according to the Diagnostic, PlotDiagnostic schema (#1712, #1896)

## [v0.14.0]

Main changes are:
- AQUA is now open source
- Documentation is now available on ReadTheDocs
- Attributes added by AQUA are now "AQUA_" prefixed
- A core diagnostic class has been introduced

Removed:
- Support for python==3.9 has been dropped.
- Generators option from the Reader has been removed.

ClimateDT workflow modifications:
- `aqua_analysis.py`: all the config files are used from the `AQUA_CONFIG` folder. This allows individual run modification kept in the `AQUA_CONFIG` folder for reproducibility.
- `makes_contents.py`: can now take a config file as an argument to generate the `content.yaml` file.
- `push_analysis.sh`: now has an option to rsync the figures to a specified location. Extra flags have been added (see Dashboard section in the documentation).

AQUA core complete list:
- Updated AQUA development container to micromamba 2.0.7 (#1834)
- Updated base container to eccodes 2.40 (#1833)
- Added Healpix zoom 7 grid for ICON R02B08 native oceanic grid (#1823)
- Remove generators from Reader (#1791)
- Fix tcc grib code and add some cmor codes in the convention file (#1800)
- Add a regrid option to cli of relevant diagnostics (#1792)
- Limit estimation of time for weight generation only to regular lon/lat grids (#1786)
- LRA generation can operate spatial subsection (#1711)
- Attributes added by AQUA are now "AQUA_" prefixed (#1790)
- Remove zarr pin (#1794)
- Dropping support for python==3.9 (#1778, #1797)
- Reader intake-xarray sources can select a coder for time decoding (#1778)
- Document use of AQUA on ECMWF HPC2020 (#1782)
- Added history logging for lat-lon in area selection (#1479)
- Cleaner workflow and pytest/coverage configuration (#1755, #1758)
- catalog, model, exp, source info are now stored in the DataArray attributes (#1753)
- Avoid infinite hanging during bridge access (#1733, #1738)
- Enable dependabot to monitor dependencies every month (#1748)
- `eccodes` bump to 2.40.0 (#1747)
- Integrate codecov to monitor coverage and test analytics and remove old bot (#1736, #1737, #1755, #1819)
- Reinitialize `GSVRetriever` instance only when needed (#1733)
- Enable the option to read FDB data info from file, and refactor start/end hpc/bridge dates handling (#1732, #1743, #1762)
- Fix `push_analysis.sh` options and `aqua_analysis.py` config paths (#1723, #1754)
- Enable zip compression for LRA yearly files (#1726)
- Enable publication of documentation on ReadTheDocs (#1699, #1716)
- Adapt Catgen test to the new number of sources for ICON (#1708)
- Added tests for the Hovmoller plot routine (#1532)
- `push_s3` compatibility with `boto3>=1.36.0` (#1704)
- Rsync option for push_analysis.sh (#1689)
- Multiple updates to allow for AQUA open source, including Dockerfiles, actions, dependencies and containers (#1574)

AQUA diagnostics complete list:
- Ensemble: config file structure and tests (#1630)
- Ocean3d: Tests for the Ocean3d diagnostic (#1780)
- Diagnostic core: A common function to check and convert variable units is provided as `convert_data_units()` (#1806)
- Ocean3d: Bug fix to regridding of observations in cli (#1811)
- Diagnostic core: the `retrieve()` method uses internally a `_retrieve()` method that returns instead of updating attributes (#1763)
- Diagnostic core: documentation about class and config file structure (#1790)
- Diagnostic core: A common function to load the diagnostic config file is provided (#1750)
- Global bias: add test (#1675)
- Diagnostic core: Add additional command-line arguments for configuration and processing options (#1745)
- Global bias: Handling plev and using scientific notation in contour plots (#1649)
- Ecmean: Fix net surface radiative flux and wind stresses in ecmean (#1696)
- Diagnostic core: A common parser and fuctions to open/close the dask cluster are provided (#1703)
- ssh: Updated the SSH diagnostics. Updating the notebooks is remaining (#1601). 

## [v0.13.9]

Hotfixes:
- Added catgen support for storyline experiments (#2305)

## [v0.13.8]

Hotfixes:
- Ocean3d: Fix for weighted mean calculation (#2242)

## [v0.13.7]

- Pinning specific version of dask/xarray/numpy (#1974)
- Fix for time axis in container timeseries plots (#1973)

## [v0.13.6]

Hotfixes:
- AQUA console uses token as in main to access the catalog repository without authentication (#1954)
- Data Portfolio tag specified in tests in order to keep testing the operational tag (#1954)
- Cartopy offline maps available due to MN5 missing internet connection (#1954)
- Hardcode regrid='r100' in setup_checker (#1945)
- Fix for make_content failing to accept expected argument (#1898)
- Update experiments.yaml needed by the dashboard (#1951)

## [v0.13.5]

Hotfixes:
- Fix for Healpix zoom 7 grid for ICON R02B08 native oceanic grid, missing in yaml files (#1821)
- Fix for Tropical Rainfall diagnostic to work with new E cycle and O cycle machines (#1814)
- Fix for target tcc grib code (#1812)
- Fix for the Timeseries diagnostic which was not creating a ylabel in the plot for some variables (#1783)

AQUA core complete list:
- Update GSV to 2.9.6 (#1813)

## [v0.13.4]

Hotfixes:
- Fix for the `fdb_info_file` feature, that now can have a `data` only block when no data is on the bridge (#1761)

## [v0.13.3]

Hotfixes:
- Fix for the `aqua-analysis` that was changing the AQUA_CONFIG environment variable with a wrong path (#1752)
- Fix catalog generator when fdb_info_file is used (#1742)

## [v0.13.2]

AQUA core complete list:
- Fix push_analysis options and aqua_analysis config paths (#1731)
- Enable tests for the operational v0.13-operational branch (#1730)
- push_s3 compatibility with boto3>=1.36.0 (#1709)
- Enable the option to read FDB data info from file, and refactor start/end hpc/bridge dates handling (#1656)

AQUA diagnostics complete list:
- Ecmean: Fix net surface radiative flux and wind stresses in ecmean (#1697)
- Tropical Rainfall: Update of the precomputed histograms paths for lumi and MN5 operational (#1702)

## [v0.13.1]

Main changes are:
1. Ocean3d major refactoring

AQUA core complete list:
- Fixer delete option accepts non-lists (#1687)
- Ansi color 8-bit fix for logger (#1671)
- Hotfix for unmatched string in catgen (#1672)
- Test for aqua-analysis.py (#1664)
- Fix in the catgen now correctly generating an automatic description if not provided (#1662)

AQUA diagnostics complete list:
- Diagnostic core: added a Diagnostic class to be inherited by all diagnostics (#1681)
- Timeseries: hotfix of problems with the catalog usage in output saving (#1669)
- Tropical Rainfall: Update of the precomputed histograms paths for lumi and MN5 (#1661)
- Ocean3d: Trend is calculating using polyfit. Restructed the mixed layer depth function. (#1651)
- Global bias: hotfix for regrid option (#1670)

## [v0.13.0]

Main changes are:
1. Grids updated to work with operational O-25.1
2. Compliance of the catalog generator to the O-25.1 data portfolio
3. New 'Biases and Radiation' diagnostics replace the old 'AtmGlobalMean and Radiation'
4. Push of figures to LUMI-O and improvements for aqua-web

Deprecated:
- `aqua-analysis.sh` script is deprecated and has been removed. Use `aqua-analysis.py` instead.
- `cli_dummy.py` script is deprecated and will be removed in the next release. Use the `cli_checker.py` instead.
 
AQUA core complete list:
- More general checksum checker for grids and observations ( #1550)
- Output dir including catalogue for aqua-analysis.py (#1640)
- Grids for O-25.1 cycle are added in the grids folder (they are v3) (#1647)
- `deltat` for fixer can now be specified in source metadata and not only in fixes (#1626)
- LRA generator integrates ``--rebuild`` flag to regenerate areas and weights. The `--autosubmit` option is removed (#1623)
- Hotfix for catgen tests (#1648)
- Experiment and dashboard metadata are now created with the catalog generator (#1637)
- Safety checks according to data frequency for HPC, bridge and request start/end dates in intake GSV (#1636, #1655)
- Experiment metadata for aqua-web and dashboard from catalog entry (#1633)
- Automatic identification of ocean grid in the catalog generator (#1621)
- `OutputSaver` can deduce the catalog name from the model, exp (#1627)
- Pin zarr<3.0.0 to avoid breaking changes (#1625)
- Units utility are now functions and not methods of FixerMixin (#1558)
- New `cli_checker.py` tool to check the existance of the required model in the catalog and rebuild the area files (#1619)
- Update the catalog generator to align with changes in the data portfolio (#1593)
- Adding ICON phase2 hpx6 and hpz9 grids (#1596)
- Push figures to LUMI-O for dashboard (#1582, #1607)
- Bridge_start_date and expver switching (#1597)
- Include all available figure metadata in content.json for dashboard/aqua-web (#1573)
- Upgrade LUMI module to 24.03 and to eccodes 2.39.0

AQUA diagnostics complete list:
- Old AtmoGlobalMean and Radiation diagnostics removed (#1622)
- `--catalog` is accepted by all the diagnostics altough it is not used by all of them yet (#1619)
- Timeseries: enabled region selection in the CLI (#1564)
- Ocean3d: Bugfix of values for Ocean trend function (#1583)
- Biases and Radiation: Refactoring of Bias and Radiation Diagnostics (#1243)
- Biases and Radiation: Fix Seasonal Bias Output in global_biases for NetCDF Saving Compatibility and other fixes (#1585, #1604, #1628)
- Biases and Radiation: Adding `save_netcdf` flag and function (#1510)
- Biases and Radiation: Integrating Updated OutputSaver (#1487)

## [v0.13-beta]

Main changes are:
1. All the diagnostics are now compatible with the new fixes and eccodes version.
2. Full compatibility with HealPix grids and the new CDO version.
3. Major improvements in the Ocean3D diagnostic.

AQUA core complete list:
- Safety checks and error messages on FDB folders (#1512)
- Refreshed internal `to_list` function (#1512)
- Reorganizing and extending CI/CD catalog with 5 years of hpz3 data from ERA5 (atm) and FESOM (oce) (#1552)
- Version info in a separate module (#1546) 
- Corrected `tcc` units to % (#1551)
- Fix pdf attributes (#1547)
- Catgen fixes (#1536)
- Introduced fixer for ClimateDT phase 2 (#1536)
- `aqua_analysis.py` using a common central dask cluster (#1525)
- Added the `cdo_options: "--force"` to the definitions of the oceanic HealPix grids (#1539)

AQUA diagnostic complete list:
- ECmean: Integrating the performance indices and global mean within the `aqua_diagnostics` module (#1556)
- Teleconnections: The `teleconnections` diagnostic is now integrated in the `aqua_diagnostics` module (#1352)
- Teleconnections: OutputSaver for the teleconnections diagnostic (#1567, #1570)
- Ocean3d: Fix to improve memory usage and cli (#1490)
- Seaice: Fix to read sithick as fallback instead of sivol (#1543)
- Ocean3d: Minor fix to allow to read new variable names (#1540)
- Timeseries: The `timeseries` diagnostic is now integrated in the `aqua_diagnostics` module (#1340)
- Timeseries: Integrating Updated OutputSaver (#1492)

## [v0.13-alpha]

Main changes are:
1. A refactor of the fixes, with a new common main convention table is available, based on eccodes.
2. Diagnostics are updated to work with the new fixes and the new eccodes version. This is not yet complete and will be finalized in the next release.
3. The FDB reader always rely on paramids, so that support for eccodes 2.39.0 and backward compatibility is ensured.

AQUA core complete list:
- push-analysis.sh maintenance (#1555)
- Added the `cdo_options: "--force"` to the definitions of the HealPix grids (#1527)
- Removing default fixes (#1519)
- Support for eccodes=2.39.0 with full fixes refactoring (#1519)
- Dashboard: Moved making of contents yaml to local hpc (#1470)
- Support for new smmregrid==0.1.0 including simpler weights and area generation (#1395)
- Removing cdo pin for more recent versions (#1395)
- Change `bridge_end_date` convention (#1498)
- `catgen` to support data bridge options (#1499)
- Enhance OutputSaver with Improved File Handling, Logging, and NetCDF Write Modes (#1495)
- Introduction a specific pipeline and tests for `catgen` utiliy (#1505)
- Remove pin on xarray (#1507)
- FDB reader internally always asks for paramids (#1491, #1508, #1529)
- Introduction of a convention table for the fixer, in order to create a more general fixer (#1488, #1506)
- Refactor of `cli_lra_parallel_slurm.py` to work with container via jinja (#1497) 
- Convert `aqua-analysis.sh` to Python with Subprocess and Multiprocessing Support (#1354, #1521)
- New base container for aqua-container (#1441)
- Autodetection of latest AQUA in `load-aqua-container.sh` script (#1437)
- Update Metadata Handling for NetCDF, PDF, and PNG Outputs (#1430)
- Add instructions to install AQUA on MN5 (#1468)
- Introduce `grids-checker.py` tool to verify presence and checksum of the grid files (#1486)

AQUA diagnostic complete list:
- Tropical Cyclones: Adaptation to IFS-FESOM and tool to compute orography from data (#1393)
- Seaice: Hotfix for sea ice plots (#1432)

## [v0.12.2]

Main changes are: 
1. Single container script to be used on Lumi, MN5 and Levante

AQUA core complete list:
- Introduce `timeshift` option for the fixer to roll forward/back the time axis (#1411)
- Centralize and refactor in single script the tool to load AQUA container (#1413)
- Add extra maintenance options to submit-aqua-web (#1415)
- Update push-analysis.sh removing dependency on full AQUA and option not to convert to png (#1419)
- Pin to xarray<2024.09 to prevent bug in polyfit requires temporary (#1420)
- Remove spurious dimensions when running `fldmean()` (#1423)

AQUA diagnostic complete list:
- Refactor of plotThickness method in the sea ice diagnostic (#1427)


## [v0.12.1]

AQUA core complete list:
- Allow multiple realizations in fdb-catalog-generator (#1335)
- Fix the container loading script in order to avoid load of local libraries (#1399)
- Fix using AQUA container for submit-aqua-web, do not wipe old figures by default (#1387)
- New `timstat` module which opens complement `timmean()` with `timmax()`, `timmin()` and `timstd()` methods (#1391)
- Fix installation to avoid mismatch between `hdf5` and `h5py` libraries (#1408)

## [v0.12]

Main changes are:
1. AQUA installation now requires a mandatory machine name.
2. The `aqua` source code has been moved to the `src` folder. The change is transparent to the user.
3. A diagnostic module, called `aqua.diagnostics`, is under development. The module is not yet active, diagnostics are still available with the previous structure.

AQUA core complete list:
- Mixed updates to support data for NextGEMS cycle4 hackathon (#1375)
- Preprocess functionality added to the `Reader` class (#1298)
- The AQUAthon material has been moved under the `notebooks` folder (#1342)
- `aqua` source code has been moved to the `src` folder (#1332)
- A diagnostic module, called `aqua.diagnostics`, has been created under the `src` folder (#1332, #1341)
- LRA generator tool support for multiple relizations (#1357, #1375)
- LRA generator requires `catalog` as a mandatory argument (#1357)
- AQUA console revisiting, adding `avail` method and `update` method (#1346)
- AQUA install now requires mandatory machine name (#1346)
- Fix to make keyword step optional in request (#1360)

## [v0.11.3]

AQUA core complete list:
- LRA, both from CLI and worklow, is part of the AQUA console and can be run with `aqua lra $options` (#1294)
- FDB catalog generator is part of the AQUA console and can be run with `aqua catgen $options` (#1294)
- Coordinate unit overriding is now possible via the `tgt_units` argument (#1320)
- Full support for python>=3.9 (#1325)
- Pin of (python) eccodes<2.37.0 in pyproject due to recent changes in binary/python structure (#1325)

AQUA diagnostic complete list:
- Radiation: Bugfix in the CLI for the radiation diagnostic (#1319)

## [v0.11.2]

AQUA core complete list:
- Renaming of FESOM grids to include original resolution name (#1312)
- Bugfix of the fdb-catalog-generator tool that was not correctly assigning NEMO grids (#1309)
- Bugfix of the GSV intake driver that was not handling correctly metadata jinja replacement (#1304) 
- Bugfix of _merge_fixes() method when the parent fix has no vars specified (#1310)
- Safety check for the netcdf driver providing more informative error when files are not found (#1307, #1313)

AQUA diagnostic complete list:
- Tropical Rainfall: Fix Minor Issues in Tropical Precipitation CLI Metadata and Formatting (#1266)

## [v0.11.1]

Attention: If you are accessing FDB experiments, we suggest to not use versions older than this release.

Main changes are:
1. AQUA works with FDB written with ecCodes versions > 2.35 as well as lower.
2. Timeseries and Seasonal cyle can now be evaluated also on a specific region 

AQUA core complete list:
- ecCodes now pinned to >=2.36.0 and tool for fixing older definition files (#1302)

AQUA diagnostic complete list:
- Timeseries: a region can be selected for Timeseries and Seasonal Cycle with the `lon_limits` and `lat_limits` arguments (#1299)
- Timeseries: the cli argument for extending the time range is now extend (previously expand) (#1299)
- Timeseries: all the available diagnostics support the catalog argument (#1299)

## [v0.11]

Attention: this version is not compatible with catalog entries with ecCodes >= 2.35.0.

1. LRA supports multi-catalog structure
2. ecCodes temporarily restricted to < 2.34

AQUA core complete list:
- Refactor the fdb-catalog-generator tool to work with data-portfolio repository (#1275)
- Introduce a function to convert NetCDF to Zarr and zarr catalog entry for LRA (#1068)
- Suppress the warning of missing catalogs in the AQUA console `add` command (#1288)
- Lumi installation is completely updated to LUMI/23.09 modules (#1290)
- gsv_intake switches eccodes also for shortname definitions (#1279)
- Increase compatibility between LRA generator and multi-catalog (#1278)
- Allow for intake string replacement within LRA-generated catalogs (#1278)
- Avoid warning for missing intake variable default when calling the `Reader()` (#1287)

AQUA diagnostic complete list:
- Teleconnections: catalog feature bugfix (#1276)

## [v0.10.3]

Attention: this version is not compatible with catalog entries with ecCodes < 2.35.0.

Main changes are:
1. support for ecCodes >= 2.35.0 (to be used with caution, not working with exps with eccodes < 2.35.0)
2. fdb_path is deprecated in favour of fdb_home

AQUA core complete list:
- Restructure fixes folder and files (#1271)
- Removed eccodes pin, better handling of tables in get_eccodes_attr (#1269)
- Added test for diagnostics integration to AQUA installation process (#1244)
- Bugfix for the monthly frequency data with monthly cumulated fluxes (#1255)
- fdb_path becomes optional and deprecated in favour of fdb_home (#1262)
- Branch support for tool to push analysis to explorer (#1273)

AQUA diagnostic complete list:
- ECmean documentation updates (#1264)

## [v0.10.2]

Main changes are:
1. aqua-analysis script can be configured with an external yaml file
2. AQUA installation process now includes diagnostics integration

AQUA core complete list:
- Rename OutputNamer to OutputSaver and add catalog name (#1259)
- Hotfix for rare situation with 3D data but no vertical chunking defined (#1252)
- External yaml file to configure aqua-analysis (#1246)
- Adding diagnostics integration to AQUA installation process (#1229)

AQUA diagnostic complete list:
- Teleconnections: adding the catalog feature to the diagnostic (#1247)
- ECmean upgrades for the CLI (#1241)
- ECmean enables the computation of global mean diagostic (#1241)

## [v0.10.1]

AQUA core complete list:
- Fixer for monthly frequency data with monthly cumulated fluxes (#1201)
- Catalogs can be installed from the external repository (#1182)
- Added grid for NEMO multiIO r100 (#1227)
- Reorganized analysis output in catalog/model/exp structure (#1218)

## [v0.10]

Main changes are:
1. The catalog is externalized and AQUA supports multiple catalogs. It is now mandatory to use the aqua console to add a new catalog to the AQUA installation.

AQUA core complete list:
- Catalog is externalized to a separate repository (#1200)
- AQUA is now capable of accessing multiple catalogs at the same time (#1205)
- MN5 container for AQUA (#1213)

## [v0.9.2]

Main changes are:
1. The `aqua-config.yaml` file is replaced by a template to be installed. The aqua console is now mandatory to use aqua.
2. `$AQUA` removed from the `Configdir()` autosearch, an installation with the aqua console is mandatory to use aqua.
3. AQUA cli command to provide the installation path with `--path` option. This can substitute the `$AQUA` variable in scripts.
4. The catalog file is now split into `machine.yaml` and `catalog.yaml` to support machine dependency of data path and intake variables as kwargs into each catalog.

AQUA core complete list:
- More detailed documentation for Levante and Lumi installation (#1210)
- `aqua-config.yaml` replaced by a template to be installed on each machine (#1203)
- `$AQUA` removed from the `Configdir()` autosearch (#1208)
- AQUA cli command to provide the installation path with `--path` option (#1193)
- Restructure of the `machine` and `catalog` instances to support a catalog based development (#1186)
- AQUA installation via command line support a machine specification `aqua install lumi` (#1186)
- Introduction of `machine.yaml` file to support machine dependency of data path and intake variables as kwargs into each catalog (#1186)
- Removing all the AQUA catalogs from the repo, now using https://github.com/DestinE-Climate-DT/Climate-DT-catalog (#1200)

## [v0.9.1]

Main changes are:
1. Update of fdb libraries to be compatible with the FDB data bridge

AQUA core complete list:
- OutputNamer Class: Comprehensive Naming Scheme and Metadata Support (#998)
- Creation of png figures for AQUA explorer is local (#1189)

## [v0.9]

Main changes are:
1. AQUA has an `aqua` CLI entry point, that allow for installation/uninstallation, catalog add/remova/update, fixes and grids handling
2. Experiments placed half on HPC and half on DataBridge data can be accessed in continuous manner.

AQUA core complete list:
- AQUA entry point for installation and catalog maintanance and fixes/grids handling (#1131, #1134, #1146, #1168, #1169)
- Automatic switching between HPC and databridge FDB (#1054, #1190)
- CLI script for automatic multiple experiment analysis submission (#1160, #1175)

## [v0.8.2]

Main changes are: 
1. `aqua-grids.yaml` file split in multiple files into `grids` folder
2. Container for Levante

AQUA core complete list:
- Removing any machine name depencency from slurm files (#1135)
- Jinja replacement is added to the aqua-config.yaml (#1154)
- grid definitions split in multiple files (#1152)
- Add script to access the container on Levante HPC (#1151)
- Add support for IFS TL63 and TL159 grids (#1150)
- Swift links for tests and grids renewed (#1142)
- Removing the docker folder (#1137)
- Introducing a tool for benchmarking AQUA code (#1057)
- Define AQUA NEMO healpix grids as a function of their ORCA source (#1113)

AQUA diagnostics complete list:
- Tropical Rainfall: Improve Paths in Live Demonstration Notebook  (#1157)
- Atm global mean: produce seasonal bias plots by default (#1140)
- Tropical Rainfall: Notebook for the Live Demonstration (#1112)
- Teleconnections: MJO Hovmoller plot introduced as notebook (#247)
- Tropical Rainfall: Reduce Redundancy in Conversion Functions (#1096)

## [v0.8.1]

Main changes are: 
1. Fixes following internal D340.7.3.3 and D340.7.1.4 review 

AQUA core complete list:
- Tco399-eORCA025 control, historical and scenario runs added to Lumi catalog (#1070)
- ESA-CCI-L4 dataset added for Lumi and Levante catalogs (#1090)
- Various fixes to the documentation (#1106)
- Fixer for dimensions is now available (#1050)

AQUA diagnostics complete list:
- Timeseries: units can be overridden in the configuration file (#1098)
- Tropical Rainfall: Fixing the Bug in the CLI (#1100)

## [v0.8]

Main changes are:
1. Support for Python 3.12
2. Update in the catalog for Levante and introduction of Leonardo
3. Multiple diagnostics improvement to fullfil D340.7.3.3 and D340.7.1.4

AQUA core complete list:
- LRA for ICON avg_sos and avg_tos (#1076)
- LRA for IFS-NEMO, IFS-FESOM, ICON added to Levante catalog (#1072)
- IFS-FESOM storyline +2K added to the Lumi catalog (#1059)
- Allowing for jinja-based replacemente in load_yaml (#1045) 
- Support for Python 3.12 (#1052)
- Extending pytests (#1053)
- More efficient use of `_retrieve_plain` for acessing sample data (#1048)
- Introducing the catalog structure for Leonardo HPC (#1049)
- Introducing an rsync script between LUMI and levante for grids (#1044)
- Introducing a basic jinja-based catalog entry generator (#853)
- Adapt NextGEMS sources and fixes to the final DestinE governance (#1008, #1035)
- Remove  NextGEMS cycle2 sources (#1008)
- Avoid GSVSource multiple class instantiation in dask mode (#1051)

AQUA diagnostics complete list:
- Teleconnections: refactor of the documentation (#1061)
- Tropical rainfall: Updating the Documentation and Notebooks (#1083)
- Performance indices: minor improvements with the inclusion of mask and area files (#1076)
- Timeseries: Seasonal Cycle and Gregory plots save netcdf files (#1079)
- Tropical rainfall: minor modifications to the CLI and fixes to changes in the wrapper introduced in PR #1063 (#1074)
- Tropical rainfall: adding daily variability and precipitation profiles to the cli (#1063)
- Teleconnections: bootstrap evaluation of concordance with reference dataset (#1026)
- SSH: Improvement of the CLI (#1024) 
- Tropical rainfall: adding metadata and comparison with era5 and imerg to the plots, re-binning of the histograms and buffering of the data (#1014)
- Timeseries: refactor of the documentation (#1031)
- Radiation: boxplot can accomodate custom variables (#933)
- Seaice: convert to module, add Extent maps (#803)
- Seaice: Implement seaice Volume timeseries and thickness maps (#1043)

## [v0.7.3]

Main changes are:
1. IFS-FESOM NextGEMS4 and storylines simulations available in the catalog
2. Vertical chunking for GSV intake access
3. FDB monthly average data access is available
4. kwargs parsing of reader arguments (e.g. allowing for zoom and ensemble support)

AQUA core complete list:
- Add kwargs parsing of reader arguments, passing them to intake to substitute parameters (#757)
- Remove `zoom` and use kwargs instead (#757)
- Enabling the memory monitoring and (optional) full performance monitoring in LRA (#1010)
- Adding IFS_9-FESOM_5 NextGEMS4 simulation on levante (#1009)
- Function to plot multiple maps is introduced as `plot_maps()` and documented (#866)
- Adding the IFS-FESOM storylines simulation (#848)
- `file_is_complete()` accounts also for the mindate attribute (#1007)
- Introducing a `yearmonth` timestyle to access FDB data on monthly average (#1001)
- Adding expected time calculation for weight generation (#701)
- Vertical chunking for GSV intake access (#1003)

AQUA diagnostics complete list:
- Timeseries: Various bugfix and improvements for cli and formula (#1013, #1016, #1022)

## [v0.7.2]

Main changes are:
1. `mtpr` is used for precipitation in all the catalog entries
2. LRA CLI support for parallel SLURM submission and other improvements
3. ICON production simulations available in the catalog
4. `detrend()` method is available in the `Reader` class
5. All the diagnostics have dask support in their CLI

AQUA core complete list:
- Fix LRA sources to allow incomplete times for different vars (#994)
- Distributed dask option for diagnostic CLIs and wrapper (#981)
- Added documentation for `plot_timeseries`, `plot_seasonalcycle` and `plot_single_map_diff` (#975)
- Minimum date fixer feature / ICON net fluxes fix (#958)
- Unified logging for all diagnostics (#931)
- A `detrend()` method is added to the Reader class (#919)
- LRA file handling improvements (#849, #972)
- Updating fixer for ERA5 monthly and hourly data on Levante (#937)
- GSV pin to 1.0.0 (#950)
- Adding ICON production simulations (#925)
- LRA CLI for parallel SLURM submission support a max number of concurrent jobs and avoid same job to run (#955, #990)
- Renaming of EC-mean output figures in cli push tool for aqua-web (#930)
- Renaming the `tprate` variable into `mtpr` in all fixes (#944)

AQUA diagnostic complete list:
- Tropical rainfall: enhancements of plotting and performance, files path correction (#997)
- Timeseries: seasonal cycle runs as a separate cli in aqua-analysis for performance speed-up (#982)
- Timeseries: seasonal cycle is added if reference data are not available in some timespan (#974)
- Tropical rainfall: Removing unnecessary printing during the CLI, optimazing the CLi for low and high-resolution data (#963)
- Timeseries: Grergory plot TOA limits are dynamically chosen (#959)
- SSH: technical improvements including removal of hardcoded loglevel and timespan definition. (#677)
- SSH: ready with new data governance and option to plot difference plots added. (#677)
- Atmosferic Global Mean: added mean bias for the entire year in seasonal bias function (#947)
- Tropical Cyclones: working with IFS-NEMO and ICON, includes retrieval of orography from file (#1071).

## [v0.7.1]

Main changes are:
1. Complete update of the timeseries diagnostic
2. LRA CLI for parallel SLURM submission
3. SSP370 production scenario for IFS-NEMO available in the catalog

AQUA core complete list:
- Plot timeseries is now a framework function (#907)
- Improve the automatic parsing of date range according to schema from fdb (#928)
- LRA CLI for parallel SLURM submission (#909)
- Added graphics function to plot data and difference between two datasets on the same map (#892)
- Add IFS-NEMO ssp370 scenario (#906)

AQUA diagnostics complete list:
- Teleconnections: comparison with obs is done automatically in diagnostic CLI (#924)
- Teleconnections: capability to find index file if already present (#926)
- Timeseries: save flag introduced to save to enable/disable saving of the timeseries (#934)
- Improve the automatic parsing of date range according to schema from fdb (#928)
- Updated output filenames for atmglobalmean diagnostic (#921)
- Added graphics function to plot data and difference between two datasets on the same map (#892)
- Implemented `pyproject.toml` for global_time_series diagnostic (#920).
- Implemented `pyproject.toml` for tropical_rainfall diagnostic (#850).
- Updating CLi for tropical_rainfall diagnostic (#815)
- LRA cli for parallel SLURM submission (#909)
- Timeseries: seasonal cycle is available for the global timeseries (#912)
- Timeseries: refactory of Gregory plot as a class, comparison with multiple models and observations (#910)
- Add IFS-NEMO ssp370 scenario (#906)
- Timeseries: complete refactory of the timeseries as a class, comparison with multiple models and observations (#907)
- Plot timeseries is now a framework function (#907)

## [v0.7]

Main changes are:
1. Multiple updates to the diagnostics, both scientific and graphical, to work with more recent GSV data
2. `mtpr` is now used instead of `tprate` for precipitation
2. Documentation has been reorganized and integrated

Complete list:
- New utility `add_pdf_metadata` to add metadata to a pdf file (#898)
- Experiments `a0gg` and `a0jp` added to the IFS-NEMO catalog, and removal of `historical-1990-dev-lowres` (#889)
- Updated notebooks to ensure consistency across different machines by using observational datasets, and included a demo of aqua components for Lumi (#868)
- Scripts for pushing figures and docs to aqua-web (#880)
- Fixed catalog for historical-1990-dev-lowres source (#888, #895)
- data_models src files are now in the aqua/data_models folder, with minor modifications (#884)
- Warning options based on the `loglevel` (#852)
- Timeseries: formula bugfix and annual plot only for complete years (#876)
- mtpr instead of tprate derived from tp (#828)
- eccodes 2.34.0 does not accomodate for AQUA step approach, pin to <2.34.0 (#873)
- Bugfix of the `aqua-analysis` wrapper, now can work teleconnections on atmospheric and oceanic variables 
and the default path is an absolute one (#859, #862)
- Ocean3D: many fixes and adaptations to new data governance (#776)
- Bugfix of the `aqua-analysis` wrapper, now can work teleconnections on atmospheric and oceanic variables (#859)
- Radiation: adaptation to new data governance and many improvements (#727)
- Seaice: Sea ice extent has now seasonal cycle (#797)
- Fixing the paths in `cli/lumi-install/lumi_install.sh` (#856).
- Refactor of the documentation (#842, #871)
- The drop warning in `aqua/gsv/intake_gsv.py` (#844)
- Tropical cyclones diagnostic: working with new data governance (includes possibility to retrieve orography from file (#816)

## [v0.6.3]

Complete list:
- Setting last date for NaN fix for IFS-NEMO/IFS-FESOM to 1999-10-01 and cleaner merge of parent fixes (#819)
- Hotfix to set `intake==0.7.0` as default (#841)
- Timeseries: can add annual std and now default uncertainty is 2 std (#830)
- `retrieve_plain()` method now set off startdate and enddate (#829)
- Complete restructure of fixer to make use of `fixer_name`: set a default for each model and a `False` to disable it (#746)
- Added `center_time` option in the `timmean()` method to save the time coordinate in the middle of the time interval and create a Timmean module and related TimmeanMixin class (#811)
- Fixer to rename coordinates available (#822)
- Fixing new pandas timedelta definition: replacing H with h in all FDB catalog (#786)
- Change environment name from `aqua_common` to `aqua`(#805)
- Adding a run test label to trigger CI (#826)
- Tropical_rainfall: improve organization and maintainability, introducing nested classes (#814)
- Revisiting CERES fixes (#833)
- Timeseries: add bands for observation in Gregory plots (#837)

## [v0.6.2]

Complete list:
- Global time series plot annual and monthly timeseries together, improved Gregory plot (#809)
- Teleconnection can now take a time range as input and ylim in the index plot function (#799)
- LRA to use `auto` final time and `exclude_incomplete` (#791)
- Hotfix for v0.12.0 of the GSV_interface related to valid_time (#788)
- Global time series adapted to new data governance (#785)
- AtmoGlobalMean diagnostic improvements and adaptation to new data governance (#745 #789 #807 #812)
- Sea-ice diagnostic adapted to new data governance (#790)
- Implement a fix setting to NaN the data of the first step in each month (for IFS historical-1990) (#776)

## [v0.6.1]

Complete list:
- Teleconnection improvement to accept different variable names for ENSO (avg_tos instead of sst) (#778)
- ERA5 fixes compatible with new data governance (#772)
- Update the LRA generator (removing aggregation and improving) filecheck and fix entries for historical-1990-dev-lowres (#772)
- Updates of ECmean to work with production experiments (#773, #780)
- Automatic data start and end dates for FDB sources (#762)

## [v0.6]

Main changes are:
1. Inclusion in the catalog of the historical-1990 production simulations from IFS-NEMO and IFS-FESOM.
2. New fixes that targets the DestinE updated Data Governance

Complete list:
- IFS-FESOM historical-1990-dev-lowres with new data governance added to the catalog (#770)
- AtmoGlobalMean diagnostic improvements (#722)
- Teleconnections diagnostic improvements (#722)
- Read only one level for retrieving 3D array metadata, select single level for retrieve (#713)
- IFS-FESOM historical-1990-dev-lowres with new data governance added to the catalog
- Fix mismatch between var argument and variables specified in catalog for FDB (#761)
- Compact catalogs using yaml override syntax (#752)
- Fix loading source grid file before smmregrid weight generation (#756)

## [v0.5.2-beta]

Complete list:
-  A new fdb container is used to generate the correct AQUA container

## [v0.5.2-alpha]

Main changes are:
1. Coupled models IFS-NEMO and IFS-FESOM are now supported
2. Accessor to use functions and reader methods as if they were methods of xarray objects, see [notebook](https://github.com/DestinE-Climate-DT/AQUA/blob/main/notebooks/reader/accessor.ipynb)
3. Preliminary provenance information is now available in the history attribute of the output files
4. AQUA analysis wrapper is parallelized
5. A levelist can be provided in FDB sources, this will greatly speed up the data retrieve

Complete list:
- Fix reading only one sample variable and avoid _bnds variables (#743)
- Allow correct masked regridding after level selection. Add level selection also for not-FDB sources (#741)
- Read only one level for retrieving 3D array metadata, select specific levels for FDB retrieve (#713)
- Defining catalog entry for coupled models IFS-NEMO and IFS-FESOM (#720)
- Change fixer_name to fixer_name (#703)
- Reorganization of logging calls (#700)
- Accessor to use functions and reader methods as if they were methods of xarray objects (#716)
- Suggestions are printed if a model/exp/source is not found while inspecting the catalog (#721)
- Improvements in the single map plot function (#717)
- Minor metadata fixes (logger newline and keep "GRIB_" in attrs) (#715)
- LRA fix now correctly aggregating monthly data to yearly when a full year is available (#696)
- History update and refinement creating preliminary provenance information (plus AQUA emoji!) (#676)
- OPA lra compatible with no regrid.yaml (#692)
- Introducing fixer definitions not model/exp/source dependents to be specified at the metadata level (#681)
- AQUA analysis wrapper is parallelized and output folder is restructured (#684, #725)

## [v0.5.1]

Main changes are:
1. A new `Reader` method `info()` is available to print the catalog information
2. Grids are now stored online and a tool to deploy them on the `cli` folder is available

Complete list:
- Fix attributes of DataArrays read from FDB (#686)
- Reader.info() method to print the catalog information (#683)
- Simpler reader init() by reorganizing the calls to areas and regrid weights configuration and loading (#682)
- Optional autosearch for vert_coord (#682)
- plot_single_map adapted to different coordinate names and bugfixes (#680)
- Sea ice volume datasets for the Northern Hemisphere (PIOMAS) and the Southern Hemisphere (GIOMAS) (#598)
- Possibility of defining the regrid method from the grid definition (#678)
- Grids stored online and tool to deploy them on cli folder (#675)
- Global time series diagnostic improvements (#637)
- Teleconnections diagnostic improvements (#672)

## [v0.5]

Main changes are:
1. Refactor of the Reader() interface with less options at the init() level
2. Grids are now defined with the source metadata and not in a machine-dependent file
3. CLI wrapper is available to run all diagnostics in a single call
4. Refactoring of the streaming emulator with equal treatment for FDB or file sources

Complete list:
- Controlling the loglevel of the GSV interface (#665)
- Fix wrong fdb source (#657)
- Adding sample files and tests for NEMO 2D and 3D grids (#652)
- tprate not derived from tp for GSV sources (#653)
- Simplify reader init and retrieve providing less argument in initialization (#620)
- var='paramid' can be used to select variables in the retrieve method (#648)
- configdir is not searched based on util file position in the repo (#636)
- Cleaner mask treatment (Revision of mask structure in the reader #617)
- Fldmean fix if only one dimension is present for area selection (#640)
- Adding higher frequency ERA5 data on Levante and Lumi (#628)
- regrid.yaml files are removed, grid infos are now in the catalog metadata (#520, #622, #643)
- Load all available variables in FDB xarray/dask access (#619)
- Lint standard and enforced in CI (#616)
- Reader init split with methods (#523)
- Single map plot utility to be used by all diagnostics (#594)
- Script for automatic generation of Fdb catalog entries (IFS only) (#572)
- Fix loading of singularity mounting /projappl (#612)
- CLI wrapper parser (#599)
- Refactoring of streaming emulator (#593)
- Radiation CLI and diagnostic refinement (#537)
- Ocean3D CLI and diagnostic refinement (#578)
- AtmGlobalMean CLI and diagnostic refinement (#587)
- Tropical cyclones CLI refinements and TC module (#568, #645)
- Removing OPA, OPAgenerator and related tests from the AQUA (Remove OPA from AQUA #586)
- Renaming the experiments according to the DE340 AQUA syntax (Including dev-control-1990 in the source and rename the experiment according to DE340 scheme #556, #614, #618)
- Teleconnections diagnostic improvements (#571, #574, #576, #581, #592, #623)

## [v0.4]

Main changes are:
1. Update to all the diagnostics CLI
2. Refactor of the regridder so that `regrid.yaml`` is grid-based and not experiment-based
3. Xarray access to FDB sources
4. Refactor of the fixer so that merge/replace/default options are available
5. Remove of the `aqua` environment in favour of the `aqua_common` one. 

Complete list:
- Introduced color scheme for aqua logging (#567)
- CLI for sea diagnostic (#549)
- Add CLI for SSH diagnostic and some bug fixes (#540)
- Fix SSH diagnostic to be compatible with lates AQUA version (#538) 
- Helper function to identify vertical coordinates in a dataset (#552)
- Orography for tempest extremes TCs detection and update TCs CLI (Orography threshold included and CLI update #404)
- Improvement of performance indices CLI (Update of ECmean CLI #528)
- Fix to allow reading a list of multiple variables from FDB (#545)
- Further improvement of function to inspect the catalog (#533)
- Custom exceptions for AQUA (#518)
- Speed up of the `retrieve_plain` method (#524)
- Update documention for adding new data and setting up the container (Increase documentation coverage #519)
- CLI wrapper for the state-of-the-art diagnostics analysis (#517, #527, #525, #530, #534, #536, #539, #548, #549, #559)
- Refactor the regrid.yaml as grid-based instead of experiment-based (#291)
- aqua_common environment simplified and updated (#498)
- Update available variables in FDB catalogs on lumi (#514)
- Solve reversed latitudes bug for fixed data (#510)
- Switch to legacy eccodes tables based on intake source metadata (#493)
- Add GPM IMERG precipitation data to the catalog on levante (#505)
- Fix ocean3d diagnostic colorbars not being symmetric when missing values are present (#504) 
- FDB NEMO test access to data (#488)
- Xarray dask access to FDB (#476)
- Issue a warning when multiple gribcodes are associated to the same shortname (Cases for multiple eccodes grib codes #483)
- Allowing fixer to overwrite or merge default configuration (Increasing flexibiity of the fixer allowing for merge, replace and default options #480)
- Add new tests (Increase testing #250)
- Global time series diagnostic setup for multiple variables CLI (#474)
- Option to avoid incomplete chunk when averagin with timmean (Introduce check for chunk completeness in timmean() #466)
- Simplification of Fixer() workflow, more methods and less redundancy (Functionize fixer #478)
- Remove the `aqua` environment file, only `aqua_common` is left (#482)

## [v0.3]

Main changes are:
1. Fixer moved at `Reader()` level
2. Area selection available in `fldmean()` method
3. FDB/GSV access for IFS-NEMO development simulations
4. Configuration file `config-aqua.yaml` replaces `config.yaml`

Complete list:
- Templates in configuration yaml files (#469)
- Bug fixes for FDB access options (#463, #462)
- Add observational catalogs on Lumi (Update Lumi catalog #454)
- Automatic finding of cdo (#456)
- Area is fixed if data are fixed (Fixer applied to grid areas #442)
- Tests missing failure fix (Fix #436 CI workflow passes even if some tests fail #452)
- FDB/GSV access to IFS control and historical simulations (#434, #458)
- Climatology support restored in the Reader (Fix for climatology #445)
- Improvement function to inspect the catalog (Inspect_catalog improvement #446)
- Minor improvements of the gribber (Fix gribber fdb #427)
- Allow the LRA generator to work with generators and so with FDB (LRA from fdb on mafalda #430)
- Fixes only on selected variables (Fixer updates #428)
- Complete revision of the FDB/GSV access, allowing to access also recent experiments using variable step (#343)
- Teleconnections diagnostic adapted to new code improvements (Teleconnections Dev branch update #424, #465)
- Add support for area selection with fldmean (Fldmean box selection #409)
- Environment simplified, dependencies are now mostly on the pyproject file (A simpler environment.yml #286)
- Intake esm functionality added back (Fix intake-esm #287)
- Intake esm tests (Test also intake-esm #335)
- Yaml dependencies removed (Logger and yaml issues in util.py #334)
- Log history working for iterators as well (Logger and yaml issues in util.py #334)
- Util refactor (Utility refactor #405)
- Fixer at reader level (Fixes at Reader level #244)
- Uniform timmean (Uniform time after timmean and add option for time_bnds #419)
- FDB tests added (Add FDB 5.11, a local FDB with some test data #280, #432)
- Refactor of unit conversion and non-metpy cases (Flexible unit fix from YAML file #416)
- Refactor of the config file definition (Refactor of the configuration search #417)

## [v0.2.1]

- Add development control-1950 and historical-1990 experiments to the LRA (LRA for control-1950 and historical-1990 on Levante from v0.2 #455)

## [v0.2]

- Improve the LRA generator and worklow CLI (Streaming for the LRA #289)
- AQUA new common environment installation tool for LUMI added (#413)
- Added a bash script "load_aqua_lumi.sh" to load aqua environment in LUMI with containers (Adding an AQUA singularity container for LUMI #418)

## [v0.2-beta]

This is the `AQUA` version part of the Deliverable D340.7.1.2. 

- SSH diagnostic improvements (Linting SSH diagnostics #377, SSH diag: PDF file name changed #388)
- Timmean fix to uniform time axis (Fix for timmean() to uniform output time axis #381)
- New tests trigger routine (Tests trigger with label #385)
- Fix for tco1279 and FESOM (fix for masked tco1279 #390, psu fix for salinity #383)
- ECmean improvements (various improvement for ecmean #392)
- Seaice diagnostic improvements (Deliverable340.7.1.2 fix seaice #389, Linting Seaice diagnostics #376)
- Teleconnections diagnostic graphics module enhanced and various improvements (Teleconnections corrections for D340.7.1.2 #379, Fix import in teleconnections notebooks #395, Teleconnections fix docs #408)
- Tropical cyclones linting of the diagnostic (Linting tropical cyclones diagnostics #380, Improved plotting functions for tropical cyclones #391)
- Ocean diagnostics restructured in a single folder, sharing common functions and other improvements (Linting+Fixes Ocean diagnostics #374, Adding units for MLD plot in ocean3d package #406)
- Documentation fixes (Documentation fixes after review #403)
- Atmglobalmean and radiation diagnostic improvements (Atmglobalmean fix #371)
- MSWEP fixer bugfix (Change MSWEP datamodel #397, fixing of mswep #401)

## [v0.2-alpha]

This is the `AQUA` version that will be part of the Deliverable D340.7.1.2, sent to internal review. This is mostly done by the inclusion of twelve diagnostics within the AQUA framework

- Added teleconnections diagnostic (#308, #309, #318, #333, #352)
- Added tropical cyclones diagnostic (#310, #345)
- Added performance indices diagnostic based on ECmean tool (#57, #327) 
- Added sea ice diagnostic (#353, #368)
- Added global timeseries diagnostic (#358, #359)
- Added radiation analysis diagnostic (#301, #360)
- Added global mean bias diagnostic (#285, #371)
- Added SSH variability diagnostic (#367, #369)
- Added tropical rainfall diagnostic (#314)
- Added Ocean circulation diagnostic (#295)
- Added global ocean diagnosc (#164)
- Added global mean timeseries (#268)
- Multiple fixes in the Reader (#316, #324, #334)
- Avoid time duplicated in the Reader (#357)
- Enabling autodoc for diagnostics (#330)
- Data access improvement on Levante, including new datasets (#332, #355, #321)
- Added a common environment file (#363)
- Support for Lumi installation (#315)
- Added the `changelog` file

### Changed

- Dummy diagnostic is now in the `dummy` folder (previously was `dummy-diagnostic`)
- Tests and code is now working with python>=3.9 (previously python 3.11 was excluded)

## [v0.1-beta]

This is the `AQUA` version that will be part of the Deliverable D340.7.1.1.
This is mostly built on the `AQUA` `Reader` class which support for climate model data interpolation, spatial and temporal aggregation and conversion for a common GRIB-like data format.


- Low resolution archive documentation
- Fixed a bug in the `Gribber` class that was not reading the correct yaml catalog file

## v0.1-alpha

This is the AQUA pre-release to be sent to internal reviewers. 
Documentations is completed and notebooks are working.

[unreleased]: https://github.com/DestinE-Climate-DT/AQUA/compare/v1.0.0a1...HEAD
[v1.0.0a1]: https://github.com/DestinE-Climate-DT/AQUA/compare/v0.21.0...v1.0.0a1
[v0.21.0]: https://github.com/DestinE-Climate-DT/AQUA/compare/v0.20.0...v0.21.0
[v0.20.0]: https://github.com/DestinE-Climate-DT/AQUA/compare/v0.19.0...v0.20.0
[v0.19.0]: https://github.com/DestinE-Climate-DT/AQUA/compare/v0.18.1...v0.19.0
[v0.18.1]: https://github.com/DestinE-Climate-DT/AQUA/compare/v0.18.0...v0.18.1
[v0.18.0]: https://github.com/DestinE-Climate-DT/AQUA/compare/v0.17.0...v0.18.0
[v0.17.0]: https://github.com/DestinE-Climate-DT/AQUA/compare/v0.16.0...v0.17.0
[v0.16.0]: https://github.com/DestinE-Climate-DT/AQUA/compare/v0.15.0...v0.16.0
[v0.15.0]: https://github.com/DestinE-Climate-DT/AQUA/compare/v0.14.0...v0.15.0
[v0.14.0]: https://github.com/DestinE-Climate-DT/AQUA/compare/v0.13.1...v0.14.0
[v0.13.9]: https://github.com/DestinE-Climate-DT/AQUA/compare/v0.13.8...v0.13.9
[v0.13.8]: https://github.com/DestinE-Climate-DT/AQUA/compare/v0.13.7...v0.13.8
[v0.13.7]: https://github.com/DestinE-Climate-DT/AQUA/compare/v0.13.6...v0.13.7
[v0.13.6]: https://github.com/DestinE-Climate-DT/AQUA/compare/v0.13.5...v0.13.6
[v0.13.5]: https://github.com/DestinE-Climate-DT/AQUA/compare/v0.13.4...v0.13.5
[v0.13.4]: https://github.com/DestinE-Climate-DT/AQUA/compare/v0.13.3...v0.13.4
[v0.13.3]: https://github.com/DestinE-Climate-DT/AQUA/compare/v0.13.2...v0.13.3
[v0.13.2]: https://github.com/DestinE-Climate-DT/AQUA/compare/v0.13.1...v0.13.2
[v0.13.1]: https://github.com/DestinE-Climate-DT/AQUA/compare/v0.13.0...v0.13.1
[v0.13.0]: https://github.com/DestinE-Climate-DT/AQUA/compare/v0.13-beta...v0.13.0
[v0.13-beta]: https://github.com/DestinE-Climate-DT/AQUA/compare/v0.13-alpha...v0.13-beta
[v0.13-alpha]: https://github.com/DestinE-Climate-DT/AQUA/compare/v0.12.2...v0.13-alpha
[v0.12.2]: https://github.com/DestinE-Climate-DT/AQUA/compare/v0.12.1...v0.12.2
[v0.12.1]: https://github.com/DestinE-Climate-DT/AQUA/compare/v0.12...v0.12.1
[v0.12]: https://github.com/DestinE-Climate-DT/AQUA/compare/v0.11.3...v0.12
[v0.11.3]: https://github.com/DestinE-Climate-DT/AQUA/compare/v0.11.2...v0.11.3
[v0.11.2]: https://github.com/DestinE-Climate-DT/AQUA/compare/v0.11.1...v0.11.2
[v0.11.1]: https://github.com/DestinE-Climate-DT/AQUA/compare/v0.11...v0.11.1
[v0.11]: https://github.com/DestinE-Climate-DT/AQUA/compare/v0.10.3...v0.11
[v0.10.3]:https://github.com/DestinE-Climate-DT/AQUA/compare/v0.10.2...v0.10.3
[v0.10.2]: https://github.com/DestinE-Climate-DT/AQUA/compare/v0.10.1...v0.10.2
[v0.10.1]: https://github.com/DestinE-Climate-DT/AQUA/compare/v0.10...v0.10.1
[v0.10]: https://github.com/DestinE-Climate-DT/AQUA/compare/v0.9.2...v0.10
[v0.9.2]: https://github.com/DestinE-Climate-DT/AQUA/compare/v0.9.1...v0.9.2
[v0.9.1]: https://github.com/DestinE-Climate-DT/AQUA/compare/v0.9...v0.9.1
[v0.9]: https://github.com/DestinE-Climate-DT/AQUA/compare/v0.8.2...v0.9
[v0.8.2]: https://github.com/DestinE-Climate-DT/AQUA/compare/v0.8.1...v0.8.2
[v0.8.1]: https://github.com/DestinE-Climate-DT/AQUA/compare/v0.8...v0.8.1
[v0.8]: https://github.com/DestinE-Climate-DT/AQUA/compare/v0.7.3...v0.8
[v0.7.3]: https://github.com/DestinE-Climate-DT/AQUA/compare/v0.7.2...v0.7.3
[v0.7.2]: https://github.com/DestinE-Climate-DT/AQUA/compare/v0.7.1...v0.7.2
[v0.7.1]: https://github.com/DestinE-Climate-DT/AQUA/compare/v0.7...v0.7.1
[v0.7]: https://github.com/DestinE-Climate-DT/AQUA/compare/v0.6.3...v0.7
[v0.6.3]: https://github.com/DestinE-Climate-DT/AQUA/compare/v0.6.2...v0.6.3
[v0.6.2]: https://github.com/DestinE-Climate-DT/AQUA/compare/v0.6.1...v0.6.2
[v0.6.1]: https://github.com/DestinE-Climate-DT/AQUA/compare/v0.6...v0.6.1
[v0.6]: https://github.com/DestinE-Climate-DT/AQUA/compare/v0.5.2-beta...v0.6
[v0.5.2-beta]: https://github.com/DestinE-Climate-DT/AQUA/compare/v0.5.2-alpha...v0.5.2-beta
[v0.5.2-alpha]: https://github.com/DestinE-Climate-DT/AQUA/compare/v0.5.1...v0.5.2-alpha
[v0.5.1]: https://github.com/DestinE-Climate-DT/AQUA/compare/v0.5...v0.5.1
[v0.5]: https://github.com/DestinE-Climate-DT/AQUA/compare/v0.4...v0.5
[v0.4]: https://github.com/DestinE-Climate-DT/AQUA/compare/v0.3...v0.4
[v0.3]: https://github.com/DestinE-Climate-DT/AQUA/compare/v0.2.1...v0.3
[v0.2.1]: https://github.com/DestinE-Climate-DT/AQUA/compare/v0.2...v0.2.1
[v0.2]: https://github.com/DestinE-Climate-DT/AQUA/compare/v0.2-beta...v0.2
[v0.2-beta]: https://github.com/DestinE-Climate-DT/AQUA/compare/v0.2-alpha...v0.2-beta
[v0.2-alpha]: https://github.com/DestinE-Climate-DT/AQUA/compare/v0.1-beta...v0.2-alpha
[v0.1-beta]: https://github.com/DestinE-Climate-DT/AQUA/compare/v0.1-alpha...v0.1-beta<|MERGE_RESOLUTION|>--- conflicted
+++ resolved
@@ -9,6 +9,7 @@
 
 Complete list:
 - Improve fldstat handling of gaussian grids (#2584)
+- Data model now uses a ranking system to identify coordinates (#2585) 
 
 ## [v1.0.0a1]
 
@@ -18,12 +19,8 @@
 3. Documentation aligned to the new repository structure
 
 AQUA core complete list:
-<<<<<<< HEAD
-- Data model now uses a ranking system to identify coordinates (#2585) 
-=======
 - Allow to show descriptions in `show_catalog_content` (#2589)
 - Improve test cleaning and avoid specific race conditions in tests (#2587)
->>>>>>> 8a0291e1
 - Shapefile support for spatial selection in `AreaSelection` (#2576)
 - Remove IPython dependency from io_util (#2569)
 - Add concurrency suppression for Github actions (#2557)
