--- conflicted
+++ resolved
@@ -15,11 +15,8 @@
 - Area selection full support for regions across the dateline (#2430, #2434)
 
 AQUA diagnostics complete list:
-<<<<<<< HEAD
 - LatLonProfiles: Adjustments on lines plotting order (#2431)
-=======
 - LatLonProfiles: Documentation (#2442)
->>>>>>> b6da8fd5
 
 ## [v0.19.0]
 
