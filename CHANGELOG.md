# Changelog

All notable changes to this project will be documented in this file.
The format is based on [Keep a Changelog](https://keepachangelog.com/en/1.0.0/)

## [Unreleased]

Unreleased is the current development version.

<<<<<<< HEAD
=======
- Fldmean fix if only one dimension is present for area selection (#640)
- Adding higher frequency ERA5 data on Levante and Lumi (#628)
- regrid.yaml files are removed, grid infos are now in the catalogue metadata (#622)
- Load all available variables in FDB xarray/dask access (#619)
- Lint standard and enforced in CI (#616)
- Reader init split with methods (#523)
- Single map plot utility (#594)
- Script for automatic generation of Fdb catalog entries (#572)
- Fix loading of singularity mounting /projappl (#612)
>>>>>>> 490bea39
- CLI wrapper parser (#599)
- Refactoring of streaming emulator (#593)
- Radiation CLI and diagnostic refinement (#537)
- Ocean3D CLI and diagnostic refinement (#578)
- AtmGlobalMean CLI and diagnostic refinement (#587)
- Tropical cyclones CLI refinements and TC module (#568)
- Removing OPA, OPAgenerator and related tests from the AQUA (Remove OPA from AQUA #586)
- Renaming the experiments according to the DE340 AQUA syntax (Including dev-control-1990 in the source and rename the experiment according to DE340 scheme #556)
- Allow specifying grid in catalogue metadata (#520)
- Teleconnections diagnostic improvements (#571, #574, #576, #581, #592)

## [v0.4]

Main changes are:
1. Update to all the diagnostics CLI
2. Refactor of the regridder so that `regrid.yaml`` is grid-based and not experiment-based
3. Xarray access to FDB sources
4. Refactor of the fixer so that merge/replace/default options are available
5. Remove of the `aqua` environment in favour of the `aqua_common` one. 

Complete list:
- Introduced color scheme for aqua logging (#567)
- CLI for sea diagnostic (#549)
- Add CLI for SSH diagnostic and some bug fixes (#540)
- Fix SSH diagnostic to be compatible with lates AQUA version (#538) 
- Helper function to identify vertical coordinates in a dataset (#552)
- Orography for tempest extremes TCs detection and update TCs CLI (Orography threshold included and CLI update #404)
- Improvement of performance indices CLI (Update of ECmean CLI #528)
- Fix to allow reading a list of multiple variables from FDB (#545)
- Further improvement of function to inspect the catalogue (#533)
- Custom exceptions for AQUA (#518)
- Speed up of the `retrieve_plain` method (#524)
- Update documention for adding new data and setting up the container (Increase documentation coverage #519)
- CLI wrapper for the state-of-the-art diagnostics analysis (#517, #527, #525, #530, #534, #536, #539, #548, #549, #559)
- Refactor the regrid.yaml as grid-based instead of experiment-based (#291)
- aqua_common environment simplified and updated (#498)
- Update available variables in FDB catalogues on lumi (#514)
- Solve reversed latitudes bug for fixed data (#510)
- Switch to legacy eccodes tables based on intake source metadata (#493)
- Add GPM IMERG precipitation data to the catalogue on levante (#505)
- Fix ocean3d diagnostic colorbars not being symmetric when missing values are present (#504) 
- FDB NEMO test access to data (#488)
- Xarray dask access to FDB (#476)
- Issue a warning when multiple gribcodes are associated to the same shortname (Cases for multiple eccodes grib codes #483)
- Allowing fixer to overwrite or merge default configuration (Increasing flexibiity of the fixer allowing for merge, replace and default options #480)
- Add new tests (Increase testing #250)
- Global time series diagnostic setup for multiple variables CLI (#474)
- Option to avoid incomplete chunk when averagin with timmean (Introduce check for chunk completeness in timmean() #466)
- Simplification of Fixer() workflow, more methods and less redundancy (Functionize fixer #478)
- Remove the `aqua` environment file, only `aqua_common` is left (#482)

## [v0.3]

Main changes are:
1. Fixer moved at `Reader()` level
2. Area selection available in `fldmean()` method
3. FDB/GSV access for IFS-NEMO development simulations
4. Configuration file `config-aqua.yaml` replaces `config.yaml`

Complete list:
- Templates in configuration yaml files (#469)
- Bug fixes for FDB access options (#463, #462)
- Add observational catalogs on Lumi (Update Lumi catalog #454)
- Automatic finding of cdo (#456)
- Area is fixed if data are fixed (Fixer applied to grid areas #442)
- Tests missing failure fix (Fix #436 CI workflow passes even if some tests fail #452)
- FDB/GSV access to IFS control and historical simulations (#434, #458)
- Climatology support restored in the Reader (Fix for climatology #445)
- Improvement function to inspect the catalogue (Inspect_catalogue improvement #446)
- Minor improvements of the gribber (Fix gribber fdb #427)
- Allow the LRA generator to work with generators and so with FDB (LRA from fdb on mafalda #430)
- Fixes only on selected variables (Fixer updates #428)
- Complete revision of the FDB/GSV access, allowing to access also recent experiments using variable step (#343)
- Teleconnections diagnostic adapted to new code improvements (Teleconnections Dev branch update #424, #465)
- Add support for area selection with fldmean (Fldmean box selection #409)
- Environment simplified, dependencies are now mostly on the pyproject file (A simpler environment.yml #286)
- Intake esm functionality added back (Fix intake-esm #287)
- Intake esm tests (Test also intake-esm #335)
- Yaml dependencies removed (Logger and yaml issues in util.py #334)
- Log history working for iterators as well (Logger and yaml issues in util.py #334)
- Util refactor (Utility refactor #405)
- Fixer at reader level (Fixes at Reader level #244)
- Uniform timmean (Uniform time after timmean and add option for time_bnds #419)
- FDB tests added (Add FDB 5.11, a local FDB with some test data #280, #432)
- Refactor of unit conversion and non-metpy cases (Flexible unit fix from YAML file #416)
- Refactor of the config file definition (Refactor of the configuration search #417)

## [v0.2.1]

- Add development control-1950 and historical-1990 experiments to the LRA (LRA for control-1950 and historical-1990 on Levante from v0.2 #455)

## [v0.2]

- Improve the LRA generator and worklow CLI (Streaming for the LRA #289)
- AQUA new common environment installation tool for LUMI added (#413)
- Added a bash script "load_aqua_lumi.sh" to load aqua environment in LUMI with containers (Adding an AQUA singularity container for LUMI #418)

## [v0.2-beta]

This is the `AQUA` version part of the Deliverable D340.7.1.2. 

- SSH diagnostic improvements (Linting SSH diagnostics #377, SSH diag: PDF file name changed #388)
- Timmean fix to uniform time axis (Fix for timmean() to uniform output time axis #381)
- New tests trigger routine (Tests trigger with label #385)
- Fix for tco1279 and FESOM (fix for masked tco1279 #390, psu fix for salinity #383)
- ECmean improvements (various improvement for ecmean #392)
- Seaice diagnostic improvements (Deliverable340.7.1.2 fix seaice #389, Linting Seaice diagnostics #376)
- Teleconnections diagnostic graphics module enhanced and various improvements (Teleconnections corrections for D340.7.1.2 #379, Fix import in teleconnections notebooks #395, Teleconnections fix docs #408)
- Tropical cyclones linting of the diagnostic (Linting tropical cyclones diagnostics #380, Improved plotting functions for tropical cyclones #391)
- Ocean diagnostics restructured in a single folder, sharing common functions and other improvements (Linting+Fixes Ocean diagnostics #374, Adding units for MLD plot in ocean3d package #406)
- Documentation fixes (Documentation fixes after review #403)
- Atmglobalmean and radiation diagnostic improvements (Atmglobalmean fix #371)
- MSWEP fixer bugfix (Change MSWEP datamodel #397, fixing of mswep #401)

## [v0.2-alpha]

This is the `AQUA` version that will be part of the Deliverable D340.7.1.2, sent to internal review. This is mostly done by the inclusion of twelve diagnostics within the AQUA framework

- Added teleconnections diagnostic (#308, #309, #318, #333, #352)
- Added tropical cyclones diagnostic (#310, #345)
- Added performance indices diagnostic based on ECmean tool (#57, #327) 
- Added sea ice diagnostic (#353, #368)
- Added global timeseries diagnostic (#358, #359)
- Added radiation analysis diagnostic (#301, #360)
- Added global mean bias diagnostic (#285, #371)
- Added SSH variability diagnostic (#367, #369)
- Added tropical rainfall diagnostic (#314)
- Added Ocean circulation diagnostic (#295)
- Added global ocean diagnosc (#164)
- Added global mean timeseries (#268)
- Multiple fixes in the Reader (#316, #324, #334)
- Avoid time duplicated in the Reader (#357)
- Enabling autodoc for diagnostics (#330)
- Data access improvement on Levante, including new datasets (#332, #355, #321)
- Added a common environment file (#363)
- Support for Lumi installation (#315)
- Added the `changelog` file

### Changed

- Dummy diagnostic is now in the `dummy` folder (previously was `dummy-diagnostic`)
- Tests and code is now working with python>=3.9 (previously python 3.11 was excluded)

## [v0.1-beta]

This is the `AQUA` version that will be part of the Deliverable D340.7.1.1.
This is mostly built on the `AQUA` `Reader` class which support for climate model data interpolation, spatial and temporal aggregation and conversion for a common GRIB-like data format.


- Low resolution archive documentation
- Fixed a bug in the `Gribber` class that was not reading the correct yaml catalogue file

## v0.1-alpha

This is the AQUA pre-release to be sent to internal reviewers. 
Documentations is completed and notebooks are working.

[unreleased]: https://github.com/oloapinivad/AQUA/compare/v0.4...HEAD
[v0.4]: https://github.com/oloapinivad/AQUA/compare/v0.3...v0.4
[v0.3]: https://github.com/oloapinivad/AQUA/compare/v0.2.1...v0.3
[v0.2.1]: https://github.com/oloapinivad/AQUA/compare/v0.2...v0.2.1
[v0.2]: https://github.com/oloapinivad/AQUA/compare/v0.2-beta...v0.2
[v0.2-beta]: https://github.com/oloapinivad/AQUA/compare/v0.2-alpha...v0.2-beta
[v0.2-alpha]: https://github.com/oloapinivad/AQUA/compare/v0.1-beta...v0.2-alpha
[v0.1-beta]: https://github.com/oloapinivad/AQUA/compare/v0.1-alpha...v0.1-beta<|MERGE_RESOLUTION|>--- conflicted
+++ resolved
@@ -7,8 +7,6 @@
 
 Unreleased is the current development version.
 
-<<<<<<< HEAD
-=======
 - Fldmean fix if only one dimension is present for area selection (#640)
 - Adding higher frequency ERA5 data on Levante and Lumi (#628)
 - regrid.yaml files are removed, grid infos are now in the catalogue metadata (#622)
@@ -18,7 +16,6 @@
 - Single map plot utility (#594)
 - Script for automatic generation of Fdb catalog entries (#572)
 - Fix loading of singularity mounting /projappl (#612)
->>>>>>> 490bea39
 - CLI wrapper parser (#599)
 - Refactoring of streaming emulator (#593)
 - Radiation CLI and diagnostic refinement (#537)
