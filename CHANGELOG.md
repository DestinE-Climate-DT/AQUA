# Changelog

All notable changes to this project will be documented in this file.
The format is based on [Keep a Changelog](https://keepachangelog.com/en/1.0.0/)

## [Unreleased]

Unreleased in the current development version (target v0.14):

AQUA core complete list:
<<<<<<< HEAD
- LRA generation can operate spatial subsection (#1711)
=======
- Remove zarr pin (#1794)
>>>>>>> 75b62450
- Reader intake-xarray sources can select a coder for time decoding (#1778)
- Document use of AQUA on ECMWF HPC2020 (#1782)
- Added history logging for lat-lon in area selection (#1479)
- Cleaner workflow and pytest/coverage configuration (#1755, #1758)
- catalog, model, exp, source info are now stored in the DataArray attributes (#1753)
- Avoid infinite hanging during bridge access (#1733, #1738)
- Enable dependabot to monitor dependencies every month (#1748)
- `eccodes` bump to 2.40.0 (#1747)
- Integrate codecov to monitor coverage and test analytics and remove old bot (#1736, #1737, #1755)
- Reinitialize `GSVRetriever` instance only when needed (#1733)
- Enable the option to read FDB data info from file, and refactor start/end hpc/bridge dates handling (#1732, #1743, #1762)
- Fix `push_analysis.sh` options and `aqua_analysis.py` config paths (#1723, #1754)
- Enable zip compression for LRA yearly files (#1726)
- Enable publication of documentation on ReadTheDocs (#1699, #1716)
- Adapt Catgen test to the new number of sources for ICON (#1708)
- Added tests for the Hovmoller plot routine (#1532)
- `push_s3` compatibility with `boto3>=1.36.0` (#1704)
- Rsync option for push_analysis.sh (#1689)
- Multiple updates to allow for AQUA open source, including Dockerfiles, actions, dependencies and containers (#1574)

AQUA diagnostics complete list:
- Diagnostic core: A common function to load the diagnostic config file is provided (#1750)
- Global bias: add test (#1675)
- Diagnostic core: Add additional command-line arguments for configuration and processing options (#1745)
- Global bias: Handling plev and using scientific notation in contour plots (#1649)
- Ecmean: Fix net surface radiative flux and wind stresses in ecmean (#1696)
- Diagnostic core: A common parser and fuctions to open/close the dask cluster are provided (#1703)

## [v0.13.1]

Main changes are:
1. Ocean3d major refactoring

AQUA core complete list:
- Fixer delete option accepts non-lists (#1687)
- Ansi color 8-bit fix for logger (#1671)
- Hotfix for unmatched string in catgen (#1672)
- Test for aqua-analysis.py (#1664)
- Fix in the catgen now correctly generating an automatic description if not provided (#1662)

AQUA diagnostics complete list:
- Diagnostic core: added a Diagnostic class to be inherited by all diagnostics (#1681)
- Timeseries: hotfix of problems with the catalog usage in output saving (#1669)
- Tropical Rainfall: Update of the precomputed histograms paths for lumi and MN5 (#1661)
- Ocean3d: Trend is calculating using polyfit. Restructed the mixed layer depth function. (#1651)
- Global bias: hotfix for regrid option (#1670)

## [v0.13.0]

Main changes are:
1. Grids updated to work with operational O-25.1
2. Compliance of the catalog generator to the O-25.1 data portfolio
3. New 'Biases and Radiation' diagnostics replace the old 'AtmGlobalMean and Radiation'
4. Push of figures to LUMI-O and improvements for aqua-web

Deprecated:
- `aqua-analysis.sh` script is deprecated and has been removed. Use `aqua-analysis.py` instead.
- `cli_dummy.py` script is deprecated and will be removed in the next release. Use the `cli_checker.py` instead.
 
AQUA core complete list:
- More general checksum checker for grids and observations ( #1550)
- Output dir including catalogue for aqua-analysis.py (#1640)
- Grids for O-25.1 cycle are added in the grids folder (they are v3) (#1647)
- `deltat` for fixer can now be specified in source metadata and not only in fixes (#1626)
- LRA generator integrates ``--rebuild`` flag to regenerate areas and weights. The `--autosubmit` option is removed (#1623)
- Hotfix for catgen tests (#1648)
- Experiment and dashboard metadata are now created with the catalog generator (#1637)
- Safety checks according to data frequency for HPC, bridge and request start/end dates in intake GSV (#1636, #1655)
- Experiment metadata for aqua-web and dashboard from catalog entry (#1633)
- Automatic identification of ocean grid in the catalog generator (#1621)
- `OutputSaver` can deduce the catalog name from the model, exp (#1627)
- Pin zarr<3.0.0 to avoid breaking changes (#1625)
- Units utility are now functions and not methods of FixerMixin (#1558)
- New `cli_checker.py` tool to check the existance of the required model in the catalog and rebuild the area files (#1619)
- Update the catalog generator to align with changes in the data portfolio (#1593)
- Adding ICON phase2 hpx6 and hpz9 grids (#1596)
- Push figures to LUMI-O for dashboard (#1582, #1607)
- Bridge_start_date and expver switching (#1597)
- Include all available figure metadata in content.json for dashboard/aqua-web (#1573)
- Upgrade LUMI module to 24.03 and to eccodes 2.39.0

AQUA diagnostics complete list:
- Old AtmoGlobalMean and Radiation diagnostics removed (#1622)
- `--catalog` is accepted by all the diagnostics altough it is not used by all of them yet (#1619)
- Timeseries: enabled region selection in the CLI (#1564)
- Ocean3d: Bugfix of values for Ocean trend function (#1583)
- Biases and Radiation: Refactoring of Bias and Radiation Diagnostics (#1243)
- Biases and Radiation: Fix Seasonal Bias Output in global_biases for NetCDF Saving Compatibility and other fixes (#1585, #1604, #1628)
- Biases and Radiation: Adding `save_netcdf` flag and function (#1510)
- Biases and Radiation: Integrating Updated OutputSaver (#1487)

## [v0.13-beta]

Main changes are:
1. All the diagnostics are now compatible with the new fixes and eccodes version.
2. Full compatibility with HealPix grids and the new CDO version.
3. Major improvements in the Ocean3D diagnostic.

AQUA core complete list:
- Safety checks and error messages on FDB folders (#1512)
- Refreshed internal `to_list` function (#1512)
- Reorganizing and extending CI/CD catalog with 5 years of hpz3 data from ERA5 (atm) and FESOM (oce) (#1552)
- Version info in a separate module (#1546) 
- Corrected `tcc` units to % (#1551)
- Fix pdf attributes (#1547)
- Catgen fixes (#1536)
- Introduced fixer for ClimateDT phase 2 (#1536)
- `aqua_analysis.py` using a common central dask cluster (#1525)
- Added the `cdo_options: "--force"` to the definitions of the oceanic HealPix grids (#1539)

AQUA diagnostic complete list:
- ECmean: Integrating the performance indices and global mean within the `aqua_diagnostics` module (#1556)
- Teleconnections: The `teleconnections` diagnostic is now integrated in the `aqua_diagnostics` module (#1352)
- Teleconnections: OutputSaver for the teleconnections diagnostic (#1567, #1570)
- Ocean3d: Fix to improve memory usage and cli (#1490)
- Seaice: Fix to read sithick as fallback instead of sivol (#1543)
- Ocean3d: Minor fix to allow to read new variable names (#1540)
- Timeseries: The `timeseries` diagnostic is now integrated in the `aqua_diagnostics` module (#1340)
- Timeseries: Integrating Updated OutputSaver (#1492)

## [v0.13-alpha]

Main changes are:
1. A refactor of the fixes, with a new common main convention table is available, based on eccodes.
2. Diagnostics are updated to work with the new fixes and the new eccodes version. This is not yet complete and will be finalized in the next release.
3. The FDB reader always rely on paramids, so that support for eccodes 2.39.0 and backward compatibility is ensured.

AQUA core complete list:
- push-analysis.sh maintenance (#1555)
- Added the `cdo_options: "--force"` to the definitions of the HealPix grids (#1527)
- Removing default fixes (#1519)
- Support for eccodes=2.39.0 with full fixes refactoring (#1519)
- Dashboard: Moved making of contents yaml to local hpc (#1470)
- Support for new smmregrid==0.1.0 including simpler weights and area generation (#1395)
- Removing cdo pin for more recent versions (#1395)
- Change `bridge_end_date` convention (#1498)
- `catgen` to support data bridge options (#1499)
- Enhance OutputSaver with Improved File Handling, Logging, and NetCDF Write Modes (#1495)
- Introduction a specific pipeline and tests for `catgen` utiliy (#1505)
- Remove pin on xarray (#1507)
- FDB reader internally always asks for paramids (#1491, #1508, #1529)
- Introduction of a convention table for the fixer, in order to create a more general fixer (#1488, #1506)
- Refactor of `cli_lra_parallel_slurm.py` to work with container via jinja (#1497) 
- Convert `aqua-analysis.sh` to Python with Subprocess and Multiprocessing Support (#1354, #1521)
- New base container for aqua-container (#1441)
- Autodetection of latest AQUA in `load-aqua-container.sh` script (#1437)
- Update Metadata Handling for NetCDF, PDF, and PNG Outputs (#1430)
- Add instructions to install AQUA on MN5 (#1468)
- Introduce `grids-checker.py` tool to verify presence and checksum of the grid files (#1486)

AQUA diagnostic complete list:
- Tropical Cyclones: Adaptation to IFS-FESOM and tool to compute orography from data (#1393)
- Seaice: Hotfix for sea ice plots (#1432)

## [v0.12.2]

Main changes are: 
1. Single container script to be used on Lumi, MN5 and Levante

AQUA core complete list:
- Introduce `timeshift` option for the fixer to roll forward/back the time axis (#1411)
- Centralize and refactor in single script the tool to load AQUA container (#1413)
- Add extra maintenance options to submit-aqua-web (#1415)
- Update push-analysis.sh removing dependency on full AQUA and option not to convert to png (#1419)
- Pin to xarray<2024.09 to prevent bug in polyfit requires temporary (#1420)
- Remove spurious dimensions when running `fldmean()` (#1423)

AQUA diagnostic complete list:
- Refactor of plotThickness method in the sea ice diagnostic (#1427)


## [v0.12.1]

AQUA core complete list:
- Allow multiple realizations in fdb-catalog-generator (#1335)
- Fix the container loading script in order to avoid load of local libraries (#1399)
- Fix using AQUA container for submit-aqua-web, do not wipe old figures by default (#1387)
- New `timstat` module which opens complement `timmean()` with `timmax()`, `timmin()` and `timstd()` methods (#1391)
- Fix installation to avoid mismatch between `hdf5` and `h5py` libraries (#1408)

## [v0.12]

Main changes are:
1. AQUA installation now requires a mandatory machine name.
2. The `aqua` source code has been moved to the `src` folder. The change is transparent to the user.
3. A diagnostic module, called `aqua.diagnostics`, is under development. The module is not yet active, diagnostics are still available with the previous structure.

AQUA core complete list:
- Mixed updates to support data for NextGEMS cycle4 hackathon (#1375)
- Preprocess functionality added to the `Reader` class (#1298)
- The AQUAthon material has been moved under the `notebooks` folder (#1342)
- `aqua` source code has been moved to the `src` folder (#1332)
- A diagnostic module, called `aqua.diagnostics`, has been created under the `src` folder (#1332, #1341)
- LRA generator tool support for multiple relizations (#1357, #1375)
- LRA generator requires `catalog` as a mandatory argument (#1357)
- AQUA console revisiting, adding `avail` method and `update` method (#1346)
- AQUA install now requires mandatory machine name (#1346)
- Fix to make keyword step optional in request (#1360)

## [v0.11.3]

AQUA core complete list:
- LRA, both from CLI and worklow, is part of the AQUA console and can be run with `aqua lra $options` (#1294)
- FDB catalog generator is part of the AQUA console and can be run with `aqua catgen $options` (#1294)
- Coordinate unit overriding is now possible via the `tgt_units` argument (#1320)
- Full support for python>=3.9 (#1325)
- Pin of (python) eccodes<2.37.0 in pyproject due to recent changes in binary/python structure (#1325)

AQUA diagnostic complete list:
- Radiation: Bugfix in the CLI for the radiation diagnostic (#1319)

## [v0.11.2]

AQUA core complete list:
- Renaming of FESOM grids to include original resolution name (#1312)
- Bugfix of the fdb-catalog-generator tool that was not correctly assigning NEMO grids (#1309)
- Bugfix of the GSV intake driver that was not handling correctly metadata jinja replacement (#1304) 
- Bugfix of _merge_fixes() method when the parent fix has no vars specified (#1310)
- Safety check for the netcdf driver providing more informative error when files are not found (#1307, #1313)

AQUA diagnostic complete list:
- Tropical Rainfall: Fix Minor Issues in Tropical Precipitation CLI Metadata and Formatting (#1266)

## [v0.11.1]

Attention: If you are accessing FDB experiments, we suggest to not use versions older than this release.

Main changes are:
1. AQUA works with FDB written with ecCodes versions > 2.35 as well as lower.
2. Timeseries and Seasonal cyle can now be evaluated also on a specific region 

AQUA core complete list:
- ecCodes now pinned to >=2.36.0 and tool for fixing older definition files (#1302)

AQUA diagnostic complete list:
- Timeseries: a region can be selected for Timeseries and Seasonal Cycle with the `lon_limits` and `lat_limits` arguments (#1299)
- Timeseries: the cli argument for extending the time range is now extend (previously expand) (#1299)
- Timeseries: all the available diagnostics support the catalog argument (#1299)

## [v0.11]

Attention: this version is not compatible with catalog entries with ecCodes >= 2.35.0.

1. LRA supports multi-catalog structure
2. ecCodes temporarily restricted to < 2.34

AQUA core complete list:
- Refactor the fdb-catalog-generator tool to work with data-portfolio repository (#1275)
- Introduce a function to convert NetCDF to Zarr and zarr catalog entry for LRA (#1068)
- Suppress the warning of missing catalogs in the AQUA console `add` command (#1288)
- Lumi installation is completely updated to LUMI/23.09 modules (#1290)
- gsv_intake switches eccodes also for shortname definitions (#1279)
- Increase compatibility between LRA generator and multi-catalog (#1278)
- Allow for intake string replacement within LRA-generated catalogs (#1278)
- Avoid warning for missing intake variable default when calling the `Reader()` (#1287)

AQUA diagnostic complete list:
- Teleconnections: catalog feature bugfix (#1276)

## [v0.10.3]

Attention: this version is not compatible with catalog entries with ecCodes < 2.35.0.

Main changes are:
1. support for ecCodes >= 2.35.0 (to be used with caution, not working with exps with eccodes < 2.35.0)
2. fdb_path is deprecated in favour of fdb_home

AQUA core complete list:
- Restructure fixes folder and files (#1271)
- Removed eccodes pin, better handling of tables in get_eccodes_attr (#1269)
- Added test for diagnostics integration to AQUA installation process (#1244)
- Bugfix for the monthly frequency data with monthly cumulated fluxes (#1255)
- fdb_path becomes optional and deprecated in favour of fdb_home (#1262)
- Branch support for tool to push analysis to explorer (#1273)

AQUA diagnostic complete list:
- ECmean documentation updates (#1264)

## [v0.10.2]

Main changes are:
1. aqua-analysis script can be configured with an external yaml file
2. AQUA installation process now includes diagnostics integration

AQUA core complete list:
- Rename OutputNamer to OutputSaver and add catalog name (#1259)
- Hotfix for rare situation with 3D data but no vertical chunking defined (#1252)
- External yaml file to configure aqua-analysis (#1246)
- Adding diagnostics integration to AQUA installation process (#1229)

AQUA diagnostic complete list:
- Teleconnections: adding the catalog feature to the diagnostic (#1247)
- ECmean upgrades for the CLI (#1241)
- ECmean enables the computation of global mean diagostic (#1241)

## [v0.10.1]

AQUA core complete list:
- Fixer for monthly frequency data with monthly cumulated fluxes (#1201)
- Catalogs can be installed from the external repository (#1182)
- Added grid for NEMO multiIO r100 (#1227)
- Reorganized analysis output in catalog/model/exp structure (#1218)

## [v0.10]

Main changes are:
1. The catalog is externalized and AQUA supports multiple catalogs. It is now mandatory to use the aqua console to add a new catalog to the AQUA installation.

AQUA core complete list:
- Catalog is externalized to a separate repository (#1200)
- AQUA is now capable of accessing multiple catalogs at the same time (#1205)
- MN5 container for AQUA (#1213)

## [v0.9.2]

Main changes are:
1. The `aqua-config.yaml` file is replaced by a template to be installed. The aqua console is now mandatory to use aqua.
2. `$AQUA` removed from the `Configdir()` autosearch, an installation with the aqua console is mandatory to use aqua.
3. AQUA cli command to provide the installation path with `--path` option. This can substitute the `$AQUA` variable in scripts.
4. The catalog file is now split into `machine.yaml` and `catalog.yaml` to support machine dependency of data path and intake variables as kwargs into each catalog.

AQUA core complete list:
- More detailed documentation for Levante and Lumi installation (#1210)
- `aqua-config.yaml` replaced by a template to be installed on each machine (#1203)
- `$AQUA` removed from the `Configdir()` autosearch (#1208)
- AQUA cli command to provide the installation path with `--path` option (#1193)
- Restructure of the `machine` and `catalog` instances to support a catalog based development (#1186)
- AQUA installation via command line support a machine specification `aqua install lumi` (#1186)
- Introduction of `machine.yaml` file to support machine dependency of data path and intake variables as kwargs into each catalog (#1186)
- Removing all the AQUA catalogs from the repo, now using https://github.com/DestinE-Climate-DT/Climate-DT-catalog (#1200)

## [v0.9.1]

Main changes are:
1. Update of fdb libraries to be compatible with the FDB data bridge

AQUA core complete list:
- OutputNamer Class: Comprehensive Naming Scheme and Metadata Support (#998)
- Creation of png figures for AQUA explorer is local (#1189)

## [v0.9]

Main changes are:
1. AQUA has an `aqua` CLI entry point, that allow for installation/uninstallation, catalog add/remova/update, fixes and grids handling
2. Experiments placed half on HPC and half on DataBridge data can be accessed in continuous manner.

AQUA core complete list:
- AQUA entry point for installation and catalog maintanance and fixes/grids handling (#1131, #1134, #1146, #1168, #1169)
- Automatic switching between HPC and databridge FDB (#1054, #1190)
- CLI script for automatic multiple experiment analysis submission (#1160, #1175)

## [v0.8.2]

Main changes are: 
1. `aqua-grids.yaml` file split in multiple files into `grids` folder
2. Container for Levante

AQUA core complete list:
- Removing any machine name depencency from slurm files (#1135)
- Jinja replacement is added to the aqua-config.yaml (#1154)
- grid definitions split in multiple files (#1152)
- Add script to access the container on Levante HPC (#1151)
- Add support for IFS TL63 and TL159 grids (#1150)
- Swift links for tests and grids renewed (#1142)
- Removing the docker folder (#1137)
- Introducing a tool for benchmarking AQUA code (#1057)
- Define AQUA NEMO healpix grids as a function of their ORCA source (#1113)

AQUA diagnostics complete list:
- Tropical Rainfall: Improve Paths in Live Demonstration Notebook  (#1157)
- Atm global mean: produce seasonal bias plots by default (#1140)
- Tropical Rainfall: Notebook for the Live Demonstration (#1112)
- Teleconnections: MJO Hovmoller plot introduced as notebook (#247)
- Tropical Rainfall: Reduce Redundancy in Conversion Functions (#1096)

## [v0.8.1]

Main changes are: 
1. Fixes following internal D340.7.3.3 and D340.7.1.4 review 

AQUA core complete list:
- Tco399-eORCA025 control, historical and scenario runs added to Lumi catalog (#1070)
- ESA-CCI-L4 dataset added for Lumi and Levante catalogs (#1090)
- Various fixes to the documentation (#1106)
- Fixer for dimensions is now available (#1050)

AQUA diagnostics complete list:
- Timeseries: units can be overridden in the configuration file (#1098)
- Tropical Rainfall: Fixing the Bug in the CLI (#1100)

## [v0.8]

Main changes are:
1. Support for Python 3.12
2. Update in the catalog for Levante and introduction of Leonardo
3. Multiple diagnostics improvement to fullfil D340.7.3.3 and D340.7.1.4

AQUA core complete list:
- LRA for ICON avg_sos and avg_tos (#1076)
- LRA for IFS-NEMO, IFS-FESOM, ICON added to Levante catalog (#1072)
- IFS-FESOM storyline +2K added to the Lumi catalog (#1059)
- Allowing for jinja-based replacemente in load_yaml (#1045) 
- Support for Python 3.12 (#1052)
- Extending pytests (#1053)
- More efficient use of `_retrieve_plain` for acessing sample data (#1048)
- Introducing the catalog structure for Leonardo HPC (#1049)
- Introducing an rsync script between LUMI and levante for grids (#1044)
- Introducing a basic jinja-based catalog entry generator (#853)
- Adapt NextGEMS sources and fixes to the final DestinE governance (#1008, #1035)
- Remove  NextGEMS cycle2 sources (#1008)
- Avoid GSVSource multiple class instantiation in dask mode (#1051)

AQUA diagnostics complete list:
- Teleconnections: refactor of the documentation (#1061)
- Tropical rainfall: Updating the Documentation and Notebooks (#1083)
- Performance indices: minor improvements with the inclusion of mask and area files (#1076)
- Timeseries: Seasonal Cycle and Gregory plots save netcdf files (#1079)
- Tropical rainfall: minor modifications to the CLI and fixes to changes in the wrapper introduced in PR #1063 (#1074)
- Tropical rainfall: adding daily variability and precipitation profiles to the cli (#1063)
- Teleconnections: bootstrap evaluation of concordance with reference dataset (#1026)
- SSH: Improvement of the CLI (#1024) 
- Tropical rainfall: adding metadata and comparison with era5 and imerg to the plots, re-binning of the histograms and buffering of the data (#1014)
- Timeseries: refactor of the documentation (#1031)
- Radiation: boxplot can accomodate custom variables (#933)
- Seaice: convert to module, add Extent maps (#803)
- Seaice: Implement seaice Volume timeseries and thickness maps (#1043)

## [v0.7.3]

Main changes are:
1. IFS-FESOM NextGEMS4 and storylines simulations available in the catalog
2. Vertical chunking for GSV intake access
3. FDB monthly average data access is available
4. kwargs parsing of reader arguments (e.g. allowing for zoom and ensemble support)

AQUA core complete list:
- Add kwargs parsing of reader arguments, passing them to intake to substitute parameters (#757)
- Remove `zoom` and use kwargs instead (#757)
- Enabling the memory monitoring and (optional) full performance monitoring in LRA (#1010)
- Adding IFS_9-FESOM_5 NextGEMS4 simulation on levante (#1009)
- Function to plot multiple maps is introduced as `plot_maps()` and documented (#866)
- Adding the IFS-FESOM storylines simulation (#848)
- `file_is_complete()` accounts also for the mindate attribute (#1007)
- Introducing a `yearmonth` timestyle to access FDB data on monthly average (#1001)
- Adding expected time calculation for weight generation (#701)
- Vertical chunking for GSV intake access (#1003)

AQUA diagnostics complete list:
- Timeseries: Various bugfix and improvements for cli and formula (#1013, #1016, #1022)

## [v0.7.2]

Main changes are:
1. `mtpr` is used for precipitation in all the catalog entries
2. LRA CLI support for parallel SLURM submission and other improvements
3. ICON production simulations available in the catalog
4. `detrend()` method is available in the `Reader` class
5. All the diagnostics have dask support in their CLI

AQUA core complete list:
- Fix LRA sources to allow incomplete times for different vars (#994)
- Distributed dask option for diagnostic CLIs and wrapper (#981)
- Added documentation for `plot_timeseries`, `plot_seasonalcycle` and `plot_single_map_diff` (#975)
- Minimum date fixer feature / ICON net fluxes fix (#958)
- Unified logging for all diagnostics (#931)
- A `detrend()` method is added to the Reader class (#919)
- LRA file handling improvements (#849, #972)
- Updating fixer for ERA5 monthly and hourly data on Levante (#937)
- GSV pin to 1.0.0 (#950)
- Adding ICON production simulations (#925)
- LRA CLI for parallel SLURM submission support a max number of concurrent jobs and avoid same job to run (#955, #990)
- Renaming of EC-mean output figures in cli push tool for aqua-web (#930)
- Renaming the `tprate` variable into `mtpr` in all fixes (#944)

AQUA diagnostic complete list:
- Tropical rainfall: enhancements of plotting and performance, files path correction (#997)
- Timeseries: seasonal cycle runs as a separate cli in aqua-analysis for performance speed-up (#982)
- Timeseries: seasonal cycle is added if reference data are not available in some timespan (#974)
- Tropical rainfall: Removing unnecessary printing during the CLI, optimazing the CLi for low and high-resolution data (#963)
- Timeseries: Grergory plot TOA limits are dynamically chosen (#959)
- SSH: technical improvements including removal of hardcoded loglevel and timespan definition. (#677)
- SSH: ready with new data governance and option to plot difference plots added. (#677)
- Atmosferic Global Mean: added mean bias for the entire year in seasonal bias function (#947)
- Tropical Cyclones: working with IFS-NEMO and ICON, includes retrieval of orography from file (#1071).

## [v0.7.1]

Main changes are:
1. Complete update of the timeseries diagnostic
2. LRA CLI for parallel SLURM submission
3. SSP370 production scenario for IFS-NEMO available in the catalog

AQUA core complete list:
- Plot timeseries is now a framework function (#907)
- Improve the automatic parsing of date range according to schema from fdb (#928)
- LRA CLI for parallel SLURM submission (#909)
- Added graphics function to plot data and difference between two datasets on the same map (#892)
- Add IFS-NEMO ssp370 scenario (#906)

AQUA diagnostics complete list:
- Teleconnections: comparison with obs is done automatically in diagnostic CLI (#924)
- Teleconnections: capability to find index file if already present (#926)
- Timeseries: save flag introduced to save to enable/disable saving of the timeseries (#934)
- Improve the automatic parsing of date range according to schema from fdb (#928)
- Updated output filenames for atmglobalmean diagnostic (#921)
- Added graphics function to plot data and difference between two datasets on the same map (#892)
- Implemented `pyproject.toml` for global_time_series diagnostic (#920).
- Implemented `pyproject.toml` for tropical_rainfall diagnostic (#850).
- Updating CLi for tropical_rainfall diagnostic (#815)
- LRA cli for parallel SLURM submission (#909)
- Timeseries: seasonal cycle is available for the global timeseries (#912)
- Timeseries: refactory of Gregory plot as a class, comparison with multiple models and observations (#910)
- Add IFS-NEMO ssp370 scenario (#906)
- Timeseries: complete refactory of the timeseries as a class, comparison with multiple models and observations (#907)
- Plot timeseries is now a framework function (#907)

## [v0.7]

Main changes are:
1. Multiple updates to the diagnostics, both scientific and graphical, to work with more recent GSV data
2. `mtpr` is now used instead of `tprate` for precipitation
2. Documentation has been reorganized and integrated

Complete list:
- New utility `add_pdf_metadata` to add metadata to a pdf file (#898)
- Experiments `a0gg` and `a0jp` added to the IFS-NEMO catalog, and removal of `historical-1990-dev-lowres` (#889)
- Updated notebooks to ensure consistency across different machines by using observational datasets, and included a demo of aqua components for Lumi (#868)
- Scripts for pushing figures and docs to aqua-web (#880)
- Fixed catalog for historical-1990-dev-lowres source (#888, #895)
- data_models src files are now in the aqua/data_models folder, with minor modifications (#884)
- Warning options based on the `loglevel` (#852)
- Timeseries: formula bugfix and annual plot only for complete years (#876)
- mtpr instead of tprate derived from tp (#828)
- eccodes 2.34.0 does not accomodate for AQUA step approach, pin to <2.34.0 (#873)
- Bugfix of the `aqua-analysis` wrapper, now can work teleconnections on atmospheric and oceanic variables 
and the default path is an absolute one (#859, #862)
- Ocean3D: many fixes and adaptations to new data governance (#776)
- Bugfix of the `aqua-analysis` wrapper, now can work teleconnections on atmospheric and oceanic variables (#859)
- Radiation: adaptation to new data governance and many improvements (#727)
- Seaice: Sea ice extent has now seasonal cycle (#797)
- Fixing the paths in `cli/lumi-install/lumi_install.sh` (#856).
- Refactor of the documentation (#842, #871)
- The drop warning in `aqua/gsv/intake_gsv.py` (#844)
- Tropical cyclones diagnostic: working with new data governance (includes possibility to retrieve orography from file (#816)

## [v0.6.3]

Complete list:
- Setting last date for NaN fix for IFS-NEMO/IFS-FESOM to 1999-10-01 and cleaner merge of parent fixes (#819)
- Hotfix to set `intake==0.7.0` as default (#841)
- Timeseries: can add annual std and now default uncertainty is 2 std (#830)
- `retrieve_plain()` method now set off startdate and enddate (#829)
- Complete restructure of fixer to make use of `fixer_name`: set a default for each model and a `False` to disable it (#746)
- Added `center_time` option in the `timmean()` method to save the time coordinate in the middle of the time interval and create a Timmean module and related TimmeanMixin class (#811)
- Fixer to rename coordinates available (#822)
- Fixing new pandas timedelta definition: replacing H with h in all FDB catalog (#786)
- Change environment name from `aqua_common` to `aqua`(#805)
- Adding a run test label to trigger CI (#826)
- Tropical_rainfall: improve organization and maintainability, introducing nested classes (#814)
- Revisiting CERES fixes (#833)
- Timeseries: add bands for observation in Gregory plots (#837)

## [v0.6.2]

Complete list:
- Global time series plot annual and monthly timeseries together, improved Gregory plot (#809)
- Teleconnection can now take a time range as input and ylim in the index plot function (#799)
- LRA to use `auto` final time and `exclude_incomplete` (#791)
- Hotfix for v0.12.0 of the GSV_interface related to valid_time (#788)
- Global time series adapted to new data governance (#785)
- AtmoGlobalMean diagnostic improvements and adaptation to new data governance (#745 #789 #807 #812)
- Sea-ice diagnostic adapted to new data governance (#790)
- Implement a fix setting to NaN the data of the first step in each month (for IFS historical-1990) (#776)

## [v0.6.1]

Complete list:
- Teleconnection improvement to accept different variable names for ENSO (avg_tos instead of sst) (#778)
- ERA5 fixes compatible with new data governance (#772)
- Update the LRA generator (removing aggregation and improving) filecheck and fix entries for historical-1990-dev-lowres (#772)
- Updates of ECmean to work with production experiments (#773, #780)
- Automatic data start and end dates for FDB sources (#762)

## [v0.6]

Main changes are:
1. Inclusion in the catalog of the historical-1990 production simulations from IFS-NEMO and IFS-FESOM.
2. New fixes that targets the DestinE updated Data Governance

Complete list:
- IFS-FESOM historical-1990-dev-lowres with new data governance added to the catalog (#770)
- AtmoGlobalMean diagnostic improvements (#722)
- Teleconnections diagnostic improvements (#722)
- Read only one level for retrieving 3D array metadata, select single level for retrieve (#713)
- IFS-FESOM historical-1990-dev-lowres with new data governance added to the catalog
- Fix mismatch between var argument and variables specified in catalog for FDB (#761)
- Compact catalogs using yaml override syntax (#752)
- Fix loading source grid file before smmregrid weight generation (#756)

## [v0.5.2-beta]

Complete list:
-  A new fdb container is used to generate the correct AQUA container

## [v0.5.2-alpha]

Main changes are:
1. Coupled models IFS-NEMO and IFS-FESOM are now supported
2. Accessor to use functions and reader methods as if they were methods of xarray objects, see [notebook](https://github.com/DestinE-Climate-DT/AQUA/blob/main/notebooks/reader/accessor.ipynb)
3. Preliminary provenance information is now available in the history attribute of the output files
4. AQUA analysis wrapper is parallelized
5. A levelist can be provided in FDB sources, this will greatly speed up the data retrieve

Complete list:
- Fix reading only one sample variable and avoid _bnds variables (#743)
- Allow correct masked regridding after level selection. Add level selection also for not-FDB sources (#741)
- Read only one level for retrieving 3D array metadata, select specific levels for FDB retrieve (#713)
- Defining catalog entry for coupled models IFS-NEMO and IFS-FESOM (#720)
- Change fixer_name to fixer_name (#703)
- Reorganization of logging calls (#700)
- Accessor to use functions and reader methods as if they were methods of xarray objects (#716)
- Suggestions are printed if a model/exp/source is not found while inspecting the catalog (#721)
- Improvements in the single map plot function (#717)
- Minor metadata fixes (logger newline and keep "GRIB_" in attrs) (#715)
- LRA fix now correctly aggregating monthly data to yearly when a full year is available (#696)
- History update and refinement creating preliminary provenance information (plus AQUA emoji!) (#676)
- OPA lra compatible with no regrid.yaml (#692)
- Introducing fixer definitions not model/exp/source dependents to be specified at the metadata level (#681)
- AQUA analysis wrapper is parallelized and output folder is restructured (#684, #725)

## [v0.5.1]

Main changes are:
1. A new `Reader` method `info()` is available to print the catalog information
2. Grids are now stored online and a tool to deploy them on the `cli` folder is available

Complete list:
- Fix attributes of DataArrays read from FDB (#686)
- Reader.info() method to print the catalog information (#683)
- Simpler reader init() by reorganizing the calls to areas and regrid weights configuration and loading (#682)
- Optional autosearch for vert_coord (#682)
- plot_single_map adapted to different coordinate names and bugfixes (#680)
- Sea ice volume datasets for the Northern Hemisphere (PIOMAS) and the Southern Hemisphere (GIOMAS) (#598)
- Possibility of defining the regrid method from the grid definition (#678)
- Grids stored online and tool to deploy them on cli folder (#675)
- Global time series diagnostic improvements (#637)
- Teleconnections diagnostic improvements (#672)

## [v0.5]

Main changes are:
1. Refactor of the Reader() interface with less options at the init() level
2. Grids are now defined with the source metadata and not in a machine-dependent file
3. CLI wrapper is available to run all diagnostics in a single call
4. Refactoring of the streaming emulator with equal treatment for FDB or file sources

Complete list:
- Controlling the loglevel of the GSV interface (#665)
- Fix wrong fdb source (#657)
- Adding sample files and tests for NEMO 2D and 3D grids (#652)
- tprate not derived from tp for GSV sources (#653)
- Simplify reader init and retrieve providing less argument in initialization (#620)
- var='paramid' can be used to select variables in the retrieve method (#648)
- configdir is not searched based on util file position in the repo (#636)
- Cleaner mask treatment (Revision of mask structure in the reader #617)
- Fldmean fix if only one dimension is present for area selection (#640)
- Adding higher frequency ERA5 data on Levante and Lumi (#628)
- regrid.yaml files are removed, grid infos are now in the catalog metadata (#520, #622, #643)
- Load all available variables in FDB xarray/dask access (#619)
- Lint standard and enforced in CI (#616)
- Reader init split with methods (#523)
- Single map plot utility to be used by all diagnostics (#594)
- Script for automatic generation of Fdb catalog entries (IFS only) (#572)
- Fix loading of singularity mounting /projappl (#612)
- CLI wrapper parser (#599)
- Refactoring of streaming emulator (#593)
- Radiation CLI and diagnostic refinement (#537)
- Ocean3D CLI and diagnostic refinement (#578)
- AtmGlobalMean CLI and diagnostic refinement (#587)
- Tropical cyclones CLI refinements and TC module (#568, #645)
- Removing OPA, OPAgenerator and related tests from the AQUA (Remove OPA from AQUA #586)
- Renaming the experiments according to the DE340 AQUA syntax (Including dev-control-1990 in the source and rename the experiment according to DE340 scheme #556, #614, #618)
- Teleconnections diagnostic improvements (#571, #574, #576, #581, #592, #623)

## [v0.4]

Main changes are:
1. Update to all the diagnostics CLI
2. Refactor of the regridder so that `regrid.yaml`` is grid-based and not experiment-based
3. Xarray access to FDB sources
4. Refactor of the fixer so that merge/replace/default options are available
5. Remove of the `aqua` environment in favour of the `aqua_common` one. 

Complete list:
- Introduced color scheme for aqua logging (#567)
- CLI for sea diagnostic (#549)
- Add CLI for SSH diagnostic and some bug fixes (#540)
- Fix SSH diagnostic to be compatible with lates AQUA version (#538) 
- Helper function to identify vertical coordinates in a dataset (#552)
- Orography for tempest extremes TCs detection and update TCs CLI (Orography threshold included and CLI update #404)
- Improvement of performance indices CLI (Update of ECmean CLI #528)
- Fix to allow reading a list of multiple variables from FDB (#545)
- Further improvement of function to inspect the catalog (#533)
- Custom exceptions for AQUA (#518)
- Speed up of the `retrieve_plain` method (#524)
- Update documention for adding new data and setting up the container (Increase documentation coverage #519)
- CLI wrapper for the state-of-the-art diagnostics analysis (#517, #527, #525, #530, #534, #536, #539, #548, #549, #559)
- Refactor the regrid.yaml as grid-based instead of experiment-based (#291)
- aqua_common environment simplified and updated (#498)
- Update available variables in FDB catalogs on lumi (#514)
- Solve reversed latitudes bug for fixed data (#510)
- Switch to legacy eccodes tables based on intake source metadata (#493)
- Add GPM IMERG precipitation data to the catalog on levante (#505)
- Fix ocean3d diagnostic colorbars not being symmetric when missing values are present (#504) 
- FDB NEMO test access to data (#488)
- Xarray dask access to FDB (#476)
- Issue a warning when multiple gribcodes are associated to the same shortname (Cases for multiple eccodes grib codes #483)
- Allowing fixer to overwrite or merge default configuration (Increasing flexibiity of the fixer allowing for merge, replace and default options #480)
- Add new tests (Increase testing #250)
- Global time series diagnostic setup for multiple variables CLI (#474)
- Option to avoid incomplete chunk when averagin with timmean (Introduce check for chunk completeness in timmean() #466)
- Simplification of Fixer() workflow, more methods and less redundancy (Functionize fixer #478)
- Remove the `aqua` environment file, only `aqua_common` is left (#482)

## [v0.3]

Main changes are:
1. Fixer moved at `Reader()` level
2. Area selection available in `fldmean()` method
3. FDB/GSV access for IFS-NEMO development simulations
4. Configuration file `config-aqua.yaml` replaces `config.yaml`

Complete list:
- Templates in configuration yaml files (#469)
- Bug fixes for FDB access options (#463, #462)
- Add observational catalogs on Lumi (Update Lumi catalog #454)
- Automatic finding of cdo (#456)
- Area is fixed if data are fixed (Fixer applied to grid areas #442)
- Tests missing failure fix (Fix #436 CI workflow passes even if some tests fail #452)
- FDB/GSV access to IFS control and historical simulations (#434, #458)
- Climatology support restored in the Reader (Fix for climatology #445)
- Improvement function to inspect the catalog (Inspect_catalog improvement #446)
- Minor improvements of the gribber (Fix gribber fdb #427)
- Allow the LRA generator to work with generators and so with FDB (LRA from fdb on mafalda #430)
- Fixes only on selected variables (Fixer updates #428)
- Complete revision of the FDB/GSV access, allowing to access also recent experiments using variable step (#343)
- Teleconnections diagnostic adapted to new code improvements (Teleconnections Dev branch update #424, #465)
- Add support for area selection with fldmean (Fldmean box selection #409)
- Environment simplified, dependencies are now mostly on the pyproject file (A simpler environment.yml #286)
- Intake esm functionality added back (Fix intake-esm #287)
- Intake esm tests (Test also intake-esm #335)
- Yaml dependencies removed (Logger and yaml issues in util.py #334)
- Log history working for iterators as well (Logger and yaml issues in util.py #334)
- Util refactor (Utility refactor #405)
- Fixer at reader level (Fixes at Reader level #244)
- Uniform timmean (Uniform time after timmean and add option for time_bnds #419)
- FDB tests added (Add FDB 5.11, a local FDB with some test data #280, #432)
- Refactor of unit conversion and non-metpy cases (Flexible unit fix from YAML file #416)
- Refactor of the config file definition (Refactor of the configuration search #417)

## [v0.2.1]

- Add development control-1950 and historical-1990 experiments to the LRA (LRA for control-1950 and historical-1990 on Levante from v0.2 #455)

## [v0.2]

- Improve the LRA generator and worklow CLI (Streaming for the LRA #289)
- AQUA new common environment installation tool for LUMI added (#413)
- Added a bash script "load_aqua_lumi.sh" to load aqua environment in LUMI with containers (Adding an AQUA singularity container for LUMI #418)

## [v0.2-beta]

This is the `AQUA` version part of the Deliverable D340.7.1.2. 

- SSH diagnostic improvements (Linting SSH diagnostics #377, SSH diag: PDF file name changed #388)
- Timmean fix to uniform time axis (Fix for timmean() to uniform output time axis #381)
- New tests trigger routine (Tests trigger with label #385)
- Fix for tco1279 and FESOM (fix for masked tco1279 #390, psu fix for salinity #383)
- ECmean improvements (various improvement for ecmean #392)
- Seaice diagnostic improvements (Deliverable340.7.1.2 fix seaice #389, Linting Seaice diagnostics #376)
- Teleconnections diagnostic graphics module enhanced and various improvements (Teleconnections corrections for D340.7.1.2 #379, Fix import in teleconnections notebooks #395, Teleconnections fix docs #408)
- Tropical cyclones linting of the diagnostic (Linting tropical cyclones diagnostics #380, Improved plotting functions for tropical cyclones #391)
- Ocean diagnostics restructured in a single folder, sharing common functions and other improvements (Linting+Fixes Ocean diagnostics #374, Adding units for MLD plot in ocean3d package #406)
- Documentation fixes (Documentation fixes after review #403)
- Atmglobalmean and radiation diagnostic improvements (Atmglobalmean fix #371)
- MSWEP fixer bugfix (Change MSWEP datamodel #397, fixing of mswep #401)

## [v0.2-alpha]

This is the `AQUA` version that will be part of the Deliverable D340.7.1.2, sent to internal review. This is mostly done by the inclusion of twelve diagnostics within the AQUA framework

- Added teleconnections diagnostic (#308, #309, #318, #333, #352)
- Added tropical cyclones diagnostic (#310, #345)
- Added performance indices diagnostic based on ECmean tool (#57, #327) 
- Added sea ice diagnostic (#353, #368)
- Added global timeseries diagnostic (#358, #359)
- Added radiation analysis diagnostic (#301, #360)
- Added global mean bias diagnostic (#285, #371)
- Added SSH variability diagnostic (#367, #369)
- Added tropical rainfall diagnostic (#314)
- Added Ocean circulation diagnostic (#295)
- Added global ocean diagnosc (#164)
- Added global mean timeseries (#268)
- Multiple fixes in the Reader (#316, #324, #334)
- Avoid time duplicated in the Reader (#357)
- Enabling autodoc for diagnostics (#330)
- Data access improvement on Levante, including new datasets (#332, #355, #321)
- Added a common environment file (#363)
- Support for Lumi installation (#315)
- Added the `changelog` file

### Changed

- Dummy diagnostic is now in the `dummy` folder (previously was `dummy-diagnostic`)
- Tests and code is now working with python>=3.9 (previously python 3.11 was excluded)

## [v0.1-beta]

This is the `AQUA` version that will be part of the Deliverable D340.7.1.1.
This is mostly built on the `AQUA` `Reader` class which support for climate model data interpolation, spatial and temporal aggregation and conversion for a common GRIB-like data format.


- Low resolution archive documentation
- Fixed a bug in the `Gribber` class that was not reading the correct yaml catalog file

## v0.1-alpha

This is the AQUA pre-release to be sent to internal reviewers. 
Documentations is completed and notebooks are working.

[unreleased]: https://github.com/DestinE-Climate-DT/AQUA/compare/v0.13.1...HEAD
[v0.13.1]: https://github.com/DestinE-Climate-DT/AQUA/compare/v0.13.0...v0.13.1
[v0.13.0]: https://github.com/DestinE-Climate-DT/AQUA/compare/v0.13-beta...v0.13.0
[v0.13-beta]: https://github.com/DestinE-Climate-DT/AQUA/compare/v0.13-alpha...v0.13-beta
[v0.13-alpha]: https://github.com/DestinE-Climate-DT/AQUA/compare/v0.12.2...v0.13-alpha
[v0.12.2]: https://github.com/DestinE-Climate-DT/AQUA/compare/v0.12.1...v0.12.2
[v0.12.1]: https://github.com/DestinE-Climate-DT/AQUA/compare/v0.12...v0.12.1
[v0.12]: https://github.com/DestinE-Climate-DT/AQUA/compare/v0.11.3...v0.12
[v0.11.3]: https://github.com/DestinE-Climate-DT/AQUA/compare/v0.11.2...v0.11.3
[v0.11.2]: https://github.com/DestinE-Climate-DT/AQUA/compare/v0.11.1...v0.11.2
[v0.11.1]: https://github.com/DestinE-Climate-DT/AQUA/compare/v0.11...v0.11.1
[v0.11]: https://github.com/DestinE-Climate-DT/AQUA/compare/v0.10.3...v0.11
[v0.10.3]:https://github.com/DestinE-Climate-DT/AQUA/compare/v0.10.2...v0.10.3
[v0.10.2]: https://github.com/DestinE-Climate-DT/AQUA/compare/v0.10.1...v0.10.2
[v0.10.1]: https://github.com/DestinE-Climate-DT/AQUA/compare/v0.10...v0.10.1
[v0.10]: https://github.com/DestinE-Climate-DT/AQUA/compare/v0.9.2...v0.10
[v0.9.2]: https://github.com/DestinE-Climate-DT/AQUA/compare/v0.9.1...v0.9.2
[v0.9.1]: https://github.com/DestinE-Climate-DT/AQUA/compare/v0.9...v0.9.1
[v0.9]: https://github.com/DestinE-Climate-DT/AQUA/compare/v0.8.2...v0.9
[v0.8.2]: https://github.com/DestinE-Climate-DT/AQUA/compare/v0.8.1...v0.8.2
[v0.8.1]: https://github.com/DestinE-Climate-DT/AQUA/compare/v0.8...v0.8.1
[v0.8]: https://github.com/DestinE-Climate-DT/AQUA/compare/v0.7.3...v0.8
[v0.7.3]: https://github.com/DestinE-Climate-DT/AQUA/compare/v0.7.2...v0.7.3
[v0.7.2]: https://github.com/DestinE-Climate-DT/AQUA/compare/v0.7.1...v0.7.2
[v0.7.1]: https://github.com/DestinE-Climate-DT/AQUA/compare/v0.7...v0.7.1
[v0.7]: https://github.com/DestinE-Climate-DT/AQUA/compare/v0.6.3...v0.7
[v0.6.3]: https://github.com/DestinE-Climate-DT/AQUA/compare/v0.6.2...v0.6.3
[v0.6.2]: https://github.com/DestinE-Climate-DT/AQUA/compare/v0.6.1...v0.6.2
[v0.6.1]: https://github.com/DestinE-Climate-DT/AQUA/compare/v0.6...v0.6.1
[v0.6]: https://github.com/DestinE-Climate-DT/AQUA/compare/v0.5.2-beta...v0.6
[v0.5.2-beta]: https://github.com/DestinE-Climate-DT/AQUA/compare/v0.5.2-alpha...v0.5.2-beta
[v0.5.2-alpha]: https://github.com/DestinE-Climate-DT/AQUA/compare/v0.5.1...v0.5.2-alpha
[v0.5.1]: https://github.com/DestinE-Climate-DT/AQUA/compare/v0.5...v0.5.1
[v0.5]: https://github.com/DestinE-Climate-DT/AQUA/compare/v0.4...v0.5
[v0.4]: https://github.com/DestinE-Climate-DT/AQUA/compare/v0.3...v0.4
[v0.3]: https://github.com/DestinE-Climate-DT/AQUA/compare/v0.2.1...v0.3
[v0.2.1]: https://github.com/DestinE-Climate-DT/AQUA/compare/v0.2...v0.2.1
[v0.2]: https://github.com/DestinE-Climate-DT/AQUA/compare/v0.2-beta...v0.2
[v0.2-beta]: https://github.com/DestinE-Climate-DT/AQUA/compare/v0.2-alpha...v0.2-beta
[v0.2-alpha]: https://github.com/DestinE-Climate-DT/AQUA/compare/v0.1-beta...v0.2-alpha
[v0.1-beta]: https://github.com/DestinE-Climate-DT/AQUA/compare/v0.1-alpha...v0.1-beta<|MERGE_RESOLUTION|>--- conflicted
+++ resolved
@@ -8,11 +8,8 @@
 Unreleased in the current development version (target v0.14):
 
 AQUA core complete list:
-<<<<<<< HEAD
 - LRA generation can operate spatial subsection (#1711)
-=======
 - Remove zarr pin (#1794)
->>>>>>> 75b62450
 - Reader intake-xarray sources can select a coder for time decoding (#1778)
 - Document use of AQUA on ECMWF HPC2020 (#1782)
 - Added history logging for lat-lon in area selection (#1479)
