--- conflicted
+++ resolved
@@ -13,11 +13,8 @@
 ClimateDT workflow modifications:
 
 AQUA core complete list:
-<<<<<<< HEAD
 - Fix DROP CLI support for enddate, startdate and catalog (#2472)
-=======
 - Autodefine DROP chunking in a more uniform way to speed up aqua-analysis computation (#2450)
->>>>>>> b943eee0
 - eORCA025 nested grid for o25.1 and o26.1 support (#2459)
 - Safe dumping yaml with a temporary file and SoftFileLock (#2445)
 - Add filelock when modifying catalog sources (#2432)
