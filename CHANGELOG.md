--- conflicted
+++ resolved
@@ -7,11 +7,9 @@
 
 Unreleased in the current development version:
 
-<<<<<<< HEAD
+AQUA core complete list:
 - Add kwargs parsing of reader arguments, passing them to intake to substitute parameters (#757)
 - Remove `zoom` and use kwargs instead (#757)
-=======
-AQUA core complete list:
 - Updating fixer for ERA5 monthly and hourly data on Levante (#937)
 - GSV pin to 1.0.0 (#950)
 - Adding ICON production simulations (#925)
@@ -39,7 +37,6 @@
 - Add IFS-NEMO ssp370 scenario (#906)
 
 AQUA diagnostics complete list:
->>>>>>> c58d6f19
 - Teleconnections: comparison with obs is done automatically in diagnostic CLI (#924)
 - Teleconnections: capability to find index file if already present (#926)
 - AtmGlobalMean: Updated output filenames (#921)
