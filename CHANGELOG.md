--- conflicted
+++ resolved
@@ -8,11 +8,8 @@
 Unreleased in the current development version:
 
 AQUA core complete list:
-<<<<<<< HEAD
 - Allowing for jinja-based replacemente in load_yaml (#1045) 
-=======
 - Introducing an rsync script between LUMI and levante for grids (#1044)
->>>>>>> 563efbfc
 - Introducing a basic jinja-based catalog entry generator (#853)
 - Adapt NextGEMS sources and fixes to the final DestinE governance (#1008, #1035)
 - Remove  NextGEMS cycle2 sources (#1008)
