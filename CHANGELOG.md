# Changelog

All notable changes to this project will be documented in this file.
The format is based on [Keep a Changelog](https://keepachangelog.com/en/1.0.0/)

## [Unreleased]

Unreleased in the current development version:

<<<<<<< HEAD
## [v0.6.3]

Complete list:
=======
- Setting last date for NaN fix for IFS-NEMO/IFS-FESOM to 1999-10-01 and cleaner merge of parent fixes (#819)
>>>>>>> 618ad906
- Hotfix to set `intake==0.7.0` as default (#841)
- Timeseries: can add annual std and now default uncertainty is 2 std (#830)
- `retrieve_plain()` method now set off startdate and enddate (#829)
- Complete restructure of fixer to make use of `fixer_name`: set a default for each model and a `False` to disable it (#746)
- Added `center_time` option in the `timmean()` method to save the time coordinate in the middle of the time interval and create a Timmean module and related TimmeanMixin class (#811)
- Fixer to rename coordinates available (#822)
- Fixing new pandas timedelta definition: replacing H with h in all FDB catalog (#786)
- Change environment name from `aqua_common` to `aqua`(#805)
- Adding a run test label to trigger CI (#826)
- Tropical_rainfall: improve organization and maintainability, introducing nested classes (#814)
- Revisiting CERES fixes (#833)
- Timeseries: add bands for observation in Gregory plots (#837)

## [v0.6.2]

Complete list:
- Global time series plot annual and monthly timeseries together, improved Gregory plot (#809)
- Teleconnection can now take a time range as input and ylim in the index plot function (#799)
- LRA to use `auto` final time and `exclude_incomplete` (#791)
- Hotfix for v0.12.0 of the GSV_interface related to valid_time (#788)
- Global time series adapted to new data governance (#785)
- AtmoGlobalMean diagnostic improvements and adaptation to new data governance (#745 #789 #807 #812)
- Sea-ice diagnostic adapted to new data governance (#790)
- Implement a fix setting to NaN the data of the first step in each month (for IFS historical-1990) (#776)

## [v0.6.1]

Complete list:
- Teleconnection improvement to accept different variable names for ENSO (avg_tos instead of sst) (#778)
- ERA5 fixes compatible with new data governance (#772)
- Update the LRA generator (removing aggregation and improving) filecheck and fix entries for historical-1990-dev-lowres (#772)
- Updates of ECmean to work with production experiments (#773, #780)
- Automatic data start and end dates for FDB sources (#762)

## [v0.6]

Main changes are:
1. Inclusion in the catalog of the historical-1990 production simulations from IFS-NEMO and IFS-FESOM.
2. New fixes that targets the DestinE updated Data Governance

- IFS-FESOM historical-1990-dev-lowres with new data governance added to the catalogue (#770)
- AtmoGlobalMean diagnostic improvements (#722)
- Teleconnections diagnostic improvements (#722)
- Read only one level for retrieving 3D array metadata, select single level for retrieve (#713)
- IFS-FESOM historical-1990-dev-lowres with new data governance added to the catalogue
- Fix mismatch between var argument and variables specified in catalogue for FDB (#761)
- Compact catalogues using yaml override syntax (#752)
- Fix loading source grid file before smmregrid weight generation (#756)

## [v0.5.2-beta]

Complete list:
-  A new fdb container is used to generate the correct AQUA container

## [v0.5.2-alpha]

Main changes are:
1. Coupled models IFS-NEMO and IFS-FESOM are now supported
2. Accessor to use functions and reader methods as if they were methods of xarray objects, see [notebook](https://github.com/DestinE-Climate-DT/AQUA/blob/main/notebooks/reader/accessor.ipynb)
3. Preliminary provenance information is now available in the history attribute of the output files
4. AQUA analysis wrapper is parallelized
5. A levelist can be provided in FDB sources, this will greatly speed up the data retrieve

Complete list:
- Fix reading only one sample variable and avoid _bnds variables (#743)
- Allow correct masked regridding after level selection. Add level selection also for not-FDB sources (#741)
- Read only one level for retrieving 3D array metadata, select specific levels for FDB retrieve (#713)
- Defining catalog entry for coupled models IFS-NEMO and IFS-FESOM (#720)
- Change fixer_name to fixer_name (#703)
- Reorganization of logging calls (#700)
- Accessor to use functions and reader methods as if they were methods of xarray objects (#716)
- Suggestions are printed if a model/exp/source is not found while inspecting the catalogue (#721)
- Improvements in the single map plot function (#717)
- Minor metadata fixes (logger newline and keep "GRIB_" in attrs) (#715)
- LRA fix now correctly aggregating monthly data to yearly when a full year is available (#696)
- History update and refinement creating preliminary provenance information (plus AQUA emoji!) (#676)
- OPA lra compatible with no regrid.yaml (#692)
- Introducing fixer definitions not model/exp/source dependents to be specified at the metadata level (#681)
- AQUA analysis wrapper is parallelized and output folder is restructured (#684, #725)

## [v0.5.1]

Main changes are:
1. A new `Reader` method `info()` is available to print the catalogue information
2. Grids are now stored online and a tool to deploy them on the `cli` folder is available

Complete list:
- Fix attributes of DataArrays read from FDB (#686)
- Reader.info() method to print the catalogue information (#683)
- Simpler reader init() by reorganizing the calls to areas and regrid weights configuration and loading (#682)
- Optional autosearch for vert_coord (#682)
- plot_single_map adapted to different coordinate names and bugfixes (#680)
- Sea ice volume datasets for the Northern Hemisphere (PIOMAS) and the Southern Hemisphere (GIOMAS) (#598)
- Possibility of defining the regrid method from the grid definition (#678)
- Grids stored online and tool to deploy them on cli folder (#675)
- Global time series diagnostic improvements (#637)
- Teleconnections diagnostic improvements (#672)

## [v0.5]

Main changes are:
1. Refactor of the Reader() interface with less options at the init() level
2. Grids are now defined with the source metadata and not in a machine-dependent file
3. CLI wrapper is available to run all diagnostics in a single call
4. Refactoring of the streaming emulator with equal treatment for FDB or file sources

Complete list:
- Controlling the loglevel of the GSV interface (#665)
- Fix wrong fdb source (#657)
- Adding sample files and tests for NEMO 2D and 3D grids (#652)
- tprate not derived from tp for GSV sources (#653)
- Simplify reader init and retrieve providing less argument in initialization (#620)
- var='paramid' can be used to select variables in the retrieve method (#648)
- configdir is not searched based on util file position in the repo (#636)
- Cleaner mask treatment (Revision of mask structure in the reader #617)
- Fldmean fix if only one dimension is present for area selection (#640)
- Adding higher frequency ERA5 data on Levante and Lumi (#628)
- regrid.yaml files are removed, grid infos are now in the catalogue metadata (#520, #622, #643)
- Load all available variables in FDB xarray/dask access (#619)
- Lint standard and enforced in CI (#616)
- Reader init split with methods (#523)
- Single map plot utility to be used by all diagnostics (#594)
- Script for automatic generation of Fdb catalog entries (IFS only) (#572)
- Fix loading of singularity mounting /projappl (#612)
- CLI wrapper parser (#599)
- Refactoring of streaming emulator (#593)
- Radiation CLI and diagnostic refinement (#537)
- Ocean3D CLI and diagnostic refinement (#578)
- AtmGlobalMean CLI and diagnostic refinement (#587)
- Tropical cyclones CLI refinements and TC module (#568, #645)
- Removing OPA, OPAgenerator and related tests from the AQUA (Remove OPA from AQUA #586)
- Renaming the experiments according to the DE340 AQUA syntax (Including dev-control-1990 in the source and rename the experiment according to DE340 scheme #556, #614, #618)
- Teleconnections diagnostic improvements (#571, #574, #576, #581, #592, #623)

## [v0.4]

Main changes are:
1. Update to all the diagnostics CLI
2. Refactor of the regridder so that `regrid.yaml`` is grid-based and not experiment-based
3. Xarray access to FDB sources
4. Refactor of the fixer so that merge/replace/default options are available
5. Remove of the `aqua` environment in favour of the `aqua_common` one. 

Complete list:
- Introduced color scheme for aqua logging (#567)
- CLI for sea diagnostic (#549)
- Add CLI for SSH diagnostic and some bug fixes (#540)
- Fix SSH diagnostic to be compatible with lates AQUA version (#538) 
- Helper function to identify vertical coordinates in a dataset (#552)
- Orography for tempest extremes TCs detection and update TCs CLI (Orography threshold included and CLI update #404)
- Improvement of performance indices CLI (Update of ECmean CLI #528)
- Fix to allow reading a list of multiple variables from FDB (#545)
- Further improvement of function to inspect the catalogue (#533)
- Custom exceptions for AQUA (#518)
- Speed up of the `retrieve_plain` method (#524)
- Update documention for adding new data and setting up the container (Increase documentation coverage #519)
- CLI wrapper for the state-of-the-art diagnostics analysis (#517, #527, #525, #530, #534, #536, #539, #548, #549, #559)
- Refactor the regrid.yaml as grid-based instead of experiment-based (#291)
- aqua_common environment simplified and updated (#498)
- Update available variables in FDB catalogues on lumi (#514)
- Solve reversed latitudes bug for fixed data (#510)
- Switch to legacy eccodes tables based on intake source metadata (#493)
- Add GPM IMERG precipitation data to the catalogue on levante (#505)
- Fix ocean3d diagnostic colorbars not being symmetric when missing values are present (#504) 
- FDB NEMO test access to data (#488)
- Xarray dask access to FDB (#476)
- Issue a warning when multiple gribcodes are associated to the same shortname (Cases for multiple eccodes grib codes #483)
- Allowing fixer to overwrite or merge default configuration (Increasing flexibiity of the fixer allowing for merge, replace and default options #480)
- Add new tests (Increase testing #250)
- Global time series diagnostic setup for multiple variables CLI (#474)
- Option to avoid incomplete chunk when averagin with timmean (Introduce check for chunk completeness in timmean() #466)
- Simplification of Fixer() workflow, more methods and less redundancy (Functionize fixer #478)
- Remove the `aqua` environment file, only `aqua_common` is left (#482)

## [v0.3]

Main changes are:
1. Fixer moved at `Reader()` level
2. Area selection available in `fldmean()` method
3. FDB/GSV access for IFS-NEMO development simulations
4. Configuration file `config-aqua.yaml` replaces `config.yaml`

Complete list:
- Templates in configuration yaml files (#469)
- Bug fixes for FDB access options (#463, #462)
- Add observational catalogs on Lumi (Update Lumi catalog #454)
- Automatic finding of cdo (#456)
- Area is fixed if data are fixed (Fixer applied to grid areas #442)
- Tests missing failure fix (Fix #436 CI workflow passes even if some tests fail #452)
- FDB/GSV access to IFS control and historical simulations (#434, #458)
- Climatology support restored in the Reader (Fix for climatology #445)
- Improvement function to inspect the catalogue (Inspect_catalogue improvement #446)
- Minor improvements of the gribber (Fix gribber fdb #427)
- Allow the LRA generator to work with generators and so with FDB (LRA from fdb on mafalda #430)
- Fixes only on selected variables (Fixer updates #428)
- Complete revision of the FDB/GSV access, allowing to access also recent experiments using variable step (#343)
- Teleconnections diagnostic adapted to new code improvements (Teleconnections Dev branch update #424, #465)
- Add support for area selection with fldmean (Fldmean box selection #409)
- Environment simplified, dependencies are now mostly on the pyproject file (A simpler environment.yml #286)
- Intake esm functionality added back (Fix intake-esm #287)
- Intake esm tests (Test also intake-esm #335)
- Yaml dependencies removed (Logger and yaml issues in util.py #334)
- Log history working for iterators as well (Logger and yaml issues in util.py #334)
- Util refactor (Utility refactor #405)
- Fixer at reader level (Fixes at Reader level #244)
- Uniform timmean (Uniform time after timmean and add option for time_bnds #419)
- FDB tests added (Add FDB 5.11, a local FDB with some test data #280, #432)
- Refactor of unit conversion and non-metpy cases (Flexible unit fix from YAML file #416)
- Refactor of the config file definition (Refactor of the configuration search #417)

## [v0.2.1]

- Add development control-1950 and historical-1990 experiments to the LRA (LRA for control-1950 and historical-1990 on Levante from v0.2 #455)

## [v0.2]

- Improve the LRA generator and worklow CLI (Streaming for the LRA #289)
- AQUA new common environment installation tool for LUMI added (#413)
- Added a bash script "load_aqua_lumi.sh" to load aqua environment in LUMI with containers (Adding an AQUA singularity container for LUMI #418)

## [v0.2-beta]

This is the `AQUA` version part of the Deliverable D340.7.1.2. 

- SSH diagnostic improvements (Linting SSH diagnostics #377, SSH diag: PDF file name changed #388)
- Timmean fix to uniform time axis (Fix for timmean() to uniform output time axis #381)
- New tests trigger routine (Tests trigger with label #385)
- Fix for tco1279 and FESOM (fix for masked tco1279 #390, psu fix for salinity #383)
- ECmean improvements (various improvement for ecmean #392)
- Seaice diagnostic improvements (Deliverable340.7.1.2 fix seaice #389, Linting Seaice diagnostics #376)
- Teleconnections diagnostic graphics module enhanced and various improvements (Teleconnections corrections for D340.7.1.2 #379, Fix import in teleconnections notebooks #395, Teleconnections fix docs #408)
- Tropical cyclones linting of the diagnostic (Linting tropical cyclones diagnostics #380, Improved plotting functions for tropical cyclones #391)
- Ocean diagnostics restructured in a single folder, sharing common functions and other improvements (Linting+Fixes Ocean diagnostics #374, Adding units for MLD plot in ocean3d package #406)
- Documentation fixes (Documentation fixes after review #403)
- Atmglobalmean and radiation diagnostic improvements (Atmglobalmean fix #371)
- MSWEP fixer bugfix (Change MSWEP datamodel #397, fixing of mswep #401)

## [v0.2-alpha]

This is the `AQUA` version that will be part of the Deliverable D340.7.1.2, sent to internal review. This is mostly done by the inclusion of twelve diagnostics within the AQUA framework

- Added teleconnections diagnostic (#308, #309, #318, #333, #352)
- Added tropical cyclones diagnostic (#310, #345)
- Added performance indices diagnostic based on ECmean tool (#57, #327) 
- Added sea ice diagnostic (#353, #368)
- Added global timeseries diagnostic (#358, #359)
- Added radiation analysis diagnostic (#301, #360)
- Added global mean bias diagnostic (#285, #371)
- Added SSH variability diagnostic (#367, #369)
- Added tropical rainfall diagnostic (#314)
- Added Ocean circulation diagnostic (#295)
- Added global ocean diagnosc (#164)
- Added global mean timeseries (#268)
- Multiple fixes in the Reader (#316, #324, #334)
- Avoid time duplicated in the Reader (#357)
- Enabling autodoc for diagnostics (#330)
- Data access improvement on Levante, including new datasets (#332, #355, #321)
- Added a common environment file (#363)
- Support for Lumi installation (#315)
- Added the `changelog` file

### Changed

- Dummy diagnostic is now in the `dummy` folder (previously was `dummy-diagnostic`)
- Tests and code is now working with python>=3.9 (previously python 3.11 was excluded)

## [v0.1-beta]

This is the `AQUA` version that will be part of the Deliverable D340.7.1.1.
This is mostly built on the `AQUA` `Reader` class which support for climate model data interpolation, spatial and temporal aggregation and conversion for a common GRIB-like data format.


- Low resolution archive documentation
- Fixed a bug in the `Gribber` class that was not reading the correct yaml catalogue file

## v0.1-alpha

This is the AQUA pre-release to be sent to internal reviewers. 
Documentations is completed and notebooks are working.

[unreleased]: https://github.com/DestinE-Climate-DT/AQUA/compare/v0.6.3...HEAD
[v0.6.3]: https://github.com/DestinE-Climate-DT/AQUA/compare/v0.6.2...v0.6.3
[v0.6.2]: https://github.com/DestinE-Climate-DT/AQUA/compare/v0.6.1...v0.6.2
[v0.6.1]: https://github.com/DestinE-Climate-DT/AQUA/compare/v0.6...v0.6.1
[v0.6]: https://github.com/DestinE-Climate-DT/AQUA/compare/v0.5.2-beta...v0.6
[v0.5.2-beta]: https://github.com/DestinE-Climate-DT/AQUA/compare/v0.5.2-alpha...v0.5.2-beta
[v0.5.2-alpha]: https://github.com/DestinE-Climate-DT/AQUA/compare/v0.5.1...v0.5.2-alpha
[v0.5.1]: https://github.com/DestinE-Climate-DT/AQUA/compare/v0.5...v0.5.1
[v0.5]: https://github.com/DestinE-Climate-DT/AQUA/compare/v0.4...v0.5
[v0.4]: https://github.com/DestinE-Climate-DT/AQUA/compare/v0.3...v0.4
[v0.3]: https://github.com/DestinE-Climate-DT/AQUA/compare/v0.2.1...v0.3
[v0.2.1]: https://github.com/DestinE-Climate-DT/AQUA/compare/v0.2...v0.2.1
[v0.2]: https://github.com/DestinE-Climate-DT/AQUA/compare/v0.2-beta...v0.2
[v0.2-beta]: https://github.com/DestinE-Climate-DT/AQUA/compare/v0.2-alpha...v0.2-beta
[v0.2-alpha]: https://github.com/DestinE-Climate-DT/AQUA/compare/v0.1-beta...v0.2-alpha
[v0.1-beta]: https://github.com/DestinE-Climate-DT/AQUA/compare/v0.1-alpha...v0.1-beta<|MERGE_RESOLUTION|>--- conflicted
+++ resolved
@@ -7,13 +7,10 @@
 
 Unreleased in the current development version:
 
-<<<<<<< HEAD
 ## [v0.6.3]
 
 Complete list:
-=======
 - Setting last date for NaN fix for IFS-NEMO/IFS-FESOM to 1999-10-01 and cleaner merge of parent fixes (#819)
->>>>>>> 618ad906
 - Hotfix to set `intake==0.7.0` as default (#841)
 - Timeseries: can add annual std and now default uncertainty is 2 std (#830)
 - `retrieve_plain()` method now set off startdate and enddate (#829)
