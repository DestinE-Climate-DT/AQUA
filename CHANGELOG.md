# Changelog

All notable changes to this project will be documented in this file.
The format is based on [Keep a Changelog](https://keepachangelog.com/en/1.0.0/)

## [Unreleased]

Unreleased in the current development version:
<<<<<<< HEAD
- Removing any machine name depencency from slurm files (#1135)
- Tropical Rainfall: Reduce Redundancy in Conversion Functions (#1096)
- Tropical Rainfall: Fixing the Bug in the CLI (#1100)
=======
>>>>>>> c10da783

AQUA core complete list:
- Introducing a tool for benchmarking AQUA code (#1057)
- Define AQUA NEMO healpix grids as a function of their ORCA source (#1113)

AQUA diagnostics complete list:
- Teleconnections: MJO Hovmoller plot introduced as notebook (#247)
- Tropical Rainfall: Reduce Redundancy in Conversion Functions (#1096)

## [v0.8.1]

Main changes are: 
1. Fixes following internal D340.7.3.3 and D340.7.1.4 review 

AQUA core complete list:
- Tco399-eORCA025 control, historical and scenario runs added to Lumi catalog (#1070)
- ESA-CCI-L4 dataset added for Lumi and Levante catalogues (#1090)
- Various fixes to the documentation (#1106)
- Fixer for dimensions is now available (#1050)

AQUA diagnostics complete list:
- Timeseries: units can be overridden in the configuration file (#1098)
- Tropical Rainfall: Fixing the Bug in the CLI (#1100)

## [v0.8]

Main changes are:
1. Support for Python 3.12
2. Update in the catalog for Levante and introduction of Leonardo
3. Multiple diagnostics improvement to fullfil D340.7.3.3 and D340.7.1.4

AQUA core complete list:
- LRA for ICON avg_sos and avg_tos (#1076)
- LRA for IFS-NEMO, IFS-FESOM, ICON added to Levante catalog (#1072)
- IFS-FESOM storyline +2K added to the Lumi catalog (#1059)
- Allowing for jinja-based replacemente in load_yaml (#1045) 
- Support for Python 3.12 (#1052)
- Extending pytests (#1053)
- More efficient use of `_retrieve_plain` for acessing sample data (#1048)
- Introducing the catalogue structure for Leonardo HPC (#1049)
- Introducing an rsync script between LUMI and levante for grids (#1044)
- Introducing a basic jinja-based catalog entry generator (#853)
- Adapt NextGEMS sources and fixes to the final DestinE governance (#1008, #1035)
- Remove  NextGEMS cycle2 sources (#1008)
- Avoid GSVSource multiple class instantiation in dask mode (#1051)

AQUA diagnostics complete list:
- Teleconnections: refactor of the documentation (#1061)
- Tropical rainfall: Updating the Documentation and Notebooks (#1083)
- Performance indices: minor improvements with the inclusion of mask and area files (#1076)
- Timeseries: Seasonal Cycle and Gregory plots save netcdf files (#1079)
- Tropical rainfall: minor modifications to the CLI and fixes to changes in the wrapper introduced in PR #1063 (#1074)
- Tropical rainfall: adding daily variability and precipitation profiles to the cli (#1063)
- Teleconnections: bootstrap evaluation of concordance with reference dataset (#1026)
- SSH: Improvement of the CLI (#1024) 
- Tropical rainfall: adding metadata and comparison with era5 and imerg to the plots, re-binning of the histograms and buffering of the data (#1014)
- Timeseries: refactor of the documentation (#1031)
- Radiation: boxplot can accomodate custom variables (#933)
- Seaice: convert to module, add Extent maps (#803)
- Seaice: Implement seaice Volume timeseries and thickness maps (#1043)

## [v0.7.3]

Main changes are:
1. IFS-FESOM NextGEMS4 and storylines simulations available in the catalogue
2. Vertical chunking for GSV intake access
3. FDB monthly average data access is available
4. kwargs parsing of reader arguments (e.g. allowing for zoom and ensemble support)

AQUA core complete list:
- Add kwargs parsing of reader arguments, passing them to intake to substitute parameters (#757)
- Remove `zoom` and use kwargs instead (#757)
- Enabling the memory monitoring and (optional) full performance monitoring in LRA (#1010)
- Adding IFS_9-FESOM_5 NextGEMS4 simulation on levante (#1009)
- Function to plot multiple maps is introduced as `plot_maps()` and documented (#866)
- Adding the IFS-FESOM storylines simulation (#848)
- `file_is_complete()` accounts also for the mindate attribute (#1007)
- Introducing a `yearmonth` timestyle to access FDB data on monthly average (#1001)
- Adding expected time calculation for weight generation (#701)
- Vertical chunking for GSV intake access (#1003)

AQUA diagnostics complete list:
- Timeseries: Various bugfix and improvements for cli and formula (#1013, #1016, #1022)

## [v0.7.2]

Main changes are:
1. `mtpr` is used for precipitation in all the catalogue entries
2. LRA CLI support for parallel SLURM submission and other improvements
3. ICON production simulations available in the catalogue
4. `detrend()` method is available in the `Reader` class
5. All the diagnostics have dask support in their CLI

AQUA core complete list:
- Fix LRA sources to allow incomplete times for different vars (#994)
- Distributed dask option for diagnostic CLIs and wrapper (#981)
- Added documentation for `plot_timeseries`, `plot_seasonalcycle` and `plot_single_map_diff` (#975)
- Minimum date fixer feature / ICON net fluxes fix (#958)
- Unified logging for all diagnostics (#931)
- A `detrend()` method is added to the Reader class (#919)
- LRA file handling improvements (#849, #972)
- Updating fixer for ERA5 monthly and hourly data on Levante (#937)
- GSV pin to 1.0.0 (#950)
- Adding ICON production simulations (#925)
- LRA CLI for parallel SLURM submission support a max number of concurrent jobs and avoid same job to run (#955, #990)
- Renaming of EC-mean output figures in cli push tool for aqua-web (#930)
- Renaming the `tprate` variable into `mtpr` in all fixes (#944)

AQUA diagnostic complete list:
- Tropical rainfall: enhancements of plotting and performance, files path correction (#997)
- Timeseries: seasonal cycle runs as a separate cli in aqua-analysis for performance speed-up (#982)
- Timeseries: seasonal cycle is added if reference data are not available in some timespan (#974)
- Tropical rainfall: Removing unnecessary printing during the CLI, optimazing the CLi for low and high-resolution data (#963)
- Timeseries: Grergory plot TOA limits are dynamically chosen (#959)
- SSH: technical improvements including removal of hardcoded loglevel and timespan definition. (#677)
- SSH: ready with new data governance and option to plot difference plots added. (#677)
- Atmosferic Global Mean: added mean bias for the entire year in seasonal bias function (#947)
- Tropical Cyclones: working with IFS-NEMO and ICON, includes retrieval of orography from file (#1071).

## [v0.7.1]

Main changes are:
1. Complete update of the timeseries diagnostic
2. LRA CLI for parallel SLURM submission
3. SSP370 production scenario for IFS-NEMO available in the catalogue

AQUA core complete list:
- Plot timeseries is now a framework function (#907)
- Improve the automatic parsing of date range according to schema from fdb (#928)
- LRA CLI for parallel SLURM submission (#909)
- Added graphics function to plot data and difference between two datasets on the same map (#892)
- Add IFS-NEMO ssp370 scenario (#906)

AQUA diagnostics complete list:
- Teleconnections: comparison with obs is done automatically in diagnostic CLI (#924)
- Teleconnections: capability to find index file if already present (#926)
- Timeseries: save flag introduced to save to enable/disable saving of the timeseries (#934)
- Improve the automatic parsing of date range according to schema from fdb (#928)
- Updated output filenames for atmglobalmean diagnostic (#921)
- Added graphics function to plot data and difference between two datasets on the same map (#892)
- Implemented `pyproject.toml` for global_time_series diagnostic (#920).
- Implemented `pyproject.toml` for tropical_rainfall diagnostic (#850).
- Updating CLi for tropical_rainfall diagnostic (#815)
- LRA cli for parallel SLURM submission (#909)
- Timeseries: seasonal cycle is available for the global timeseries (#912)
- Timeseries: refactory of Gregory plot as a class, comparison with multiple models and observations (#910)
- Add IFS-NEMO ssp370 scenario (#906)
- Timeseries: complete refactory of the timeseries as a class, comparison with multiple models and observations (#907)
- Plot timeseries is now a framework function (#907)

## [v0.7]

Main changes are:
1. Multiple updates to the diagnostics, both scientific and graphical, to work with more recent GSV data
2. `mtpr` is now used instead of `tprate` for precipitation
2. Documentation has been reorganized and integrated

Complete list:
- New utility `add_pdf_metadata` to add metadata to a pdf file (#898)
- Experiments `a0gg` and `a0jp` added to the IFS-NEMO catalog, and removal of `historical-1990-dev-lowres` (#889)
- Updated notebooks to ensure consistency across different machines by using observational datasets, and included a demo of aqua components for Lumi (#868)
- Scripts for pushing figures and docs to aqua-web (#880)
- Fixed catalogue for historical-1990-dev-lowres source (#888, #895)
- data_models src files are now in the aqua/data_models folder, with minor modifications (#884)
- Warning options based on the `loglevel` (#852)
- Timeseries: formula bugfix and annual plot only for complete years (#876)
- mtpr instead of tprate derived from tp (#828)
- eccodes 2.34.0 does not accomodate for AQUA step approach, pin to <2.34.0 (#873)
- Bugfix of the `aqua-analysis` wrapper, now can work teleconnections on atmospheric and oceanic variables 
and the default path is an absolute one (#859, #862)
- Ocean3D: many fixes and adaptations to new data governance (#776)
- Bugfix of the `aqua-analysis` wrapper, now can work teleconnections on atmospheric and oceanic variables (#859)
- Radiation: adaptation to new data governance and many improvements (#727)
- Seaice: Sea ice extent has now seasonal cycle (#797)
- Fixing the paths in `cli/lumi-install/lumi_install.sh` (#856).
- Refactor of the documentation (#842, #871)
- The drop warning in `aqua/gsv/intake_gsv.py` (#844)
- Tropical cyclones diagnostic: working with new data governance (includes possibility to retrieve orography from file (#816)

## [v0.6.3]

Complete list:
- Setting last date for NaN fix for IFS-NEMO/IFS-FESOM to 1999-10-01 and cleaner merge of parent fixes (#819)
- Hotfix to set `intake==0.7.0` as default (#841)
- Timeseries: can add annual std and now default uncertainty is 2 std (#830)
- `retrieve_plain()` method now set off startdate and enddate (#829)
- Complete restructure of fixer to make use of `fixer_name`: set a default for each model and a `False` to disable it (#746)
- Added `center_time` option in the `timmean()` method to save the time coordinate in the middle of the time interval and create a Timmean module and related TimmeanMixin class (#811)
- Fixer to rename coordinates available (#822)
- Fixing new pandas timedelta definition: replacing H with h in all FDB catalog (#786)
- Change environment name from `aqua_common` to `aqua`(#805)
- Adding a run test label to trigger CI (#826)
- Tropical_rainfall: improve organization and maintainability, introducing nested classes (#814)
- Revisiting CERES fixes (#833)
- Timeseries: add bands for observation in Gregory plots (#837)

## [v0.6.2]

Complete list:
- Global time series plot annual and monthly timeseries together, improved Gregory plot (#809)
- Teleconnection can now take a time range as input and ylim in the index plot function (#799)
- LRA to use `auto` final time and `exclude_incomplete` (#791)
- Hotfix for v0.12.0 of the GSV_interface related to valid_time (#788)
- Global time series adapted to new data governance (#785)
- AtmoGlobalMean diagnostic improvements and adaptation to new data governance (#745 #789 #807 #812)
- Sea-ice diagnostic adapted to new data governance (#790)
- Implement a fix setting to NaN the data of the first step in each month (for IFS historical-1990) (#776)

## [v0.6.1]

Complete list:
- Teleconnection improvement to accept different variable names for ENSO (avg_tos instead of sst) (#778)
- ERA5 fixes compatible with new data governance (#772)
- Update the LRA generator (removing aggregation and improving) filecheck and fix entries for historical-1990-dev-lowres (#772)
- Updates of ECmean to work with production experiments (#773, #780)
- Automatic data start and end dates for FDB sources (#762)

## [v0.6]

Main changes are:
1. Inclusion in the catalog of the historical-1990 production simulations from IFS-NEMO and IFS-FESOM.
2. New fixes that targets the DestinE updated Data Governance

Complete list:
- IFS-FESOM historical-1990-dev-lowres with new data governance added to the catalogue (#770)
- AtmoGlobalMean diagnostic improvements (#722)
- Teleconnections diagnostic improvements (#722)
- Read only one level for retrieving 3D array metadata, select single level for retrieve (#713)
- IFS-FESOM historical-1990-dev-lowres with new data governance added to the catalogue
- Fix mismatch between var argument and variables specified in catalogue for FDB (#761)
- Compact catalogues using yaml override syntax (#752)
- Fix loading source grid file before smmregrid weight generation (#756)

## [v0.5.2-beta]

Complete list:
-  A new fdb container is used to generate the correct AQUA container

## [v0.5.2-alpha]

Main changes are:
1. Coupled models IFS-NEMO and IFS-FESOM are now supported
2. Accessor to use functions and reader methods as if they were methods of xarray objects, see [notebook](https://github.com/DestinE-Climate-DT/AQUA/blob/main/notebooks/reader/accessor.ipynb)
3. Preliminary provenance information is now available in the history attribute of the output files
4. AQUA analysis wrapper is parallelized
5. A levelist can be provided in FDB sources, this will greatly speed up the data retrieve

Complete list:
- Fix reading only one sample variable and avoid _bnds variables (#743)
- Allow correct masked regridding after level selection. Add level selection also for not-FDB sources (#741)
- Read only one level for retrieving 3D array metadata, select specific levels for FDB retrieve (#713)
- Defining catalog entry for coupled models IFS-NEMO and IFS-FESOM (#720)
- Change fixer_name to fixer_name (#703)
- Reorganization of logging calls (#700)
- Accessor to use functions and reader methods as if they were methods of xarray objects (#716)
- Suggestions are printed if a model/exp/source is not found while inspecting the catalogue (#721)
- Improvements in the single map plot function (#717)
- Minor metadata fixes (logger newline and keep "GRIB_" in attrs) (#715)
- LRA fix now correctly aggregating monthly data to yearly when a full year is available (#696)
- History update and refinement creating preliminary provenance information (plus AQUA emoji!) (#676)
- OPA lra compatible with no regrid.yaml (#692)
- Introducing fixer definitions not model/exp/source dependents to be specified at the metadata level (#681)
- AQUA analysis wrapper is parallelized and output folder is restructured (#684, #725)

## [v0.5.1]

Main changes are:
1. A new `Reader` method `info()` is available to print the catalogue information
2. Grids are now stored online and a tool to deploy them on the `cli` folder is available

Complete list:
- Fix attributes of DataArrays read from FDB (#686)
- Reader.info() method to print the catalogue information (#683)
- Simpler reader init() by reorganizing the calls to areas and regrid weights configuration and loading (#682)
- Optional autosearch for vert_coord (#682)
- plot_single_map adapted to different coordinate names and bugfixes (#680)
- Sea ice volume datasets for the Northern Hemisphere (PIOMAS) and the Southern Hemisphere (GIOMAS) (#598)
- Possibility of defining the regrid method from the grid definition (#678)
- Grids stored online and tool to deploy them on cli folder (#675)
- Global time series diagnostic improvements (#637)
- Teleconnections diagnostic improvements (#672)

## [v0.5]

Main changes are:
1. Refactor of the Reader() interface with less options at the init() level
2. Grids are now defined with the source metadata and not in a machine-dependent file
3. CLI wrapper is available to run all diagnostics in a single call
4. Refactoring of the streaming emulator with equal treatment for FDB or file sources

Complete list:
- Controlling the loglevel of the GSV interface (#665)
- Fix wrong fdb source (#657)
- Adding sample files and tests for NEMO 2D and 3D grids (#652)
- tprate not derived from tp for GSV sources (#653)
- Simplify reader init and retrieve providing less argument in initialization (#620)
- var='paramid' can be used to select variables in the retrieve method (#648)
- configdir is not searched based on util file position in the repo (#636)
- Cleaner mask treatment (Revision of mask structure in the reader #617)
- Fldmean fix if only one dimension is present for area selection (#640)
- Adding higher frequency ERA5 data on Levante and Lumi (#628)
- regrid.yaml files are removed, grid infos are now in the catalogue metadata (#520, #622, #643)
- Load all available variables in FDB xarray/dask access (#619)
- Lint standard and enforced in CI (#616)
- Reader init split with methods (#523)
- Single map plot utility to be used by all diagnostics (#594)
- Script for automatic generation of Fdb catalog entries (IFS only) (#572)
- Fix loading of singularity mounting /projappl (#612)
- CLI wrapper parser (#599)
- Refactoring of streaming emulator (#593)
- Radiation CLI and diagnostic refinement (#537)
- Ocean3D CLI and diagnostic refinement (#578)
- AtmGlobalMean CLI and diagnostic refinement (#587)
- Tropical cyclones CLI refinements and TC module (#568, #645)
- Removing OPA, OPAgenerator and related tests from the AQUA (Remove OPA from AQUA #586)
- Renaming the experiments according to the DE340 AQUA syntax (Including dev-control-1990 in the source and rename the experiment according to DE340 scheme #556, #614, #618)
- Teleconnections diagnostic improvements (#571, #574, #576, #581, #592, #623)

## [v0.4]

Main changes are:
1. Update to all the diagnostics CLI
2. Refactor of the regridder so that `regrid.yaml`` is grid-based and not experiment-based
3. Xarray access to FDB sources
4. Refactor of the fixer so that merge/replace/default options are available
5. Remove of the `aqua` environment in favour of the `aqua_common` one. 

Complete list:
- Introduced color scheme for aqua logging (#567)
- CLI for sea diagnostic (#549)
- Add CLI for SSH diagnostic and some bug fixes (#540)
- Fix SSH diagnostic to be compatible with lates AQUA version (#538) 
- Helper function to identify vertical coordinates in a dataset (#552)
- Orography for tempest extremes TCs detection and update TCs CLI (Orography threshold included and CLI update #404)
- Improvement of performance indices CLI (Update of ECmean CLI #528)
- Fix to allow reading a list of multiple variables from FDB (#545)
- Further improvement of function to inspect the catalogue (#533)
- Custom exceptions for AQUA (#518)
- Speed up of the `retrieve_plain` method (#524)
- Update documention for adding new data and setting up the container (Increase documentation coverage #519)
- CLI wrapper for the state-of-the-art diagnostics analysis (#517, #527, #525, #530, #534, #536, #539, #548, #549, #559)
- Refactor the regrid.yaml as grid-based instead of experiment-based (#291)
- aqua_common environment simplified and updated (#498)
- Update available variables in FDB catalogues on lumi (#514)
- Solve reversed latitudes bug for fixed data (#510)
- Switch to legacy eccodes tables based on intake source metadata (#493)
- Add GPM IMERG precipitation data to the catalogue on levante (#505)
- Fix ocean3d diagnostic colorbars not being symmetric when missing values are present (#504) 
- FDB NEMO test access to data (#488)
- Xarray dask access to FDB (#476)
- Issue a warning when multiple gribcodes are associated to the same shortname (Cases for multiple eccodes grib codes #483)
- Allowing fixer to overwrite or merge default configuration (Increasing flexibiity of the fixer allowing for merge, replace and default options #480)
- Add new tests (Increase testing #250)
- Global time series diagnostic setup for multiple variables CLI (#474)
- Option to avoid incomplete chunk when averagin with timmean (Introduce check for chunk completeness in timmean() #466)
- Simplification of Fixer() workflow, more methods and less redundancy (Functionize fixer #478)
- Remove the `aqua` environment file, only `aqua_common` is left (#482)

## [v0.3]

Main changes are:
1. Fixer moved at `Reader()` level
2. Area selection available in `fldmean()` method
3. FDB/GSV access for IFS-NEMO development simulations
4. Configuration file `config-aqua.yaml` replaces `config.yaml`

Complete list:
- Templates in configuration yaml files (#469)
- Bug fixes for FDB access options (#463, #462)
- Add observational catalogs on Lumi (Update Lumi catalog #454)
- Automatic finding of cdo (#456)
- Area is fixed if data are fixed (Fixer applied to grid areas #442)
- Tests missing failure fix (Fix #436 CI workflow passes even if some tests fail #452)
- FDB/GSV access to IFS control and historical simulations (#434, #458)
- Climatology support restored in the Reader (Fix for climatology #445)
- Improvement function to inspect the catalogue (Inspect_catalogue improvement #446)
- Minor improvements of the gribber (Fix gribber fdb #427)
- Allow the LRA generator to work with generators and so with FDB (LRA from fdb on mafalda #430)
- Fixes only on selected variables (Fixer updates #428)
- Complete revision of the FDB/GSV access, allowing to access also recent experiments using variable step (#343)
- Teleconnections diagnostic adapted to new code improvements (Teleconnections Dev branch update #424, #465)
- Add support for area selection with fldmean (Fldmean box selection #409)
- Environment simplified, dependencies are now mostly on the pyproject file (A simpler environment.yml #286)
- Intake esm functionality added back (Fix intake-esm #287)
- Intake esm tests (Test also intake-esm #335)
- Yaml dependencies removed (Logger and yaml issues in util.py #334)
- Log history working for iterators as well (Logger and yaml issues in util.py #334)
- Util refactor (Utility refactor #405)
- Fixer at reader level (Fixes at Reader level #244)
- Uniform timmean (Uniform time after timmean and add option for time_bnds #419)
- FDB tests added (Add FDB 5.11, a local FDB with some test data #280, #432)
- Refactor of unit conversion and non-metpy cases (Flexible unit fix from YAML file #416)
- Refactor of the config file definition (Refactor of the configuration search #417)

## [v0.2.1]

- Add development control-1950 and historical-1990 experiments to the LRA (LRA for control-1950 and historical-1990 on Levante from v0.2 #455)

## [v0.2]

- Improve the LRA generator and worklow CLI (Streaming for the LRA #289)
- AQUA new common environment installation tool for LUMI added (#413)
- Added a bash script "load_aqua_lumi.sh" to load aqua environment in LUMI with containers (Adding an AQUA singularity container for LUMI #418)

## [v0.2-beta]

This is the `AQUA` version part of the Deliverable D340.7.1.2. 

- SSH diagnostic improvements (Linting SSH diagnostics #377, SSH diag: PDF file name changed #388)
- Timmean fix to uniform time axis (Fix for timmean() to uniform output time axis #381)
- New tests trigger routine (Tests trigger with label #385)
- Fix for tco1279 and FESOM (fix for masked tco1279 #390, psu fix for salinity #383)
- ECmean improvements (various improvement for ecmean #392)
- Seaice diagnostic improvements (Deliverable340.7.1.2 fix seaice #389, Linting Seaice diagnostics #376)
- Teleconnections diagnostic graphics module enhanced and various improvements (Teleconnections corrections for D340.7.1.2 #379, Fix import in teleconnections notebooks #395, Teleconnections fix docs #408)
- Tropical cyclones linting of the diagnostic (Linting tropical cyclones diagnostics #380, Improved plotting functions for tropical cyclones #391)
- Ocean diagnostics restructured in a single folder, sharing common functions and other improvements (Linting+Fixes Ocean diagnostics #374, Adding units for MLD plot in ocean3d package #406)
- Documentation fixes (Documentation fixes after review #403)
- Atmglobalmean and radiation diagnostic improvements (Atmglobalmean fix #371)
- MSWEP fixer bugfix (Change MSWEP datamodel #397, fixing of mswep #401)

## [v0.2-alpha]

This is the `AQUA` version that will be part of the Deliverable D340.7.1.2, sent to internal review. This is mostly done by the inclusion of twelve diagnostics within the AQUA framework

- Added teleconnections diagnostic (#308, #309, #318, #333, #352)
- Added tropical cyclones diagnostic (#310, #345)
- Added performance indices diagnostic based on ECmean tool (#57, #327) 
- Added sea ice diagnostic (#353, #368)
- Added global timeseries diagnostic (#358, #359)
- Added radiation analysis diagnostic (#301, #360)
- Added global mean bias diagnostic (#285, #371)
- Added SSH variability diagnostic (#367, #369)
- Added tropical rainfall diagnostic (#314)
- Added Ocean circulation diagnostic (#295)
- Added global ocean diagnosc (#164)
- Added global mean timeseries (#268)
- Multiple fixes in the Reader (#316, #324, #334)
- Avoid time duplicated in the Reader (#357)
- Enabling autodoc for diagnostics (#330)
- Data access improvement on Levante, including new datasets (#332, #355, #321)
- Added a common environment file (#363)
- Support for Lumi installation (#315)
- Added the `changelog` file

### Changed

- Dummy diagnostic is now in the `dummy` folder (previously was `dummy-diagnostic`)
- Tests and code is now working with python>=3.9 (previously python 3.11 was excluded)

## [v0.1-beta]

This is the `AQUA` version that will be part of the Deliverable D340.7.1.1.
This is mostly built on the `AQUA` `Reader` class which support for climate model data interpolation, spatial and temporal aggregation and conversion for a common GRIB-like data format.


- Low resolution archive documentation
- Fixed a bug in the `Gribber` class that was not reading the correct yaml catalogue file

## v0.1-alpha

This is the AQUA pre-release to be sent to internal reviewers. 
Documentations is completed and notebooks are working.

[unreleased]: https://github.com/DestinE-Climate-DT/AQUA/compare/v0.8.1...HEAD
[v0.8.1]: https://github.com/DestinE-Climate-DT/AQUA/compare/v0.8...v0.8.1
[v0.8]: https://github.com/DestinE-Climate-DT/AQUA/compare/v0.7.3...v0.8
[v0.7.3]: https://github.com/DestinE-Climate-DT/AQUA/compare/v0.7.2...v0.7.3
[v0.7.2]: https://github.com/DestinE-Climate-DT/AQUA/compare/v0.7.1...v0.7.2
[v0.7.1]: https://github.com/DestinE-Climate-DT/AQUA/compare/v0.7...v0.7.1
[v0.7]: https://github.com/DestinE-Climate-DT/AQUA/compare/v0.6.3...v0.7
[v0.6.3]: https://github.com/DestinE-Climate-DT/AQUA/compare/v0.6.2...v0.6.3
[v0.6.2]: https://github.com/DestinE-Climate-DT/AQUA/compare/v0.6.1...v0.6.2
[v0.6.1]: https://github.com/DestinE-Climate-DT/AQUA/compare/v0.6...v0.6.1
[v0.6]: https://github.com/DestinE-Climate-DT/AQUA/compare/v0.5.2-beta...v0.6
[v0.5.2-beta]: https://github.com/DestinE-Climate-DT/AQUA/compare/v0.5.2-alpha...v0.5.2-beta
[v0.5.2-alpha]: https://github.com/DestinE-Climate-DT/AQUA/compare/v0.5.1...v0.5.2-alpha
[v0.5.1]: https://github.com/DestinE-Climate-DT/AQUA/compare/v0.5...v0.5.1
[v0.5]: https://github.com/DestinE-Climate-DT/AQUA/compare/v0.4...v0.5
[v0.4]: https://github.com/DestinE-Climate-DT/AQUA/compare/v0.3...v0.4
[v0.3]: https://github.com/DestinE-Climate-DT/AQUA/compare/v0.2.1...v0.3
[v0.2.1]: https://github.com/DestinE-Climate-DT/AQUA/compare/v0.2...v0.2.1
[v0.2]: https://github.com/DestinE-Climate-DT/AQUA/compare/v0.2-beta...v0.2
[v0.2-beta]: https://github.com/DestinE-Climate-DT/AQUA/compare/v0.2-alpha...v0.2-beta
[v0.2-alpha]: https://github.com/DestinE-Climate-DT/AQUA/compare/v0.1-beta...v0.2-alpha
[v0.1-beta]: https://github.com/DestinE-Climate-DT/AQUA/compare/v0.1-alpha...v0.1-beta<|MERGE_RESOLUTION|>--- conflicted
+++ resolved
@@ -6,14 +6,9 @@
 ## [Unreleased]
 
 Unreleased in the current development version:
-<<<<<<< HEAD
+
+AQUA core complete list:
 - Removing any machine name depencency from slurm files (#1135)
-- Tropical Rainfall: Reduce Redundancy in Conversion Functions (#1096)
-- Tropical Rainfall: Fixing the Bug in the CLI (#1100)
-=======
->>>>>>> c10da783
-
-AQUA core complete list:
 - Introducing a tool for benchmarking AQUA code (#1057)
 - Define AQUA NEMO healpix grids as a function of their ORCA source (#1113)
 
