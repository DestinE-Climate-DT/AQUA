# Changelog

All notable changes to this project will be documented in this file.
The format is based on [Keep a Changelog](https://keepachangelog.com/en/1.0.0/)

## [Unreleased]

Unreleased in the current development version:

<<<<<<< HEAD
- Tropical Rainfall: Implemented `pyproject.toml` (#850).
- Tropical Rainfall: Updating CLI  (#815)
- LRA: CLI for parallel SLURM submission (#909)
=======
AQUA core complete list:
- GSV pin to 1.0.0 (#950)
- Adding ICON production simulations (#925)
- Renaming of EC-mean output figures in cli push tool for aqua-web (#930)

AQUA diagnostic complete list:
- Atmosferic Global Mean: added mean bias for the entire year in seasonal bias function (#947)

## [v0.7.1]

Main changes are:
1. Complete update of the timeseries diagnostic
2. LRA CLI for parallel SLURM submission
3. SSP370 production scenario for IFS-NEMO available in the catalogue

AQUA core complete list:
- Plot timeseries is now a framework function (#907)
- Improve the automatic parsing of date range according to schema from fdb (#928)
- LRA CLI for parallel SLURM submission (#909)
- Added graphics function to plot data and difference between two datasets on the same map (#892)
- Add IFS-NEMO ssp370 scenario (#906)

AQUA diagnostics complete list:
>>>>>>> 42320cea
- Teleconnections: comparison with obs is done automatically in diagnostic CLI (#924)
- Teleconnections: capability to find index file if already present (#926)
- AtmGlobalMean: Updated output filenames (#921)
- Tropical Rainfall: Implemented `pyproject.toml` and updated CLI (#850, #815)
- Timeseries: Implemented `pyproject.toml`  (#920)
- Timeseries: save flag introduced to save to enable/disable saving of the timeseries (#934)
<<<<<<< HEAD
- Timeseries: Implemented `pyproject.toml` (#920).
- Timeseries: seasonal cycle is available for the global timeseries (#912)
- Improve the automatic parsing of date range according to schema from fdb (#928)
- Updated output filenames for atmglobalmean diagnostic (#921)
- Added graphics function to plot data and difference between two datasets on the same map (#892)
=======
- Timeseries: seasonal cycle is available for the global timeseries (#912)
>>>>>>> 42320cea
- Timeseries: refactory of Gregory plot as a class, comparison with multiple models and observations (#910)
- Timeseries: complete refactory of the timeseries as a class, comparison with multiple models and observations (#907)
<<<<<<< HEAD
- Plot timeseries is now a framework function (#907)
- SSH: technical improvements including removal of hardcoded loglevel and timespan definition.
- SSH: ready with new data governance and option to plot difference plots added.
=======

>>>>>>> 42320cea

## [v0.7]

Main changes are:
1. Multiple updates to the diagnostics, both scientific and graphical, to work with more recent GSV data
2. `mtpr` is now used instead of `tprate` for precipitation
2. Documentation has been reorganized and integrated

Complete list:
- New utility `add_pdf_metadata` to add metadata to a pdf file (#898)
- Experiments `a0gg` and `a0jp` added to the IFS-NEMO catalog, and removal of `historical-1990-dev-lowres` (#889)
- Updated notebooks to ensure consistency across different machines by using observational datasets, and included a demo of aqua components for Lumi (#868)
- Scripts for pushing figures and docs to aqua-web (#880)
- Fixed catalogue for historical-1990-dev-lowres source (#888, #895)
- data_models src files are now in the aqua/data_models folder, with minor modifications (#884)
- Warning options based on the `loglevel` (#852)
- Timeseries: formula bugfix and annual plot only for complete years (#876)
- mtpr instead of tprate derived from tp (#828)
- eccodes 2.34.0 does not accomodate for AQUA step approach, pin to <2.34.0 (#873)
- Bugfix of the `aqua-analysis` wrapper, now can work teleconnections on atmospheric and oceanic variables 
and the default path is an absolute one (#859, #862)
- Ocean3D: many fixes and adaptations to new data governance (#776)
- Bugfix of the `aqua-analysis` wrapper, now can work teleconnections on atmospheric and oceanic variables (#859)
- Radiation: adaptation to new data governance and many improvements (#727)
- Seaice: Sea ice extent has now seasonal cycle (#797)
- Fixing the paths in `cli/lumi-install/lumi_install.sh` (#856).
- Refactor of the documentation (#842, #871)
- The drop warning in `aqua/gsv/intake_gsv.py` (#844)
- Tropical cyclones diagnostic: working with new data governance (includes possibility to retrieve orography from file) (#816)

## [v0.6.3]

Complete list:
- Setting last date for NaN fix for IFS-NEMO/IFS-FESOM to 1999-10-01 and cleaner merge of parent fixes (#819)
- Hotfix to set `intake==0.7.0` as default (#841)
- Timeseries: can add annual std and now default uncertainty is 2 std (#830)
- `retrieve_plain()` method now set off startdate and enddate (#829)
- Complete restructure of fixer to make use of `fixer_name`: set a default for each model and a `False` to disable it (#746)
- Added `center_time` option in the `timmean()` method to save the time coordinate in the middle of the time interval and create a Timmean module and related TimmeanMixin class (#811)
- Fixer to rename coordinates available (#822)
- Fixing new pandas timedelta definition: replacing H with h in all FDB catalog (#786)
- Change environment name from `aqua_common` to `aqua`(#805)
- Adding a run test label to trigger CI (#826)
- Tropical_rainfall: improve organization and maintainability, introducing nested classes (#814)
- Revisiting CERES fixes (#833)
- Timeseries: add bands for observation in Gregory plots (#837)

## [v0.6.2]

Complete list:
- Global time series plot annual and monthly timeseries together, improved Gregory plot (#809)
- Teleconnection can now take a time range as input and ylim in the index plot function (#799)
- LRA to use `auto` final time and `exclude_incomplete` (#791)
- Hotfix for v0.12.0 of the GSV_interface related to valid_time (#788)
- Global time series adapted to new data governance (#785)
- AtmoGlobalMean diagnostic improvements and adaptation to new data governance (#745 #789 #807 #812)
- Sea-ice diagnostic adapted to new data governance (#790)
- Implement a fix setting to NaN the data of the first step in each month (for IFS historical-1990) (#776)

## [v0.6.1]

Complete list:
- Teleconnection improvement to accept different variable names for ENSO (avg_tos instead of sst) (#778)
- ERA5 fixes compatible with new data governance (#772)
- Update the LRA generator (removing aggregation and improving) filecheck and fix entries for historical-1990-dev-lowres (#772)
- Updates of ECmean to work with production experiments (#773, #780)
- Automatic data start and end dates for FDB sources (#762)

## [v0.6]

Main changes are:
1. Inclusion in the catalog of the historical-1990 production simulations from IFS-NEMO and IFS-FESOM.
2. New fixes that targets the DestinE updated Data Governance

- IFS-FESOM historical-1990-dev-lowres with new data governance added to the catalogue (#770)
- AtmoGlobalMean diagnostic improvements (#722)
- Teleconnections diagnostic improvements (#722)
- Read only one level for retrieving 3D array metadata, select single level for retrieve (#713)
- IFS-FESOM historical-1990-dev-lowres with new data governance added to the catalogue
- Fix mismatch between var argument and variables specified in catalogue for FDB (#761)
- Compact catalogues using yaml override syntax (#752)
- Fix loading source grid file before smmregrid weight generation (#756)

## [v0.5.2-beta]

Complete list:
-  A new fdb container is used to generate the correct AQUA container

## [v0.5.2-alpha]

Main changes are:
1. Coupled models IFS-NEMO and IFS-FESOM are now supported
2. Accessor to use functions and reader methods as if they were methods of xarray objects, see [notebook](https://github.com/DestinE-Climate-DT/AQUA/blob/main/notebooks/reader/accessor.ipynb)
3. Preliminary provenance information is now available in the history attribute of the output files
4. AQUA analysis wrapper is parallelized
5. A levelist can be provided in FDB sources, this will greatly speed up the data retrieve

Complete list:
- Fix reading only one sample variable and avoid _bnds variables (#743)
- Allow correct masked regridding after level selection. Add level selection also for not-FDB sources (#741)
- Read only one level for retrieving 3D array metadata, select specific levels for FDB retrieve (#713)
- Defining catalog entry for coupled models IFS-NEMO and IFS-FESOM (#720)
- Change fixer_name to fixer_name (#703)
- Reorganization of logging calls (#700)
- Accessor to use functions and reader methods as if they were methods of xarray objects (#716)
- Suggestions are printed if a model/exp/source is not found while inspecting the catalogue (#721)
- Improvements in the single map plot function (#717)
- Minor metadata fixes (logger newline and keep "GRIB_" in attrs) (#715)
- LRA fix now correctly aggregating monthly data to yearly when a full year is available (#696)
- History update and refinement creating preliminary provenance information (plus AQUA emoji!) (#676)
- OPA lra compatible with no regrid.yaml (#692)
- Introducing fixer definitions not model/exp/source dependents to be specified at the metadata level (#681)
- AQUA analysis wrapper is parallelized and output folder is restructured (#684, #725)
## [v0.5.1]

Main changes are:
1. A new `Reader` method `info()` is available to print the catalogue information
2. Grids are now stored online and a tool to deploy them on the `cli` folder is available

Complete list:
- Fix attributes of DataArrays read from FDB (#686)
- Reader.info() method to print the catalogue information (#683)
- Simpler reader init() by reorganizing the calls to areas and regrid weights configuration and loading (#682)
- Optional autosearch for vert_coord (#682)
- plot_single_map adapted to different coordinate names and bugfixes (#680)
- Sea ice volume datasets for the Northern Hemisphere (PIOMAS) and the Southern Hemisphere (GIOMAS) (#598)
- Possibility of defining the regrid method from the grid definition (#678)
- Grids stored online and tool to deploy them on cli folder (#675)
- Global time series diagnostic improvements (#637)
- Teleconnections diagnostic improvements (#672)

## [v0.5]

Main changes are:
1. Refactor of the Reader() interface with less options at the init() level
2. Grids are now defined with the source metadata and not in a machine-dependent file
3. CLI wrapper is available to run all diagnostics in a single call
4. Refactoring of the streaming emulator with equal treatment for FDB or file sources

Complete list:
- Controlling the loglevel of the GSV interface (#665)
- Fix wrong fdb source (#657)
- Adding sample files and tests for NEMO 2D and 3D grids (#652)
- tprate not derived from tp for GSV sources (#653)
- Simplify reader init and retrieve providing less argument in initialization (#620)
- var='paramid' can be used to select variables in the retrieve method (#648)
- configdir is not searched based on util file position in the repo (#636)
- Cleaner mask treatment (Revision of mask structure in the reader #617)
- Fldmean fix if only one dimension is present for area selection (#640)
- Adding higher frequency ERA5 data on Levante and Lumi (#628)
- regrid.yaml files are removed, grid infos are now in the catalogue metadata (#520, #622, #643)
- Load all available variables in FDB xarray/dask access (#619)
- Lint standard and enforced in CI (#616)
- Reader init split with methods (#523)
- Single map plot utility to be used by all diagnostics (#594)
- Script for automatic generation of Fdb catalog entries (IFS only) (#572)
- Fix loading of singularity mounting /projappl (#612)
- CLI wrapper parser (#599)
- Refactoring of streaming emulator (#593)
- Radiation CLI and diagnostic refinement (#537)
- Ocean3D CLI and diagnostic refinement (#578)
- AtmGlobalMean CLI and diagnostic refinement (#587)
- Tropical cyclones CLI refinements and TC module (#568, #645)
- Removing OPA, OPAgenerator and related tests from the AQUA (Remove OPA from AQUA #586)
- Renaming the experiments according to the DE340 AQUA syntax (Including dev-control-1990 in the source and rename the experiment according to DE340 scheme #556, #614, #618)
- Teleconnections diagnostic improvements (#571, #574, #576, #581, #592, #623)

## [v0.4]

Main changes are:
1. Update to all the diagnostics CLI
2. Refactor of the regridder so that `regrid.yaml`` is grid-based and not experiment-based
3. Xarray access to FDB sources
4. Refactor of the fixer so that merge/replace/default options are available
5. Remove of the `aqua` environment in favour of the `aqua_common` one. 

Complete list:
- Introduced color scheme for aqua logging (#567)
- CLI for sea diagnostic (#549)
- Add CLI for SSH diagnostic and some bug fixes (#540)
- Fix SSH diagnostic to be compatible with lates AQUA version (#538) 
- Helper function to identify vertical coordinates in a dataset (#552)
- Orography for tempest extremes TCs detection and update TCs CLI (Orography threshold included and CLI update #404)
- Improvement of performance indices CLI (Update of ECmean CLI #528)
- Fix to allow reading a list of multiple variables from FDB (#545)
- Further improvement of function to inspect the catalogue (#533)
- Custom exceptions for AQUA (#518)
- Speed up of the `retrieve_plain` method (#524)
- Update documention for adding new data and setting up the container (Increase documentation coverage #519)
- CLI wrapper for the state-of-the-art diagnostics analysis (#517, #527, #525, #530, #534, #536, #539, #548, #549, #559)
- Refactor the regrid.yaml as grid-based instead of experiment-based (#291)
- aqua_common environment simplified and updated (#498)
- Update available variables in FDB catalogues on lumi (#514)
- Solve reversed latitudes bug for fixed data (#510)
- Switch to legacy eccodes tables based on intake source metadata (#493)
- Add GPM IMERG precipitation data to the catalogue on levante (#505)
- Fix ocean3d diagnostic colorbars not being symmetric when missing values are present (#504) 
- FDB NEMO test access to data (#488)
- Xarray dask access to FDB (#476)
- Issue a warning when multiple gribcodes are associated to the same shortname (Cases for multiple eccodes grib codes #483)
- Allowing fixer to overwrite or merge default configuration (Increasing flexibiity of the fixer allowing for merge, replace and default options #480)
- Add new tests (Increase testing #250)
- Global time series diagnostic setup for multiple variables CLI (#474)
- Option to avoid incomplete chunk when averagin with timmean (Introduce check for chunk completeness in timmean() #466)
- Simplification of Fixer() workflow, more methods and less redundancy (Functionize fixer #478)
- Remove the `aqua` environment file, only `aqua_common` is left (#482)

## [v0.3]

Main changes are:
1. Fixer moved at `Reader()` level
2. Area selection available in `fldmean()` method
3. FDB/GSV access for IFS-NEMO development simulations
4. Configuration file `config-aqua.yaml` replaces `config.yaml`

Complete list:
- Templates in configuration yaml files (#469)
- Bug fixes for FDB access options (#463, #462)
- Add observational catalogs on Lumi (Update Lumi catalog #454)
- Automatic finding of cdo (#456)
- Area is fixed if data are fixed (Fixer applied to grid areas #442)
- Tests missing failure fix (Fix #436 CI workflow passes even if some tests fail #452)
- FDB/GSV access to IFS control and historical simulations (#434, #458)
- Climatology support restored in the Reader (Fix for climatology #445)
- Improvement function to inspect the catalogue (Inspect_catalogue improvement #446)
- Minor improvements of the gribber (Fix gribber fdb #427)
- Allow the LRA generator to work with generators and so with FDB (LRA from fdb on mafalda #430)
- Fixes only on selected variables (Fixer updates #428)
- Complete revision of the FDB/GSV access, allowing to access also recent experiments using variable step (#343)
- Teleconnections diagnostic adapted to new code improvements (Teleconnections Dev branch update #424, #465)
- Add support for area selection with fldmean (Fldmean box selection #409)
- Environment simplified, dependencies are now mostly on the pyproject file (A simpler environment.yml #286)
- Intake esm functionality added back (Fix intake-esm #287)
- Intake esm tests (Test also intake-esm #335)
- Yaml dependencies removed (Logger and yaml issues in util.py #334)
- Log history working for iterators as well (Logger and yaml issues in util.py #334)
- Util refactor (Utility refactor #405)
- Fixer at reader level (Fixes at Reader level #244)
- Uniform timmean (Uniform time after timmean and add option for time_bnds #419)
- FDB tests added (Add FDB 5.11, a local FDB with some test data #280, #432)
- Refactor of unit conversion and non-metpy cases (Flexible unit fix from YAML file #416)
- Refactor of the config file definition (Refactor of the configuration search #417)

## [v0.2.1]

- Add development control-1950 and historical-1990 experiments to the LRA (LRA for control-1950 and historical-1990 on Levante from v0.2 #455)

## [v0.2]

- Improve the LRA generator and worklow CLI (Streaming for the LRA #289)
- AQUA new common environment installation tool for LUMI added (#413)
- Added a bash script "load_aqua_lumi.sh" to load aqua environment in LUMI with containers (Adding an AQUA singularity container for LUMI #418)

## [v0.2-beta]

This is the `AQUA` version part of the Deliverable D340.7.1.2. 

- SSH diagnostic improvements (Linting SSH diagnostics #377, SSH diag: PDF file name changed #388)
- Timmean fix to uniform time axis (Fix for timmean() to uniform output time axis #381)
- New tests trigger routine (Tests trigger with label #385)
- Fix for tco1279 and FESOM (fix for masked tco1279 #390, psu fix for salinity #383)
- ECmean improvements (various improvement for ecmean #392)
- Seaice diagnostic improvements (Deliverable340.7.1.2 fix seaice #389, Linting Seaice diagnostics #376)
- Teleconnections diagnostic graphics module enhanced and various improvements (Teleconnections corrections for D340.7.1.2 #379, Fix import in teleconnections notebooks #395, Teleconnections fix docs #408)
- Tropical cyclones linting of the diagnostic (Linting tropical cyclones diagnostics #380, Improved plotting functions for tropical cyclones #391)
- Ocean diagnostics restructured in a single folder, sharing common functions and other improvements (Linting+Fixes Ocean diagnostics #374, Adding units for MLD plot in ocean3d package #406)
- Documentation fixes (Documentation fixes after review #403)
- Atmglobalmean and radiation diagnostic improvements (Atmglobalmean fix #371)
- MSWEP fixer bugfix (Change MSWEP datamodel #397, fixing of mswep #401)

## [v0.2-alpha]

This is the `AQUA` version that will be part of the Deliverable D340.7.1.2, sent to internal review. This is mostly done by the inclusion of twelve diagnostics within the AQUA framework

- Added teleconnections diagnostic (#308, #309, #318, #333, #352)
- Added tropical cyclones diagnostic (#310, #345)
- Added performance indices diagnostic based on ECmean tool (#57, #327) 
- Added sea ice diagnostic (#353, #368)
- Added global timeseries diagnostic (#358, #359)
- Added radiation analysis diagnostic (#301, #360)
- Added global mean bias diagnostic (#285, #371)
- Added SSH variability diagnostic (#367, #369)
- Added tropical rainfall diagnostic (#314)
- Added Ocean circulation diagnostic (#295)
- Added global ocean diagnosc (#164)
- Added global mean timeseries (#268)
- Multiple fixes in the Reader (#316, #324, #334)
- Avoid time duplicated in the Reader (#357)
- Enabling autodoc for diagnostics (#330)
- Data access improvement on Levante, including new datasets (#332, #355, #321)
- Added a common environment file (#363)
- Support for Lumi installation (#315)
- Added the `changelog` file

### Changed

- Dummy diagnostic is now in the `dummy` folder (previously was `dummy-diagnostic`)
- Tests and code is now working with python>=3.9 (previously python 3.11 was excluded)

## [v0.1-beta]

This is the `AQUA` version that will be part of the Deliverable D340.7.1.1.
This is mostly built on the `AQUA` `Reader` class which support for climate model data interpolation, spatial and temporal aggregation and conversion for a common GRIB-like data format.


- Low resolution archive documentation
- Fixed a bug in the `Gribber` class that was not reading the correct yaml catalogue file

## v0.1-alpha

This is the AQUA pre-release to be sent to internal reviewers. 
Documentations is completed and notebooks are working.

[unreleased]: https://github.com/DestinE-Climate-DT/AQUA/compare/v0.7.1...HEAD
[v0.7.1]: https://github.com/DestinE-Climate-DT/AQUA/compare/v0.7...v0.7.1
[v0.7]: https://github.com/DestinE-Climate-DT/AQUA/compare/v0.6.3...v0.7
[v0.6.3]: https://github.com/DestinE-Climate-DT/AQUA/compare/v0.6.2...v0.6.3
[v0.6.2]: https://github.com/DestinE-Climate-DT/AQUA/compare/v0.6.1...v0.6.2
[v0.6.1]: https://github.com/DestinE-Climate-DT/AQUA/compare/v0.6...v0.6.1
[v0.6]: https://github.com/DestinE-Climate-DT/AQUA/compare/v0.5.2-beta...v0.6
[v0.5.2-beta]: https://github.com/DestinE-Climate-DT/AQUA/compare/v0.5.2-alpha...v0.5.2-beta
[v0.5.2-alpha]: https://github.com/DestinE-Climate-DT/AQUA/compare/v0.5.1...v0.5.2-alpha
[v0.5.1]: https://github.com/DestinE-Climate-DT/AQUA/compare/v0.5...v0.5.1
[v0.5]: https://github.com/DestinE-Climate-DT/AQUA/compare/v0.4...v0.5
[v0.4]: https://github.com/DestinE-Climate-DT/AQUA/compare/v0.3...v0.4
[v0.3]: https://github.com/DestinE-Climate-DT/AQUA/compare/v0.2.1...v0.3
[v0.2.1]: https://github.com/DestinE-Climate-DT/AQUA/compare/v0.2...v0.2.1
[v0.2]: https://github.com/DestinE-Climate-DT/AQUA/compare/v0.2-beta...v0.2
[v0.2-beta]: https://github.com/DestinE-Climate-DT/AQUA/compare/v0.2-alpha...v0.2-beta
[v0.2-alpha]: https://github.com/DestinE-Climate-DT/AQUA/compare/v0.1-beta...v0.2-alpha
[v0.1-beta]: https://github.com/DestinE-Climate-DT/AQUA/compare/v0.1-alpha...v0.1-beta<|MERGE_RESOLUTION|>--- conflicted
+++ resolved
@@ -7,17 +7,15 @@
 
 Unreleased in the current development version:
 
-<<<<<<< HEAD
-- Tropical Rainfall: Implemented `pyproject.toml` (#850).
-- Tropical Rainfall: Updating CLI  (#815)
-- LRA: CLI for parallel SLURM submission (#909)
-=======
+
 AQUA core complete list:
 - GSV pin to 1.0.0 (#950)
 - Adding ICON production simulations (#925)
 - Renaming of EC-mean output figures in cli push tool for aqua-web (#930)
 
 AQUA diagnostic complete list:
+- SSH: technical improvements including removal of hardcoded loglevel and timespan definition. (#677)
+- SSH: ready with new data governance and option to plot difference plots added. (#677)
 - Atmosferic Global Mean: added mean bias for the entire year in seasonal bias function (#947)
 
 ## [v0.7.1]
@@ -35,31 +33,15 @@
 - Add IFS-NEMO ssp370 scenario (#906)
 
 AQUA diagnostics complete list:
->>>>>>> 42320cea
 - Teleconnections: comparison with obs is done automatically in diagnostic CLI (#924)
 - Teleconnections: capability to find index file if already present (#926)
 - AtmGlobalMean: Updated output filenames (#921)
 - Tropical Rainfall: Implemented `pyproject.toml` and updated CLI (#850, #815)
 - Timeseries: Implemented `pyproject.toml`  (#920)
 - Timeseries: save flag introduced to save to enable/disable saving of the timeseries (#934)
-<<<<<<< HEAD
-- Timeseries: Implemented `pyproject.toml` (#920).
 - Timeseries: seasonal cycle is available for the global timeseries (#912)
-- Improve the automatic parsing of date range according to schema from fdb (#928)
-- Updated output filenames for atmglobalmean diagnostic (#921)
-- Added graphics function to plot data and difference between two datasets on the same map (#892)
-=======
-- Timeseries: seasonal cycle is available for the global timeseries (#912)
->>>>>>> 42320cea
 - Timeseries: refactory of Gregory plot as a class, comparison with multiple models and observations (#910)
 - Timeseries: complete refactory of the timeseries as a class, comparison with multiple models and observations (#907)
-<<<<<<< HEAD
-- Plot timeseries is now a framework function (#907)
-- SSH: technical improvements including removal of hardcoded loglevel and timespan definition.
-- SSH: ready with new data governance and option to plot difference plots added.
-=======
-
->>>>>>> 42320cea
 
 ## [v0.7]
 
