--- conflicted
+++ resolved
@@ -6,6 +6,12 @@
 ## [Unreleased]
 
 Unreleased in the current development version:
+
+AQUA diagnostics complete list:
+- Biases and Radiation: Adding `save_netcdf` flag and function (#1510)
+- Biases and Radiation: Integrating Updated OutputSaver (#1487)
+- Timeseries: The `timeseries` diagnostic is now integrated in the `aqua_diagnostics` module (#1340)
+- Timeseries: Integrating Updated OutputSaver (#1492)
 
 ## [v0.13-alpha]
 
@@ -37,13 +43,6 @@
 - Introduce `grids-checker.py` tool to verify presence and checksum of the grid files (#1486)
 
 AQUA diagnostic complete list:
-<<<<<<< HEAD
-- Adding `save_netcdf` flag and function for Global Biases and Radiation Diagnostics (#1510)
-- Integrating Updated OutputSaver into GlobalBiases, and Radiation (#1487)
-=======
-- Timeseries: The `timeseries` diagnostic is now integrated in the `aqua_diagnostics` module (#1340)
-- Integrating Updated OutputSaver into Timeseries (#1492)
->>>>>>> 3a825f81
 - Tropical Cyclones: Adaptation to IFS-FESOM and tool to compute orography from data (#1393)
 - Seaice: Hotfix for sea ice plots (#1432)
 
