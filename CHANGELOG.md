--- conflicted
+++ resolved
@@ -7,13 +7,10 @@
 
 Unreleased is the current development version.
 
-<<<<<<< HEAD
 - Option to avoid incomplete chunk when averagin with timmean (Introduce check for chunk completeness in timmean() #466)
-=======
 - Templates in configuration yaml files (#469)
 - Bug fixes for FDB access options (#463, #462)
 - Add observational catalogs on Lumi (Update Lumi catalog #454)
->>>>>>> fe6fd817
 - Automatic finding of cdo (#456)
 - Area is fixed if data are fixed (Fixer applied to grid areas #442)
 - Tests missing failure fix (Fix #436 CI workflow passes even if some tests fail #452)
