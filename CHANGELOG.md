# Changelog

All notable changes to this project will be documented in this file.
The format is based on [Keep a Changelog](https://keepachangelog.com/en/1.0.0/)

## [Unreleased]

Unreleased is the current development version.

<<<<<<< HEAD
- Cleaner mask treatment (Revision of mask structure in the reader #617)
=======
- Fldmean fix if only one dimension is present for area selection (#640)
>>>>>>> 490bea39
- Adding higher frequency ERA5 data on Levante and Lumi (#628)
- regrid.yaml files are removed, grid infos are now in the catalogue metadata (#622)
- Load all available variables in FDB xarray/dask access (#619)
- Lint standard and enforced in CI (#616)
- Reader init split with methods (#523)
- Single map plot utility (#594)
- Script for automatic generation of Fdb catalog entries (#572)
- Fix loading of singularity mounting /projappl (#612)
- CLI wrapper parser (#599)
- Refactoring of streaming emulator (#593)
- Radiation CLI and diagnostic refinement (#537)
- Ocean3D CLI and diagnostic refinement (#578)
- AtmGlobalMean CLI and diagnostic refinement (#587)
- Tropical cyclones CLI refinements and TC module (#568)
- Removing OPA, OPAgenerator and related tests from the AQUA (Remove OPA from AQUA #586)
- Renaming the experiments according to the DE340 AQUA syntax (Including dev-control-1990 in the source and rename the experiment according to DE340 scheme #556, #614, #618)
- Allow specifying grid in catalogue metadata (#520)
- Teleconnections diagnostic improvements (#571, #574, #576, #581, #592, #623)

## [v0.4]

Main changes are:
1. Update to all the diagnostics CLI
2. Refactor of the regridder so that `regrid.yaml`` is grid-based and not experiment-based
3. Xarray access to FDB sources
4. Refactor of the fixer so that merge/replace/default options are available
5. Remove of the `aqua` environment in favour of the `aqua_common` one. 

Complete list:
- Introduced color scheme for aqua logging (#567)
- CLI for sea diagnostic (#549)
- Add CLI for SSH diagnostic and some bug fixes (#540)
- Fix SSH diagnostic to be compatible with lates AQUA version (#538) 
- Helper function to identify vertical coordinates in a dataset (#552)
- Orography for tempest extremes TCs detection and update TCs CLI (Orography threshold included and CLI update #404)
- Improvement of performance indices CLI (Update of ECmean CLI #528)
- Fix to allow reading a list of multiple variables from FDB (#545)
- Further improvement of function to inspect the catalogue (#533)
- Custom exceptions for AQUA (#518)
- Speed up of the `retrieve_plain` method (#524)
- Update documention for adding new data and setting up the container (Increase documentation coverage #519)
- CLI wrapper for the state-of-the-art diagnostics analysis (#517, #527, #525, #530, #534, #536, #539, #548, #549, #559)
- Refactor the regrid.yaml as grid-based instead of experiment-based (#291)
- aqua_common environment simplified and updated (#498)
- Update available variables in FDB catalogues on lumi (#514)
- Solve reversed latitudes bug for fixed data (#510)
- Switch to legacy eccodes tables based on intake source metadata (#493)
- Add GPM IMERG precipitation data to the catalogue on levante (#505)
- Fix ocean3d diagnostic colorbars not being symmetric when missing values are present (#504) 
- FDB NEMO test access to data (#488)
- Xarray dask access to FDB (#476)
- Issue a warning when multiple gribcodes are associated to the same shortname (Cases for multiple eccodes grib codes #483)
- Allowing fixer to overwrite or merge default configuration (Increasing flexibiity of the fixer allowing for merge, replace and default options #480)
- Add new tests (Increase testing #250)
- Global time series diagnostic setup for multiple variables CLI (#474)
- Option to avoid incomplete chunk when averagin with timmean (Introduce check for chunk completeness in timmean() #466)
- Simplification of Fixer() workflow, more methods and less redundancy (Functionize fixer #478)
- Remove the `aqua` environment file, only `aqua_common` is left (#482)

## [v0.3]

Main changes are:
1. Fixer moved at `Reader()` level
2. Area selection available in `fldmean()` method
3. FDB/GSV access for IFS-NEMO development simulations
4. Configuration file `config-aqua.yaml` replaces `config.yaml`

Complete list:
- Templates in configuration yaml files (#469)
- Bug fixes for FDB access options (#463, #462)
- Add observational catalogs on Lumi (Update Lumi catalog #454)
- Automatic finding of cdo (#456)
- Area is fixed if data are fixed (Fixer applied to grid areas #442)
- Tests missing failure fix (Fix #436 CI workflow passes even if some tests fail #452)
- FDB/GSV access to IFS control and historical simulations (#434, #458)
- Climatology support restored in the Reader (Fix for climatology #445)
- Improvement function to inspect the catalogue (Inspect_catalogue improvement #446)
- Minor improvements of the gribber (Fix gribber fdb #427)
- Allow the LRA generator to work with generators and so with FDB (LRA from fdb on mafalda #430)
- Fixes only on selected variables (Fixer updates #428)
- Complete revision of the FDB/GSV access, allowing to access also recent experiments using variable step (#343)
- Teleconnections diagnostic adapted to new code improvements (Teleconnections Dev branch update #424, #465)
- Add support for area selection with fldmean (Fldmean box selection #409)
- Environment simplified, dependencies are now mostly on the pyproject file (A simpler environment.yml #286)
- Intake esm functionality added back (Fix intake-esm #287)
- Intake esm tests (Test also intake-esm #335)
- Yaml dependencies removed (Logger and yaml issues in util.py #334)
- Log history working for iterators as well (Logger and yaml issues in util.py #334)
- Util refactor (Utility refactor #405)
- Fixer at reader level (Fixes at Reader level #244)
- Uniform timmean (Uniform time after timmean and add option for time_bnds #419)
- FDB tests added (Add FDB 5.11, a local FDB with some test data #280, #432)
- Refactor of unit conversion and non-metpy cases (Flexible unit fix from YAML file #416)
- Refactor of the config file definition (Refactor of the configuration search #417)

## [v0.2.1]

- Add development control-1950 and historical-1990 experiments to the LRA (LRA for control-1950 and historical-1990 on Levante from v0.2 #455)

## [v0.2]

- Improve the LRA generator and worklow CLI (Streaming for the LRA #289)
- AQUA new common environment installation tool for LUMI added (#413)
- Added a bash script "load_aqua_lumi.sh" to load aqua environment in LUMI with containers (Adding an AQUA singularity container for LUMI #418)

## [v0.2-beta]

This is the `AQUA` version part of the Deliverable D340.7.1.2. 

- SSH diagnostic improvements (Linting SSH diagnostics #377, SSH diag: PDF file name changed #388)
- Timmean fix to uniform time axis (Fix for timmean() to uniform output time axis #381)
- New tests trigger routine (Tests trigger with label #385)
- Fix for tco1279 and FESOM (fix for masked tco1279 #390, psu fix for salinity #383)
- ECmean improvements (various improvement for ecmean #392)
- Seaice diagnostic improvements (Deliverable340.7.1.2 fix seaice #389, Linting Seaice diagnostics #376)
- Teleconnections diagnostic graphics module enhanced and various improvements (Teleconnections corrections for D340.7.1.2 #379, Fix import in teleconnections notebooks #395, Teleconnections fix docs #408)
- Tropical cyclones linting of the diagnostic (Linting tropical cyclones diagnostics #380, Improved plotting functions for tropical cyclones #391)
- Ocean diagnostics restructured in a single folder, sharing common functions and other improvements (Linting+Fixes Ocean diagnostics #374, Adding units for MLD plot in ocean3d package #406)
- Documentation fixes (Documentation fixes after review #403)
- Atmglobalmean and radiation diagnostic improvements (Atmglobalmean fix #371)
- MSWEP fixer bugfix (Change MSWEP datamodel #397, fixing of mswep #401)

## [v0.2-alpha]

This is the `AQUA` version that will be part of the Deliverable D340.7.1.2, sent to internal review. This is mostly done by the inclusion of twelve diagnostics within the AQUA framework

- Added teleconnections diagnostic (#308, #309, #318, #333, #352)
- Added tropical cyclones diagnostic (#310, #345)
- Added performance indices diagnostic based on ECmean tool (#57, #327) 
- Added sea ice diagnostic (#353, #368)
- Added global timeseries diagnostic (#358, #359)
- Added radiation analysis diagnostic (#301, #360)
- Added global mean bias diagnostic (#285, #371)
- Added SSH variability diagnostic (#367, #369)
- Added tropical rainfall diagnostic (#314)
- Added Ocean circulation diagnostic (#295)
- Added global ocean diagnosc (#164)
- Added global mean timeseries (#268)
- Multiple fixes in the Reader (#316, #324, #334)
- Avoid time duplicated in the Reader (#357)
- Enabling autodoc for diagnostics (#330)
- Data access improvement on Levante, including new datasets (#332, #355, #321)
- Added a common environment file (#363)
- Support for Lumi installation (#315)
- Added the `changelog` file

### Changed

- Dummy diagnostic is now in the `dummy` folder (previously was `dummy-diagnostic`)
- Tests and code is now working with python>=3.9 (previously python 3.11 was excluded)

## [v0.1-beta]

This is the `AQUA` version that will be part of the Deliverable D340.7.1.1.
This is mostly built on the `AQUA` `Reader` class which support for climate model data interpolation, spatial and temporal aggregation and conversion for a common GRIB-like data format.


- Low resolution archive documentation
- Fixed a bug in the `Gribber` class that was not reading the correct yaml catalogue file

## v0.1-alpha

This is the AQUA pre-release to be sent to internal reviewers. 
Documentations is completed and notebooks are working.

[unreleased]: https://github.com/oloapinivad/AQUA/compare/v0.4...HEAD
[v0.4]: https://github.com/oloapinivad/AQUA/compare/v0.3...v0.4
[v0.3]: https://github.com/oloapinivad/AQUA/compare/v0.2.1...v0.3
[v0.2.1]: https://github.com/oloapinivad/AQUA/compare/v0.2...v0.2.1
[v0.2]: https://github.com/oloapinivad/AQUA/compare/v0.2-beta...v0.2
[v0.2-beta]: https://github.com/oloapinivad/AQUA/compare/v0.2-alpha...v0.2-beta
[v0.2-alpha]: https://github.com/oloapinivad/AQUA/compare/v0.1-beta...v0.2-alpha
[v0.1-beta]: https://github.com/oloapinivad/AQUA/compare/v0.1-alpha...v0.1-beta<|MERGE_RESOLUTION|>--- conflicted
+++ resolved
@@ -7,11 +7,8 @@
 
 Unreleased is the current development version.
 
-<<<<<<< HEAD
 - Cleaner mask treatment (Revision of mask structure in the reader #617)
-=======
 - Fldmean fix if only one dimension is present for area selection (#640)
->>>>>>> 490bea39
 - Adding higher frequency ERA5 data on Levante and Lumi (#628)
 - regrid.yaml files are removed, grid infos are now in the catalogue metadata (#622)
 - Load all available variables in FDB xarray/dask access (#619)
