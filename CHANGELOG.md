--- conflicted
+++ resolved
@@ -8,11 +8,8 @@
 Unreleased in the current development version (target v0.14.1):
 
 AQUA core complete list:
-<<<<<<< HEAD
 - Refactor of `plot_single_map()` and `plot_single_map_diff()` functions with projection support (#1854)
-=======
 - Refactor time handling: replacement of `datetime` objects and of `pd.Timestamp` lists (#1828)
->>>>>>> b83b9525
 - Fix the `regrid_method` option in the Reader (#1859)
 - Add a GitHub Token for downloading ClimateDT catalogs (#1855)
 - Ignore `nonlocal` complaints by flake8 (#1855)
