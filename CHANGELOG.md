# Changelog

All notable changes to this project will be documented in this file.
The format is based on [Keep a Changelog](https://keepachangelog.com/en/1.0.0/)

## [Unreleased]

Unreleased is the current development version.

<<<<<<< HEAD
- Adding higher frequency ERA5 data on Levante and Lumi (#628)
=======
- regrid.yaml files are removed, grid infos are now in the catalogue metadata (#622)
- Load all available variables in FDB xarray/dask access (#619)
>>>>>>> 05b9dd8c
- Lint standard and enforced in CI (#616)
- Reader init split with methods (#523)
- Single map plot utility (#594)
- Script for automatic generation of Fdb catalog entries (#572)
- Fix loading of singularity mounting /projappl (#612)
- CLI wrapper parser (#599)
- Refactoring of streaming emulator (#593)
- Radiation CLI and diagnostic refinement (#537)
- Ocean3D CLI and diagnostic refinement (#578)
- AtmGlobalMean CLI and diagnostic refinement (#587)
- Tropical cyclones CLI refinements and TC module (#568)
- Removing OPA, OPAgenerator and related tests from the AQUA (Remove OPA from AQUA #586)
- Renaming the experiments according to the DE340 AQUA syntax (Including dev-control-1990 in the source and rename the experiment according to DE340 scheme #556, #614, #618)
- Allow specifying grid in catalogue metadata (#520)
- Teleconnections diagnostic improvements (#571, #574, #576, #581, #592, #623)

## [v0.4]

Main changes are:
1. Update to all the diagnostics CLI
2. Refactor of the regridder so that `regrid.yaml`` is grid-based and not experiment-based
3. Xarray access to FDB sources
4. Refactor of the fixer so that merge/replace/default options are available
5. Remove of the `aqua` environment in favour of the `aqua_common` one. 

Complete list:
- Introduced color scheme for aqua logging (#567)
- CLI for sea diagnostic (#549)
- Add CLI for SSH diagnostic and some bug fixes (#540)
- Fix SSH diagnostic to be compatible with lates AQUA version (#538) 
- Helper function to identify vertical coordinates in a dataset (#552)
- Orography for tempest extremes TCs detection and update TCs CLI (Orography threshold included and CLI update #404)
- Improvement of performance indices CLI (Update of ECmean CLI #528)
- Fix to allow reading a list of multiple variables from FDB (#545)
- Further improvement of function to inspect the catalogue (#533)
- Custom exceptions for AQUA (#518)
- Speed up of the `retrieve_plain` method (#524)
- Update documention for adding new data and setting up the container (Increase documentation coverage #519)
- CLI wrapper for the state-of-the-art diagnostics analysis (#517, #527, #525, #530, #534, #536, #539, #548, #549, #559)
- Refactor the regrid.yaml as grid-based instead of experiment-based (#291)
- aqua_common environment simplified and updated (#498)
- Update available variables in FDB catalogues on lumi (#514)
- Solve reversed latitudes bug for fixed data (#510)
- Switch to legacy eccodes tables based on intake source metadata (#493)
- Add GPM IMERG precipitation data to the catalogue on levante (#505)
- Fix ocean3d diagnostic colorbars not being symmetric when missing values are present (#504) 
- FDB NEMO test access to data (#488)
- Xarray dask access to FDB (#476)
- Issue a warning when multiple gribcodes are associated to the same shortname (Cases for multiple eccodes grib codes #483)
- Allowing fixer to overwrite or merge default configuration (Increasing flexibiity of the fixer allowing for merge, replace and default options #480)
- Add new tests (Increase testing #250)
- Global time series diagnostic setup for multiple variables CLI (#474)
- Option to avoid incomplete chunk when averagin with timmean (Introduce check for chunk completeness in timmean() #466)
- Simplification of Fixer() workflow, more methods and less redundancy (Functionize fixer #478)
- Remove the `aqua` environment file, only `aqua_common` is left (#482)

## [v0.3]

Main changes are:
1. Fixer moved at `Reader()` level
2. Area selection available in `fldmean()` method
3. FDB/GSV access for IFS-NEMO development simulations
4. Configuration file `config-aqua.yaml` replaces `config.yaml`

Complete list:
- Templates in configuration yaml files (#469)
- Bug fixes for FDB access options (#463, #462)
- Add observational catalogs on Lumi (Update Lumi catalog #454)
- Automatic finding of cdo (#456)
- Area is fixed if data are fixed (Fixer applied to grid areas #442)
- Tests missing failure fix (Fix #436 CI workflow passes even if some tests fail #452)
- FDB/GSV access to IFS control and historical simulations (#434, #458)
- Climatology support restored in the Reader (Fix for climatology #445)
- Improvement function to inspect the catalogue (Inspect_catalogue improvement #446)
- Minor improvements of the gribber (Fix gribber fdb #427)
- Allow the LRA generator to work with generators and so with FDB (LRA from fdb on mafalda #430)
- Fixes only on selected variables (Fixer updates #428)
- Complete revision of the FDB/GSV access, allowing to access also recent experiments using variable step (#343)
- Teleconnections diagnostic adapted to new code improvements (Teleconnections Dev branch update #424, #465)
- Add support for area selection with fldmean (Fldmean box selection #409)
- Environment simplified, dependencies are now mostly on the pyproject file (A simpler environment.yml #286)
- Intake esm functionality added back (Fix intake-esm #287)
- Intake esm tests (Test also intake-esm #335)
- Yaml dependencies removed (Logger and yaml issues in util.py #334)
- Log history working for iterators as well (Logger and yaml issues in util.py #334)
- Util refactor (Utility refactor #405)
- Fixer at reader level (Fixes at Reader level #244)
- Uniform timmean (Uniform time after timmean and add option for time_bnds #419)
- FDB tests added (Add FDB 5.11, a local FDB with some test data #280, #432)
- Refactor of unit conversion and non-metpy cases (Flexible unit fix from YAML file #416)
- Refactor of the config file definition (Refactor of the configuration search #417)

## [v0.2.1]

- Add development control-1950 and historical-1990 experiments to the LRA (LRA for control-1950 and historical-1990 on Levante from v0.2 #455)

## [v0.2]

- Improve the LRA generator and worklow CLI (Streaming for the LRA #289)
- AQUA new common environment installation tool for LUMI added (#413)
- Added a bash script "load_aqua_lumi.sh" to load aqua environment in LUMI with containers (Adding an AQUA singularity container for LUMI #418)

## [v0.2-beta]

This is the `AQUA` version part of the Deliverable D340.7.1.2. 

- SSH diagnostic improvements (Linting SSH diagnostics #377, SSH diag: PDF file name changed #388)
- Timmean fix to uniform time axis (Fix for timmean() to uniform output time axis #381)
- New tests trigger routine (Tests trigger with label #385)
- Fix for tco1279 and FESOM (fix for masked tco1279 #390, psu fix for salinity #383)
- ECmean improvements (various improvement for ecmean #392)
- Seaice diagnostic improvements (Deliverable340.7.1.2 fix seaice #389, Linting Seaice diagnostics #376)
- Teleconnections diagnostic graphics module enhanced and various improvements (Teleconnections corrections for D340.7.1.2 #379, Fix import in teleconnections notebooks #395, Teleconnections fix docs #408)
- Tropical cyclones linting of the diagnostic (Linting tropical cyclones diagnostics #380, Improved plotting functions for tropical cyclones #391)
- Ocean diagnostics restructured in a single folder, sharing common functions and other improvements (Linting+Fixes Ocean diagnostics #374, Adding units for MLD plot in ocean3d package #406)
- Documentation fixes (Documentation fixes after review #403)
- Atmglobalmean and radiation diagnostic improvements (Atmglobalmean fix #371)
- MSWEP fixer bugfix (Change MSWEP datamodel #397, fixing of mswep #401)

## [v0.2-alpha]

This is the `AQUA` version that will be part of the Deliverable D340.7.1.2, sent to internal review. This is mostly done by the inclusion of twelve diagnostics within the AQUA framework

- Added teleconnections diagnostic (#308, #309, #318, #333, #352)
- Added tropical cyclones diagnostic (#310, #345)
- Added performance indices diagnostic based on ECmean tool (#57, #327) 
- Added sea ice diagnostic (#353, #368)
- Added global timeseries diagnostic (#358, #359)
- Added radiation analysis diagnostic (#301, #360)
- Added global mean bias diagnostic (#285, #371)
- Added SSH variability diagnostic (#367, #369)
- Added tropical rainfall diagnostic (#314)
- Added Ocean circulation diagnostic (#295)
- Added global ocean diagnosc (#164)
- Added global mean timeseries (#268)
- Multiple fixes in the Reader (#316, #324, #334)
- Avoid time duplicated in the Reader (#357)
- Enabling autodoc for diagnostics (#330)
- Data access improvement on Levante, including new datasets (#332, #355, #321)
- Added a common environment file (#363)
- Support for Lumi installation (#315)
- Added the `changelog` file

### Changed

- Dummy diagnostic is now in the `dummy` folder (previously was `dummy-diagnostic`)
- Tests and code is now working with python>=3.9 (previously python 3.11 was excluded)

## [v0.1-beta]

This is the `AQUA` version that will be part of the Deliverable D340.7.1.1.
This is mostly built on the `AQUA` `Reader` class which support for climate model data interpolation, spatial and temporal aggregation and conversion for a common GRIB-like data format.


- Low resolution archive documentation
- Fixed a bug in the `Gribber` class that was not reading the correct yaml catalogue file

## v0.1-alpha

This is the AQUA pre-release to be sent to internal reviewers. 
Documentations is completed and notebooks are working.

[unreleased]: https://github.com/oloapinivad/AQUA/compare/v0.4...HEAD
[v0.4]: https://github.com/oloapinivad/AQUA/compare/v0.3...v0.4
[v0.3]: https://github.com/oloapinivad/AQUA/compare/v0.2.1...v0.3
[v0.2.1]: https://github.com/oloapinivad/AQUA/compare/v0.2...v0.2.1
[v0.2]: https://github.com/oloapinivad/AQUA/compare/v0.2-beta...v0.2
[v0.2-beta]: https://github.com/oloapinivad/AQUA/compare/v0.2-alpha...v0.2-beta
[v0.2-alpha]: https://github.com/oloapinivad/AQUA/compare/v0.1-beta...v0.2-alpha
[v0.1-beta]: https://github.com/oloapinivad/AQUA/compare/v0.1-alpha...v0.1-beta<|MERGE_RESOLUTION|>--- conflicted
+++ resolved
@@ -7,12 +7,9 @@
 
 Unreleased is the current development version.
 
-<<<<<<< HEAD
 - Adding higher frequency ERA5 data on Levante and Lumi (#628)
-=======
 - regrid.yaml files are removed, grid infos are now in the catalogue metadata (#622)
 - Load all available variables in FDB xarray/dask access (#619)
->>>>>>> 05b9dd8c
 - Lint standard and enforced in CI (#616)
 - Reader init split with methods (#523)
 - Single map plot utility (#594)
