--- conflicted
+++ resolved
@@ -7,11 +7,8 @@
 
 Unreleased is the current development version.
 
-<<<<<<< HEAD
 - Renaming the experiments according to the DE340 AQUA syntax (Including dev-control-1990 in the source and rename the experiment according to DE340 scheme #556)
-=======
 - Allow specifying grid in catalogue metadata (#520)
->>>>>>> 70b276aa
 - Teleconnections diagnostic performance improvements (#571, #574, #576)
 
 ## [v0.4]
