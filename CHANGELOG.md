# Changelog

All notable changes to this project will be documented in this file.
The format is based on [Keep a Changelog](https://keepachangelog.com/en/1.1.0/)

## [Unreleased]

Unreleased in the current development version (target v0.19.0):

AQUA core complete list:
<<<<<<< HEAD
- Handle unknown activity names in catgen (#2351)
=======
- Update Data Portfolio to v2.1.0 (#2356)
>>>>>>> 8fefa47e
- Updated target grib codes for cpr and snvol (#2346)
- Offline cartopy data added to environment (#2344)
- Allow start/enddate passed in `retrieve` to be used also in `retrieve_plain()` (#2335)
- Timeseries graphical function adapted to plot multiple levels for ocean diagnostic (#2328)
- Extending evaluate formula method to exponential and parenthesis (#2327)

AQUA diagnostics complete list:
- Global Biases: add 10si as formula to config file (#2338)
- LatLonProfiles: tests (#2339), CLI implementation (#2345) and removal of hardcoded diagnostic_name (#2357)
- Ocean Drift: timeseries plotting function with update in cli (#2322)
- Implement `fldstat` methods in Seaice diagnostics (#2297)
- Gregory: more detailed description and plot labels (#2306)
- Radiation: using CERES ebaf42 instead of ebaf41 (#2333)

## [v0.18.0]

Main changes: 
1. LRA generator is renamed to DROP (Data Reduction OPerator)
2. `aqua analysis` is now an entry point replacing the `aqua_analysis.py` script
3. Timstat module is now extended to support custom function
4. Introduction of new LatLonProfiles diagnostic 
5. Completely refactored diagnostics: Sea Ice, radiation, Ocean drift and Ocean stratification

Removed:
-  removed old OutputSaver (#2146) 

ClimateDT workflow modifications:
- `aqua-analysis.py` is now an entry point `aqua analysis` in the AQUA console, with the same syntax as before.
- `aqua lra` entry point is renamed to `aqua drop`.
- DVC is now used for observations, grids and CI/CD: please refer to aqua-dvc for AQUA support data. 

AQUA core complete list:
- File locking for catalog generator (#2348)
- nc2zarr installation and sample for zarr conversion (#2332)
- Allow `Reader()` to access standard and custom `fldstat` methods provided by `FldStat()` (#2277)
- Actions now upload artifacts with test results and environment specifications (#2323)
- Pin for pydantic<2.12.0 (#2323)
- Rename LRA to DROP (Data Reduction OPerator) via the `Drop()` class (#2234)
- Add updated grids conformal to OSI-SAF v3 (#2317)
- Area selection is now a separate class, `AreaSelection` in the `aqua.fldstat` module (#2245)
- Added graphical function for vertical profile plotting (#2314, #2316)
- Added catgen support for storyline experiments (#2308)
- Pin maximum version of xarray (#2303)
- CI/CD data now is read from aqua-dvc repository (#8370)
- Histogram (or any callable function) possible through TimStat. New timhist method (#2263)
- Update AQUA base container to ECMWF specifications for new cycle with FDB 5.17.3 (#2217)
- Data extraction (LRA) can be done without regrid option and LRA log history is more accurate (#2142)
- Split out plotting function for vertical profile and add contour option (#2190)
- GSV update to v2.13.1, support for Polytope access to MN5 DataBridge (#2202)
- Separation of concerns in LRA between dask-based computation and serial netcdf writing (#2212)
- Refactor `grids-downloader.sh` script, now outputdir is a cli argument (#2209)
- Refactor of some `aqua.util.time` function, improving name and pandas integration (#2205,#2218)
- Refactor of the `dump_yaml` utility function, now correctly handling `None` values as `null` (#2198)
- `Reader` will now turn off areas and grids capabilities when `src_grid_name` is `False` (#2198)
- LRA and `OutputSaver` jinja-related duplicated methods are now merged (#2198)
- LatLonProfiles: refinement of the graphical functions (#2201)
- Minor EC-Earth4 adjustments (#2196)
- Hotfix in catgen for monthly chunking (#2184)
- Fix loaded areas as dataset (#2174)
- Show error message if empty data are retrieved by in `reader` (#2170)
- Few graphical adjustments in multiple_maps (#2159)
- Add description for ECmean diagnostic (#2158)
- Fix fldstat coordinate treatment (#2147)
- Fixer applied when units name changes is required and no factor is found (#2128)
- Update aqua-analysis config for refactored diagnostics (#2144)
- Fixed incompatible coordinate transformatiosn (#2137)
- Added Nord4 support in the `load-aqua-container.sh` script (#2130)
- Add `aqua analysis` to replace the `aqua-analysis.py` script, with a more flexible CLI interface (#2065)
- Bugfix in `plot_seasonalcycles()` trying to use a non-existing `time` coordinate (#2114)
- Add `norm` keyword argument to the `plot_single_map` to allow non-linear colorbar normalisation (#2107)
- `draw_manual_gridlines()` utility function to draw gridlines on cartopy maps (#2105)
- `apply_circular_window()` utility function to apply a circular window to cartopy maps (#2100)

AQUA diagnostics complete list:
- Radiation: add Surface Radiation Fluxes (snlwrf, snswrf, latent and sensible heat) (#2318)
- Seaice: added documentation and updated notebooks (#2249)
- Seaice: update varname for PIOMAS and GIOMAS from sivol to sithick after updating the data in `obs` catalog (#2290)
- Global Biases: allow GlobalBias to take color palette as argument (#2283)
- Boxplots: added option to plot anomalies and add a mean value dotted line (#2255)
- Global Biases: address formatting issues in plots (#2272)
- Global Biases: fix location of config file for cli (#2284)
- Timeseries: fix for annual only plots (#2279)
- Timeseries: add `reader_kwargs` option to pass extra arguments to the Reader and ensemble support (#2222, #2279)
- Add `source_oce` option for ECmean to aqua anlysis (#2246)
- Add missing center time option to seasonalcycles (#2247)
- Teleconnections: adapted MJO to the new Hovmoller graphical function (#1969)
- Ocean Drift: Hovmoller multiplot class and complete diagnostic cli (#1969)
- Diagnostic core: Locking of catalog yaml when modified (#2238)
- Timeseries: fix output figure to use diagnostic name (#2240)
- Diagnostic core: bugfix in Diagnostic class related to parsing realization (#2226)
- Updated grouping file for dashboard (#2241)
- Dummy: removed old diagnostic (#2210)
- Diagnostic core: `retrieve` and `_retrieve` methods can take a `months_required` argument so that diagnostics can raise an error if insufficient months of data are available. (#2205)
- Timeseries: introduction of the catalog entry capability, default in CLI (#2198)
- Diagnostic core: introduction of the catalog entry capability and `self.realization` attribute (#2198)
- Ensemble: Updating the ensemble module according the the issue #1925 (#2004)
- Timeseries: refined title and description, more attributes used (#2193)
- New LatLonProfiles diagnostic tool (#1934 and #2207)
- Boxplots: add support for reader_kwargs (#2149)
- Global Biases: add the `diagnostic_name` option in config file (#2159)
- Gregory: refined the reference label generation (#2157)
- Seaice: add support for `reader_kwargs` (#2153)
- Remove old seaice diagnostic scripts (#2152)
- Timeseries: fix lazy calculation of seasonal cycles (#2143)
- Boxplots: fix output dir (#2136) 
- Boxplots: add tests and update docs (#2129)
- Seaice: refactored diagnostic with cli and added bias plot with custom projections (#1684, #2140, #2165, #2171, #2178, #2185, #2221)
- Stratification: Stratification class to create density and mixed layer depth data, notebook and tests added. (#2093)
- Radiation: complete refactor of the diagnostic, now based on the `Boxplots` diagnostic and the  `boxplot ` function in graphics (#2007)
- SeasonalCycles: fix a bug which was preventing to plot when no reference data is provided (#2114)

## [v0.17.0]

Main changes are:
1. Support for realizations for `aqua-analysis`, `aqua-push` and a set of diagnostics (Timeseries, Global Biases, Teleconnections, Ecmean)
2. Support for data-portfolio v2.0.0
3. LRA output tree refactored accomodating for realization, statistic and frequency

Removed:
-  removed Reader.info() method (#2076) 

ClimateDT workflow modifications:
- `machine` and `author` are mandatory fields in the catalog generator config file.
- Data portfolio required is v2.0.0, no API changes are involved in this change.
- Add possibility to change the 'default' realization in Catalog Generator config file.
- AQUA analysis can take a `--realization` option to enable the analysis of a specific realization.

AQUA core complete list:
- Introduce a tentative command to generate grids from sources, `aqua grids build` based on `GridBuilder` class (#2066)
- Support for data-portfolio v2.0.0: updated catalog generator, pinned gsv to v2.12.0. Machine now required in config. (#2092)
- Add possibility to change the 'default' realization in Catalog Generator config file (#2058) 
- `aqua add <catalog>` option in the AQUA console can use GITHUB_TOKEN and GITHUB_USER environment variables to authenticate with GitHub API (#2081)
- Added a `aqua update -c all` option in the AQUA console to update all the catalogs intalled from the Climate-DT repository (#2081)
- `Reader` can filter kwargs so that a parameter not available in the intake source is removed and not passed to the intake driver (#2074)
- Adapt catgen to changes in data-portfolio v1.3.2 (#2076)
- Add `get_projection()` utility function for selection of Cartopy map projections (#2068)
- Tools to push to dashboard support ensemble realizations (#2070)
- `aqua-analysis.py` now supports a `--realization` option to enable the analysis of a specific realization (#2041, #2090)
- Separate new histogram function in the framework (#2061)
- Introducing `timsum()` method to compute cumulative sum (#2059)
- `EvaluateFormula` class to replace the `eval_formula` function with extra provenance features (#2042)
- Solve fixer issue leading to wrong target variable names (#2057)
- Upgrade to `smmregrid=0.1.2`, which fixes coastal erosion in conservative regridding (#1963)
- Refactor LRA of output and catalog entry creatro with `OutputPathBuilder` and `CatalogEntryBuilder` classes (#1932)
- LRA cli support realization, stat and frequency (#1932)
- Update to the new STACv2 API for Lumi (#2039)
- `aqua add` and `aqua avail` commands now support a `--repository` option to specify a different repository to explore (#2037)
- `AQUA_CONFIG` environment variable can be set to customize the path of the configuration files in `aqua-analysis.py` (#2027)
- Development base container updated to stack 7.0.2.8 (#2022, #2025)
- `Trender()` class provide also coefficients and normalize them (#1991)
- Catalog entry builder functionality for diagnostics included in OutputSaver Class (#2086)

AQUA diagnostics complete list:
- Sea-ice extent and volume: bugs related to use of legacy reader functionality (#2111)
- Ocean Trends: Trends class to create trend data along with zonal trend, notebook and tests added. (#1990)
- Global Biases: allow GlobalBias to take projection as argument (#2036)
- ECmean: diagnostics refactored to use `OutputSaver` and new common configuration file (#2012)
- ECmean: dependency to 0.1.15 (#2012)
- Timeseries, Global Biases, Teleconnections, Ecmean: `--realization` option to select a specific realization in the CLI (#2041)
- Global Biases: add try-except block in cli (#2069)
- Global Biases: handling of formulae and Cloud Radiative Forcing Computation (#2031)
- Global Biases: pressure levels plot works correctly with the CLI (#2027)
- Timeseries: `diagnostic_name` option to override the default name in the CLI (#2027)
- Global Biases: output directory is now correctly set in the cli (#2027)
- Timeseries: `center_time` option to center the time axis is exposed in the CLI (#2028)
- Timeseries: fix the missing variable name in some netcdf output (#2023)
- Diagnostic core: new `_select_region` method in `Diagnostic`, wrapped by `select_region` to select a region also on custom datasets (#2020, #2032)

## [v0.16.0]

Removed:
- Removed source or experiment specific fixes; only the `fixer_name` is now supported.

ClimateDT workflow modifications:
- Due to a bug in Singularity, `--no-mount /etc/localtime` has to be implemented into the AQUA container call 
- `push_analysis.sh` now updates and pushes to LUMI-O the file `experiments.yaml`, which is used by the 
  dashboard to know which experiments to list. The file is downloaded from the object store, updated and 
  pushed back. Additionally it exit with different error codes if the bucket is missing or the S3 credential
  are not correct.

AQUA core complete list:
- Update to the new STAC API for Lumi (#2017)
- Added the `aqua grids set` command to set the paths block in the `aqua-config.yaml` file, overwriting the default values (#2003)
- Derivation of metadata from eccodes is done with a builtin python method instead of definiton file inspection (#2009, #2014)
- `h5py` installed from pypi. Hard pin to version 3.12.1 removed in favor of a lower limit to the version (#2002)
- `aqua-analysis` can accept a `--regrid` argument in order to activate the regrid on each diagnostics supporting it (#1947)
- `--no-mount /etc/localtime` option added to the `load_aqua_container.sh` script for all HPC (#1975)
- Upgrade to eccodes==2.41.0 (#1890)
- Fix HPC2020 (ECMWF) installation (#1994)
- `plot_timeseries` can handle multiple references and ensemble mean and std (#1988, #1999)
- Support for CDO 2.5.0, modified test files accordingly (v6) (#1987)
- Remove DOCKER secrets and prepare ground for dependabot action e.g introduce AQUA_GITHUB_PAT (#1983)
- `Trender()` class to include both `trend()` and `detrend()` method (#1980)
- `cartopy_offlinedata` is added on container and path is set in cli call, to support MN5 no internet for coastlines download (#1960)
- plot_single_map() can now handle high nlevels with a decreased cbar ticks density (#1940)
- plot_single_map() now can avoid coastlines to support paleoclimate maps (#1940)
- Fixes to support EC-EARTH4 conversion to GRIB2 (#1940)
- Added support for TL63, TL255, eORCA1, ORCA2 grids for EC-EARTH4 model (#1940)
- `FldStat()` as independent module for area-weighted operations (#1835)
- Refactor of `Fixer()`, now independent from the `Reader()` and supported by classes `FixerDataModel` and `FixerOperator` (#1929) 
- Update and push to lumi-o the a file listing experiments needed by the dashboard (#1950)
- Integration of HEALPix data with `plot_single_map()` (#1897)
- Use scientific notation in multiple maps plotting to avoid label overlapping (#1953)

AQUA diagnostics complete list:
- Diagnostic core: a `diagnostic_name` is now available in the configuration file to override the default name (#2000)
- Ecmean, GlobalBiases, Teleconnections: regrid functionality correctly working in cli (#2006)
- Diagnostic core: updated docs for `OutputSaver` (#2010)
- Diagnostic core: save_netcdf() is now based on the new OutputSaver (#1965)
- Diagnostic core: raise an error if retrieve() returns an empty dataset (#1997)
- GlobalBiases: major refactor (#1803, #1993)
- Ocean Drift: using the `_set_region` method from the `Diagnostic` class (#1981)
- Diagnostic core: new `_set_region` method in `Diagnostic` class to find region name, lon and lat limits (#1979)
- Timeseries: regions are now in the `definitions` folder (not `interface` anymore) (#1884)
- Teleconnections: complete refactor according to the Diagnostic, PlotDiagnostic schema (#1884)
- Radiations: timeseries correctly working for exps with enddate before 2000 (#1940)
- Diagnostic core: new `round_startdate` and `round_enddate` functions for time management (#1940)
- Timeseries: fix in the new cli wich was ignoring the regrid option and had bad time handling (#1940)
- Timeseries: Use new OutputSaver in Timeseries diagnostics (#1948, #2000)
- Diagnostic core: new `select_region` to crop a region based on `_set_region` and `area_selection` method (#1984)

## [v0.15.0]

Main changes are:
- Polytope support 
- Plotting routines support cartopy projections and matplotlib styles
- Major refactor of AQUA core functionalities: Regridder, Datamodel, OutputSaver, Timstat  
- Major refactor of Timeseries, SeasonalCycle, GregoryPlot diagnostics

Removed:
- `aqua.slurm` has been removed.

ClimateDT workflow modifications:
- `push_analysis.sh` (and the tool `push_s3.py` which it calls) now both return proper error codes if the transfer fails. 0 = ok, 1 = credentials not valid, 2 = bucket not found. This would allow the workflow to check return codes. As an alternative, connectivity could be tested before attempting to run push_analysis by pushing a small file (e.g. with `python push_s3.py aqua-web ping.txt`))

AQUA core complete list:
- Add FDB_HOME to debug logs (#1914)
- Enabling support for DestinE STAC API to detect `bridge_start_date`and `bridge_end_date` (#1895)
- Return codes for push_s3 and push_analysis utilities (#1903)
- Polytope support (#1893)
- Additional stats for LRA and other refinements (#1886) 
- New OutputSaver class (#1837)
- Introduce a `Timstat()` module independent from the `Reader()` (#1832)
- Adapt Catalog Generator to Data-Portfolio v1.3.0 (#1848)
- Introduction of a internal AQUA data model able to guess coordinates and convert toward required target data convention definition (#1862, #1877, #1883)
- Custom `paths` in the `config-aqua.yaml` can now be defined and will take priority over the catalog paths (#1809)
- Remove deprecated `aqua.slurm` module (#1860)
- Refactor of `plot_maps()` and `plot_maps_diff()` functions with projection support and use their single map version internally (#1865)
- Refactor of `plot_single_map()` and `plot_single_map_diff()` functions with projection support (#1854)
- Refactor time handling: replacement of `datetime` objects and of `pd.Timestamp` lists (#1828)
- Fix the `regrid_method` option in the Reader (#1859)
- Add a GitHub Token for downloading ClimateDT catalogs (#1855)
- Ignore `nonlocal` complaints by flake8 (#1855)
- WOCE-ARGO ocean dataset grids and fixes added (#1846)
- Upgrade of base container to FDB 5.15.11 (#1845)
- Matplotlib styles can be set in the configuration file (#1729)
- Graphics refactoring for timeseries plot functions (#1729, #1841)
- Major refactor of the regrid options, with new modular `Regridder()` class replacing `Regrid()` mixin (#1768)
- Refactor of the `retrieve_plain()` function with contextmanager and smmregrid GridInspector (#1768)

AQUA diagnostics complete list:
- Diagnostic core: refinement of OutputSaver metadata and name handling (#1901)
- Diagnostic core: refactor of the documentation folder structure (#1891)
- Timeseries: complete refactor of the timeseries diagnostic according to the Diagnostic, PlotDiagnostic schema (#1712, #1896)

## [v0.14.0]

Main changes are:
- AQUA is now open source
- Documentation is now available on ReadTheDocs
- Attributes added by AQUA are now "AQUA_" prefixed
- A core diagnostic class has been introduced

Removed:
- Support for python==3.9 has been dropped.
- Generators option from the Reader has been removed.

ClimateDT workflow modifications:
- `aqua_analysis.py`: all the config files are used from the `AQUA_CONFIG` folder. This allows individual run modification kept in the `AQUA_CONFIG` folder for reproducibility.
- `makes_contents.py`: can now take a config file as an argument to generate the `content.yaml` file.
- `push_analysis.sh`: now has an option to rsync the figures to a specified location. Extra flags have been added (see Dashboard section in the documentation).

AQUA core complete list:
- Updated AQUA development container to micromamba 2.0.7 (#1834)
- Updated base container to eccodes 2.40 (#1833)
- Added Healpix zoom 7 grid for ICON R02B08 native oceanic grid (#1823)
- Remove generators from Reader (#1791)
- Fix tcc grib code and add some cmor codes in the convention file (#1800)
- Add a regrid option to cli of relevant diagnostics (#1792)
- Limit estimation of time for weight generation only to regular lon/lat grids (#1786)
- LRA generation can operate spatial subsection (#1711)
- Attributes added by AQUA are now "AQUA_" prefixed (#1790)
- Remove zarr pin (#1794)
- Dropping support for python==3.9 (#1778, #1797)
- Reader intake-xarray sources can select a coder for time decoding (#1778)
- Document use of AQUA on ECMWF HPC2020 (#1782)
- Added history logging for lat-lon in area selection (#1479)
- Cleaner workflow and pytest/coverage configuration (#1755, #1758)
- catalog, model, exp, source info are now stored in the DataArray attributes (#1753)
- Avoid infinite hanging during bridge access (#1733, #1738)
- Enable dependabot to monitor dependencies every month (#1748)
- `eccodes` bump to 2.40.0 (#1747)
- Integrate codecov to monitor coverage and test analytics and remove old bot (#1736, #1737, #1755, #1819)
- Reinitialize `GSVRetriever` instance only when needed (#1733)
- Enable the option to read FDB data info from file, and refactor start/end hpc/bridge dates handling (#1732, #1743, #1762)
- Fix `push_analysis.sh` options and `aqua_analysis.py` config paths (#1723, #1754)
- Enable zip compression for LRA yearly files (#1726)
- Enable publication of documentation on ReadTheDocs (#1699, #1716)
- Adapt Catgen test to the new number of sources for ICON (#1708)
- Added tests for the Hovmoller plot routine (#1532)
- `push_s3` compatibility with `boto3>=1.36.0` (#1704)
- Rsync option for push_analysis.sh (#1689)
- Multiple updates to allow for AQUA open source, including Dockerfiles, actions, dependencies and containers (#1574)

AQUA diagnostics complete list:
- Ensemble: config file structure and tests (#1630)
- Ocean3d: Tests for the Ocean3d diagnostic (#1780)
- Diagnostic core: A common function to check and convert variable units is provided as `convert_data_units()` (#1806)
- Ocean3d: Bug fix to regridding of observations in cli (#1811)
- Diagnostic core: the `retrieve()` method uses internally a `_retrieve()` method that returns instead of updating attributes (#1763)
- Diagnostic core: documentation about class and config file structure (#1790)
- Diagnostic core: A common function to load the diagnostic config file is provided (#1750)
- Global bias: add test (#1675)
- Diagnostic core: Add additional command-line arguments for configuration and processing options (#1745)
- Global bias: Handling plev and using scientific notation in contour plots (#1649)
- Ecmean: Fix net surface radiative flux and wind stresses in ecmean (#1696)
- Diagnostic core: A common parser and fuctions to open/close the dask cluster are provided (#1703)

## [v0.13.1]

Main changes are:
1. Ocean3d major refactoring

AQUA core complete list:
- Fixer delete option accepts non-lists (#1687)
- Ansi color 8-bit fix for logger (#1671)
- Hotfix for unmatched string in catgen (#1672)
- Test for aqua-analysis.py (#1664)
- Fix in the catgen now correctly generating an automatic description if not provided (#1662)

AQUA diagnostics complete list:
- Diagnostic core: added a Diagnostic class to be inherited by all diagnostics (#1681)
- Timeseries: hotfix of problems with the catalog usage in output saving (#1669)
- Tropical Rainfall: Update of the precomputed histograms paths for lumi and MN5 (#1661)
- Ocean3d: Trend is calculating using polyfit. Restructed the mixed layer depth function. (#1651)
- Global bias: hotfix for regrid option (#1670)

## [v0.13.0]

Main changes are:
1. Grids updated to work with operational O-25.1
2. Compliance of the catalog generator to the O-25.1 data portfolio
3. New 'Biases and Radiation' diagnostics replace the old 'AtmGlobalMean and Radiation'
4. Push of figures to LUMI-O and improvements for aqua-web

Deprecated:
- `aqua-analysis.sh` script is deprecated and has been removed. Use `aqua-analysis.py` instead.
- `cli_dummy.py` script is deprecated and will be removed in the next release. Use the `cli_checker.py` instead.
 
AQUA core complete list:
- More general checksum checker for grids and observations ( #1550)
- Output dir including catalogue for aqua-analysis.py (#1640)
- Grids for O-25.1 cycle are added in the grids folder (they are v3) (#1647)
- `deltat` for fixer can now be specified in source metadata and not only in fixes (#1626)
- LRA generator integrates ``--rebuild`` flag to regenerate areas and weights. The `--autosubmit` option is removed (#1623)
- Hotfix for catgen tests (#1648)
- Experiment and dashboard metadata are now created with the catalog generator (#1637)
- Safety checks according to data frequency for HPC, bridge and request start/end dates in intake GSV (#1636, #1655)
- Experiment metadata for aqua-web and dashboard from catalog entry (#1633)
- Automatic identification of ocean grid in the catalog generator (#1621)
- `OutputSaver` can deduce the catalog name from the model, exp (#1627)
- Pin zarr<3.0.0 to avoid breaking changes (#1625)
- Units utility are now functions and not methods of FixerMixin (#1558)
- New `cli_checker.py` tool to check the existance of the required model in the catalog and rebuild the area files (#1619)
- Update the catalog generator to align with changes in the data portfolio (#1593)
- Adding ICON phase2 hpx6 and hpz9 grids (#1596)
- Push figures to LUMI-O for dashboard (#1582, #1607)
- Bridge_start_date and expver switching (#1597)
- Include all available figure metadata in content.json for dashboard/aqua-web (#1573)
- Upgrade LUMI module to 24.03 and to eccodes 2.39.0

AQUA diagnostics complete list:
- Old AtmoGlobalMean and Radiation diagnostics removed (#1622)
- `--catalog` is accepted by all the diagnostics altough it is not used by all of them yet (#1619)
- Timeseries: enabled region selection in the CLI (#1564)
- Ocean3d: Bugfix of values for Ocean trend function (#1583)
- Biases and Radiation: Refactoring of Bias and Radiation Diagnostics (#1243)
- Biases and Radiation: Fix Seasonal Bias Output in global_biases for NetCDF Saving Compatibility and other fixes (#1585, #1604, #1628)
- Biases and Radiation: Adding `save_netcdf` flag and function (#1510)
- Biases and Radiation: Integrating Updated OutputSaver (#1487)

## [v0.13-beta]

Main changes are:
1. All the diagnostics are now compatible with the new fixes and eccodes version.
2. Full compatibility with HealPix grids and the new CDO version.
3. Major improvements in the Ocean3D diagnostic.

AQUA core complete list:
- Safety checks and error messages on FDB folders (#1512)
- Refreshed internal `to_list` function (#1512)
- Reorganizing and extending CI/CD catalog with 5 years of hpz3 data from ERA5 (atm) and FESOM (oce) (#1552)
- Version info in a separate module (#1546) 
- Corrected `tcc` units to % (#1551)
- Fix pdf attributes (#1547)
- Catgen fixes (#1536)
- Introduced fixer for ClimateDT phase 2 (#1536)
- `aqua_analysis.py` using a common central dask cluster (#1525)
- Added the `cdo_options: "--force"` to the definitions of the oceanic HealPix grids (#1539)

AQUA diagnostic complete list:
- ECmean: Integrating the performance indices and global mean within the `aqua_diagnostics` module (#1556)
- Teleconnections: The `teleconnections` diagnostic is now integrated in the `aqua_diagnostics` module (#1352)
- Teleconnections: OutputSaver for the teleconnections diagnostic (#1567, #1570)
- Ocean3d: Fix to improve memory usage and cli (#1490)
- Seaice: Fix to read sithick as fallback instead of sivol (#1543)
- Ocean3d: Minor fix to allow to read new variable names (#1540)
- Timeseries: The `timeseries` diagnostic is now integrated in the `aqua_diagnostics` module (#1340)
- Timeseries: Integrating Updated OutputSaver (#1492)

## [v0.13-alpha]

Main changes are:
1. A refactor of the fixes, with a new common main convention table is available, based on eccodes.
2. Diagnostics are updated to work with the new fixes and the new eccodes version. This is not yet complete and will be finalized in the next release.
3. The FDB reader always rely on paramids, so that support for eccodes 2.39.0 and backward compatibility is ensured.

AQUA core complete list:
- push-analysis.sh maintenance (#1555)
- Added the `cdo_options: "--force"` to the definitions of the HealPix grids (#1527)
- Removing default fixes (#1519)
- Support for eccodes=2.39.0 with full fixes refactoring (#1519)
- Dashboard: Moved making of contents yaml to local hpc (#1470)
- Support for new smmregrid==0.1.0 including simpler weights and area generation (#1395)
- Removing cdo pin for more recent versions (#1395)
- Change `bridge_end_date` convention (#1498)
- `catgen` to support data bridge options (#1499)
- Enhance OutputSaver with Improved File Handling, Logging, and NetCDF Write Modes (#1495)
- Introduction a specific pipeline and tests for `catgen` utiliy (#1505)
- Remove pin on xarray (#1507)
- FDB reader internally always asks for paramids (#1491, #1508, #1529)
- Introduction of a convention table for the fixer, in order to create a more general fixer (#1488, #1506)
- Refactor of `cli_lra_parallel_slurm.py` to work with container via jinja (#1497) 
- Convert `aqua-analysis.sh` to Python with Subprocess and Multiprocessing Support (#1354, #1521)
- New base container for aqua-container (#1441)
- Autodetection of latest AQUA in `load-aqua-container.sh` script (#1437)
- Update Metadata Handling for NetCDF, PDF, and PNG Outputs (#1430)
- Add instructions to install AQUA on MN5 (#1468)
- Introduce `grids-checker.py` tool to verify presence and checksum of the grid files (#1486)

AQUA diagnostic complete list:
- Tropical Cyclones: Adaptation to IFS-FESOM and tool to compute orography from data (#1393)
- Seaice: Hotfix for sea ice plots (#1432)

## [v0.12.2]

Main changes are: 
1. Single container script to be used on Lumi, MN5 and Levante

AQUA core complete list:
- Introduce `timeshift` option for the fixer to roll forward/back the time axis (#1411)
- Centralize and refactor in single script the tool to load AQUA container (#1413)
- Add extra maintenance options to submit-aqua-web (#1415)
- Update push-analysis.sh removing dependency on full AQUA and option not to convert to png (#1419)
- Pin to xarray<2024.09 to prevent bug in polyfit requires temporary (#1420)
- Remove spurious dimensions when running `fldmean()` (#1423)

AQUA diagnostic complete list:
- Refactor of plotThickness method in the sea ice diagnostic (#1427)


## [v0.12.1]

AQUA core complete list:
- Allow multiple realizations in fdb-catalog-generator (#1335)
- Fix the container loading script in order to avoid load of local libraries (#1399)
- Fix using AQUA container for submit-aqua-web, do not wipe old figures by default (#1387)
- New `timstat` module which opens complement `timmean()` with `timmax()`, `timmin()` and `timstd()` methods (#1391)
- Fix installation to avoid mismatch between `hdf5` and `h5py` libraries (#1408)

## [v0.12]

Main changes are:
1. AQUA installation now requires a mandatory machine name.
2. The `aqua` source code has been moved to the `src` folder. The change is transparent to the user.
3. A diagnostic module, called `aqua.diagnostics`, is under development. The module is not yet active, diagnostics are still available with the previous structure.

AQUA core complete list:
- Mixed updates to support data for NextGEMS cycle4 hackathon (#1375)
- Preprocess functionality added to the `Reader` class (#1298)
- The AQUAthon material has been moved under the `notebooks` folder (#1342)
- `aqua` source code has been moved to the `src` folder (#1332)
- A diagnostic module, called `aqua.diagnostics`, has been created under the `src` folder (#1332, #1341)
- LRA generator tool support for multiple relizations (#1357, #1375)
- LRA generator requires `catalog` as a mandatory argument (#1357)
- AQUA console revisiting, adding `avail` method and `update` method (#1346)
- AQUA install now requires mandatory machine name (#1346)
- Fix to make keyword step optional in request (#1360)

## [v0.11.3]

AQUA core complete list:
- LRA, both from CLI and worklow, is part of the AQUA console and can be run with `aqua lra $options` (#1294)
- FDB catalog generator is part of the AQUA console and can be run with `aqua catgen $options` (#1294)
- Coordinate unit overriding is now possible via the `tgt_units` argument (#1320)
- Full support for python>=3.9 (#1325)
- Pin of (python) eccodes<2.37.0 in pyproject due to recent changes in binary/python structure (#1325)

AQUA diagnostic complete list:
- Radiation: Bugfix in the CLI for the radiation diagnostic (#1319)

## [v0.11.2]

AQUA core complete list:
- Renaming of FESOM grids to include original resolution name (#1312)
- Bugfix of the fdb-catalog-generator tool that was not correctly assigning NEMO grids (#1309)
- Bugfix of the GSV intake driver that was not handling correctly metadata jinja replacement (#1304) 
- Bugfix of _merge_fixes() method when the parent fix has no vars specified (#1310)
- Safety check for the netcdf driver providing more informative error when files are not found (#1307, #1313)

AQUA diagnostic complete list:
- Tropical Rainfall: Fix Minor Issues in Tropical Precipitation CLI Metadata and Formatting (#1266)

## [v0.11.1]

Attention: If you are accessing FDB experiments, we suggest to not use versions older than this release.

Main changes are:
1. AQUA works with FDB written with ecCodes versions > 2.35 as well as lower.
2. Timeseries and Seasonal cyle can now be evaluated also on a specific region 

AQUA core complete list:
- ecCodes now pinned to >=2.36.0 and tool for fixing older definition files (#1302)

AQUA diagnostic complete list:
- Timeseries: a region can be selected for Timeseries and Seasonal Cycle with the `lon_limits` and `lat_limits` arguments (#1299)
- Timeseries: the cli argument for extending the time range is now extend (previously expand) (#1299)
- Timeseries: all the available diagnostics support the catalog argument (#1299)

## [v0.11]

Attention: this version is not compatible with catalog entries with ecCodes >= 2.35.0.

1. LRA supports multi-catalog structure
2. ecCodes temporarily restricted to < 2.34

AQUA core complete list:
- Refactor the fdb-catalog-generator tool to work with data-portfolio repository (#1275)
- Introduce a function to convert NetCDF to Zarr and zarr catalog entry for LRA (#1068)
- Suppress the warning of missing catalogs in the AQUA console `add` command (#1288)
- Lumi installation is completely updated to LUMI/23.09 modules (#1290)
- gsv_intake switches eccodes also for shortname definitions (#1279)
- Increase compatibility between LRA generator and multi-catalog (#1278)
- Allow for intake string replacement within LRA-generated catalogs (#1278)
- Avoid warning for missing intake variable default when calling the `Reader()` (#1287)

AQUA diagnostic complete list:
- Teleconnections: catalog feature bugfix (#1276)

## [v0.10.3]

Attention: this version is not compatible with catalog entries with ecCodes < 2.35.0.

Main changes are:
1. support for ecCodes >= 2.35.0 (to be used with caution, not working with exps with eccodes < 2.35.0)
2. fdb_path is deprecated in favour of fdb_home

AQUA core complete list:
- Restructure fixes folder and files (#1271)
- Removed eccodes pin, better handling of tables in get_eccodes_attr (#1269)
- Added test for diagnostics integration to AQUA installation process (#1244)
- Bugfix for the monthly frequency data with monthly cumulated fluxes (#1255)
- fdb_path becomes optional and deprecated in favour of fdb_home (#1262)
- Branch support for tool to push analysis to explorer (#1273)

AQUA diagnostic complete list:
- ECmean documentation updates (#1264)

## [v0.10.2]

Main changes are:
1. aqua-analysis script can be configured with an external yaml file
2. AQUA installation process now includes diagnostics integration

AQUA core complete list:
- Rename OutputNamer to OutputSaver and add catalog name (#1259)
- Hotfix for rare situation with 3D data but no vertical chunking defined (#1252)
- External yaml file to configure aqua-analysis (#1246)
- Adding diagnostics integration to AQUA installation process (#1229)

AQUA diagnostic complete list:
- Teleconnections: adding the catalog feature to the diagnostic (#1247)
- ECmean upgrades for the CLI (#1241)
- ECmean enables the computation of global mean diagostic (#1241)

## [v0.10.1]

AQUA core complete list:
- Fixer for monthly frequency data with monthly cumulated fluxes (#1201)
- Catalogs can be installed from the external repository (#1182)
- Added grid for NEMO multiIO r100 (#1227)
- Reorganized analysis output in catalog/model/exp structure (#1218)

## [v0.10]

Main changes are:
1. The catalog is externalized and AQUA supports multiple catalogs. It is now mandatory to use the aqua console to add a new catalog to the AQUA installation.

AQUA core complete list:
- Catalog is externalized to a separate repository (#1200)
- AQUA is now capable of accessing multiple catalogs at the same time (#1205)
- MN5 container for AQUA (#1213)

## [v0.9.2]

Main changes are:
1. The `aqua-config.yaml` file is replaced by a template to be installed. The aqua console is now mandatory to use aqua.
2. `$AQUA` removed from the `Configdir()` autosearch, an installation with the aqua console is mandatory to use aqua.
3. AQUA cli command to provide the installation path with `--path` option. This can substitute the `$AQUA` variable in scripts.
4. The catalog file is now split into `machine.yaml` and `catalog.yaml` to support machine dependency of data path and intake variables as kwargs into each catalog.

AQUA core complete list:
- More detailed documentation for Levante and Lumi installation (#1210)
- `aqua-config.yaml` replaced by a template to be installed on each machine (#1203)
- `$AQUA` removed from the `Configdir()` autosearch (#1208)
- AQUA cli command to provide the installation path with `--path` option (#1193)
- Restructure of the `machine` and `catalog` instances to support a catalog based development (#1186)
- AQUA installation via command line support a machine specification `aqua install lumi` (#1186)
- Introduction of `machine.yaml` file to support machine dependency of data path and intake variables as kwargs into each catalog (#1186)
- Removing all the AQUA catalogs from the repo, now using https://github.com/DestinE-Climate-DT/Climate-DT-catalog (#1200)

## [v0.9.1]

Main changes are:
1. Update of fdb libraries to be compatible with the FDB data bridge

AQUA core complete list:
- OutputNamer Class: Comprehensive Naming Scheme and Metadata Support (#998)
- Creation of png figures for AQUA explorer is local (#1189)

## [v0.9]

Main changes are:
1. AQUA has an `aqua` CLI entry point, that allow for installation/uninstallation, catalog add/remova/update, fixes and grids handling
2. Experiments placed half on HPC and half on DataBridge data can be accessed in continuous manner.

AQUA core complete list:
- AQUA entry point for installation and catalog maintanance and fixes/grids handling (#1131, #1134, #1146, #1168, #1169)
- Automatic switching between HPC and databridge FDB (#1054, #1190)
- CLI script for automatic multiple experiment analysis submission (#1160, #1175)

## [v0.8.2]

Main changes are: 
1. `aqua-grids.yaml` file split in multiple files into `grids` folder
2. Container for Levante

AQUA core complete list:
- Removing any machine name depencency from slurm files (#1135)
- Jinja replacement is added to the aqua-config.yaml (#1154)
- grid definitions split in multiple files (#1152)
- Add script to access the container on Levante HPC (#1151)
- Add support for IFS TL63 and TL159 grids (#1150)
- Swift links for tests and grids renewed (#1142)
- Removing the docker folder (#1137)
- Introducing a tool for benchmarking AQUA code (#1057)
- Define AQUA NEMO healpix grids as a function of their ORCA source (#1113)

AQUA diagnostics complete list:
- Tropical Rainfall: Improve Paths in Live Demonstration Notebook  (#1157)
- Atm global mean: produce seasonal bias plots by default (#1140)
- Tropical Rainfall: Notebook for the Live Demonstration (#1112)
- Teleconnections: MJO Hovmoller plot introduced as notebook (#247)
- Tropical Rainfall: Reduce Redundancy in Conversion Functions (#1096)

## [v0.8.1]

Main changes are: 
1. Fixes following internal D340.7.3.3 and D340.7.1.4 review 

AQUA core complete list:
- Tco399-eORCA025 control, historical and scenario runs added to Lumi catalog (#1070)
- ESA-CCI-L4 dataset added for Lumi and Levante catalogs (#1090)
- Various fixes to the documentation (#1106)
- Fixer for dimensions is now available (#1050)

AQUA diagnostics complete list:
- Timeseries: units can be overridden in the configuration file (#1098)
- Tropical Rainfall: Fixing the Bug in the CLI (#1100)

## [v0.8]

Main changes are:
1. Support for Python 3.12
2. Update in the catalog for Levante and introduction of Leonardo
3. Multiple diagnostics improvement to fullfil D340.7.3.3 and D340.7.1.4

AQUA core complete list:
- LRA for ICON avg_sos and avg_tos (#1076)
- LRA for IFS-NEMO, IFS-FESOM, ICON added to Levante catalog (#1072)
- IFS-FESOM storyline +2K added to the Lumi catalog (#1059)
- Allowing for jinja-based replacemente in load_yaml (#1045) 
- Support for Python 3.12 (#1052)
- Extending pytests (#1053)
- More efficient use of `_retrieve_plain` for acessing sample data (#1048)
- Introducing the catalog structure for Leonardo HPC (#1049)
- Introducing an rsync script between LUMI and levante for grids (#1044)
- Introducing a basic jinja-based catalog entry generator (#853)
- Adapt NextGEMS sources and fixes to the final DestinE governance (#1008, #1035)
- Remove  NextGEMS cycle2 sources (#1008)
- Avoid GSVSource multiple class instantiation in dask mode (#1051)

AQUA diagnostics complete list:
- Teleconnections: refactor of the documentation (#1061)
- Tropical rainfall: Updating the Documentation and Notebooks (#1083)
- Performance indices: minor improvements with the inclusion of mask and area files (#1076)
- Timeseries: Seasonal Cycle and Gregory plots save netcdf files (#1079)
- Tropical rainfall: minor modifications to the CLI and fixes to changes in the wrapper introduced in PR #1063 (#1074)
- Tropical rainfall: adding daily variability and precipitation profiles to the cli (#1063)
- Teleconnections: bootstrap evaluation of concordance with reference dataset (#1026)
- SSH: Improvement of the CLI (#1024) 
- Tropical rainfall: adding metadata and comparison with era5 and imerg to the plots, re-binning of the histograms and buffering of the data (#1014)
- Timeseries: refactor of the documentation (#1031)
- Radiation: boxplot can accomodate custom variables (#933)
- Seaice: convert to module, add Extent maps (#803)
- Seaice: Implement seaice Volume timeseries and thickness maps (#1043)

## [v0.7.3]

Main changes are:
1. IFS-FESOM NextGEMS4 and storylines simulations available in the catalog
2. Vertical chunking for GSV intake access
3. FDB monthly average data access is available
4. kwargs parsing of reader arguments (e.g. allowing for zoom and ensemble support)

AQUA core complete list:
- Add kwargs parsing of reader arguments, passing them to intake to substitute parameters (#757)
- Remove `zoom` and use kwargs instead (#757)
- Enabling the memory monitoring and (optional) full performance monitoring in LRA (#1010)
- Adding IFS_9-FESOM_5 NextGEMS4 simulation on levante (#1009)
- Function to plot multiple maps is introduced as `plot_maps()` and documented (#866)
- Adding the IFS-FESOM storylines simulation (#848)
- `file_is_complete()` accounts also for the mindate attribute (#1007)
- Introducing a `yearmonth` timestyle to access FDB data on monthly average (#1001)
- Adding expected time calculation for weight generation (#701)
- Vertical chunking for GSV intake access (#1003)

AQUA diagnostics complete list:
- Timeseries: Various bugfix and improvements for cli and formula (#1013, #1016, #1022)

## [v0.7.2]

Main changes are:
1. `mtpr` is used for precipitation in all the catalog entries
2. LRA CLI support for parallel SLURM submission and other improvements
3. ICON production simulations available in the catalog
4. `detrend()` method is available in the `Reader` class
5. All the diagnostics have dask support in their CLI

AQUA core complete list:
- Fix LRA sources to allow incomplete times for different vars (#994)
- Distributed dask option for diagnostic CLIs and wrapper (#981)
- Added documentation for `plot_timeseries`, `plot_seasonalcycle` and `plot_single_map_diff` (#975)
- Minimum date fixer feature / ICON net fluxes fix (#958)
- Unified logging for all diagnostics (#931)
- A `detrend()` method is added to the Reader class (#919)
- LRA file handling improvements (#849, #972)
- Updating fixer for ERA5 monthly and hourly data on Levante (#937)
- GSV pin to 1.0.0 (#950)
- Adding ICON production simulations (#925)
- LRA CLI for parallel SLURM submission support a max number of concurrent jobs and avoid same job to run (#955, #990)
- Renaming of EC-mean output figures in cli push tool for aqua-web (#930)
- Renaming the `tprate` variable into `mtpr` in all fixes (#944)

AQUA diagnostic complete list:
- Tropical rainfall: enhancements of plotting and performance, files path correction (#997)
- Timeseries: seasonal cycle runs as a separate cli in aqua-analysis for performance speed-up (#982)
- Timeseries: seasonal cycle is added if reference data are not available in some timespan (#974)
- Tropical rainfall: Removing unnecessary printing during the CLI, optimazing the CLi for low and high-resolution data (#963)
- Timeseries: Grergory plot TOA limits are dynamically chosen (#959)
- SSH: technical improvements including removal of hardcoded loglevel and timespan definition. (#677)
- SSH: ready with new data governance and option to plot difference plots added. (#677)
- Atmosferic Global Mean: added mean bias for the entire year in seasonal bias function (#947)
- Tropical Cyclones: working with IFS-NEMO and ICON, includes retrieval of orography from file (#1071).

## [v0.7.1]

Main changes are:
1. Complete update of the timeseries diagnostic
2. LRA CLI for parallel SLURM submission
3. SSP370 production scenario for IFS-NEMO available in the catalog

AQUA core complete list:
- Plot timeseries is now a framework function (#907)
- Improve the automatic parsing of date range according to schema from fdb (#928)
- LRA CLI for parallel SLURM submission (#909)
- Added graphics function to plot data and difference between two datasets on the same map (#892)
- Add IFS-NEMO ssp370 scenario (#906)

AQUA diagnostics complete list:
- Teleconnections: comparison with obs is done automatically in diagnostic CLI (#924)
- Teleconnections: capability to find index file if already present (#926)
- Timeseries: save flag introduced to save to enable/disable saving of the timeseries (#934)
- Improve the automatic parsing of date range according to schema from fdb (#928)
- Updated output filenames for atmglobalmean diagnostic (#921)
- Added graphics function to plot data and difference between two datasets on the same map (#892)
- Implemented `pyproject.toml` for global_time_series diagnostic (#920).
- Implemented `pyproject.toml` for tropical_rainfall diagnostic (#850).
- Updating CLi for tropical_rainfall diagnostic (#815)
- LRA cli for parallel SLURM submission (#909)
- Timeseries: seasonal cycle is available for the global timeseries (#912)
- Timeseries: refactory of Gregory plot as a class, comparison with multiple models and observations (#910)
- Add IFS-NEMO ssp370 scenario (#906)
- Timeseries: complete refactory of the timeseries as a class, comparison with multiple models and observations (#907)
- Plot timeseries is now a framework function (#907)

## [v0.7]

Main changes are:
1. Multiple updates to the diagnostics, both scientific and graphical, to work with more recent GSV data
2. `mtpr` is now used instead of `tprate` for precipitation
2. Documentation has been reorganized and integrated

Complete list:
- New utility `add_pdf_metadata` to add metadata to a pdf file (#898)
- Experiments `a0gg` and `a0jp` added to the IFS-NEMO catalog, and removal of `historical-1990-dev-lowres` (#889)
- Updated notebooks to ensure consistency across different machines by using observational datasets, and included a demo of aqua components for Lumi (#868)
- Scripts for pushing figures and docs to aqua-web (#880)
- Fixed catalog for historical-1990-dev-lowres source (#888, #895)
- data_models src files are now in the aqua/data_models folder, with minor modifications (#884)
- Warning options based on the `loglevel` (#852)
- Timeseries: formula bugfix and annual plot only for complete years (#876)
- mtpr instead of tprate derived from tp (#828)
- eccodes 2.34.0 does not accomodate for AQUA step approach, pin to <2.34.0 (#873)
- Bugfix of the `aqua-analysis` wrapper, now can work teleconnections on atmospheric and oceanic variables 
and the default path is an absolute one (#859, #862)
- Ocean3D: many fixes and adaptations to new data governance (#776)
- Bugfix of the `aqua-analysis` wrapper, now can work teleconnections on atmospheric and oceanic variables (#859)
- Radiation: adaptation to new data governance and many improvements (#727)
- Seaice: Sea ice extent has now seasonal cycle (#797)
- Fixing the paths in `cli/lumi-install/lumi_install.sh` (#856).
- Refactor of the documentation (#842, #871)
- The drop warning in `aqua/gsv/intake_gsv.py` (#844)
- Tropical cyclones diagnostic: working with new data governance (includes possibility to retrieve orography from file (#816)

## [v0.6.3]

Complete list:
- Setting last date for NaN fix for IFS-NEMO/IFS-FESOM to 1999-10-01 and cleaner merge of parent fixes (#819)
- Hotfix to set `intake==0.7.0` as default (#841)
- Timeseries: can add annual std and now default uncertainty is 2 std (#830)
- `retrieve_plain()` method now set off startdate and enddate (#829)
- Complete restructure of fixer to make use of `fixer_name`: set a default for each model and a `False` to disable it (#746)
- Added `center_time` option in the `timmean()` method to save the time coordinate in the middle of the time interval and create a Timmean module and related TimmeanMixin class (#811)
- Fixer to rename coordinates available (#822)
- Fixing new pandas timedelta definition: replacing H with h in all FDB catalog (#786)
- Change environment name from `aqua_common` to `aqua`(#805)
- Adding a run test label to trigger CI (#826)
- Tropical_rainfall: improve organization and maintainability, introducing nested classes (#814)
- Revisiting CERES fixes (#833)
- Timeseries: add bands for observation in Gregory plots (#837)

## [v0.6.2]

Complete list:
- Global time series plot annual and monthly timeseries together, improved Gregory plot (#809)
- Teleconnection can now take a time range as input and ylim in the index plot function (#799)
- LRA to use `auto` final time and `exclude_incomplete` (#791)
- Hotfix for v0.12.0 of the GSV_interface related to valid_time (#788)
- Global time series adapted to new data governance (#785)
- AtmoGlobalMean diagnostic improvements and adaptation to new data governance (#745 #789 #807 #812)
- Sea-ice diagnostic adapted to new data governance (#790)
- Implement a fix setting to NaN the data of the first step in each month (for IFS historical-1990) (#776)

## [v0.6.1]

Complete list:
- Teleconnection improvement to accept different variable names for ENSO (avg_tos instead of sst) (#778)
- ERA5 fixes compatible with new data governance (#772)
- Update the LRA generator (removing aggregation and improving) filecheck and fix entries for historical-1990-dev-lowres (#772)
- Updates of ECmean to work with production experiments (#773, #780)
- Automatic data start and end dates for FDB sources (#762)

## [v0.6]

Main changes are:
1. Inclusion in the catalog of the historical-1990 production simulations from IFS-NEMO and IFS-FESOM.
2. New fixes that targets the DestinE updated Data Governance

Complete list:
- IFS-FESOM historical-1990-dev-lowres with new data governance added to the catalog (#770)
- AtmoGlobalMean diagnostic improvements (#722)
- Teleconnections diagnostic improvements (#722)
- Read only one level for retrieving 3D array metadata, select single level for retrieve (#713)
- IFS-FESOM historical-1990-dev-lowres with new data governance added to the catalog
- Fix mismatch between var argument and variables specified in catalog for FDB (#761)
- Compact catalogs using yaml override syntax (#752)
- Fix loading source grid file before smmregrid weight generation (#756)

## [v0.5.2-beta]

Complete list:
-  A new fdb container is used to generate the correct AQUA container

## [v0.5.2-alpha]

Main changes are:
1. Coupled models IFS-NEMO and IFS-FESOM are now supported
2. Accessor to use functions and reader methods as if they were methods of xarray objects, see [notebook](https://github.com/DestinE-Climate-DT/AQUA/blob/main/notebooks/reader/accessor.ipynb)
3. Preliminary provenance information is now available in the history attribute of the output files
4. AQUA analysis wrapper is parallelized
5. A levelist can be provided in FDB sources, this will greatly speed up the data retrieve

Complete list:
- Fix reading only one sample variable and avoid _bnds variables (#743)
- Allow correct masked regridding after level selection. Add level selection also for not-FDB sources (#741)
- Read only one level for retrieving 3D array metadata, select specific levels for FDB retrieve (#713)
- Defining catalog entry for coupled models IFS-NEMO and IFS-FESOM (#720)
- Change fixer_name to fixer_name (#703)
- Reorganization of logging calls (#700)
- Accessor to use functions and reader methods as if they were methods of xarray objects (#716)
- Suggestions are printed if a model/exp/source is not found while inspecting the catalog (#721)
- Improvements in the single map plot function (#717)
- Minor metadata fixes (logger newline and keep "GRIB_" in attrs) (#715)
- LRA fix now correctly aggregating monthly data to yearly when a full year is available (#696)
- History update and refinement creating preliminary provenance information (plus AQUA emoji!) (#676)
- OPA lra compatible with no regrid.yaml (#692)
- Introducing fixer definitions not model/exp/source dependents to be specified at the metadata level (#681)
- AQUA analysis wrapper is parallelized and output folder is restructured (#684, #725)

## [v0.5.1]

Main changes are:
1. A new `Reader` method `info()` is available to print the catalog information
2. Grids are now stored online and a tool to deploy them on the `cli` folder is available

Complete list:
- Fix attributes of DataArrays read from FDB (#686)
- Reader.info() method to print the catalog information (#683)
- Simpler reader init() by reorganizing the calls to areas and regrid weights configuration and loading (#682)
- Optional autosearch for vert_coord (#682)
- plot_single_map adapted to different coordinate names and bugfixes (#680)
- Sea ice volume datasets for the Northern Hemisphere (PIOMAS) and the Southern Hemisphere (GIOMAS) (#598)
- Possibility of defining the regrid method from the grid definition (#678)
- Grids stored online and tool to deploy them on cli folder (#675)
- Global time series diagnostic improvements (#637)
- Teleconnections diagnostic improvements (#672)

## [v0.5]

Main changes are:
1. Refactor of the Reader() interface with less options at the init() level
2. Grids are now defined with the source metadata and not in a machine-dependent file
3. CLI wrapper is available to run all diagnostics in a single call
4. Refactoring of the streaming emulator with equal treatment for FDB or file sources

Complete list:
- Controlling the loglevel of the GSV interface (#665)
- Fix wrong fdb source (#657)
- Adding sample files and tests for NEMO 2D and 3D grids (#652)
- tprate not derived from tp for GSV sources (#653)
- Simplify reader init and retrieve providing less argument in initialization (#620)
- var='paramid' can be used to select variables in the retrieve method (#648)
- configdir is not searched based on util file position in the repo (#636)
- Cleaner mask treatment (Revision of mask structure in the reader #617)
- Fldmean fix if only one dimension is present for area selection (#640)
- Adding higher frequency ERA5 data on Levante and Lumi (#628)
- regrid.yaml files are removed, grid infos are now in the catalog metadata (#520, #622, #643)
- Load all available variables in FDB xarray/dask access (#619)
- Lint standard and enforced in CI (#616)
- Reader init split with methods (#523)
- Single map plot utility to be used by all diagnostics (#594)
- Script for automatic generation of Fdb catalog entries (IFS only) (#572)
- Fix loading of singularity mounting /projappl (#612)
- CLI wrapper parser (#599)
- Refactoring of streaming emulator (#593)
- Radiation CLI and diagnostic refinement (#537)
- Ocean3D CLI and diagnostic refinement (#578)
- AtmGlobalMean CLI and diagnostic refinement (#587)
- Tropical cyclones CLI refinements and TC module (#568, #645)
- Removing OPA, OPAgenerator and related tests from the AQUA (Remove OPA from AQUA #586)
- Renaming the experiments according to the DE340 AQUA syntax (Including dev-control-1990 in the source and rename the experiment according to DE340 scheme #556, #614, #618)
- Teleconnections diagnostic improvements (#571, #574, #576, #581, #592, #623)

## [v0.4]

Main changes are:
1. Update to all the diagnostics CLI
2. Refactor of the regridder so that `regrid.yaml`` is grid-based and not experiment-based
3. Xarray access to FDB sources
4. Refactor of the fixer so that merge/replace/default options are available
5. Remove of the `aqua` environment in favour of the `aqua_common` one. 

Complete list:
- Introduced color scheme for aqua logging (#567)
- CLI for sea diagnostic (#549)
- Add CLI for SSH diagnostic and some bug fixes (#540)
- Fix SSH diagnostic to be compatible with lates AQUA version (#538) 
- Helper function to identify vertical coordinates in a dataset (#552)
- Orography for tempest extremes TCs detection and update TCs CLI (Orography threshold included and CLI update #404)
- Improvement of performance indices CLI (Update of ECmean CLI #528)
- Fix to allow reading a list of multiple variables from FDB (#545)
- Further improvement of function to inspect the catalog (#533)
- Custom exceptions for AQUA (#518)
- Speed up of the `retrieve_plain` method (#524)
- Update documention for adding new data and setting up the container (Increase documentation coverage #519)
- CLI wrapper for the state-of-the-art diagnostics analysis (#517, #527, #525, #530, #534, #536, #539, #548, #549, #559)
- Refactor the regrid.yaml as grid-based instead of experiment-based (#291)
- aqua_common environment simplified and updated (#498)
- Update available variables in FDB catalogs on lumi (#514)
- Solve reversed latitudes bug for fixed data (#510)
- Switch to legacy eccodes tables based on intake source metadata (#493)
- Add GPM IMERG precipitation data to the catalog on levante (#505)
- Fix ocean3d diagnostic colorbars not being symmetric when missing values are present (#504) 
- FDB NEMO test access to data (#488)
- Xarray dask access to FDB (#476)
- Issue a warning when multiple gribcodes are associated to the same shortname (Cases for multiple eccodes grib codes #483)
- Allowing fixer to overwrite or merge default configuration (Increasing flexibiity of the fixer allowing for merge, replace and default options #480)
- Add new tests (Increase testing #250)
- Global time series diagnostic setup for multiple variables CLI (#474)
- Option to avoid incomplete chunk when averagin with timmean (Introduce check for chunk completeness in timmean() #466)
- Simplification of Fixer() workflow, more methods and less redundancy (Functionize fixer #478)
- Remove the `aqua` environment file, only `aqua_common` is left (#482)

## [v0.3]

Main changes are:
1. Fixer moved at `Reader()` level
2. Area selection available in `fldmean()` method
3. FDB/GSV access for IFS-NEMO development simulations
4. Configuration file `config-aqua.yaml` replaces `config.yaml`

Complete list:
- Templates in configuration yaml files (#469)
- Bug fixes for FDB access options (#463, #462)
- Add observational catalogs on Lumi (Update Lumi catalog #454)
- Automatic finding of cdo (#456)
- Area is fixed if data are fixed (Fixer applied to grid areas #442)
- Tests missing failure fix (Fix #436 CI workflow passes even if some tests fail #452)
- FDB/GSV access to IFS control and historical simulations (#434, #458)
- Climatology support restored in the Reader (Fix for climatology #445)
- Improvement function to inspect the catalog (Inspect_catalog improvement #446)
- Minor improvements of the gribber (Fix gribber fdb #427)
- Allow the LRA generator to work with generators and so with FDB (LRA from fdb on mafalda #430)
- Fixes only on selected variables (Fixer updates #428)
- Complete revision of the FDB/GSV access, allowing to access also recent experiments using variable step (#343)
- Teleconnections diagnostic adapted to new code improvements (Teleconnections Dev branch update #424, #465)
- Add support for area selection with fldmean (Fldmean box selection #409)
- Environment simplified, dependencies are now mostly on the pyproject file (A simpler environment.yml #286)
- Intake esm functionality added back (Fix intake-esm #287)
- Intake esm tests (Test also intake-esm #335)
- Yaml dependencies removed (Logger and yaml issues in util.py #334)
- Log history working for iterators as well (Logger and yaml issues in util.py #334)
- Util refactor (Utility refactor #405)
- Fixer at reader level (Fixes at Reader level #244)
- Uniform timmean (Uniform time after timmean and add option for time_bnds #419)
- FDB tests added (Add FDB 5.11, a local FDB with some test data #280, #432)
- Refactor of unit conversion and non-metpy cases (Flexible unit fix from YAML file #416)
- Refactor of the config file definition (Refactor of the configuration search #417)

## [v0.2.1]

- Add development control-1950 and historical-1990 experiments to the LRA (LRA for control-1950 and historical-1990 on Levante from v0.2 #455)

## [v0.2]

- Improve the LRA generator and worklow CLI (Streaming for the LRA #289)
- AQUA new common environment installation tool for LUMI added (#413)
- Added a bash script "load_aqua_lumi.sh" to load aqua environment in LUMI with containers (Adding an AQUA singularity container for LUMI #418)

## [v0.2-beta]

This is the `AQUA` version part of the Deliverable D340.7.1.2. 

- SSH diagnostic improvements (Linting SSH diagnostics #377, SSH diag: PDF file name changed #388)
- Timmean fix to uniform time axis (Fix for timmean() to uniform output time axis #381)
- New tests trigger routine (Tests trigger with label #385)
- Fix for tco1279 and FESOM (fix for masked tco1279 #390, psu fix for salinity #383)
- ECmean improvements (various improvement for ecmean #392)
- Seaice diagnostic improvements (Deliverable340.7.1.2 fix seaice #389, Linting Seaice diagnostics #376)
- Teleconnections diagnostic graphics module enhanced and various improvements (Teleconnections corrections for D340.7.1.2 #379, Fix import in teleconnections notebooks #395, Teleconnections fix docs #408)
- Tropical cyclones linting of the diagnostic (Linting tropical cyclones diagnostics #380, Improved plotting functions for tropical cyclones #391)
- Ocean diagnostics restructured in a single folder, sharing common functions and other improvements (Linting+Fixes Ocean diagnostics #374, Adding units for MLD plot in ocean3d package #406)
- Documentation fixes (Documentation fixes after review #403)
- Atmglobalmean and radiation diagnostic improvements (Atmglobalmean fix #371)
- MSWEP fixer bugfix (Change MSWEP datamodel #397, fixing of mswep #401)

## [v0.2-alpha]

This is the `AQUA` version that will be part of the Deliverable D340.7.1.2, sent to internal review. This is mostly done by the inclusion of twelve diagnostics within the AQUA framework

- Added teleconnections diagnostic (#308, #309, #318, #333, #352)
- Added tropical cyclones diagnostic (#310, #345)
- Added performance indices diagnostic based on ECmean tool (#57, #327) 
- Added sea ice diagnostic (#353, #368)
- Added global timeseries diagnostic (#358, #359)
- Added radiation analysis diagnostic (#301, #360)
- Added global mean bias diagnostic (#285, #371)
- Added SSH variability diagnostic (#367, #369)
- Added tropical rainfall diagnostic (#314)
- Added Ocean circulation diagnostic (#295)
- Added global ocean diagnosc (#164)
- Added global mean timeseries (#268)
- Multiple fixes in the Reader (#316, #324, #334)
- Avoid time duplicated in the Reader (#357)
- Enabling autodoc for diagnostics (#330)
- Data access improvement on Levante, including new datasets (#332, #355, #321)
- Added a common environment file (#363)
- Support for Lumi installation (#315)
- Added the `changelog` file

### Changed

- Dummy diagnostic is now in the `dummy` folder (previously was `dummy-diagnostic`)
- Tests and code is now working with python>=3.9 (previously python 3.11 was excluded)

## [v0.1-beta]

This is the `AQUA` version that will be part of the Deliverable D340.7.1.1.
This is mostly built on the `AQUA` `Reader` class which support for climate model data interpolation, spatial and temporal aggregation and conversion for a common GRIB-like data format.


- Low resolution archive documentation
- Fixed a bug in the `Gribber` class that was not reading the correct yaml catalog file

## v0.1-alpha

This is the AQUA pre-release to be sent to internal reviewers. 
Documentations is completed and notebooks are working.

[unreleased]: https://github.com/DestinE-Climate-DT/AQUA/compare/v0.18.0...HEAD
[v0.18.0]: https://github.com/DestinE-Climate-DT/AQUA/compare/v0.17.0...v0.18.0
[v0.17.0]: https://github.com/DestinE-Climate-DT/AQUA/compare/v0.16.0...v0.17.0
[v0.16.0]: https://github.com/DestinE-Climate-DT/AQUA/compare/v0.15.0...v0.16.0
[v0.15.0]: https://github.com/DestinE-Climate-DT/AQUA/compare/v0.14.0...v0.15.0
[v0.14.0]: https://github.com/DestinE-Climate-DT/AQUA/compare/v0.13.1...v0.14.0
[v0.13.1]: https://github.com/DestinE-Climate-DT/AQUA/compare/v0.13.0...v0.13.1
[v0.13.0]: https://github.com/DestinE-Climate-DT/AQUA/compare/v0.13-beta...v0.13.0
[v0.13-beta]: https://github.com/DestinE-Climate-DT/AQUA/compare/v0.13-alpha...v0.13-beta
[v0.13-alpha]: https://github.com/DestinE-Climate-DT/AQUA/compare/v0.12.2...v0.13-alpha
[v0.12.2]: https://github.com/DestinE-Climate-DT/AQUA/compare/v0.12.1...v0.12.2
[v0.12.1]: https://github.com/DestinE-Climate-DT/AQUA/compare/v0.12...v0.12.1
[v0.12]: https://github.com/DestinE-Climate-DT/AQUA/compare/v0.11.3...v0.12
[v0.11.3]: https://github.com/DestinE-Climate-DT/AQUA/compare/v0.11.2...v0.11.3
[v0.11.2]: https://github.com/DestinE-Climate-DT/AQUA/compare/v0.11.1...v0.11.2
[v0.11.1]: https://github.com/DestinE-Climate-DT/AQUA/compare/v0.11...v0.11.1
[v0.11]: https://github.com/DestinE-Climate-DT/AQUA/compare/v0.10.3...v0.11
[v0.10.3]:https://github.com/DestinE-Climate-DT/AQUA/compare/v0.10.2...v0.10.3
[v0.10.2]: https://github.com/DestinE-Climate-DT/AQUA/compare/v0.10.1...v0.10.2
[v0.10.1]: https://github.com/DestinE-Climate-DT/AQUA/compare/v0.10...v0.10.1
[v0.10]: https://github.com/DestinE-Climate-DT/AQUA/compare/v0.9.2...v0.10
[v0.9.2]: https://github.com/DestinE-Climate-DT/AQUA/compare/v0.9.1...v0.9.2
[v0.9.1]: https://github.com/DestinE-Climate-DT/AQUA/compare/v0.9...v0.9.1
[v0.9]: https://github.com/DestinE-Climate-DT/AQUA/compare/v0.8.2...v0.9
[v0.8.2]: https://github.com/DestinE-Climate-DT/AQUA/compare/v0.8.1...v0.8.2
[v0.8.1]: https://github.com/DestinE-Climate-DT/AQUA/compare/v0.8...v0.8.1
[v0.8]: https://github.com/DestinE-Climate-DT/AQUA/compare/v0.7.3...v0.8
[v0.7.3]: https://github.com/DestinE-Climate-DT/AQUA/compare/v0.7.2...v0.7.3
[v0.7.2]: https://github.com/DestinE-Climate-DT/AQUA/compare/v0.7.1...v0.7.2
[v0.7.1]: https://github.com/DestinE-Climate-DT/AQUA/compare/v0.7...v0.7.1
[v0.7]: https://github.com/DestinE-Climate-DT/AQUA/compare/v0.6.3...v0.7
[v0.6.3]: https://github.com/DestinE-Climate-DT/AQUA/compare/v0.6.2...v0.6.3
[v0.6.2]: https://github.com/DestinE-Climate-DT/AQUA/compare/v0.6.1...v0.6.2
[v0.6.1]: https://github.com/DestinE-Climate-DT/AQUA/compare/v0.6...v0.6.1
[v0.6]: https://github.com/DestinE-Climate-DT/AQUA/compare/v0.5.2-beta...v0.6
[v0.5.2-beta]: https://github.com/DestinE-Climate-DT/AQUA/compare/v0.5.2-alpha...v0.5.2-beta
[v0.5.2-alpha]: https://github.com/DestinE-Climate-DT/AQUA/compare/v0.5.1...v0.5.2-alpha
[v0.5.1]: https://github.com/DestinE-Climate-DT/AQUA/compare/v0.5...v0.5.1
[v0.5]: https://github.com/DestinE-Climate-DT/AQUA/compare/v0.4...v0.5
[v0.4]: https://github.com/DestinE-Climate-DT/AQUA/compare/v0.3...v0.4
[v0.3]: https://github.com/DestinE-Climate-DT/AQUA/compare/v0.2.1...v0.3
[v0.2.1]: https://github.com/DestinE-Climate-DT/AQUA/compare/v0.2...v0.2.1
[v0.2]: https://github.com/DestinE-Climate-DT/AQUA/compare/v0.2-beta...v0.2
[v0.2-beta]: https://github.com/DestinE-Climate-DT/AQUA/compare/v0.2-alpha...v0.2-beta
[v0.2-alpha]: https://github.com/DestinE-Climate-DT/AQUA/compare/v0.1-beta...v0.2-alpha
[v0.1-beta]: https://github.com/DestinE-Climate-DT/AQUA/compare/v0.1-alpha...v0.1-beta<|MERGE_RESOLUTION|>--- conflicted
+++ resolved
@@ -8,11 +8,8 @@
 Unreleased in the current development version (target v0.19.0):
 
 AQUA core complete list:
-<<<<<<< HEAD
 - Handle unknown activity names in catgen (#2351)
-=======
 - Update Data Portfolio to v2.1.0 (#2356)
->>>>>>> 8fefa47e
 - Updated target grib codes for cpr and snvol (#2346)
 - Offline cartopy data added to environment (#2344)
 - Allow start/enddate passed in `retrieve` to be used also in `retrieve_plain()` (#2335)
