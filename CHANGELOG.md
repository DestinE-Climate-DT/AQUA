# Changelog

All notable changes to this project will be documented in this file.
The format is based on [Keep a Changelog](https://keepachangelog.com/en/1.1.0/)

## [Unreleased]

<<<<<<< HEAD
Unreleased in the current development version (target v0.22.0):

## [v0.21.0]

Main changes:
1. From this version on, AQUA-core and AQUA-diagnostics are two separated repositories
2. Console installation is refactored to account for the unppacking

AQUA core complete list:
=======
Unreleased in the current development version (target v0.21.0):

- Extend the actions to support pypi testing and publishing (#2500)
- Console installation is more flexible with `--core` and `--diagnostics` options (#2512)
>>>>>>> c2f0f842
- Re-usable workflow to be shared across multiple github actions (#2519)
- Lumi install for core only (#2502)
- AQUA-core and AQUA-diagnostic coupling (#2504, #2511)
- Introducing preliminary support for aqua-diagnostics installation with console (#2503, #2507)
- Unpacking of console class in multiple smaller mixin classes (#2507)
- Restructuring the folder structure of core removing the src (#2499) 
- The big repository split (in aqua-core and aqua-diagnostics) (#2487)

## [v0.20.0]

AQUA core complete list:
- Parallelise tests execution using `pytest-xdist` module, centralise common fixtures to speed up tests execution time (#2402)
- Expose `ConfigPath`and separate the resolver `ConfigLocator`. Add catalog utility `show_catalog_content` (#2469)
- Simplify grid files by removing `vert_coord` which is detected from the path dictionary (#2276)
- Remove some warnings and adapt the code to the incoming standards (#2436)
- Fix DROP CLI support for enddate, startdate and catalog (#2472)
- Autodefine DROP chunking in a more uniform way to speed up aqua-analysis computation (#2450)
- eORCA025 nested grid for o25.1 and o26.1 support (#2459)
- Safe dumping yaml with a temporary file and SoftFileLock (#2445)
- Add filelock when modifying catalog sources (#2432)
- Updated SSH diagnotic (#1842)

AQUA diagnostics complete list:
- Introduce a centralised `DiagnosticCLI` to control CLI for diagnostics in a common way, including dask cluster and config file access (#2360, #2470, #2466)
- Biases: results are stored in memory before netcdf saving and plotting (#2481)
- LatLonProfiles: Documentation (#2442)
- Include the correct realization in output names for all diagnostics (#2457)
- Histogram: new Histogram diagnostic tool (#2372)
- Tropical Cyclones: restore TC diagnostic functionality (#2206)
- Add unique random key to dask graph tokens for each CLI (#2462)
- Ocean3D: removed old diagnostic files (#2467)
- Teleconnections: ENSO better vmin/vmax for regression plots (#2453)
- Ocean Stratification and Ocean Trend: full support for regions across the dateline (#2433)
- Area selection full support for regions across the dateline (#2430, #2434)
- LatLonProfiles: Documentation (#2442), adjustments on lines plotting order (#2431) and AQUA_realization management (#2421)
- Updated SSH diagnotic (#1842)

## [v0.19.0]

ClimateDT workflow modifications:
- The configuration file of the catalog generator now requires `expid`
- Aqua analysis config file organized differently with diagnostic groups
- Diagnostic and cli tool config files grouped differently in `$AQUA/config/diagnostics` and `$AQUA/config/tools`
- New position for push_analysis `config.grouping.yaml` in `$AQUA/config/analysis`

AQUA core complete list:
- Centralise `save_figure` in OutputSaver class (#2425)
- Allow longer time default for connection to dask cluster (#2420)
- Safe parallel creation of area and weight files (#2412)
- New grid lat-lon-r100 with explicit grid file, new default in DROP catgen (#2410, #2413)
- Realization formatting correctly processed by the Reader (#2392)
- Realization (and other intake kwargs) are an attribute of the Reader (#2392)
- Refactoring of aqua analysis to allow config file with diagnostic groups and reorganization of diagnostic config files (#2371)
- Optimizations of diagnostic parallel execution (#2371)
- Including minor fixes to output filenames, figure descriptions and color ranges (#2371)
- Enumerate aqua analysis log file for multiple config files (#2407)
- Fix push_analysis.sh rsync functionality to not use ssh (#2403)
- Minor fixes to output filenames, figure descriptions and color ranges (#2371)
- `stardate` and `enddate` can be passed to DROP to limit the range of scan (#2325)
- Chunking of netcdf sources is not filtered anymore (#2380)
- Introduce `expid` into configuration file of the catalog generator (#2340)
- EC-EARTH4 ORCA2 and eORCA1 grids refactor (#2280)
- Added PALEORCA2 support for the EC-EARTH4 low-resolution paleoclimate configuration (#2280)
- AQUA analysis now can receive ``startdate`` and ``enddate`` (#2368, #2423)

AQUA diagnostics complete list:
- Tropical Rainfall: speedup histogram computation and other fixes (#2390, #2375)
- Ensemble: CLI for single experiment ensemble analysis for timeseries and climatology (#2387, #2393)
- Cleanup diagnostic code, remove lower() and replace() for regions (#2422)
- Radiation surface and Gregory: update to CERES EBAF 4.2.1 (#2424)
- Ocean3D diagnostics: improve description, titles and notebook (#2397, #2414)
- Ocean3D diagnostics config files: fix optimal chunking (#2409)
- Boxplots: improve title and description (#2411)
- LatLonProfiles: figures description fix (#2388)
- Stratification: MLD and vertical profiles diagnostic refactor (#2268)
- ECmean Performance Indices replace EC23 climatology with the new EC24 (#2367)

## [v0.18.1]

AQUA core complete list:
- Handle unknown activity names in catgen (#2351)
- Update Data Portfolio to v2.1.0 (#2356)
- Updated target grib codes for cpr and snvol (#2346)
- Offline cartopy data added to environment (#2344)
- Allow start/enddate passed in `retrieve` to be used also in `retrieve_plain()` (#2335)
- Timeseries graphical function adapted to plot multiple levels for ocean diagnostic (#2328)
- Extending evaluate formula method to exponential and parenthesis (#2327)

AQUA diagnostics complete list:
- Global Biases/Boxplots: use diagnostic_name while saving netcdfs, remove radiative flux from config (#2363)
- Global Biases: add 10si as formula to config file (#2338)
- LatLonProfiles: tests (#2339), CLI implementation (#2345) and removal of hardcoded diagnostic_name (#2357)
- Ocean Drift: timeseries plotting function with update in cli (#2322)
- Implement `fldstat` methods in Seaice diagnostics (#2297)
- Gregory: more detailed description and plot labels (#2306)
- Ensemble: updated ensemble module to use realizations via Reader class (#2342)
- Radiation: using CERES ebaf42 instead of ebaf41 (#2333)

## [v0.18.0]

Main changes: 
1. LRA generator is renamed to DROP (Data Reduction OPerator)
2. `aqua analysis` is now an entry point replacing the `aqua_analysis.py` script
3. Timstat module is now extended to support custom function
4. Introduction of new LatLonProfiles diagnostic 
5. Completely refactored diagnostics: Sea Ice, radiation, Ocean drift and Ocean stratification

Removed:
-  removed old OutputSaver (#2146) 

ClimateDT workflow modifications:
- `aqua-analysis.py` is now an entry point `aqua analysis` in the AQUA console, with the same syntax as before.
- `aqua lra` entry point is renamed to `aqua drop`.
- DVC is now used for observations, grids and CI/CD: please refer to aqua-dvc for AQUA support data. 

AQUA core complete list:
- File locking for catalog generator (#2348)
- nc2zarr installation and sample for zarr conversion (#2332)
- Allow `Reader()` to access standard and custom `fldstat` methods provided by `FldStat()` (#2277)
- Actions now upload artifacts with test results and environment specifications (#2323)
- Pin for pydantic<2.12.0 (#2323)
- Rename LRA to DROP (Data Reduction OPerator) via the `Drop()` class (#2234)
- Add updated grids conformal to OSI-SAF v3 (#2317)
- Area selection is now a separate class, `AreaSelection` in the `aqua.fldstat` module (#2245)
- Added graphical function for vertical profile plotting (#2314, #2316)
- Added catgen support for storyline experiments (#2308)
- Pin maximum version of xarray (#2303)
- CI/CD data now is read from aqua-dvc repository (#8370)
- Histogram (or any callable function) possible through TimStat. New timhist method (#2263)
- Update AQUA base container to ECMWF specifications for new cycle with FDB 5.17.3 (#2217)
- Data extraction (LRA) can be done without regrid option and LRA log history is more accurate (#2142)
- Split out plotting function for vertical profile and add contour option (#2190)
- GSV update to v2.13.1, support for Polytope access to MN5 DataBridge (#2202)
- Separation of concerns in LRA between dask-based computation and serial netcdf writing (#2212)
- Refactor `grids-downloader.sh` script, now outputdir is a cli argument (#2209)
- Refactor of some `aqua.util.time` function, improving name and pandas integration (#2205,#2218)
- Refactor of the `dump_yaml` utility function, now correctly handling `None` values as `null` (#2198)
- `Reader` will now turn off areas and grids capabilities when `src_grid_name` is `False` (#2198)
- LRA and `OutputSaver` jinja-related duplicated methods are now merged (#2198)
- LatLonProfiles: refinement of the graphical functions (#2201)
- Minor EC-Earth4 adjustments (#2196)
- Hotfix in catgen for monthly chunking (#2184)
- Fix loaded areas as dataset (#2174)
- Show error message if empty data are retrieved by in `reader` (#2170)
- Few graphical adjustments in multiple_maps (#2159)
- Add description for ECmean diagnostic (#2158)
- Fix fldstat coordinate treatment (#2147)
- Fixer applied when units name changes is required and no factor is found (#2128)
- Update aqua-analysis config for refactored diagnostics (#2144)
- Fixed incompatible coordinate transformatiosn (#2137)
- Added Nord4 support in the `load-aqua-container.sh` script (#2130)
- Add `aqua analysis` to replace the `aqua-analysis.py` script, with a more flexible CLI interface (#2065)
- Bugfix in `plot_seasonalcycles()` trying to use a non-existing `time` coordinate (#2114)
- Add `norm` keyword argument to the `plot_single_map` to allow non-linear colorbar normalisation (#2107)
- `draw_manual_gridlines()` utility function to draw gridlines on cartopy maps (#2105)
- `apply_circular_window()` utility function to apply a circular window to cartopy maps (#2100)

AQUA diagnostics complete list:
- Radiation: add Surface Radiation Fluxes (snlwrf, snswrf, latent and sensible heat) (#2318)
- Seaice: added documentation and updated notebooks (#2249)
- Seaice: update varname for PIOMAS and GIOMAS from sivol to sithick after updating the data in `obs` catalog (#2290)
- Global Biases: allow GlobalBias to take color palette as argument (#2283)
- Boxplots: added option to plot anomalies and add a mean value dotted line (#2255)
- Global Biases: address formatting issues in plots (#2272)
- Global Biases: fix location of config file for cli (#2284)
- Timeseries: fix for annual only plots (#2279)
- Timeseries: add `reader_kwargs` option to pass extra arguments to the Reader and ensemble support (#2222, #2279)
- Add `source_oce` option for ECmean to aqua anlysis (#2246)
- Add missing center time option to seasonalcycles (#2247)
- Teleconnections: adapted MJO to the new Hovmoller graphical function (#1969)
- Ocean Drift: Hovmoller multiplot class and complete diagnostic cli (#1969)
- Diagnostic core: Locking of catalog yaml when modified (#2238)
- Timeseries: fix output figure to use diagnostic name (#2240)
- Diagnostic core: bugfix in Diagnostic class related to parsing realization (#2226)
- Updated grouping file for dashboard (#2241)
- Dummy: removed old diagnostic (#2210)
- Diagnostic core: `retrieve` and `_retrieve` methods can take a `months_required` argument so that diagnostics can raise an error if insufficient months of data are available. (#2205)
- Timeseries: introduction of the catalog entry capability, default in CLI (#2198)
- Diagnostic core: introduction of the catalog entry capability and `self.realization` attribute (#2198)
- Ensemble: Updating the ensemble module according the the issue #1925 (#2004)
- Timeseries: refined title and description, more attributes used (#2193)
- New LatLonProfiles diagnostic tool (#1934 and #2207)
- Boxplots: add support for reader_kwargs (#2149)
- Global Biases: add the `diagnostic_name` option in config file (#2159)
- Gregory: refined the reference label generation (#2157)
- Seaice: add support for `reader_kwargs` (#2153)
- Remove old seaice diagnostic scripts (#2152)
- Timeseries: fix lazy calculation of seasonal cycles (#2143)
- Boxplots: fix output dir (#2136) 
- Boxplots: add tests and update docs (#2129)
- Seaice: refactored diagnostic with cli and added bias plot with custom projections (#1684, #2140, #2165, #2171, #2178, #2185, #2221)
- Stratification: Stratification class to create density and mixed layer depth data, notebook and tests added. (#2093)
- Radiation: complete refactor of the diagnostic, now based on the `Boxplots` diagnostic and the  `boxplot ` function in graphics (#2007)
- SeasonalCycles: fix a bug which was preventing to plot when no reference data is provided (#2114)

## [v0.17.0]

Main changes are:
1. Support for realizations for `aqua-analysis`, `aqua-push` and a set of diagnostics (Timeseries, Global Biases, Teleconnections, Ecmean)
2. Support for data-portfolio v2.0.0
3. LRA output tree refactored accomodating for realization, statistic and frequency

Removed:
-  removed Reader.info() method (#2076) 

ClimateDT workflow modifications:
- `machine` and `author` are mandatory fields in the catalog generator config file.
- Data portfolio required is v2.0.0, no API changes are involved in this change.
- Add possibility to change the 'default' realization in Catalog Generator config file.
- AQUA analysis can take a `--realization` option to enable the analysis of a specific realization.

AQUA core complete list:
- Introduce a tentative command to generate grids from sources, `aqua grids build` based on `GridBuilder` class (#2066)
- Support for data-portfolio v2.0.0: updated catalog generator, pinned gsv to v2.12.0. Machine now required in config. (#2092)
- Add possibility to change the 'default' realization in Catalog Generator config file (#2058) 
- `aqua add <catalog>` option in the AQUA console can use GITHUB_TOKEN and GITHUB_USER environment variables to authenticate with GitHub API (#2081)
- Added a `aqua update -c all` option in the AQUA console to update all the catalogs intalled from the Climate-DT repository (#2081)
- `Reader` can filter kwargs so that a parameter not available in the intake source is removed and not passed to the intake driver (#2074)
- Adapt catgen to changes in data-portfolio v1.3.2 (#2076)
- Add `get_projection()` utility function for selection of Cartopy map projections (#2068)
- Tools to push to dashboard support ensemble realizations (#2070)
- `aqua-analysis.py` now supports a `--realization` option to enable the analysis of a specific realization (#2041, #2090)
- Separate new histogram function in the framework (#2061)
- Introducing `timsum()` method to compute cumulative sum (#2059)
- `EvaluateFormula` class to replace the `eval_formula` function with extra provenance features (#2042)
- Solve fixer issue leading to wrong target variable names (#2057)
- Upgrade to `smmregrid=0.1.2`, which fixes coastal erosion in conservative regridding (#1963)
- Refactor LRA of output and catalog entry creatro with `OutputPathBuilder` and `CatalogEntryBuilder` classes (#1932)
- LRA cli support realization, stat and frequency (#1932)
- Update to the new STACv2 API for Lumi (#2039)
- `aqua add` and `aqua avail` commands now support a `--repository` option to specify a different repository to explore (#2037)
- `AQUA_CONFIG` environment variable can be set to customize the path of the configuration files in `aqua-analysis.py` (#2027)
- Development base container updated to stack 7.0.2.8 (#2022, #2025)
- `Trender()` class provide also coefficients and normalize them (#1991)
- Catalog entry builder functionality for diagnostics included in OutputSaver Class (#2086)

AQUA diagnostics complete list:
- Sea-ice extent and volume: bugs related to use of legacy reader functionality (#2111)
- Ocean Trends: Trends class to create trend data along with zonal trend, notebook and tests added. (#1990)
- Global Biases: allow GlobalBias to take projection as argument (#2036)
- ECmean: diagnostics refactored to use `OutputSaver` and new common configuration file (#2012)
- ECmean: dependency to 0.1.15 (#2012)
- Timeseries, Global Biases, Teleconnections, Ecmean: `--realization` option to select a specific realization in the CLI (#2041)
- Global Biases: add try-except block in cli (#2069)
- Global Biases: handling of formulae and Cloud Radiative Forcing Computation (#2031)
- Global Biases: pressure levels plot works correctly with the CLI (#2027)
- Timeseries: `diagnostic_name` option to override the default name in the CLI (#2027)
- Global Biases: output directory is now correctly set in the cli (#2027)
- Timeseries: `center_time` option to center the time axis is exposed in the CLI (#2028)
- Timeseries: fix the missing variable name in some netcdf output (#2023)
- Diagnostic core: new `_select_region` method in `Diagnostic`, wrapped by `select_region` to select a region also on custom datasets (#2020, #2032)

## [v0.16.0]

Removed:
- Removed source or experiment specific fixes; only the `fixer_name` is now supported.

ClimateDT workflow modifications:
- Due to a bug in Singularity, `--no-mount /etc/localtime` has to be implemented into the AQUA container call 
- `push_analysis.sh` now updates and pushes to LUMI-O the file `experiments.yaml`, which is used by the 
  dashboard to know which experiments to list. The file is downloaded from the object store, updated and 
  pushed back. Additionally it exit with different error codes if the bucket is missing or the S3 credential
  are not correct.

AQUA core complete list:
- Update to the new STAC API for Lumi (#2017)
- Added the `aqua grids set` command to set the paths block in the `aqua-config.yaml` file, overwriting the default values (#2003)
- Derivation of metadata from eccodes is done with a builtin python method instead of definiton file inspection (#2009, #2014)
- `h5py` installed from pypi. Hard pin to version 3.12.1 removed in favor of a lower limit to the version (#2002)
- `aqua-analysis` can accept a `--regrid` argument in order to activate the regrid on each diagnostics supporting it (#1947)
- `--no-mount /etc/localtime` option added to the `load_aqua_container.sh` script for all HPC (#1975)
- Upgrade to eccodes==2.41.0 (#1890)
- Fix HPC2020 (ECMWF) installation (#1994)
- `plot_timeseries` can handle multiple references and ensemble mean and std (#1988, #1999)
- Support for CDO 2.5.0, modified test files accordingly (v6) (#1987)
- Remove DOCKER secrets and prepare ground for dependabot action e.g introduce AQUA_GITHUB_PAT (#1983)
- `Trender()` class to include both `trend()` and `detrend()` method (#1980)
- `cartopy_offlinedata` is added on container and path is set in cli call, to support MN5 no internet for coastlines download (#1960)
- plot_single_map() can now handle high nlevels with a decreased cbar ticks density (#1940)
- plot_single_map() now can avoid coastlines to support paleoclimate maps (#1940)
- Fixes to support EC-EARTH4 conversion to GRIB2 (#1940)
- Added support for TL63, TL255, eORCA1, ORCA2 grids for EC-EARTH4 model (#1940)
- `FldStat()` as independent module for area-weighted operations (#1835)
- Refactor of `Fixer()`, now independent from the `Reader()` and supported by classes `FixerDataModel` and `FixerOperator` (#1929) 
- Update and push to lumi-o the a file listing experiments needed by the dashboard (#1950)
- Integration of HEALPix data with `plot_single_map()` (#1897)
- Use scientific notation in multiple maps plotting to avoid label overlapping (#1953)

AQUA diagnostics complete list:
- Diagnostic core: a `diagnostic_name` is now available in the configuration file to override the default name (#2000)
- Ecmean, GlobalBiases, Teleconnections: regrid functionality correctly working in cli (#2006)
- Diagnostic core: updated docs for `OutputSaver` (#2010)
- Diagnostic core: save_netcdf() is now based on the new OutputSaver (#1965)
- Diagnostic core: raise an error if retrieve() returns an empty dataset (#1997)
- GlobalBiases: major refactor (#1803, #1993)
- Ocean Drift: using the `_set_region` method from the `Diagnostic` class (#1981)
- Diagnostic core: new `_set_region` method in `Diagnostic` class to find region name, lon and lat limits (#1979)
- Timeseries: regions are now in the `definitions` folder (not `interface` anymore) (#1884)
- Teleconnections: complete refactor according to the Diagnostic, PlotDiagnostic schema (#1884)
- Radiations: timeseries correctly working for exps with enddate before 2000 (#1940)
- Diagnostic core: new `round_startdate` and `round_enddate` functions for time management (#1940)
- Timeseries: fix in the new cli wich was ignoring the regrid option and had bad time handling (#1940)
- Timeseries: Use new OutputSaver in Timeseries diagnostics (#1948, #2000)
- Diagnostic core: new `select_region` to crop a region based on `_set_region` and `area_selection` method (#1984)

## [v0.15.0]

Main changes are:
- Polytope support 
- Plotting routines support cartopy projections and matplotlib styles
- Major refactor of AQUA core functionalities: Regridder, Datamodel, OutputSaver, Timstat  
- Major refactor of Timeseries, SeasonalCycle, GregoryPlot diagnostics

Removed:
- `aqua.slurm` has been removed.

ClimateDT workflow modifications:
- `push_analysis.sh` (and the tool `push_s3.py` which it calls) now both return proper error codes if the transfer fails. 0 = ok, 1 = credentials not valid, 2 = bucket not found. This would allow the workflow to check return codes. As an alternative, connectivity could be tested before attempting to run push_analysis by pushing a small file (e.g. with `python push_s3.py aqua-web ping.txt`))

AQUA core complete list:
- Add FDB_HOME to debug logs (#1914)
- Enabling support for DestinE STAC API to detect `bridge_start_date`and `bridge_end_date` (#1895)
- Return codes for push_s3 and push_analysis utilities (#1903)
- Polytope support (#1893)
- Additional stats for LRA and other refinements (#1886) 
- New OutputSaver class (#1837)
- Introduce a `Timstat()` module independent from the `Reader()` (#1832)
- Adapt Catalog Generator to Data-Portfolio v1.3.0 (#1848)
- Introduction of a internal AQUA data model able to guess coordinates and convert toward required target data convention definition (#1862, #1877, #1883)
- Custom `paths` in the `config-aqua.yaml` can now be defined and will take priority over the catalog paths (#1809)
- Remove deprecated `aqua.slurm` module (#1860)
- Refactor of `plot_maps()` and `plot_maps_diff()` functions with projection support and use their single map version internally (#1865)
- Refactor of `plot_single_map()` and `plot_single_map_diff()` functions with projection support (#1854)
- Refactor time handling: replacement of `datetime` objects and of `pd.Timestamp` lists (#1828)
- Fix the `regrid_method` option in the Reader (#1859)
- Add a GitHub Token for downloading ClimateDT catalogs (#1855)
- Ignore `nonlocal` complaints by flake8 (#1855)
- WOCE-ARGO ocean dataset grids and fixes added (#1846)
- Upgrade of base container to FDB 5.15.11 (#1845)
- Matplotlib styles can be set in the configuration file (#1729)
- Graphics refactoring for timeseries plot functions (#1729, #1841)
- Major refactor of the regrid options, with new modular `Regridder()` class replacing `Regrid()` mixin (#1768)
- Refactor of the `retrieve_plain()` function with contextmanager and smmregrid GridInspector (#1768)

AQUA diagnostics complete list:
- Diagnostic core: refinement of OutputSaver metadata and name handling (#1901)
- Diagnostic core: refactor of the documentation folder structure (#1891)
- Timeseries: complete refactor of the timeseries diagnostic according to the Diagnostic, PlotDiagnostic schema (#1712, #1896)

## [v0.14.0]

Main changes are:
- AQUA is now open source
- Documentation is now available on ReadTheDocs
- Attributes added by AQUA are now "AQUA_" prefixed
- A core diagnostic class has been introduced

Removed:
- Support for python==3.9 has been dropped.
- Generators option from the Reader has been removed.

ClimateDT workflow modifications:
- `aqua_analysis.py`: all the config files are used from the `AQUA_CONFIG` folder. This allows individual run modification kept in the `AQUA_CONFIG` folder for reproducibility.
- `makes_contents.py`: can now take a config file as an argument to generate the `content.yaml` file.
- `push_analysis.sh`: now has an option to rsync the figures to a specified location. Extra flags have been added (see Dashboard section in the documentation).

AQUA core complete list:
- Updated AQUA development container to micromamba 2.0.7 (#1834)
- Updated base container to eccodes 2.40 (#1833)
- Added Healpix zoom 7 grid for ICON R02B08 native oceanic grid (#1823)
- Remove generators from Reader (#1791)
- Fix tcc grib code and add some cmor codes in the convention file (#1800)
- Add a regrid option to cli of relevant diagnostics (#1792)
- Limit estimation of time for weight generation only to regular lon/lat grids (#1786)
- LRA generation can operate spatial subsection (#1711)
- Attributes added by AQUA are now "AQUA_" prefixed (#1790)
- Remove zarr pin (#1794)
- Dropping support for python==3.9 (#1778, #1797)
- Reader intake-xarray sources can select a coder for time decoding (#1778)
- Document use of AQUA on ECMWF HPC2020 (#1782)
- Added history logging for lat-lon in area selection (#1479)
- Cleaner workflow and pytest/coverage configuration (#1755, #1758)
- catalog, model, exp, source info are now stored in the DataArray attributes (#1753)
- Avoid infinite hanging during bridge access (#1733, #1738)
- Enable dependabot to monitor dependencies every month (#1748)
- `eccodes` bump to 2.40.0 (#1747)
- Integrate codecov to monitor coverage and test analytics and remove old bot (#1736, #1737, #1755, #1819)
- Reinitialize `GSVRetriever` instance only when needed (#1733)
- Enable the option to read FDB data info from file, and refactor start/end hpc/bridge dates handling (#1732, #1743, #1762)
- Fix `push_analysis.sh` options and `aqua_analysis.py` config paths (#1723, #1754)
- Enable zip compression for LRA yearly files (#1726)
- Enable publication of documentation on ReadTheDocs (#1699, #1716)
- Adapt Catgen test to the new number of sources for ICON (#1708)
- Added tests for the Hovmoller plot routine (#1532)
- `push_s3` compatibility with `boto3>=1.36.0` (#1704)
- Rsync option for push_analysis.sh (#1689)
- Multiple updates to allow for AQUA open source, including Dockerfiles, actions, dependencies and containers (#1574)

AQUA diagnostics complete list:
- Ensemble: config file structure and tests (#1630)
- Ocean3d: Tests for the Ocean3d diagnostic (#1780)
- Diagnostic core: A common function to check and convert variable units is provided as `convert_data_units()` (#1806)
- Ocean3d: Bug fix to regridding of observations in cli (#1811)
- Diagnostic core: the `retrieve()` method uses internally a `_retrieve()` method that returns instead of updating attributes (#1763)
- Diagnostic core: documentation about class and config file structure (#1790)
- Diagnostic core: A common function to load the diagnostic config file is provided (#1750)
- Global bias: add test (#1675)
- Diagnostic core: Add additional command-line arguments for configuration and processing options (#1745)
- Global bias: Handling plev and using scientific notation in contour plots (#1649)
- Ecmean: Fix net surface radiative flux and wind stresses in ecmean (#1696)
- Diagnostic core: A common parser and fuctions to open/close the dask cluster are provided (#1703)
- ssh: Updated the SSH diagnostics. Updating the notebooks is remaining (#1601). 

## [v0.13.9]

Hotfixes:
- Added catgen support for storyline experiments (#2305)

## [v0.13.8]

Hotfixes:
- Ocean3d: Fix for weighted mean calculation (#2242)

## [v0.13.7]

- Pinning specific version of dask/xarray/numpy (#1974)
- Fix for time axis in container timeseries plots (#1973)

## [v0.13.6]

Hotfixes:
- AQUA console uses token as in main to access the catalog repository without authentication (#1954)
- Data Portfolio tag specified in tests in order to keep testing the operational tag (#1954)
- Cartopy offline maps available due to MN5 missing internet connection (#1954)
- Hardcode regrid='r100' in setup_checker (#1945)
- Fix for make_content failing to accept expected argument (#1898)
- Update experiments.yaml needed by the dashboard (#1951)

## [v0.13.5]

Hotfixes:
- Fix for Healpix zoom 7 grid for ICON R02B08 native oceanic grid, missing in yaml files (#1821)
- Fix for Tropical Rainfall diagnostic to work with new E cycle and O cycle machines (#1814)
- Fix for target tcc grib code (#1812)
- Fix for the Timeseries diagnostic which was not creating a ylabel in the plot for some variables (#1783)

AQUA core complete list:
- Update GSV to 2.9.6 (#1813)

## [v0.13.4]

Hotfixes:
- Fix for the `fdb_info_file` feature, that now can have a `data` only block when no data is on the bridge (#1761)

## [v0.13.3]

Hotfixes:
- Fix for the `aqua-analysis` that was changing the AQUA_CONFIG environment variable with a wrong path (#1752)
- Fix catalog generator when fdb_info_file is used (#1742)

## [v0.13.2]

AQUA core complete list:
- Fix push_analysis options and aqua_analysis config paths (#1731)
- Enable tests for the operational v0.13-operational branch (#1730)
- push_s3 compatibility with boto3>=1.36.0 (#1709)
- Enable the option to read FDB data info from file, and refactor start/end hpc/bridge dates handling (#1656)

AQUA diagnostics complete list:
- Ecmean: Fix net surface radiative flux and wind stresses in ecmean (#1697)
- Tropical Rainfall: Update of the precomputed histograms paths for lumi and MN5 operational (#1702)

## [v0.13.1]

Main changes are:
1. Ocean3d major refactoring

AQUA core complete list:
- Fixer delete option accepts non-lists (#1687)
- Ansi color 8-bit fix for logger (#1671)
- Hotfix for unmatched string in catgen (#1672)
- Test for aqua-analysis.py (#1664)
- Fix in the catgen now correctly generating an automatic description if not provided (#1662)

AQUA diagnostics complete list:
- Diagnostic core: added a Diagnostic class to be inherited by all diagnostics (#1681)
- Timeseries: hotfix of problems with the catalog usage in output saving (#1669)
- Tropical Rainfall: Update of the precomputed histograms paths for lumi and MN5 (#1661)
- Ocean3d: Trend is calculating using polyfit. Restructed the mixed layer depth function. (#1651)
- Global bias: hotfix for regrid option (#1670)

## [v0.13.0]

Main changes are:
1. Grids updated to work with operational O-25.1
2. Compliance of the catalog generator to the O-25.1 data portfolio
3. New 'Biases and Radiation' diagnostics replace the old 'AtmGlobalMean and Radiation'
4. Push of figures to LUMI-O and improvements for aqua-web

Deprecated:
- `aqua-analysis.sh` script is deprecated and has been removed. Use `aqua-analysis.py` instead.
- `cli_dummy.py` script is deprecated and will be removed in the next release. Use the `cli_checker.py` instead.
 
AQUA core complete list:
- More general checksum checker for grids and observations ( #1550)
- Output dir including catalogue for aqua-analysis.py (#1640)
- Grids for O-25.1 cycle are added in the grids folder (they are v3) (#1647)
- `deltat` for fixer can now be specified in source metadata and not only in fixes (#1626)
- LRA generator integrates ``--rebuild`` flag to regenerate areas and weights. The `--autosubmit` option is removed (#1623)
- Hotfix for catgen tests (#1648)
- Experiment and dashboard metadata are now created with the catalog generator (#1637)
- Safety checks according to data frequency for HPC, bridge and request start/end dates in intake GSV (#1636, #1655)
- Experiment metadata for aqua-web and dashboard from catalog entry (#1633)
- Automatic identification of ocean grid in the catalog generator (#1621)
- `OutputSaver` can deduce the catalog name from the model, exp (#1627)
- Pin zarr<3.0.0 to avoid breaking changes (#1625)
- Units utility are now functions and not methods of FixerMixin (#1558)
- New `cli_checker.py` tool to check the existance of the required model in the catalog and rebuild the area files (#1619)
- Update the catalog generator to align with changes in the data portfolio (#1593)
- Adding ICON phase2 hpx6 and hpz9 grids (#1596)
- Push figures to LUMI-O for dashboard (#1582, #1607)
- Bridge_start_date and expver switching (#1597)
- Include all available figure metadata in content.json for dashboard/aqua-web (#1573)
- Upgrade LUMI module to 24.03 and to eccodes 2.39.0

AQUA diagnostics complete list:
- Old AtmoGlobalMean and Radiation diagnostics removed (#1622)
- `--catalog` is accepted by all the diagnostics altough it is not used by all of them yet (#1619)
- Timeseries: enabled region selection in the CLI (#1564)
- Ocean3d: Bugfix of values for Ocean trend function (#1583)
- Biases and Radiation: Refactoring of Bias and Radiation Diagnostics (#1243)
- Biases and Radiation: Fix Seasonal Bias Output in global_biases for NetCDF Saving Compatibility and other fixes (#1585, #1604, #1628)
- Biases and Radiation: Adding `save_netcdf` flag and function (#1510)
- Biases and Radiation: Integrating Updated OutputSaver (#1487)

## [v0.13-beta]

Main changes are:
1. All the diagnostics are now compatible with the new fixes and eccodes version.
2. Full compatibility with HealPix grids and the new CDO version.
3. Major improvements in the Ocean3D diagnostic.

AQUA core complete list:
- Safety checks and error messages on FDB folders (#1512)
- Refreshed internal `to_list` function (#1512)
- Reorganizing and extending CI/CD catalog with 5 years of hpz3 data from ERA5 (atm) and FESOM (oce) (#1552)
- Version info in a separate module (#1546) 
- Corrected `tcc` units to % (#1551)
- Fix pdf attributes (#1547)
- Catgen fixes (#1536)
- Introduced fixer for ClimateDT phase 2 (#1536)
- `aqua_analysis.py` using a common central dask cluster (#1525)
- Added the `cdo_options: "--force"` to the definitions of the oceanic HealPix grids (#1539)

AQUA diagnostic complete list:
- ECmean: Integrating the performance indices and global mean within the `aqua_diagnostics` module (#1556)
- Teleconnections: The `teleconnections` diagnostic is now integrated in the `aqua_diagnostics` module (#1352)
- Teleconnections: OutputSaver for the teleconnections diagnostic (#1567, #1570)
- Ocean3d: Fix to improve memory usage and cli (#1490)
- Seaice: Fix to read sithick as fallback instead of sivol (#1543)
- Ocean3d: Minor fix to allow to read new variable names (#1540)
- Timeseries: The `timeseries` diagnostic is now integrated in the `aqua_diagnostics` module (#1340)
- Timeseries: Integrating Updated OutputSaver (#1492)

## [v0.13-alpha]

Main changes are:
1. A refactor of the fixes, with a new common main convention table is available, based on eccodes.
2. Diagnostics are updated to work with the new fixes and the new eccodes version. This is not yet complete and will be finalized in the next release.
3. The FDB reader always rely on paramids, so that support for eccodes 2.39.0 and backward compatibility is ensured.

AQUA core complete list:
- push-analysis.sh maintenance (#1555)
- Added the `cdo_options: "--force"` to the definitions of the HealPix grids (#1527)
- Removing default fixes (#1519)
- Support for eccodes=2.39.0 with full fixes refactoring (#1519)
- Dashboard: Moved making of contents yaml to local hpc (#1470)
- Support for new smmregrid==0.1.0 including simpler weights and area generation (#1395)
- Removing cdo pin for more recent versions (#1395)
- Change `bridge_end_date` convention (#1498)
- `catgen` to support data bridge options (#1499)
- Enhance OutputSaver with Improved File Handling, Logging, and NetCDF Write Modes (#1495)
- Introduction a specific pipeline and tests for `catgen` utiliy (#1505)
- Remove pin on xarray (#1507)
- FDB reader internally always asks for paramids (#1491, #1508, #1529)
- Introduction of a convention table for the fixer, in order to create a more general fixer (#1488, #1506)
- Refactor of `cli_lra_parallel_slurm.py` to work with container via jinja (#1497) 
- Convert `aqua-analysis.sh` to Python with Subprocess and Multiprocessing Support (#1354, #1521)
- New base container for aqua-container (#1441)
- Autodetection of latest AQUA in `load-aqua-container.sh` script (#1437)
- Update Metadata Handling for NetCDF, PDF, and PNG Outputs (#1430)
- Add instructions to install AQUA on MN5 (#1468)
- Introduce `grids-checker.py` tool to verify presence and checksum of the grid files (#1486)

AQUA diagnostic complete list:
- Tropical Cyclones: Adaptation to IFS-FESOM and tool to compute orography from data (#1393)
- Seaice: Hotfix for sea ice plots (#1432)

## [v0.12.2]

Main changes are: 
1. Single container script to be used on Lumi, MN5 and Levante

AQUA core complete list:
- Introduce `timeshift` option for the fixer to roll forward/back the time axis (#1411)
- Centralize and refactor in single script the tool to load AQUA container (#1413)
- Add extra maintenance options to submit-aqua-web (#1415)
- Update push-analysis.sh removing dependency on full AQUA and option not to convert to png (#1419)
- Pin to xarray<2024.09 to prevent bug in polyfit requires temporary (#1420)
- Remove spurious dimensions when running `fldmean()` (#1423)

AQUA diagnostic complete list:
- Refactor of plotThickness method in the sea ice diagnostic (#1427)


## [v0.12.1]

AQUA core complete list:
- Allow multiple realizations in fdb-catalog-generator (#1335)
- Fix the container loading script in order to avoid load of local libraries (#1399)
- Fix using AQUA container for submit-aqua-web, do not wipe old figures by default (#1387)
- New `timstat` module which opens complement `timmean()` with `timmax()`, `timmin()` and `timstd()` methods (#1391)
- Fix installation to avoid mismatch between `hdf5` and `h5py` libraries (#1408)

## [v0.12]

Main changes are:
1. AQUA installation now requires a mandatory machine name.
2. The `aqua` source code has been moved to the `src` folder. The change is transparent to the user.
3. A diagnostic module, called `aqua.diagnostics`, is under development. The module is not yet active, diagnostics are still available with the previous structure.

AQUA core complete list:
- Mixed updates to support data for NextGEMS cycle4 hackathon (#1375)
- Preprocess functionality added to the `Reader` class (#1298)
- The AQUAthon material has been moved under the `notebooks` folder (#1342)
- `aqua` source code has been moved to the `src` folder (#1332)
- A diagnostic module, called `aqua.diagnostics`, has been created under the `src` folder (#1332, #1341)
- LRA generator tool support for multiple relizations (#1357, #1375)
- LRA generator requires `catalog` as a mandatory argument (#1357)
- AQUA console revisiting, adding `avail` method and `update` method (#1346)
- AQUA install now requires mandatory machine name (#1346)
- Fix to make keyword step optional in request (#1360)

## [v0.11.3]

AQUA core complete list:
- LRA, both from CLI and worklow, is part of the AQUA console and can be run with `aqua lra $options` (#1294)
- FDB catalog generator is part of the AQUA console and can be run with `aqua catgen $options` (#1294)
- Coordinate unit overriding is now possible via the `tgt_units` argument (#1320)
- Full support for python>=3.9 (#1325)
- Pin of (python) eccodes<2.37.0 in pyproject due to recent changes in binary/python structure (#1325)

AQUA diagnostic complete list:
- Radiation: Bugfix in the CLI for the radiation diagnostic (#1319)

## [v0.11.2]

AQUA core complete list:
- Renaming of FESOM grids to include original resolution name (#1312)
- Bugfix of the fdb-catalog-generator tool that was not correctly assigning NEMO grids (#1309)
- Bugfix of the GSV intake driver that was not handling correctly metadata jinja replacement (#1304) 
- Bugfix of _merge_fixes() method when the parent fix has no vars specified (#1310)
- Safety check for the netcdf driver providing more informative error when files are not found (#1307, #1313)

AQUA diagnostic complete list:
- Tropical Rainfall: Fix Minor Issues in Tropical Precipitation CLI Metadata and Formatting (#1266)

## [v0.11.1]

Attention: If you are accessing FDB experiments, we suggest to not use versions older than this release.

Main changes are:
1. AQUA works with FDB written with ecCodes versions > 2.35 as well as lower.
2. Timeseries and Seasonal cyle can now be evaluated also on a specific region 

AQUA core complete list:
- ecCodes now pinned to >=2.36.0 and tool for fixing older definition files (#1302)

AQUA diagnostic complete list:
- Timeseries: a region can be selected for Timeseries and Seasonal Cycle with the `lon_limits` and `lat_limits` arguments (#1299)
- Timeseries: the cli argument for extending the time range is now extend (previously expand) (#1299)
- Timeseries: all the available diagnostics support the catalog argument (#1299)

## [v0.11]

Attention: this version is not compatible with catalog entries with ecCodes >= 2.35.0.

1. LRA supports multi-catalog structure
2. ecCodes temporarily restricted to < 2.34

AQUA core complete list:
- Refactor the fdb-catalog-generator tool to work with data-portfolio repository (#1275)
- Introduce a function to convert NetCDF to Zarr and zarr catalog entry for LRA (#1068)
- Suppress the warning of missing catalogs in the AQUA console `add` command (#1288)
- Lumi installation is completely updated to LUMI/23.09 modules (#1290)
- gsv_intake switches eccodes also for shortname definitions (#1279)
- Increase compatibility between LRA generator and multi-catalog (#1278)
- Allow for intake string replacement within LRA-generated catalogs (#1278)
- Avoid warning for missing intake variable default when calling the `Reader()` (#1287)

AQUA diagnostic complete list:
- Teleconnections: catalog feature bugfix (#1276)

## [v0.10.3]

Attention: this version is not compatible with catalog entries with ecCodes < 2.35.0.

Main changes are:
1. support for ecCodes >= 2.35.0 (to be used with caution, not working with exps with eccodes < 2.35.0)
2. fdb_path is deprecated in favour of fdb_home

AQUA core complete list:
- Restructure fixes folder and files (#1271)
- Removed eccodes pin, better handling of tables in get_eccodes_attr (#1269)
- Added test for diagnostics integration to AQUA installation process (#1244)
- Bugfix for the monthly frequency data with monthly cumulated fluxes (#1255)
- fdb_path becomes optional and deprecated in favour of fdb_home (#1262)
- Branch support for tool to push analysis to explorer (#1273)

AQUA diagnostic complete list:
- ECmean documentation updates (#1264)

## [v0.10.2]

Main changes are:
1. aqua-analysis script can be configured with an external yaml file
2. AQUA installation process now includes diagnostics integration

AQUA core complete list:
- Rename OutputNamer to OutputSaver and add catalog name (#1259)
- Hotfix for rare situation with 3D data but no vertical chunking defined (#1252)
- External yaml file to configure aqua-analysis (#1246)
- Adding diagnostics integration to AQUA installation process (#1229)

AQUA diagnostic complete list:
- Teleconnections: adding the catalog feature to the diagnostic (#1247)
- ECmean upgrades for the CLI (#1241)
- ECmean enables the computation of global mean diagostic (#1241)

## [v0.10.1]

AQUA core complete list:
- Fixer for monthly frequency data with monthly cumulated fluxes (#1201)
- Catalogs can be installed from the external repository (#1182)
- Added grid for NEMO multiIO r100 (#1227)
- Reorganized analysis output in catalog/model/exp structure (#1218)

## [v0.10]

Main changes are:
1. The catalog is externalized and AQUA supports multiple catalogs. It is now mandatory to use the aqua console to add a new catalog to the AQUA installation.

AQUA core complete list:
- Catalog is externalized to a separate repository (#1200)
- AQUA is now capable of accessing multiple catalogs at the same time (#1205)
- MN5 container for AQUA (#1213)

## [v0.9.2]

Main changes are:
1. The `aqua-config.yaml` file is replaced by a template to be installed. The aqua console is now mandatory to use aqua.
2. `$AQUA` removed from the `Configdir()` autosearch, an installation with the aqua console is mandatory to use aqua.
3. AQUA cli command to provide the installation path with `--path` option. This can substitute the `$AQUA` variable in scripts.
4. The catalog file is now split into `machine.yaml` and `catalog.yaml` to support machine dependency of data path and intake variables as kwargs into each catalog.

AQUA core complete list:
- More detailed documentation for Levante and Lumi installation (#1210)
- `aqua-config.yaml` replaced by a template to be installed on each machine (#1203)
- `$AQUA` removed from the `Configdir()` autosearch (#1208)
- AQUA cli command to provide the installation path with `--path` option (#1193)
- Restructure of the `machine` and `catalog` instances to support a catalog based development (#1186)
- AQUA installation via command line support a machine specification `aqua install lumi` (#1186)
- Introduction of `machine.yaml` file to support machine dependency of data path and intake variables as kwargs into each catalog (#1186)
- Removing all the AQUA catalogs from the repo, now using https://github.com/DestinE-Climate-DT/Climate-DT-catalog (#1200)

## [v0.9.1]

Main changes are:
1. Update of fdb libraries to be compatible with the FDB data bridge

AQUA core complete list:
- OutputNamer Class: Comprehensive Naming Scheme and Metadata Support (#998)
- Creation of png figures for AQUA explorer is local (#1189)

## [v0.9]

Main changes are:
1. AQUA has an `aqua` CLI entry point, that allow for installation/uninstallation, catalog add/remova/update, fixes and grids handling
2. Experiments placed half on HPC and half on DataBridge data can be accessed in continuous manner.

AQUA core complete list:
- AQUA entry point for installation and catalog maintanance and fixes/grids handling (#1131, #1134, #1146, #1168, #1169)
- Automatic switching between HPC and databridge FDB (#1054, #1190)
- CLI script for automatic multiple experiment analysis submission (#1160, #1175)

## [v0.8.2]

Main changes are: 
1. `aqua-grids.yaml` file split in multiple files into `grids` folder
2. Container for Levante

AQUA core complete list:
- Removing any machine name depencency from slurm files (#1135)
- Jinja replacement is added to the aqua-config.yaml (#1154)
- grid definitions split in multiple files (#1152)
- Add script to access the container on Levante HPC (#1151)
- Add support for IFS TL63 and TL159 grids (#1150)
- Swift links for tests and grids renewed (#1142)
- Removing the docker folder (#1137)
- Introducing a tool for benchmarking AQUA code (#1057)
- Define AQUA NEMO healpix grids as a function of their ORCA source (#1113)

AQUA diagnostics complete list:
- Tropical Rainfall: Improve Paths in Live Demonstration Notebook  (#1157)
- Atm global mean: produce seasonal bias plots by default (#1140)
- Tropical Rainfall: Notebook for the Live Demonstration (#1112)
- Teleconnections: MJO Hovmoller plot introduced as notebook (#247)
- Tropical Rainfall: Reduce Redundancy in Conversion Functions (#1096)

## [v0.8.1]

Main changes are: 
1. Fixes following internal D340.7.3.3 and D340.7.1.4 review 

AQUA core complete list:
- Tco399-eORCA025 control, historical and scenario runs added to Lumi catalog (#1070)
- ESA-CCI-L4 dataset added for Lumi and Levante catalogs (#1090)
- Various fixes to the documentation (#1106)
- Fixer for dimensions is now available (#1050)

AQUA diagnostics complete list:
- Timeseries: units can be overridden in the configuration file (#1098)
- Tropical Rainfall: Fixing the Bug in the CLI (#1100)

## [v0.8]

Main changes are:
1. Support for Python 3.12
2. Update in the catalog for Levante and introduction of Leonardo
3. Multiple diagnostics improvement to fullfil D340.7.3.3 and D340.7.1.4

AQUA core complete list:
- LRA for ICON avg_sos and avg_tos (#1076)
- LRA for IFS-NEMO, IFS-FESOM, ICON added to Levante catalog (#1072)
- IFS-FESOM storyline +2K added to the Lumi catalog (#1059)
- Allowing for jinja-based replacemente in load_yaml (#1045) 
- Support for Python 3.12 (#1052)
- Extending pytests (#1053)
- More efficient use of `_retrieve_plain` for acessing sample data (#1048)
- Introducing the catalog structure for Leonardo HPC (#1049)
- Introducing an rsync script between LUMI and levante for grids (#1044)
- Introducing a basic jinja-based catalog entry generator (#853)
- Adapt NextGEMS sources and fixes to the final DestinE governance (#1008, #1035)
- Remove  NextGEMS cycle2 sources (#1008)
- Avoid GSVSource multiple class instantiation in dask mode (#1051)

AQUA diagnostics complete list:
- Teleconnections: refactor of the documentation (#1061)
- Tropical rainfall: Updating the Documentation and Notebooks (#1083)
- Performance indices: minor improvements with the inclusion of mask and area files (#1076)
- Timeseries: Seasonal Cycle and Gregory plots save netcdf files (#1079)
- Tropical rainfall: minor modifications to the CLI and fixes to changes in the wrapper introduced in PR #1063 (#1074)
- Tropical rainfall: adding daily variability and precipitation profiles to the cli (#1063)
- Teleconnections: bootstrap evaluation of concordance with reference dataset (#1026)
- SSH: Improvement of the CLI (#1024) 
- Tropical rainfall: adding metadata and comparison with era5 and imerg to the plots, re-binning of the histograms and buffering of the data (#1014)
- Timeseries: refactor of the documentation (#1031)
- Radiation: boxplot can accomodate custom variables (#933)
- Seaice: convert to module, add Extent maps (#803)
- Seaice: Implement seaice Volume timeseries and thickness maps (#1043)

## [v0.7.3]

Main changes are:
1. IFS-FESOM NextGEMS4 and storylines simulations available in the catalog
2. Vertical chunking for GSV intake access
3. FDB monthly average data access is available
4. kwargs parsing of reader arguments (e.g. allowing for zoom and ensemble support)

AQUA core complete list:
- Add kwargs parsing of reader arguments, passing them to intake to substitute parameters (#757)
- Remove `zoom` and use kwargs instead (#757)
- Enabling the memory monitoring and (optional) full performance monitoring in LRA (#1010)
- Adding IFS_9-FESOM_5 NextGEMS4 simulation on levante (#1009)
- Function to plot multiple maps is introduced as `plot_maps()` and documented (#866)
- Adding the IFS-FESOM storylines simulation (#848)
- `file_is_complete()` accounts also for the mindate attribute (#1007)
- Introducing a `yearmonth` timestyle to access FDB data on monthly average (#1001)
- Adding expected time calculation for weight generation (#701)
- Vertical chunking for GSV intake access (#1003)

AQUA diagnostics complete list:
- Timeseries: Various bugfix and improvements for cli and formula (#1013, #1016, #1022)

## [v0.7.2]

Main changes are:
1. `mtpr` is used for precipitation in all the catalog entries
2. LRA CLI support for parallel SLURM submission and other improvements
3. ICON production simulations available in the catalog
4. `detrend()` method is available in the `Reader` class
5. All the diagnostics have dask support in their CLI

AQUA core complete list:
- Fix LRA sources to allow incomplete times for different vars (#994)
- Distributed dask option for diagnostic CLIs and wrapper (#981)
- Added documentation for `plot_timeseries`, `plot_seasonalcycle` and `plot_single_map_diff` (#975)
- Minimum date fixer feature / ICON net fluxes fix (#958)
- Unified logging for all diagnostics (#931)
- A `detrend()` method is added to the Reader class (#919)
- LRA file handling improvements (#849, #972)
- Updating fixer for ERA5 monthly and hourly data on Levante (#937)
- GSV pin to 1.0.0 (#950)
- Adding ICON production simulations (#925)
- LRA CLI for parallel SLURM submission support a max number of concurrent jobs and avoid same job to run (#955, #990)
- Renaming of EC-mean output figures in cli push tool for aqua-web (#930)
- Renaming the `tprate` variable into `mtpr` in all fixes (#944)

AQUA diagnostic complete list:
- Tropical rainfall: enhancements of plotting and performance, files path correction (#997)
- Timeseries: seasonal cycle runs as a separate cli in aqua-analysis for performance speed-up (#982)
- Timeseries: seasonal cycle is added if reference data are not available in some timespan (#974)
- Tropical rainfall: Removing unnecessary printing during the CLI, optimazing the CLi for low and high-resolution data (#963)
- Timeseries: Grergory plot TOA limits are dynamically chosen (#959)
- SSH: technical improvements including removal of hardcoded loglevel and timespan definition. (#677)
- SSH: ready with new data governance and option to plot difference plots added. (#677)
- Atmosferic Global Mean: added mean bias for the entire year in seasonal bias function (#947)
- Tropical Cyclones: working with IFS-NEMO and ICON, includes retrieval of orography from file (#1071).

## [v0.7.1]

Main changes are:
1. Complete update of the timeseries diagnostic
2. LRA CLI for parallel SLURM submission
3. SSP370 production scenario for IFS-NEMO available in the catalog

AQUA core complete list:
- Plot timeseries is now a framework function (#907)
- Improve the automatic parsing of date range according to schema from fdb (#928)
- LRA CLI for parallel SLURM submission (#909)
- Added graphics function to plot data and difference between two datasets on the same map (#892)
- Add IFS-NEMO ssp370 scenario (#906)

AQUA diagnostics complete list:
- Teleconnections: comparison with obs is done automatically in diagnostic CLI (#924)
- Teleconnections: capability to find index file if already present (#926)
- Timeseries: save flag introduced to save to enable/disable saving of the timeseries (#934)
- Improve the automatic parsing of date range according to schema from fdb (#928)
- Updated output filenames for atmglobalmean diagnostic (#921)
- Added graphics function to plot data and difference between two datasets on the same map (#892)
- Implemented `pyproject.toml` for global_time_series diagnostic (#920).
- Implemented `pyproject.toml` for tropical_rainfall diagnostic (#850).
- Updating CLi for tropical_rainfall diagnostic (#815)
- LRA cli for parallel SLURM submission (#909)
- Timeseries: seasonal cycle is available for the global timeseries (#912)
- Timeseries: refactory of Gregory plot as a class, comparison with multiple models and observations (#910)
- Add IFS-NEMO ssp370 scenario (#906)
- Timeseries: complete refactory of the timeseries as a class, comparison with multiple models and observations (#907)
- Plot timeseries is now a framework function (#907)

## [v0.7]

Main changes are:
1. Multiple updates to the diagnostics, both scientific and graphical, to work with more recent GSV data
2. `mtpr` is now used instead of `tprate` for precipitation
2. Documentation has been reorganized and integrated

Complete list:
- New utility `add_pdf_metadata` to add metadata to a pdf file (#898)
- Experiments `a0gg` and `a0jp` added to the IFS-NEMO catalog, and removal of `historical-1990-dev-lowres` (#889)
- Updated notebooks to ensure consistency across different machines by using observational datasets, and included a demo of aqua components for Lumi (#868)
- Scripts for pushing figures and docs to aqua-web (#880)
- Fixed catalog for historical-1990-dev-lowres source (#888, #895)
- data_models src files are now in the aqua/data_models folder, with minor modifications (#884)
- Warning options based on the `loglevel` (#852)
- Timeseries: formula bugfix and annual plot only for complete years (#876)
- mtpr instead of tprate derived from tp (#828)
- eccodes 2.34.0 does not accomodate for AQUA step approach, pin to <2.34.0 (#873)
- Bugfix of the `aqua-analysis` wrapper, now can work teleconnections on atmospheric and oceanic variables 
and the default path is an absolute one (#859, #862)
- Ocean3D: many fixes and adaptations to new data governance (#776)
- Bugfix of the `aqua-analysis` wrapper, now can work teleconnections on atmospheric and oceanic variables (#859)
- Radiation: adaptation to new data governance and many improvements (#727)
- Seaice: Sea ice extent has now seasonal cycle (#797)
- Fixing the paths in `cli/lumi-install/lumi_install.sh` (#856).
- Refactor of the documentation (#842, #871)
- The drop warning in `aqua/gsv/intake_gsv.py` (#844)
- Tropical cyclones diagnostic: working with new data governance (includes possibility to retrieve orography from file (#816)

## [v0.6.3]

Complete list:
- Setting last date for NaN fix for IFS-NEMO/IFS-FESOM to 1999-10-01 and cleaner merge of parent fixes (#819)
- Hotfix to set `intake==0.7.0` as default (#841)
- Timeseries: can add annual std and now default uncertainty is 2 std (#830)
- `retrieve_plain()` method now set off startdate and enddate (#829)
- Complete restructure of fixer to make use of `fixer_name`: set a default for each model and a `False` to disable it (#746)
- Added `center_time` option in the `timmean()` method to save the time coordinate in the middle of the time interval and create a Timmean module and related TimmeanMixin class (#811)
- Fixer to rename coordinates available (#822)
- Fixing new pandas timedelta definition: replacing H with h in all FDB catalog (#786)
- Change environment name from `aqua_common` to `aqua`(#805)
- Adding a run test label to trigger CI (#826)
- Tropical_rainfall: improve organization and maintainability, introducing nested classes (#814)
- Revisiting CERES fixes (#833)
- Timeseries: add bands for observation in Gregory plots (#837)

## [v0.6.2]

Complete list:
- Global time series plot annual and monthly timeseries together, improved Gregory plot (#809)
- Teleconnection can now take a time range as input and ylim in the index plot function (#799)
- LRA to use `auto` final time and `exclude_incomplete` (#791)
- Hotfix for v0.12.0 of the GSV_interface related to valid_time (#788)
- Global time series adapted to new data governance (#785)
- AtmoGlobalMean diagnostic improvements and adaptation to new data governance (#745 #789 #807 #812)
- Sea-ice diagnostic adapted to new data governance (#790)
- Implement a fix setting to NaN the data of the first step in each month (for IFS historical-1990) (#776)

## [v0.6.1]

Complete list:
- Teleconnection improvement to accept different variable names for ENSO (avg_tos instead of sst) (#778)
- ERA5 fixes compatible with new data governance (#772)
- Update the LRA generator (removing aggregation and improving) filecheck and fix entries for historical-1990-dev-lowres (#772)
- Updates of ECmean to work with production experiments (#773, #780)
- Automatic data start and end dates for FDB sources (#762)

## [v0.6]

Main changes are:
1. Inclusion in the catalog of the historical-1990 production simulations from IFS-NEMO and IFS-FESOM.
2. New fixes that targets the DestinE updated Data Governance

Complete list:
- IFS-FESOM historical-1990-dev-lowres with new data governance added to the catalog (#770)
- AtmoGlobalMean diagnostic improvements (#722)
- Teleconnections diagnostic improvements (#722)
- Read only one level for retrieving 3D array metadata, select single level for retrieve (#713)
- IFS-FESOM historical-1990-dev-lowres with new data governance added to the catalog
- Fix mismatch between var argument and variables specified in catalog for FDB (#761)
- Compact catalogs using yaml override syntax (#752)
- Fix loading source grid file before smmregrid weight generation (#756)

## [v0.5.2-beta]

Complete list:
-  A new fdb container is used to generate the correct AQUA container

## [v0.5.2-alpha]

Main changes are:
1. Coupled models IFS-NEMO and IFS-FESOM are now supported
2. Accessor to use functions and reader methods as if they were methods of xarray objects, see [notebook](https://github.com/DestinE-Climate-DT/AQUA/blob/main/notebooks/reader/accessor.ipynb)
3. Preliminary provenance information is now available in the history attribute of the output files
4. AQUA analysis wrapper is parallelized
5. A levelist can be provided in FDB sources, this will greatly speed up the data retrieve

Complete list:
- Fix reading only one sample variable and avoid _bnds variables (#743)
- Allow correct masked regridding after level selection. Add level selection also for not-FDB sources (#741)
- Read only one level for retrieving 3D array metadata, select specific levels for FDB retrieve (#713)
- Defining catalog entry for coupled models IFS-NEMO and IFS-FESOM (#720)
- Change fixer_name to fixer_name (#703)
- Reorganization of logging calls (#700)
- Accessor to use functions and reader methods as if they were methods of xarray objects (#716)
- Suggestions are printed if a model/exp/source is not found while inspecting the catalog (#721)
- Improvements in the single map plot function (#717)
- Minor metadata fixes (logger newline and keep "GRIB_" in attrs) (#715)
- LRA fix now correctly aggregating monthly data to yearly when a full year is available (#696)
- History update and refinement creating preliminary provenance information (plus AQUA emoji!) (#676)
- OPA lra compatible with no regrid.yaml (#692)
- Introducing fixer definitions not model/exp/source dependents to be specified at the metadata level (#681)
- AQUA analysis wrapper is parallelized and output folder is restructured (#684, #725)

## [v0.5.1]

Main changes are:
1. A new `Reader` method `info()` is available to print the catalog information
2. Grids are now stored online and a tool to deploy them on the `cli` folder is available

Complete list:
- Fix attributes of DataArrays read from FDB (#686)
- Reader.info() method to print the catalog information (#683)
- Simpler reader init() by reorganizing the calls to areas and regrid weights configuration and loading (#682)
- Optional autosearch for vert_coord (#682)
- plot_single_map adapted to different coordinate names and bugfixes (#680)
- Sea ice volume datasets for the Northern Hemisphere (PIOMAS) and the Southern Hemisphere (GIOMAS) (#598)
- Possibility of defining the regrid method from the grid definition (#678)
- Grids stored online and tool to deploy them on cli folder (#675)
- Global time series diagnostic improvements (#637)
- Teleconnections diagnostic improvements (#672)

## [v0.5]

Main changes are:
1. Refactor of the Reader() interface with less options at the init() level
2. Grids are now defined with the source metadata and not in a machine-dependent file
3. CLI wrapper is available to run all diagnostics in a single call
4. Refactoring of the streaming emulator with equal treatment for FDB or file sources

Complete list:
- Controlling the loglevel of the GSV interface (#665)
- Fix wrong fdb source (#657)
- Adding sample files and tests for NEMO 2D and 3D grids (#652)
- tprate not derived from tp for GSV sources (#653)
- Simplify reader init and retrieve providing less argument in initialization (#620)
- var='paramid' can be used to select variables in the retrieve method (#648)
- configdir is not searched based on util file position in the repo (#636)
- Cleaner mask treatment (Revision of mask structure in the reader #617)
- Fldmean fix if only one dimension is present for area selection (#640)
- Adding higher frequency ERA5 data on Levante and Lumi (#628)
- regrid.yaml files are removed, grid infos are now in the catalog metadata (#520, #622, #643)
- Load all available variables in FDB xarray/dask access (#619)
- Lint standard and enforced in CI (#616)
- Reader init split with methods (#523)
- Single map plot utility to be used by all diagnostics (#594)
- Script for automatic generation of Fdb catalog entries (IFS only) (#572)
- Fix loading of singularity mounting /projappl (#612)
- CLI wrapper parser (#599)
- Refactoring of streaming emulator (#593)
- Radiation CLI and diagnostic refinement (#537)
- Ocean3D CLI and diagnostic refinement (#578)
- AtmGlobalMean CLI and diagnostic refinement (#587)
- Tropical cyclones CLI refinements and TC module (#568, #645)
- Removing OPA, OPAgenerator and related tests from the AQUA (Remove OPA from AQUA #586)
- Renaming the experiments according to the DE340 AQUA syntax (Including dev-control-1990 in the source and rename the experiment according to DE340 scheme #556, #614, #618)
- Teleconnections diagnostic improvements (#571, #574, #576, #581, #592, #623)

## [v0.4]

Main changes are:
1. Update to all the diagnostics CLI
2. Refactor of the regridder so that `regrid.yaml`` is grid-based and not experiment-based
3. Xarray access to FDB sources
4. Refactor of the fixer so that merge/replace/default options are available
5. Remove of the `aqua` environment in favour of the `aqua_common` one. 

Complete list:
- Introduced color scheme for aqua logging (#567)
- CLI for sea diagnostic (#549)
- Add CLI for SSH diagnostic and some bug fixes (#540)
- Fix SSH diagnostic to be compatible with lates AQUA version (#538) 
- Helper function to identify vertical coordinates in a dataset (#552)
- Orography for tempest extremes TCs detection and update TCs CLI (Orography threshold included and CLI update #404)
- Improvement of performance indices CLI (Update of ECmean CLI #528)
- Fix to allow reading a list of multiple variables from FDB (#545)
- Further improvement of function to inspect the catalog (#533)
- Custom exceptions for AQUA (#518)
- Speed up of the `retrieve_plain` method (#524)
- Update documention for adding new data and setting up the container (Increase documentation coverage #519)
- CLI wrapper for the state-of-the-art diagnostics analysis (#517, #527, #525, #530, #534, #536, #539, #548, #549, #559)
- Refactor the regrid.yaml as grid-based instead of experiment-based (#291)
- aqua_common environment simplified and updated (#498)
- Update available variables in FDB catalogs on lumi (#514)
- Solve reversed latitudes bug for fixed data (#510)
- Switch to legacy eccodes tables based on intake source metadata (#493)
- Add GPM IMERG precipitation data to the catalog on levante (#505)
- Fix ocean3d diagnostic colorbars not being symmetric when missing values are present (#504) 
- FDB NEMO test access to data (#488)
- Xarray dask access to FDB (#476)
- Issue a warning when multiple gribcodes are associated to the same shortname (Cases for multiple eccodes grib codes #483)
- Allowing fixer to overwrite or merge default configuration (Increasing flexibiity of the fixer allowing for merge, replace and default options #480)
- Add new tests (Increase testing #250)
- Global time series diagnostic setup for multiple variables CLI (#474)
- Option to avoid incomplete chunk when averagin with timmean (Introduce check for chunk completeness in timmean() #466)
- Simplification of Fixer() workflow, more methods and less redundancy (Functionize fixer #478)
- Remove the `aqua` environment file, only `aqua_common` is left (#482)

## [v0.3]

Main changes are:
1. Fixer moved at `Reader()` level
2. Area selection available in `fldmean()` method
3. FDB/GSV access for IFS-NEMO development simulations
4. Configuration file `config-aqua.yaml` replaces `config.yaml`

Complete list:
- Templates in configuration yaml files (#469)
- Bug fixes for FDB access options (#463, #462)
- Add observational catalogs on Lumi (Update Lumi catalog #454)
- Automatic finding of cdo (#456)
- Area is fixed if data are fixed (Fixer applied to grid areas #442)
- Tests missing failure fix (Fix #436 CI workflow passes even if some tests fail #452)
- FDB/GSV access to IFS control and historical simulations (#434, #458)
- Climatology support restored in the Reader (Fix for climatology #445)
- Improvement function to inspect the catalog (Inspect_catalog improvement #446)
- Minor improvements of the gribber (Fix gribber fdb #427)
- Allow the LRA generator to work with generators and so with FDB (LRA from fdb on mafalda #430)
- Fixes only on selected variables (Fixer updates #428)
- Complete revision of the FDB/GSV access, allowing to access also recent experiments using variable step (#343)
- Teleconnections diagnostic adapted to new code improvements (Teleconnections Dev branch update #424, #465)
- Add support for area selection with fldmean (Fldmean box selection #409)
- Environment simplified, dependencies are now mostly on the pyproject file (A simpler environment.yml #286)
- Intake esm functionality added back (Fix intake-esm #287)
- Intake esm tests (Test also intake-esm #335)
- Yaml dependencies removed (Logger and yaml issues in util.py #334)
- Log history working for iterators as well (Logger and yaml issues in util.py #334)
- Util refactor (Utility refactor #405)
- Fixer at reader level (Fixes at Reader level #244)
- Uniform timmean (Uniform time after timmean and add option for time_bnds #419)
- FDB tests added (Add FDB 5.11, a local FDB with some test data #280, #432)
- Refactor of unit conversion and non-metpy cases (Flexible unit fix from YAML file #416)
- Refactor of the config file definition (Refactor of the configuration search #417)

## [v0.2.1]

- Add development control-1950 and historical-1990 experiments to the LRA (LRA for control-1950 and historical-1990 on Levante from v0.2 #455)

## [v0.2]

- Improve the LRA generator and worklow CLI (Streaming for the LRA #289)
- AQUA new common environment installation tool for LUMI added (#413)
- Added a bash script "load_aqua_lumi.sh" to load aqua environment in LUMI with containers (Adding an AQUA singularity container for LUMI #418)

## [v0.2-beta]

This is the `AQUA` version part of the Deliverable D340.7.1.2. 

- SSH diagnostic improvements (Linting SSH diagnostics #377, SSH diag: PDF file name changed #388)
- Timmean fix to uniform time axis (Fix for timmean() to uniform output time axis #381)
- New tests trigger routine (Tests trigger with label #385)
- Fix for tco1279 and FESOM (fix for masked tco1279 #390, psu fix for salinity #383)
- ECmean improvements (various improvement for ecmean #392)
- Seaice diagnostic improvements (Deliverable340.7.1.2 fix seaice #389, Linting Seaice diagnostics #376)
- Teleconnections diagnostic graphics module enhanced and various improvements (Teleconnections corrections for D340.7.1.2 #379, Fix import in teleconnections notebooks #395, Teleconnections fix docs #408)
- Tropical cyclones linting of the diagnostic (Linting tropical cyclones diagnostics #380, Improved plotting functions for tropical cyclones #391)
- Ocean diagnostics restructured in a single folder, sharing common functions and other improvements (Linting+Fixes Ocean diagnostics #374, Adding units for MLD plot in ocean3d package #406)
- Documentation fixes (Documentation fixes after review #403)
- Atmglobalmean and radiation diagnostic improvements (Atmglobalmean fix #371)
- MSWEP fixer bugfix (Change MSWEP datamodel #397, fixing of mswep #401)

## [v0.2-alpha]

This is the `AQUA` version that will be part of the Deliverable D340.7.1.2, sent to internal review. This is mostly done by the inclusion of twelve diagnostics within the AQUA framework

- Added teleconnections diagnostic (#308, #309, #318, #333, #352)
- Added tropical cyclones diagnostic (#310, #345)
- Added performance indices diagnostic based on ECmean tool (#57, #327) 
- Added sea ice diagnostic (#353, #368)
- Added global timeseries diagnostic (#358, #359)
- Added radiation analysis diagnostic (#301, #360)
- Added global mean bias diagnostic (#285, #371)
- Added SSH variability diagnostic (#367, #369)
- Added tropical rainfall diagnostic (#314)
- Added Ocean circulation diagnostic (#295)
- Added global ocean diagnosc (#164)
- Added global mean timeseries (#268)
- Multiple fixes in the Reader (#316, #324, #334)
- Avoid time duplicated in the Reader (#357)
- Enabling autodoc for diagnostics (#330)
- Data access improvement on Levante, including new datasets (#332, #355, #321)
- Added a common environment file (#363)
- Support for Lumi installation (#315)
- Added the `changelog` file

### Changed

- Dummy diagnostic is now in the `dummy` folder (previously was `dummy-diagnostic`)
- Tests and code is now working with python>=3.9 (previously python 3.11 was excluded)

## [v0.1-beta]

This is the `AQUA` version that will be part of the Deliverable D340.7.1.1.
This is mostly built on the `AQUA` `Reader` class which support for climate model data interpolation, spatial and temporal aggregation and conversion for a common GRIB-like data format.


- Low resolution archive documentation
- Fixed a bug in the `Gribber` class that was not reading the correct yaml catalog file

## v0.1-alpha

This is the AQUA pre-release to be sent to internal reviewers. 
Documentations is completed and notebooks are working.

[unreleased]: https://github.com/DestinE-Climate-DT/AQUA/compare/v0.21.0...HEAD
[v0.21.0]: https://github.com/DestinE-Climate-DT/AQUA/compare/v0.20.0...v0.21.0
[v0.20.0]: https://github.com/DestinE-Climate-DT/AQUA/compare/v0.19.0...v0.20.0
[v0.19.0]: https://github.com/DestinE-Climate-DT/AQUA/compare/v0.18.1...v0.19.0
[v0.18.1]: https://github.com/DestinE-Climate-DT/AQUA/compare/v0.18.0...v0.18.1
[v0.18.0]: https://github.com/DestinE-Climate-DT/AQUA/compare/v0.17.0...v0.18.0
[v0.17.0]: https://github.com/DestinE-Climate-DT/AQUA/compare/v0.16.0...v0.17.0
[v0.16.0]: https://github.com/DestinE-Climate-DT/AQUA/compare/v0.15.0...v0.16.0
[v0.15.0]: https://github.com/DestinE-Climate-DT/AQUA/compare/v0.14.0...v0.15.0
[v0.14.0]: https://github.com/DestinE-Climate-DT/AQUA/compare/v0.13.1...v0.14.0
[v0.13.9]: https://github.com/DestinE-Climate-DT/AQUA/compare/v0.13.8...v0.13.9
[v0.13.8]: https://github.com/DestinE-Climate-DT/AQUA/compare/v0.13.7...v0.13.8
[v0.13.7]: https://github.com/DestinE-Climate-DT/AQUA/compare/v0.13.6...v0.13.7
[v0.13.6]: https://github.com/DestinE-Climate-DT/AQUA/compare/v0.13.5...v0.13.6
[v0.13.5]: https://github.com/DestinE-Climate-DT/AQUA/compare/v0.13.4...v0.13.5
[v0.13.4]: https://github.com/DestinE-Climate-DT/AQUA/compare/v0.13.3...v0.13.4
[v0.13.3]: https://github.com/DestinE-Climate-DT/AQUA/compare/v0.13.2...v0.13.3
[v0.13.2]: https://github.com/DestinE-Climate-DT/AQUA/compare/v0.13.1...v0.13.2
[v0.13.1]: https://github.com/DestinE-Climate-DT/AQUA/compare/v0.13.0...v0.13.1
[v0.13.0]: https://github.com/DestinE-Climate-DT/AQUA/compare/v0.13-beta...v0.13.0
[v0.13-beta]: https://github.com/DestinE-Climate-DT/AQUA/compare/v0.13-alpha...v0.13-beta
[v0.13-alpha]: https://github.com/DestinE-Climate-DT/AQUA/compare/v0.12.2...v0.13-alpha
[v0.12.2]: https://github.com/DestinE-Climate-DT/AQUA/compare/v0.12.1...v0.12.2
[v0.12.1]: https://github.com/DestinE-Climate-DT/AQUA/compare/v0.12...v0.12.1
[v0.12]: https://github.com/DestinE-Climate-DT/AQUA/compare/v0.11.3...v0.12
[v0.11.3]: https://github.com/DestinE-Climate-DT/AQUA/compare/v0.11.2...v0.11.3
[v0.11.2]: https://github.com/DestinE-Climate-DT/AQUA/compare/v0.11.1...v0.11.2
[v0.11.1]: https://github.com/DestinE-Climate-DT/AQUA/compare/v0.11...v0.11.1
[v0.11]: https://github.com/DestinE-Climate-DT/AQUA/compare/v0.10.3...v0.11
[v0.10.3]:https://github.com/DestinE-Climate-DT/AQUA/compare/v0.10.2...v0.10.3
[v0.10.2]: https://github.com/DestinE-Climate-DT/AQUA/compare/v0.10.1...v0.10.2
[v0.10.1]: https://github.com/DestinE-Climate-DT/AQUA/compare/v0.10...v0.10.1
[v0.10]: https://github.com/DestinE-Climate-DT/AQUA/compare/v0.9.2...v0.10
[v0.9.2]: https://github.com/DestinE-Climate-DT/AQUA/compare/v0.9.1...v0.9.2
[v0.9.1]: https://github.com/DestinE-Climate-DT/AQUA/compare/v0.9...v0.9.1
[v0.9]: https://github.com/DestinE-Climate-DT/AQUA/compare/v0.8.2...v0.9
[v0.8.2]: https://github.com/DestinE-Climate-DT/AQUA/compare/v0.8.1...v0.8.2
[v0.8.1]: https://github.com/DestinE-Climate-DT/AQUA/compare/v0.8...v0.8.1
[v0.8]: https://github.com/DestinE-Climate-DT/AQUA/compare/v0.7.3...v0.8
[v0.7.3]: https://github.com/DestinE-Climate-DT/AQUA/compare/v0.7.2...v0.7.3
[v0.7.2]: https://github.com/DestinE-Climate-DT/AQUA/compare/v0.7.1...v0.7.2
[v0.7.1]: https://github.com/DestinE-Climate-DT/AQUA/compare/v0.7...v0.7.1
[v0.7]: https://github.com/DestinE-Climate-DT/AQUA/compare/v0.6.3...v0.7
[v0.6.3]: https://github.com/DestinE-Climate-DT/AQUA/compare/v0.6.2...v0.6.3
[v0.6.2]: https://github.com/DestinE-Climate-DT/AQUA/compare/v0.6.1...v0.6.2
[v0.6.1]: https://github.com/DestinE-Climate-DT/AQUA/compare/v0.6...v0.6.1
[v0.6]: https://github.com/DestinE-Climate-DT/AQUA/compare/v0.5.2-beta...v0.6
[v0.5.2-beta]: https://github.com/DestinE-Climate-DT/AQUA/compare/v0.5.2-alpha...v0.5.2-beta
[v0.5.2-alpha]: https://github.com/DestinE-Climate-DT/AQUA/compare/v0.5.1...v0.5.2-alpha
[v0.5.1]: https://github.com/DestinE-Climate-DT/AQUA/compare/v0.5...v0.5.1
[v0.5]: https://github.com/DestinE-Climate-DT/AQUA/compare/v0.4...v0.5
[v0.4]: https://github.com/DestinE-Climate-DT/AQUA/compare/v0.3...v0.4
[v0.3]: https://github.com/DestinE-Climate-DT/AQUA/compare/v0.2.1...v0.3
[v0.2.1]: https://github.com/DestinE-Climate-DT/AQUA/compare/v0.2...v0.2.1
[v0.2]: https://github.com/DestinE-Climate-DT/AQUA/compare/v0.2-beta...v0.2
[v0.2-beta]: https://github.com/DestinE-Climate-DT/AQUA/compare/v0.2-alpha...v0.2-beta
[v0.2-alpha]: https://github.com/DestinE-Climate-DT/AQUA/compare/v0.1-beta...v0.2-alpha
[v0.1-beta]: https://github.com/DestinE-Climate-DT/AQUA/compare/v0.1-alpha...v0.1-beta<|MERGE_RESOLUTION|>--- conflicted
+++ resolved
@@ -5,22 +5,17 @@
 
 ## [Unreleased]
 
-<<<<<<< HEAD
 Unreleased in the current development version (target v0.22.0):
 
 ## [v0.21.0]
 
 Main changes:
 1. From this version on, AQUA-core and AQUA-diagnostics are two separated repositories
-2. Console installation is refactored to account for the unppacking
-
-AQUA core complete list:
-=======
-Unreleased in the current development version (target v0.21.0):
-
+2. Console installation is refactored to account for the unpacking of the two repositories
+
+AQUA core complete list:
 - Extend the actions to support pypi testing and publishing (#2500)
 - Console installation is more flexible with `--core` and `--diagnostics` options (#2512)
->>>>>>> c2f0f842
 - Re-usable workflow to be shared across multiple github actions (#2519)
 - Lumi install for core only (#2502)
 - AQUA-core and AQUA-diagnostic coupling (#2504, #2511)
