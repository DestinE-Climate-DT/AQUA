# Changelog

All notable changes to this project will be documented in this file.
The format is based on [Keep a Changelog](https://keepachangelog.com/en/1.0.0/)

## [Unreleased]

Unreleased in the current development version:

AQUA core complete list:
<<<<<<< HEAD
- Introduction of a convention table for the fixer, in order to create a more general fixer (#1488, #1506)
=======
- Introduction a specific pipeline and tests for `catgen`utiliy (#1505)
- FDB reader internally always asks for paramids (#1491)
- Remove pin on xarray (#1507)
- FDB reader internally always asks for paramids (#1491, #1508)
- Introduction of a convention table for the fixer, in order to create a more general fixer (#1488)
>>>>>>> 571874da
- Refactor of `cli_lra_parallel_slurm.py` to work with container via jinja (#1497) 
- Convert `aqua-analysis.sh` to Python with Subprocess and Multiprocessing Support (#1354)
- Eccodes version 2.38.3 and new base container for aqua-container (#1441)
- Autodetection of latest AQUA in `load-aqua-container.sh` script (#1437)
- Update Metadata Handling for NetCDF, PDF, and PNG Outputs (#1430)
- Add instructions to install AQUA on MN5 (#1468)
- Introduce `grids-checker.py` tool to verify presence and checksum of the grid files (#1486)

AQUA diagnostic complete list:
- Tropical Cyclones: Adaptation to IFS-FESOM and tool to compute orography from data (#1393)
- Seaice: Hotfix for sea ice plots (#1432)

## [v0.12.2]

Main changes are: 
1. Single container script to be used on Lumi, MN5 and Levante

AQUA core complete list:
- Introduce `timeshift` option for the fixer to roll forward/back the time axis (#1411)
- Centralize and refactor in single script the tool to load AQUA container (#1413)
- Add extra maintenance options to submit-aqua-web (#1415)
- Update push-analysis.sh removing dependency on full AQUA and option not to convert to png (#1419)
- Pin to xarray<2024.09 to prevent bug in polyfit requires temporary (#1420)
- Remove spurious dimensions when running `fldmean()` (#1423)

AQUA diagnostic complete list:
- Refactor of plotThickness method in the sea ice diagnostic (#1427)


## [v0.12.1]

AQUA core complete list:
- Allow multiple realizations in fdb-catalog-generator (#1335)
- Fix the container loading script in order to avoid load of local libraries (#1399)
- Fix using AQUA container for submit-aqua-web, do not wipe old figures by default (#1387)
- New `timstat` module which opens complement `timmean()` with `timmax()`, `timmin()` and `timstd()` methods (#1391)
- Fix installation to avoid mismatch between `hdf5` and `h5py` libraries (#1408)

## [v0.12]

Main changes are:
1. AQUA installation now requires a mandatory machine name.
2. The `aqua` source code has been moved to the `src` folder. The change is transparent to the user.
3. A diagnostic module, called `aqua.diagnostics`, is under development. The module is not yet active, diagnostics are still available with the previous structure.

AQUA core complete list:
- Mixed updates to support data for NextGEMS cycle4 hackathon (#1375)
- Preprocess functionality added to the `Reader` class (#1298)
- The AQUAthon material has been moved under the `notebooks` folder (#1342)
- `aqua` source code has been moved to the `src` folder (#1332)
- A diagnostic module, called `aqua.diagnostics`, has been created under the `src` folder (#1332, #1341)
- LRA generator tool support for multiple relizations (#1357, #1375)
- LRA generator requires `catalog` as a mandatory argument (#1357)
- AQUA console revisiting, adding `avail` method and `update` method (#1346)
- AQUA install now requires mandatory machine name (#1346)
- Fix to make keyword step optional in request (#1360)

## [v0.11.3]

AQUA core complete list:
- LRA, both from CLI and worklow, is part of the AQUA console and can be run with `aqua lra $options` (#1294)
- FDB catalog generator is part of the AQUA console and can be run with `aqua catgen $options` (#1294)
- Coordinate unit overriding is now possible via the `tgt_units` argument (#1320)
- Full support for python>=3.9 (#1325)
- Pin of (python) eccodes<2.37.0 in pyproject due to recent changes in binary/python structure (#1325)

AQUA diagnostic complete list:
- Radiation: Bugfix in the CLI for the radiation diagnostic (#1319)

## [v0.11.2]

AQUA core complete list:
- Renaming of FESOM grids to include original resolution name (#1312)
- Bugfix of the fdb-catalog-generator tool that was not correctly assigning NEMO grids (#1309)
- Bugfix of the GSV intake driver that was not handling correctly metadata jinja replacement (#1304) 
- Bugfix of _merge_fixes() method when the parent fix has no vars specified (#1310)
- Safety check for the netcdf driver providing more informative error when files are not found (#1307, #1313)

AQUA diagnostic complete list:
- Tropical Rainfall: Fix Minor Issues in Tropical Precipitation CLI Metadata and Formatting (#1266)

## [v0.11.1]

Attention: If you are accessing FDB experiments, we suggest to not use versions older than this release.

Main changes are:
1. AQUA works with FDB written with ecCodes versions > 2.35 as well as lower.
2. Timeseries and Seasonal cyle can now be evaluated also on a specific region 

AQUA core complete list:
- ecCodes now pinned to >=2.36.0 and tool for fixing older definition files (#1302)

AQUA diagnostic complete list:
- Timeseries: a region can be selected for Timeseries and Seasonal Cycle with the `lon_limits` and `lat_limits` arguments (#1299)
- Timeseries: the cli argument for extending the time range is now extend (previously expand) (#1299)
- Timeseries: all the available diagnostics support the catalog argument (#1299)

## [v0.11]

Attention: this version is not compatible with catalog entries with ecCodes >= 2.35.0.

1. LRA supports multi-catalog structure
2. ecCodes temporarily restricted to < 2.34

AQUA core complete list:
- Refactor the fdb-catalog-generator tool to work with data-portfolio repository (#1275)
- Introduce a function to convert NetCDF to Zarr and zarr catalog entry for LRA (#1068)
- Suppress the warning of missing catalogs in the AQUA console `add` command (#1288)
- Lumi installation is completely updated to LUMI/23.09 modules (#1290)
- gsv_intake switches eccodes also for shortname definitions (#1279)
- Increase compatibility between LRA generator and multi-catalog (#1278)
- Allow for intake string replacement within LRA-generated catalogs (#1278)
- Avoid warning for missing intake variable default when calling the `Reader()` (#1287)

AQUA diagnostic complete list:
- Teleconnections: catalog feature bugfix (#1276)

## [v0.10.3]

Attention: this version is not compatible with catalog entries with ecCodes < 2.35.0.

Main changes are:
1. support for ecCodes >= 2.35.0 (to be used with caution, not working with exps with eccodes < 2.35.0)
2. fdb_path is deprecated in favour of fdb_home

AQUA core complete list:
- Restructure fixes folder and files (#1271)
- Removed eccodes pin, better handling of tables in get_eccodes_attr (#1269)
- Added test for diagnostics integration to AQUA installation process (#1244)
- Bugfix for the monthly frequency data with monthly cumulated fluxes (#1255)
- fdb_path becomes optional and deprecated in favour of fdb_home (#1262)
- Branch support for tool to push analysis to explorer (#1273)

AQUA diagnostic complete list:
- ECmean documentation updates (#1264)

## [v0.10.2]

Main changes are:
1. aqua-analysis script can be configured with an external yaml file
2. AQUA installation process now includes diagnostics integration

AQUA core complete list:
- Rename OutputNamer to OutputSaver and add catalog name (#1259)
- Hotfix for rare situation with 3D data but no vertical chunking defined (#1252)
- External yaml file to configure aqua-analysis (#1246)
- Adding diagnostics integration to AQUA installation process (#1229)

AQUA diagnostic complete list:
- Teleconnections: adding the catalog feature to the diagnostic (#1247)
- ECmean upgrades for the CLI (#1241)
- ECmean enables the computation of global mean diagostic (#1241)

## [v0.10.1]

AQUA core complete list:
- Fixer for monthly frequency data with monthly cumulated fluxes (#1201)
- Catalogs can be installed from the external repository (#1182)
- Added grid for NEMO multiIO r100 (#1227)
- Reorganized analysis output in catalog/model/exp structure (#1218)

## [v0.10]

Main changes are:
1. The catalog is externalized and AQUA supports multiple catalogs. It is now mandatory to use the aqua console to add a new catalog to the AQUA installation.

AQUA core complete list:
- Catalog is externalized to a separate repository (#1200)
- AQUA is now capable of accessing multiple catalogs at the same time (#1205)
- MN5 container for AQUA (#1213)

## [v0.9.2]

Main changes are:
1. The `aqua-config.yaml` file is replaced by a template to be installed. The aqua console is now mandatory to use aqua.
2. `$AQUA` removed from the `Configdir()` autosearch, an installation with the aqua console is mandatory to use aqua.
3. AQUA cli command to provide the installation path with `--path` option. This can substitute the `$AQUA` variable in scripts.
4. The catalog file is now split into `machine.yaml` and `catalog.yaml` to support machine dependency of data path and intake variables as kwargs into each catalog.

AQUA core complete list:
- More detailed documentation for Levante and Lumi installation (#1210)
- `aqua-config.yaml` replaced by a template to be installed on each machine (#1203)
- `$AQUA` removed from the `Configdir()` autosearch (#1208)
- AQUA cli command to provide the installation path with `--path` option (#1193)
- Restructure of the `machine` and `catalog` instances to support a catalog based development (#1186)
- AQUA installation via command line support a machine specification `aqua install lumi` (#1186)
- Introduction of `machine.yaml` file to support machine dependency of data path and intake variables as kwargs into each catalog (#1186)
- Removing all the AQUA catalogs from the repo, now using https://github.com/DestinE-Climate-DT/Climate-DT-catalog (#1200)

## [v0.9.1]

Main changes are:
1. Update of fdb libraries to be compatible with the FDB data bridge

AQUA core complete list:
- OutputNamer Class: Comprehensive Naming Scheme and Metadata Support (#998)
- Creation of png figures for AQUA explorer is local (#1189)

## [v0.9]

Main changes are:
1. AQUA has an `aqua` CLI entry point, that allow for installation/uninstallation, catalog add/remova/update, fixes and grids handling
2. Experiments placed half on HPC and half on DataBridge data can be accessed in continuous manner.

AQUA core complete list:
- AQUA entry point for installation and catalog maintanance and fixes/grids handling (#1131, #1134, #1146, #1168, #1169)
- Automatic switching between HPC and databridge FDB (#1054, #1190)
- CLI script for automatic multiple experiment analysis submission (#1160, #1175)

## [v0.8.2]

Main changes are: 
1. `aqua-grids.yaml` file split in multiple files into `grids` folder
2. Container for Levante

AQUA core complete list:
- Removing any machine name depencency from slurm files (#1135)
- Jinja replacement is added to the aqua-config.yaml (#1154)
- grid definitions split in multiple files (#1152)
- Add script to access the container on Levante HPC (#1151)
- Add support for IFS TL63 and TL159 grids (#1150)
- Swift links for tests and grids renewed (#1142)
- Removing the docker folder (#1137)
- Introducing a tool for benchmarking AQUA code (#1057)
- Define AQUA NEMO healpix grids as a function of their ORCA source (#1113)

AQUA diagnostics complete list:
- Tropical Rainfall: Improve Paths in Live Demonstration Notebook  (#1157)
- Atm global mean: produce seasonal bias plots by default (#1140)
- Tropical Rainfall: Notebook for the Live Demonstration (#1112)
- Teleconnections: MJO Hovmoller plot introduced as notebook (#247)
- Tropical Rainfall: Reduce Redundancy in Conversion Functions (#1096)

## [v0.8.1]

Main changes are: 
1. Fixes following internal D340.7.3.3 and D340.7.1.4 review 

AQUA core complete list:
- Tco399-eORCA025 control, historical and scenario runs added to Lumi catalog (#1070)
- ESA-CCI-L4 dataset added for Lumi and Levante catalogs (#1090)
- Various fixes to the documentation (#1106)
- Fixer for dimensions is now available (#1050)

AQUA diagnostics complete list:
- Timeseries: units can be overridden in the configuration file (#1098)
- Tropical Rainfall: Fixing the Bug in the CLI (#1100)

## [v0.8]

Main changes are:
1. Support for Python 3.12
2. Update in the catalog for Levante and introduction of Leonardo
3. Multiple diagnostics improvement to fullfil D340.7.3.3 and D340.7.1.4

AQUA core complete list:
- LRA for ICON avg_sos and avg_tos (#1076)
- LRA for IFS-NEMO, IFS-FESOM, ICON added to Levante catalog (#1072)
- IFS-FESOM storyline +2K added to the Lumi catalog (#1059)
- Allowing for jinja-based replacemente in load_yaml (#1045) 
- Support for Python 3.12 (#1052)
- Extending pytests (#1053)
- More efficient use of `_retrieve_plain` for acessing sample data (#1048)
- Introducing the catalog structure for Leonardo HPC (#1049)
- Introducing an rsync script between LUMI and levante for grids (#1044)
- Introducing a basic jinja-based catalog entry generator (#853)
- Adapt NextGEMS sources and fixes to the final DestinE governance (#1008, #1035)
- Remove  NextGEMS cycle2 sources (#1008)
- Avoid GSVSource multiple class instantiation in dask mode (#1051)

AQUA diagnostics complete list:
- Teleconnections: refactor of the documentation (#1061)
- Tropical rainfall: Updating the Documentation and Notebooks (#1083)
- Performance indices: minor improvements with the inclusion of mask and area files (#1076)
- Timeseries: Seasonal Cycle and Gregory plots save netcdf files (#1079)
- Tropical rainfall: minor modifications to the CLI and fixes to changes in the wrapper introduced in PR #1063 (#1074)
- Tropical rainfall: adding daily variability and precipitation profiles to the cli (#1063)
- Teleconnections: bootstrap evaluation of concordance with reference dataset (#1026)
- SSH: Improvement of the CLI (#1024) 
- Tropical rainfall: adding metadata and comparison with era5 and imerg to the plots, re-binning of the histograms and buffering of the data (#1014)
- Timeseries: refactor of the documentation (#1031)
- Radiation: boxplot can accomodate custom variables (#933)
- Seaice: convert to module, add Extent maps (#803)
- Seaice: Implement seaice Volume timeseries and thickness maps (#1043)

## [v0.7.3]

Main changes are:
1. IFS-FESOM NextGEMS4 and storylines simulations available in the catalog
2. Vertical chunking for GSV intake access
3. FDB monthly average data access is available
4. kwargs parsing of reader arguments (e.g. allowing for zoom and ensemble support)

AQUA core complete list:
- Add kwargs parsing of reader arguments, passing them to intake to substitute parameters (#757)
- Remove `zoom` and use kwargs instead (#757)
- Enabling the memory monitoring and (optional) full performance monitoring in LRA (#1010)
- Adding IFS_9-FESOM_5 NextGEMS4 simulation on levante (#1009)
- Function to plot multiple maps is introduced as `plot_maps()` and documented (#866)
- Adding the IFS-FESOM storylines simulation (#848)
- `file_is_complete()` accounts also for the mindate attribute (#1007)
- Introducing a `yearmonth` timestyle to access FDB data on monthly average (#1001)
- Adding expected time calculation for weight generation (#701)
- Vertical chunking for GSV intake access (#1003)

AQUA diagnostics complete list:
- Timeseries: Various bugfix and improvements for cli and formula (#1013, #1016, #1022)

## [v0.7.2]

Main changes are:
1. `mtpr` is used for precipitation in all the catalog entries
2. LRA CLI support for parallel SLURM submission and other improvements
3. ICON production simulations available in the catalog
4. `detrend()` method is available in the `Reader` class
5. All the diagnostics have dask support in their CLI

AQUA core complete list:
- Fix LRA sources to allow incomplete times for different vars (#994)
- Distributed dask option for diagnostic CLIs and wrapper (#981)
- Added documentation for `plot_timeseries`, `plot_seasonalcycle` and `plot_single_map_diff` (#975)
- Minimum date fixer feature / ICON net fluxes fix (#958)
- Unified logging for all diagnostics (#931)
- A `detrend()` method is added to the Reader class (#919)
- LRA file handling improvements (#849, #972)
- Updating fixer for ERA5 monthly and hourly data on Levante (#937)
- GSV pin to 1.0.0 (#950)
- Adding ICON production simulations (#925)
- LRA CLI for parallel SLURM submission support a max number of concurrent jobs and avoid same job to run (#955, #990)
- Renaming of EC-mean output figures in cli push tool for aqua-web (#930)
- Renaming the `tprate` variable into `mtpr` in all fixes (#944)

AQUA diagnostic complete list:
- Tropical rainfall: enhancements of plotting and performance, files path correction (#997)
- Timeseries: seasonal cycle runs as a separate cli in aqua-analysis for performance speed-up (#982)
- Timeseries: seasonal cycle is added if reference data are not available in some timespan (#974)
- Tropical rainfall: Removing unnecessary printing during the CLI, optimazing the CLi for low and high-resolution data (#963)
- Timeseries: Grergory plot TOA limits are dynamically chosen (#959)
- SSH: technical improvements including removal of hardcoded loglevel and timespan definition. (#677)
- SSH: ready with new data governance and option to plot difference plots added. (#677)
- Atmosferic Global Mean: added mean bias for the entire year in seasonal bias function (#947)
- Tropical Cyclones: working with IFS-NEMO and ICON, includes retrieval of orography from file (#1071).

## [v0.7.1]

Main changes are:
1. Complete update of the timeseries diagnostic
2. LRA CLI for parallel SLURM submission
3. SSP370 production scenario for IFS-NEMO available in the catalog

AQUA core complete list:
- Plot timeseries is now a framework function (#907)
- Improve the automatic parsing of date range according to schema from fdb (#928)
- LRA CLI for parallel SLURM submission (#909)
- Added graphics function to plot data and difference between two datasets on the same map (#892)
- Add IFS-NEMO ssp370 scenario (#906)

AQUA diagnostics complete list:
- Teleconnections: comparison with obs is done automatically in diagnostic CLI (#924)
- Teleconnections: capability to find index file if already present (#926)
- Timeseries: save flag introduced to save to enable/disable saving of the timeseries (#934)
- Improve the automatic parsing of date range according to schema from fdb (#928)
- Updated output filenames for atmglobalmean diagnostic (#921)
- Added graphics function to plot data and difference between two datasets on the same map (#892)
- Implemented `pyproject.toml` for global_time_series diagnostic (#920).
- Implemented `pyproject.toml` for tropical_rainfall diagnostic (#850).
- Updating CLi for tropical_rainfall diagnostic (#815)
- LRA cli for parallel SLURM submission (#909)
- Timeseries: seasonal cycle is available for the global timeseries (#912)
- Timeseries: refactory of Gregory plot as a class, comparison with multiple models and observations (#910)
- Add IFS-NEMO ssp370 scenario (#906)
- Timeseries: complete refactory of the timeseries as a class, comparison with multiple models and observations (#907)
- Plot timeseries is now a framework function (#907)

## [v0.7]

Main changes are:
1. Multiple updates to the diagnostics, both scientific and graphical, to work with more recent GSV data
2. `mtpr` is now used instead of `tprate` for precipitation
2. Documentation has been reorganized and integrated

Complete list:
- New utility `add_pdf_metadata` to add metadata to a pdf file (#898)
- Experiments `a0gg` and `a0jp` added to the IFS-NEMO catalog, and removal of `historical-1990-dev-lowres` (#889)
- Updated notebooks to ensure consistency across different machines by using observational datasets, and included a demo of aqua components for Lumi (#868)
- Scripts for pushing figures and docs to aqua-web (#880)
- Fixed catalog for historical-1990-dev-lowres source (#888, #895)
- data_models src files are now in the aqua/data_models folder, with minor modifications (#884)
- Warning options based on the `loglevel` (#852)
- Timeseries: formula bugfix and annual plot only for complete years (#876)
- mtpr instead of tprate derived from tp (#828)
- eccodes 2.34.0 does not accomodate for AQUA step approach, pin to <2.34.0 (#873)
- Bugfix of the `aqua-analysis` wrapper, now can work teleconnections on atmospheric and oceanic variables 
and the default path is an absolute one (#859, #862)
- Ocean3D: many fixes and adaptations to new data governance (#776)
- Bugfix of the `aqua-analysis` wrapper, now can work teleconnections on atmospheric and oceanic variables (#859)
- Radiation: adaptation to new data governance and many improvements (#727)
- Seaice: Sea ice extent has now seasonal cycle (#797)
- Fixing the paths in `cli/lumi-install/lumi_install.sh` (#856).
- Refactor of the documentation (#842, #871)
- The drop warning in `aqua/gsv/intake_gsv.py` (#844)
- Tropical cyclones diagnostic: working with new data governance (includes possibility to retrieve orography from file (#816)

## [v0.6.3]

Complete list:
- Setting last date for NaN fix for IFS-NEMO/IFS-FESOM to 1999-10-01 and cleaner merge of parent fixes (#819)
- Hotfix to set `intake==0.7.0` as default (#841)
- Timeseries: can add annual std and now default uncertainty is 2 std (#830)
- `retrieve_plain()` method now set off startdate and enddate (#829)
- Complete restructure of fixer to make use of `fixer_name`: set a default for each model and a `False` to disable it (#746)
- Added `center_time` option in the `timmean()` method to save the time coordinate in the middle of the time interval and create a Timmean module and related TimmeanMixin class (#811)
- Fixer to rename coordinates available (#822)
- Fixing new pandas timedelta definition: replacing H with h in all FDB catalog (#786)
- Change environment name from `aqua_common` to `aqua`(#805)
- Adding a run test label to trigger CI (#826)
- Tropical_rainfall: improve organization and maintainability, introducing nested classes (#814)
- Revisiting CERES fixes (#833)
- Timeseries: add bands for observation in Gregory plots (#837)

## [v0.6.2]

Complete list:
- Global time series plot annual and monthly timeseries together, improved Gregory plot (#809)
- Teleconnection can now take a time range as input and ylim in the index plot function (#799)
- LRA to use `auto` final time and `exclude_incomplete` (#791)
- Hotfix for v0.12.0 of the GSV_interface related to valid_time (#788)
- Global time series adapted to new data governance (#785)
- AtmoGlobalMean diagnostic improvements and adaptation to new data governance (#745 #789 #807 #812)
- Sea-ice diagnostic adapted to new data governance (#790)
- Implement a fix setting to NaN the data of the first step in each month (for IFS historical-1990) (#776)

## [v0.6.1]

Complete list:
- Teleconnection improvement to accept different variable names for ENSO (avg_tos instead of sst) (#778)
- ERA5 fixes compatible with new data governance (#772)
- Update the LRA generator (removing aggregation and improving) filecheck and fix entries for historical-1990-dev-lowres (#772)
- Updates of ECmean to work with production experiments (#773, #780)
- Automatic data start and end dates for FDB sources (#762)

## [v0.6]

Main changes are:
1. Inclusion in the catalog of the historical-1990 production simulations from IFS-NEMO and IFS-FESOM.
2. New fixes that targets the DestinE updated Data Governance

Complete list:
- IFS-FESOM historical-1990-dev-lowres with new data governance added to the catalog (#770)
- AtmoGlobalMean diagnostic improvements (#722)
- Teleconnections diagnostic improvements (#722)
- Read only one level for retrieving 3D array metadata, select single level for retrieve (#713)
- IFS-FESOM historical-1990-dev-lowres with new data governance added to the catalog
- Fix mismatch between var argument and variables specified in catalog for FDB (#761)
- Compact catalogs using yaml override syntax (#752)
- Fix loading source grid file before smmregrid weight generation (#756)

## [v0.5.2-beta]

Complete list:
-  A new fdb container is used to generate the correct AQUA container

## [v0.5.2-alpha]

Main changes are:
1. Coupled models IFS-NEMO and IFS-FESOM are now supported
2. Accessor to use functions and reader methods as if they were methods of xarray objects, see [notebook](https://github.com/DestinE-Climate-DT/AQUA/blob/main/notebooks/reader/accessor.ipynb)
3. Preliminary provenance information is now available in the history attribute of the output files
4. AQUA analysis wrapper is parallelized
5. A levelist can be provided in FDB sources, this will greatly speed up the data retrieve

Complete list:
- Fix reading only one sample variable and avoid _bnds variables (#743)
- Allow correct masked regridding after level selection. Add level selection also for not-FDB sources (#741)
- Read only one level for retrieving 3D array metadata, select specific levels for FDB retrieve (#713)
- Defining catalog entry for coupled models IFS-NEMO and IFS-FESOM (#720)
- Change fixer_name to fixer_name (#703)
- Reorganization of logging calls (#700)
- Accessor to use functions and reader methods as if they were methods of xarray objects (#716)
- Suggestions are printed if a model/exp/source is not found while inspecting the catalog (#721)
- Improvements in the single map plot function (#717)
- Minor metadata fixes (logger newline and keep "GRIB_" in attrs) (#715)
- LRA fix now correctly aggregating monthly data to yearly when a full year is available (#696)
- History update and refinement creating preliminary provenance information (plus AQUA emoji!) (#676)
- OPA lra compatible with no regrid.yaml (#692)
- Introducing fixer definitions not model/exp/source dependents to be specified at the metadata level (#681)
- AQUA analysis wrapper is parallelized and output folder is restructured (#684, #725)

## [v0.5.1]

Main changes are:
1. A new `Reader` method `info()` is available to print the catalog information
2. Grids are now stored online and a tool to deploy them on the `cli` folder is available

Complete list:
- Fix attributes of DataArrays read from FDB (#686)
- Reader.info() method to print the catalog information (#683)
- Simpler reader init() by reorganizing the calls to areas and regrid weights configuration and loading (#682)
- Optional autosearch for vert_coord (#682)
- plot_single_map adapted to different coordinate names and bugfixes (#680)
- Sea ice volume datasets for the Northern Hemisphere (PIOMAS) and the Southern Hemisphere (GIOMAS) (#598)
- Possibility of defining the regrid method from the grid definition (#678)
- Grids stored online and tool to deploy them on cli folder (#675)
- Global time series diagnostic improvements (#637)
- Teleconnections diagnostic improvements (#672)

## [v0.5]

Main changes are:
1. Refactor of the Reader() interface with less options at the init() level
2. Grids are now defined with the source metadata and not in a machine-dependent file
3. CLI wrapper is available to run all diagnostics in a single call
4. Refactoring of the streaming emulator with equal treatment for FDB or file sources

Complete list:
- Controlling the loglevel of the GSV interface (#665)
- Fix wrong fdb source (#657)
- Adding sample files and tests for NEMO 2D and 3D grids (#652)
- tprate not derived from tp for GSV sources (#653)
- Simplify reader init and retrieve providing less argument in initialization (#620)
- var='paramid' can be used to select variables in the retrieve method (#648)
- configdir is not searched based on util file position in the repo (#636)
- Cleaner mask treatment (Revision of mask structure in the reader #617)
- Fldmean fix if only one dimension is present for area selection (#640)
- Adding higher frequency ERA5 data on Levante and Lumi (#628)
- regrid.yaml files are removed, grid infos are now in the catalog metadata (#520, #622, #643)
- Load all available variables in FDB xarray/dask access (#619)
- Lint standard and enforced in CI (#616)
- Reader init split with methods (#523)
- Single map plot utility to be used by all diagnostics (#594)
- Script for automatic generation of Fdb catalog entries (IFS only) (#572)
- Fix loading of singularity mounting /projappl (#612)
- CLI wrapper parser (#599)
- Refactoring of streaming emulator (#593)
- Radiation CLI and diagnostic refinement (#537)
- Ocean3D CLI and diagnostic refinement (#578)
- AtmGlobalMean CLI and diagnostic refinement (#587)
- Tropical cyclones CLI refinements and TC module (#568, #645)
- Removing OPA, OPAgenerator and related tests from the AQUA (Remove OPA from AQUA #586)
- Renaming the experiments according to the DE340 AQUA syntax (Including dev-control-1990 in the source and rename the experiment according to DE340 scheme #556, #614, #618)
- Teleconnections diagnostic improvements (#571, #574, #576, #581, #592, #623)

## [v0.4]

Main changes are:
1. Update to all the diagnostics CLI
2. Refactor of the regridder so that `regrid.yaml`` is grid-based and not experiment-based
3. Xarray access to FDB sources
4. Refactor of the fixer so that merge/replace/default options are available
5. Remove of the `aqua` environment in favour of the `aqua_common` one. 

Complete list:
- Introduced color scheme for aqua logging (#567)
- CLI for sea diagnostic (#549)
- Add CLI for SSH diagnostic and some bug fixes (#540)
- Fix SSH diagnostic to be compatible with lates AQUA version (#538) 
- Helper function to identify vertical coordinates in a dataset (#552)
- Orography for tempest extremes TCs detection and update TCs CLI (Orography threshold included and CLI update #404)
- Improvement of performance indices CLI (Update of ECmean CLI #528)
- Fix to allow reading a list of multiple variables from FDB (#545)
- Further improvement of function to inspect the catalog (#533)
- Custom exceptions for AQUA (#518)
- Speed up of the `retrieve_plain` method (#524)
- Update documention for adding new data and setting up the container (Increase documentation coverage #519)
- CLI wrapper for the state-of-the-art diagnostics analysis (#517, #527, #525, #530, #534, #536, #539, #548, #549, #559)
- Refactor the regrid.yaml as grid-based instead of experiment-based (#291)
- aqua_common environment simplified and updated (#498)
- Update available variables in FDB catalogs on lumi (#514)
- Solve reversed latitudes bug for fixed data (#510)
- Switch to legacy eccodes tables based on intake source metadata (#493)
- Add GPM IMERG precipitation data to the catalog on levante (#505)
- Fix ocean3d diagnostic colorbars not being symmetric when missing values are present (#504) 
- FDB NEMO test access to data (#488)
- Xarray dask access to FDB (#476)
- Issue a warning when multiple gribcodes are associated to the same shortname (Cases for multiple eccodes grib codes #483)
- Allowing fixer to overwrite or merge default configuration (Increasing flexibiity of the fixer allowing for merge, replace and default options #480)
- Add new tests (Increase testing #250)
- Global time series diagnostic setup for multiple variables CLI (#474)
- Option to avoid incomplete chunk when averagin with timmean (Introduce check for chunk completeness in timmean() #466)
- Simplification of Fixer() workflow, more methods and less redundancy (Functionize fixer #478)
- Remove the `aqua` environment file, only `aqua_common` is left (#482)

## [v0.3]

Main changes are:
1. Fixer moved at `Reader()` level
2. Area selection available in `fldmean()` method
3. FDB/GSV access for IFS-NEMO development simulations
4. Configuration file `config-aqua.yaml` replaces `config.yaml`

Complete list:
- Templates in configuration yaml files (#469)
- Bug fixes for FDB access options (#463, #462)
- Add observational catalogs on Lumi (Update Lumi catalog #454)
- Automatic finding of cdo (#456)
- Area is fixed if data are fixed (Fixer applied to grid areas #442)
- Tests missing failure fix (Fix #436 CI workflow passes even if some tests fail #452)
- FDB/GSV access to IFS control and historical simulations (#434, #458)
- Climatology support restored in the Reader (Fix for climatology #445)
- Improvement function to inspect the catalog (Inspect_catalog improvement #446)
- Minor improvements of the gribber (Fix gribber fdb #427)
- Allow the LRA generator to work with generators and so with FDB (LRA from fdb on mafalda #430)
- Fixes only on selected variables (Fixer updates #428)
- Complete revision of the FDB/GSV access, allowing to access also recent experiments using variable step (#343)
- Teleconnections diagnostic adapted to new code improvements (Teleconnections Dev branch update #424, #465)
- Add support for area selection with fldmean (Fldmean box selection #409)
- Environment simplified, dependencies are now mostly on the pyproject file (A simpler environment.yml #286)
- Intake esm functionality added back (Fix intake-esm #287)
- Intake esm tests (Test also intake-esm #335)
- Yaml dependencies removed (Logger and yaml issues in util.py #334)
- Log history working for iterators as well (Logger and yaml issues in util.py #334)
- Util refactor (Utility refactor #405)
- Fixer at reader level (Fixes at Reader level #244)
- Uniform timmean (Uniform time after timmean and add option for time_bnds #419)
- FDB tests added (Add FDB 5.11, a local FDB with some test data #280, #432)
- Refactor of unit conversion and non-metpy cases (Flexible unit fix from YAML file #416)
- Refactor of the config file definition (Refactor of the configuration search #417)

## [v0.2.1]

- Add development control-1950 and historical-1990 experiments to the LRA (LRA for control-1950 and historical-1990 on Levante from v0.2 #455)

## [v0.2]

- Improve the LRA generator and worklow CLI (Streaming for the LRA #289)
- AQUA new common environment installation tool for LUMI added (#413)
- Added a bash script "load_aqua_lumi.sh" to load aqua environment in LUMI with containers (Adding an AQUA singularity container for LUMI #418)

## [v0.2-beta]

This is the `AQUA` version part of the Deliverable D340.7.1.2. 

- SSH diagnostic improvements (Linting SSH diagnostics #377, SSH diag: PDF file name changed #388)
- Timmean fix to uniform time axis (Fix for timmean() to uniform output time axis #381)
- New tests trigger routine (Tests trigger with label #385)
- Fix for tco1279 and FESOM (fix for masked tco1279 #390, psu fix for salinity #383)
- ECmean improvements (various improvement for ecmean #392)
- Seaice diagnostic improvements (Deliverable340.7.1.2 fix seaice #389, Linting Seaice diagnostics #376)
- Teleconnections diagnostic graphics module enhanced and various improvements (Teleconnections corrections for D340.7.1.2 #379, Fix import in teleconnections notebooks #395, Teleconnections fix docs #408)
- Tropical cyclones linting of the diagnostic (Linting tropical cyclones diagnostics #380, Improved plotting functions for tropical cyclones #391)
- Ocean diagnostics restructured in a single folder, sharing common functions and other improvements (Linting+Fixes Ocean diagnostics #374, Adding units for MLD plot in ocean3d package #406)
- Documentation fixes (Documentation fixes after review #403)
- Atmglobalmean and radiation diagnostic improvements (Atmglobalmean fix #371)
- MSWEP fixer bugfix (Change MSWEP datamodel #397, fixing of mswep #401)

## [v0.2-alpha]

This is the `AQUA` version that will be part of the Deliverable D340.7.1.2, sent to internal review. This is mostly done by the inclusion of twelve diagnostics within the AQUA framework

- Added teleconnections diagnostic (#308, #309, #318, #333, #352)
- Added tropical cyclones diagnostic (#310, #345)
- Added performance indices diagnostic based on ECmean tool (#57, #327) 
- Added sea ice diagnostic (#353, #368)
- Added global timeseries diagnostic (#358, #359)
- Added radiation analysis diagnostic (#301, #360)
- Added global mean bias diagnostic (#285, #371)
- Added SSH variability diagnostic (#367, #369)
- Added tropical rainfall diagnostic (#314)
- Added Ocean circulation diagnostic (#295)
- Added global ocean diagnosc (#164)
- Added global mean timeseries (#268)
- Multiple fixes in the Reader (#316, #324, #334)
- Avoid time duplicated in the Reader (#357)
- Enabling autodoc for diagnostics (#330)
- Data access improvement on Levante, including new datasets (#332, #355, #321)
- Added a common environment file (#363)
- Support for Lumi installation (#315)
- Added the `changelog` file

### Changed

- Dummy diagnostic is now in the `dummy` folder (previously was `dummy-diagnostic`)
- Tests and code is now working with python>=3.9 (previously python 3.11 was excluded)

## [v0.1-beta]

This is the `AQUA` version that will be part of the Deliverable D340.7.1.1.
This is mostly built on the `AQUA` `Reader` class which support for climate model data interpolation, spatial and temporal aggregation and conversion for a common GRIB-like data format.


- Low resolution archive documentation
- Fixed a bug in the `Gribber` class that was not reading the correct yaml catalog file

## v0.1-alpha

This is the AQUA pre-release to be sent to internal reviewers. 
Documentations is completed and notebooks are working.

[unreleased]: https://github.com/DestinE-Climate-DT/AQUA/compare/v0.12.2...HEAD
[v0.12.2]: https://github.com/DestinE-Climate-DT/AQUA/compare/v0.12.1...v0.12.2
[v0.12.1]: https://github.com/DestinE-Climate-DT/AQUA/compare/v0.12...v0.12.1
[v0.12]: https://github.com/DestinE-Climate-DT/AQUA/compare/v0.11.3...v0.12
[v0.11.3]: https://github.com/DestinE-Climate-DT/AQUA/compare/v0.11.2...v0.11.3
[v0.11.2]: https://github.com/DestinE-Climate-DT/AQUA/compare/v0.11.1...v0.11.2
[v0.11.1]: https://github.com/DestinE-Climate-DT/AQUA/compare/v0.11...v0.11.1
[v0.11]: https://github.com/DestinE-Climate-DT/AQUA/compare/v0.10.3...v0.11
[v0.10.3]:https://github.com/DestinE-Climate-DT/AQUA/compare/v0.10.2...v0.10.3
[v0.10.2]: https://github.com/DestinE-Climate-DT/AQUA/compare/v0.10.1...v0.10.2
[v0.10.1]: https://github.com/DestinE-Climate-DT/AQUA/compare/v0.10...v0.10.1
[v0.10]: https://github.com/DestinE-Climate-DT/AQUA/compare/v0.9.2...v0.10
[v0.9.2]: https://github.com/DestinE-Climate-DT/AQUA/compare/v0.9.1...v0.9.2
[v0.9.1]: https://github.com/DestinE-Climate-DT/AQUA/compare/v0.9...v0.9.1
[v0.9]: https://github.com/DestinE-Climate-DT/AQUA/compare/v0.8.2...v0.9
[v0.8.2]: https://github.com/DestinE-Climate-DT/AQUA/compare/v0.8.1...v0.8.2
[v0.8.1]: https://github.com/DestinE-Climate-DT/AQUA/compare/v0.8...v0.8.1
[v0.8]: https://github.com/DestinE-Climate-DT/AQUA/compare/v0.7.3...v0.8
[v0.7.3]: https://github.com/DestinE-Climate-DT/AQUA/compare/v0.7.2...v0.7.3
[v0.7.2]: https://github.com/DestinE-Climate-DT/AQUA/compare/v0.7.1...v0.7.2
[v0.7.1]: https://github.com/DestinE-Climate-DT/AQUA/compare/v0.7...v0.7.1
[v0.7]: https://github.com/DestinE-Climate-DT/AQUA/compare/v0.6.3...v0.7
[v0.6.3]: https://github.com/DestinE-Climate-DT/AQUA/compare/v0.6.2...v0.6.3
[v0.6.2]: https://github.com/DestinE-Climate-DT/AQUA/compare/v0.6.1...v0.6.2
[v0.6.1]: https://github.com/DestinE-Climate-DT/AQUA/compare/v0.6...v0.6.1
[v0.6]: https://github.com/DestinE-Climate-DT/AQUA/compare/v0.5.2-beta...v0.6
[v0.5.2-beta]: https://github.com/DestinE-Climate-DT/AQUA/compare/v0.5.2-alpha...v0.5.2-beta
[v0.5.2-alpha]: https://github.com/DestinE-Climate-DT/AQUA/compare/v0.5.1...v0.5.2-alpha
[v0.5.1]: https://github.com/DestinE-Climate-DT/AQUA/compare/v0.5...v0.5.1
[v0.5]: https://github.com/DestinE-Climate-DT/AQUA/compare/v0.4...v0.5
[v0.4]: https://github.com/DestinE-Climate-DT/AQUA/compare/v0.3...v0.4
[v0.3]: https://github.com/DestinE-Climate-DT/AQUA/compare/v0.2.1...v0.3
[v0.2.1]: https://github.com/DestinE-Climate-DT/AQUA/compare/v0.2...v0.2.1
[v0.2]: https://github.com/DestinE-Climate-DT/AQUA/compare/v0.2-beta...v0.2
[v0.2-beta]: https://github.com/DestinE-Climate-DT/AQUA/compare/v0.2-alpha...v0.2-beta
[v0.2-alpha]: https://github.com/DestinE-Climate-DT/AQUA/compare/v0.1-beta...v0.2-alpha
[v0.1-beta]: https://github.com/DestinE-Climate-DT/AQUA/compare/v0.1-alpha...v0.1-beta<|MERGE_RESOLUTION|>--- conflicted
+++ resolved
@@ -8,15 +8,11 @@
 Unreleased in the current development version:
 
 AQUA core complete list:
-<<<<<<< HEAD
-- Introduction of a convention table for the fixer, in order to create a more general fixer (#1488, #1506)
-=======
 - Introduction a specific pipeline and tests for `catgen`utiliy (#1505)
 - FDB reader internally always asks for paramids (#1491)
 - Remove pin on xarray (#1507)
 - FDB reader internally always asks for paramids (#1491, #1508)
-- Introduction of a convention table for the fixer, in order to create a more general fixer (#1488)
->>>>>>> 571874da
+- Introduction of a convention table for the fixer, in order to create a more general fixer (#1488, #1506)
 - Refactor of `cli_lra_parallel_slurm.py` to work with container via jinja (#1497) 
 - Convert `aqua-analysis.sh` to Python with Subprocess and Multiprocessing Support (#1354)
 - Eccodes version 2.38.3 and new base container for aqua-container (#1441)
