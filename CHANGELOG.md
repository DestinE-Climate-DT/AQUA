--- conflicted
+++ resolved
@@ -6,6 +6,9 @@
 ## [Unreleased]
 
 Unreleased in the current development version (target v1.0.0):
+
+Complete list:
+- Improve fldstat handling of gaussian grids (#2584)
 
 ## [v1.0.0a1]
 
@@ -15,11 +18,7 @@
 3. Documentation aligned to the new repository structure
 
 AQUA core complete list:
-<<<<<<< HEAD
-- Improve fldstat handling of gaussian grids (#2584)
-=======
 - Allow to show descriptions in `show_catalog_content` (#2589)
->>>>>>> c146f98e
 - Shapefile support for spatial selection in `AreaSelection` (#2576)
 - Remove IPython dependency from io_util (#2569)
 - Add concurrency suppression for Github actions (#2557)
