--- conflicted
+++ resolved
@@ -8,11 +8,8 @@
 Unreleased in the current development version (target v0.14):
 
 AQUA core complete list:
-<<<<<<< HEAD
 - Reader intake-xarray sources can select a coder for time decoding (#1778)
-=======
 - Document use of AQUA on ECMWF HPC2020 (#1782)
->>>>>>> 24dc4ed3
 - Added history logging for lat-lon in area selection (#1479)
 - Cleaner workflow and pytest/coverage configuration (#1755, #1758)
 - catalog, model, exp, source info are now stored in the DataArray attributes (#1753)
