--- conflicted
+++ resolved
@@ -7,18 +7,12 @@
 
 Unreleased in the current development version (target v0.21.0):
 
-<<<<<<< HEAD
 AQUA core complete list:
 - Console installation is more flexible with `--core` and `--diagnostics` options (#2512)
+- Lumi install for core only (#2502)
 - AQUA-core and AQUA-diagnostic coupling (#2504)
 - Introducing preliminary support for aqua-diagnostics installation with console (#2503)
 - Unpacking of console class in multiple smaller mixin classes (#2503)
-=======
-- Lumi install for core only (#2502)
-- AQUA-core and AQUA-diagnostic coupling (#2504)
-- Introducing preliminary support for aqua-diagnostics installation with console (#2503, #2507)
-- Unpacking of console class in multiple smaller mixin classes (#2507)
->>>>>>> bf4e3000
 - Restructuring the folder structure of core removing the src (#2499) 
 - The big repository split (in aqua-core and aqua-diagnostics) (#2487)
 
