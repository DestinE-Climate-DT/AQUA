--- conflicted
+++ resolved
@@ -7,20 +7,17 @@
 
 Unreleased in the current development version:
 
-<<<<<<< HEAD
 ## [v0.7.3]
 
 Main changes are:
 1. IFS-FESOM NextGEMS4 and storylines simulations available in the catalogue
 2. Vertical chunking for GSV intake access
 3. FDB monthly average data access is available
-
-AQUA core complete list:
-=======
+4. kwargs parsing of reader arguments (e.g. allowing for ensemble support)
+
 AQUA core complete list:
 - Add kwargs parsing of reader arguments, passing them to intake to substitute parameters (#757)
 - Remove `zoom` and use kwargs instead (#757)
->>>>>>> 200a8dd1
 - Enabling the memory monitoring and (optional) full performance monitoring in LRA (#1010)
 - Adding IFS_9-FESOM_5 NextGEMS4 simulation on levante (#1009)
 - Function to plot multiple maps is introduced as `plot_maps()` and documented (#866)
