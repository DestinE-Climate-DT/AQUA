--- conflicted
+++ resolved
@@ -8,10 +8,8 @@
 Unreleased in the current development version:
 
 AQUA core complete list:
-<<<<<<< HEAD
 - Safety checks and error messages on FDB folders (#1512)
 - Refreshed internal `to_list` function (#1512)
-=======
 - Added the `cdo_options: "--force"` to the definitions of the HealPix grids (#1527)
 - Removing default fixes (#1519)
 - Support for eccodes=2.39.0 with full fixes refactoring (#1519)
@@ -20,7 +18,6 @@
 - Removing cdo pin for more recent versions (#1395)
 - Change `bridge_end_date` convention (#1498)
 - `catgen` to support data bridge options (#1499)
->>>>>>> 1bb4c32f
 - Enhance OutputSaver with Improved File Handling, Logging, and NetCDF Write Modes (#1495)
 - Introduction a specific pipeline and tests for `catgen`utiliy (#1505)
 - Remove pin on xarray (#1507)
