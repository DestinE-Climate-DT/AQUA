--- conflicted
+++ resolved
@@ -6,11 +6,8 @@
 ## [Unreleased]
 
 AQUA core complete list:
-<<<<<<< HEAD
 - Autodefine DROP chunking in a more uniform way to speed up aqua-analysis computation (#2474)
-=======
 - Fix DROP CLI support for enddate, startdate and catalog (#2473)
->>>>>>> 3215f901
 
 AQUA diagnostics complete list:
 
