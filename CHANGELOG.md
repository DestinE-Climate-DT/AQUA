--- conflicted
+++ resolved
@@ -6,14 +6,10 @@
 ## [Unreleased]
 
 Unreleased in the current development version:
-<<<<<<< HEAD
 - The notebook with a demo of aqua components for Lumi (#854)
-=======
-
 - Radiation: adaptation to new data governance and many improvements (#727)
 - Seaice: Sea ice extent has now seasonal cycle (#797)
 - Fixing the paths in `cli/lumi-install/lumi_install.sh` (#856).
->>>>>>> 1f68ee31
 - Refactor of the documentation (#842)
 - The drop warning in `aqua/gsv/intake_gsv.py` (#844)
 
