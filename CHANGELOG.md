# Changelog

All notable changes to this project will be documented in this file.
The format is based on [Keep a Changelog](https://keepachangelog.com/en/1.1.0/)

## [Unreleased]

Unreleased in the current development version (target v0.22.0):

AQUA core complete list:
<<<<<<< HEAD
- Update FESOM grids for o26.1 (#2541) 
=======
- Removed plt.close() in plotting functions (#2538)
- Documentation aligned to the new repository structure (#2525)
- Complete workflow for pypi version to be run once per week (#2527)
>>>>>>> 82102cb0
- Add a `cleanup` class with a fixture to clean files from tests (#2526)

## [v0.21.0]

Main changes:
1. From this version on, AQUA-core and AQUA-diagnostics are two separated repositories
2. Console installation is refactored to account for the unpacking of the two repositories

AQUA core complete list:
- Extend the actions to support pypi testing and publishing (#2500)
- Console installation is more flexible with `--core` and `--diagnostics` options (#2512)
- Re-usable workflow to be shared across multiple github actions (#2519)
- Lumi install for core only (#2502)
- AQUA-core and AQUA-diagnostic coupling (#2504, #2511)
- Introducing preliminary support for aqua-diagnostics installation with console (#2503, #2507)
- Unpacking of console class in multiple smaller mixin classes (#2507)
- Restructuring the folder structure of core removing the src (#2499) 
- The big repository split (in aqua-core and aqua-diagnostics) (#2487)

## [v0.20.0]

AQUA core complete list:
- Parallelise tests execution using `pytest-xdist` module, centralise common fixtures to speed up tests execution time (#2402)
- Expose `ConfigPath`and separate the resolver `ConfigLocator`. Add catalog utility `show_catalog_content` (#2469)
- Simplify grid files by removing `vert_coord` which is detected from the path dictionary (#2276)
- Remove some warnings and adapt the code to the incoming standards (#2436)
- Fix DROP CLI support for enddate, startdate and catalog (#2472)
- Autodefine DROP chunking in a more uniform way to speed up aqua-analysis computation (#2450)
- eORCA025 nested grid for o25.1 and o26.1 support (#2459)
- Safe dumping yaml with a temporary file and SoftFileLock (#2445)
- Add filelock when modifying catalog sources (#2432)
- Updated SSH diagnotic (#1842)

AQUA diagnostics complete list:
- Introduce a centralised `DiagnosticCLI` to control CLI for diagnostics in a common way, including dask cluster and config file access (#2360, #2470, #2466)
- Biases: results are stored in memory before netcdf saving and plotting (#2481)
- LatLonProfiles: Documentation (#2442)
- Include the correct realization in output names for all diagnostics (#2457)
- Histogram: new Histogram diagnostic tool (#2372)
- Tropical Cyclones: restore TC diagnostic functionality (#2206)
- Add unique random key to dask graph tokens for each CLI (#2462)
- Ocean3D: removed old diagnostic files (#2467)
- Teleconnections: ENSO better vmin/vmax for regression plots (#2453)
- Ocean Stratification and Ocean Trend: full support for regions across the dateline (#2433)
- Area selection full support for regions across the dateline (#2430, #2434)
- LatLonProfiles: Documentation (#2442), adjustments on lines plotting order (#2431) and AQUA_realization management (#2421)
- Updated SSH diagnotic (#1842)

## [v0.19.0]

ClimateDT workflow modifications:
- The configuration file of the catalog generator now requires `expid`
- Aqua analysis config file organized differently with diagnostic groups
- Diagnostic and cli tool config files grouped differently in `$AQUA/config/diagnostics` and `$AQUA/config/tools`
- New position for push_analysis `config.grouping.yaml` in `$AQUA/config/analysis`

AQUA core complete list:
- Centralise `save_figure` in OutputSaver class (#2425)
- Allow longer time default for connection to dask cluster (#2420)
- Safe parallel creation of area and weight files (#2412)
- New grid lat-lon-r100 with explicit grid file, new default in DROP catgen (#2410, #2413)
- Realization formatting correctly processed by the Reader (#2392)
- Realization (and other intake kwargs) are an attribute of the Reader (#2392)
- Refactoring of aqua analysis to allow config file with diagnostic groups and reorganization of diagnostic config files (#2371)
- Optimizations of diagnostic parallel execution (#2371)
- Including minor fixes to output filenames, figure descriptions and color ranges (#2371)
- Enumerate aqua analysis log file for multiple config files (#2407)
- Fix push_analysis.sh rsync functionality to not use ssh (#2403)
- Minor fixes to output filenames, figure descriptions and color ranges (#2371)
- `stardate` and `enddate` can be passed to DROP to limit the range of scan (#2325)
- Chunking of netcdf sources is not filtered anymore (#2380)
- Introduce `expid` into configuration file of the catalog generator (#2340)
- EC-EARTH4 ORCA2 and eORCA1 grids refactor (#2280)
- Added PALEORCA2 support for the EC-EARTH4 low-resolution paleoclimate configuration (#2280)
- AQUA analysis now can receive ``startdate`` and ``enddate`` (#2368, #2423)

AQUA diagnostics complete list:
- Tropical Rainfall: speedup histogram computation and other fixes (#2390, #2375)
- Ensemble: CLI for single experiment ensemble analysis for timeseries and climatology (#2387, #2393)
- Cleanup diagnostic code, remove lower() and replace() for regions (#2422)
- Radiation surface and Gregory: update to CERES EBAF 4.2.1 (#2424)
- Ocean3D diagnostics: improve description, titles and notebook (#2397, #2414)
- Ocean3D diagnostics config files: fix optimal chunking (#2409)
- Boxplots: improve title and description (#2411)
- LatLonProfiles: figures description fix (#2388)
- Stratification: MLD and vertical profiles diagnostic refactor (#2268)
- ECmean Performance Indices replace EC23 climatology with the new EC24 (#2367)

## [v0.18.1]

AQUA core complete list:
- Handle unknown activity names in catgen (#2351)
- Update Data Portfolio to v2.1.0 (#2356)
- Updated target grib codes for cpr and snvol (#2346)
- Offline cartopy data added to environment (#2344)
- Allow start/enddate passed in `retrieve` to be used also in `retrieve_plain()` (#2335)
- Timeseries graphical function adapted to plot multiple levels for ocean diagnostic (#2328)
- Extending evaluate formula method to exponential and parenthesis (#2327)

AQUA diagnostics complete list:
- Global Biases/Boxplots: use diagnostic_name while saving netcdfs, remove radiative flux from config (#2363)
- Global Biases: add 10si as formula to config file (#2338)
- LatLonProfiles: tests (#2339), CLI implementation (#2345) and removal of hardcoded diagnostic_name (#2357)
- Ocean Drift: timeseries plotting function with update in cli (#2322)
- Implement `fldstat` methods in Seaice diagnostics (#2297)
- Gregory: more detailed description and plot labels (#2306)
- Ensemble: updated ensemble module to use realizations via Reader class (#2342)
- Radiation: using CERES ebaf42 instead of ebaf41 (#2333)

## [v0.18.0]

Main changes: 
1. LRA generator is renamed to DROP (Data Reduction OPerator)
2. `aqua analysis` is now an entry point replacing the `aqua_analysis.py` script
3. Timstat module is now extended to support custom function
4. Introduction of new LatLonProfiles diagnostic 
5. Completely refactored diagnostics: Sea Ice, radiation, Ocean drift and Ocean stratification

Removed:
-  removed old OutputSaver (#2146) 

ClimateDT workflow modifications:
- `aqua-analysis.py` is now an entry point `aqua analysis` in the AQUA console, with the same syntax as before.
- `aqua lra` entry point is renamed to `aqua drop`.
- DVC is now used for observations, grids and CI/CD: please refer to aqua-dvc for AQUA support data. 

AQUA core complete list:
- File locking for catalog generator (#2348)
- nc2zarr installation and sample for zarr conversion (#2332)
- Allow `Reader()` to access standard and custom `fldstat` methods provided by `FldStat()` (#2277)
- Actions now upload artifacts with test results and environment specifications (#2323)
- Pin for pydantic<2.12.0 (#2323)
- Rename LRA to DROP (Data Reduction OPerator) via the `Drop()` class (#2234)
- Add updated grids conformal to OSI-SAF v3 (#2317)
- Area selection is now a separate class, `AreaSelection` in the `aqua.fldstat` module (#2245)
- Added graphical function for vertical profile plotting (#2314, #2316)
- Added catgen support for storyline experiments (#2308)
- Pin maximum version of xarray (#2303)
- CI/CD data now is read from aqua-dvc repository (#8370)
- Histogram (or any callable function) possible through TimStat. New timhist method (#2263)
- Update AQUA base container to ECMWF specifications for new cycle with FDB 5.17.3 (#2217)
- Data extraction (LRA) can be done without regrid option and LRA log history is more accurate (#2142)
- Split out plotting function for vertical profile and add contour option (#2190)
- GSV update to v2.13.1, support for Polytope access to MN5 DataBridge (#2202)
- Separation of concerns in LRA between dask-based computation and serial netcdf writing (#2212)
- Refactor `grids-downloader.sh` script, now outputdir is a cli argument (#2209)
- Refactor of some `aqua.util.time` function, improving name and pandas integration (#2205,#2218)
- Refactor of the `dump_yaml` utility function, now correctly handling `None` values as `null` (#2198)
- `Reader` will now turn off areas and grids capabilities when `src_grid_name` is `False` (#2198)
- LRA and `OutputSaver` jinja-related duplicated methods are now merged (#2198)
- LatLonProfiles: refinement of the graphical functions (#2201)
- Minor EC-Earth4 adjustments (#2196)
- Hotfix in catgen for monthly chunking (#2184)
- Fix loaded areas as dataset (#2174)
- Show error message if empty data are retrieved by in `reader` (#2170)
- Few graphical adjustments in multiple_maps (#2159)
- Add description for ECmean diagnostic (#2158)
- Fix fldstat coordinate treatment (#2147)
- Fixer applied when units name changes is required and no factor is found (#2128)
- Update aqua-analysis config for refactored diagnostics (#2144)
- Fixed incompatible coordinate transformatiosn (#2137)
- Added Nord4 support in the `load-aqua-container.sh` script (#2130)
- Add `aqua analysis` to replace the `aqua-analysis.py` script, with a more flexible CLI interface (#2065)
- Bugfix in `plot_seasonalcycles()` trying to use a non-existing `time` coordinate (#2114)
- Add `norm` keyword argument to the `plot_single_map` to allow non-linear colorbar normalisation (#2107)
- `draw_manual_gridlines()` utility function to draw gridlines on cartopy maps (#2105)
- `apply_circular_window()` utility function to apply a circular window to cartopy maps (#2100)

AQUA diagnostics complete list:
- Radiation: add Surface Radiation Fluxes (snlwrf, snswrf, latent and sensible heat) (#2318)
- Seaice: added documentation and updated notebooks (#2249)
- Seaice: update varname for PIOMAS and GIOMAS from sivol to sithick after updating the data in `obs` catalog (#2290)
- Global Biases: allow GlobalBias to take color palette as argument (#2283)
- Boxplots: added option to plot anomalies and add a mean value dotted line (#2255)
- Global Biases: address formatting issues in plots (#2272)
- Global Biases: fix location of config file for cli (#2284)
- Timeseries: fix for annual only plots (#2279)
- Timeseries: add `reader_kwargs` option to pass extra arguments to the Reader and ensemble support (#2222, #2279)
- Add `source_oce` option for ECmean to aqua anlysis (#2246)
- Add missing center time option to seasonalcycles (#2247)
- Teleconnections: adapted MJO to the new Hovmoller graphical function (#1969)
- Ocean Drift: Hovmoller multiplot class and complete diagnostic cli (#1969)
- Diagnostic core: Locking of catalog yaml when modified (#2238)
- Timeseries: fix output figure to use diagnostic name (#2240)
- Diagnostic core: bugfix in Diagnostic class related to parsing realization (#2226)
- Updated grouping file for dashboard (#2241)
- Dummy: removed old diagnostic (#2210)
- Diagnostic core: `retrieve` and `_retrieve` methods can take a `months_required` argument so that diagnostics can raise an error if insufficient months of data are available. (#2205)
- Timeseries: introduction of the catalog entry capability, default in CLI (#2198)
- Diagnostic core: introduction of the catalog entry capability and `self.realization` attribute (#2198)
- Ensemble: Updating the ensemble module according the the issue #1925 (#2004)
- Timeseries: refined title and description, more attributes used (#2193)
- New LatLonProfiles diagnostic tool (#1934 and #2207)
- Boxplots: add support for reader_kwargs (#2149)
- Global Biases: add the `diagnostic_name` option in config file (#2159)
- Gregory: refined the reference label generation (#2157)
- Seaice: add support for `reader_kwargs` (#2153)
- Remove old seaice diagnostic scripts (#2152)
- Timeseries: fix lazy calculation of seasonal cycles (#2143)
- Boxplots: fix output dir (#2136) 
- Boxplots: add tests and update docs (#2129)
- Seaice: refactored diagnostic with cli and added bias plot with custom projections (#1684, #2140, #2165, #2171, #2178, #2185, #2221)
- Stratification: Stratification class to create density and mixed layer depth data, notebook and tests added. (#2093)
- Radiation: complete refactor of the diagnostic, now based on the `Boxplots` diagnostic and the  `boxplot ` function in graphics (#2007)
- SeasonalCycles: fix a bug which was preventing to plot when no reference data is provided (#2114)

## [v0.17.0]

Main changes are:
1. Support for realizations for `aqua-analysis`, `aqua-push` and a set of diagnostics (Timeseries, Global Biases, Teleconnections, Ecmean)
2. Support for data-portfolio v2.0.0
3. LRA output tree refactored accomodating for realization, statistic and frequency

Removed:
-  removed Reader.info() method (#2076) 

ClimateDT workflow modifications:
- `machine` and `author` are mandatory fields in the catalog generator config file.
- Data portfolio required is v2.0.0, no API changes are involved in this change.
- Add possibility to change the 'default' realization in Catalog Generator config file.
- AQUA analysis can take a `--realization` option to enable the analysis of a specific realization.

AQUA core complete list:
- Introduce a tentative command to generate grids from sources, `aqua grids build` based on `GridBuilder` class (#2066)
- Support for data-portfolio v2.0.0: updated catalog generator, pinned gsv to v2.12.0. Machine now required in config. (#2092)
- Add possibility to change the 'default' realization in Catalog Generator config file (#2058) 
- `aqua add <catalog>` option in the AQUA console can use GITHUB_TOKEN and GITHUB_USER environment variables to authenticate with GitHub API (#2081)
- Added a `aqua update -c all` option in the AQUA console to update all the catalogs intalled from the Climate-DT repository (#2081)
- `Reader` can filter kwargs so that a parameter not available in the intake source is removed and not passed to the intake driver (#2074)
- Adapt catgen to changes in data-portfolio v1.3.2 (#2076)
- Add `get_projection()` utility function for selection of Cartopy map projections (#2068)
- Tools to push to dashboard support ensemble realizations (#2070)
- `aqua-analysis.py` now supports a `--realization` option to enable the analysis of a specific realization (#2041, #2090)
- Separate new histogram function in the framework (#2061)
- Introducing `timsum()` method to compute cumulative sum (#2059)
- `EvaluateFormula` class to replace the `eval_formula` function with extra provenance features (#2042)
- Solve fixer issue leading to wrong target variable names (#2057)
- Upgrade to `smmregrid=0.1.2`, which fixes coastal erosion in conservative regridding (#1963)
- Refactor LRA of output and catalog entry creatro with `OutputPathBuilder` and `CatalogEntryBuilder` classes (#1932)
- LRA cli support realization, stat and frequency (#1932)
- Update to the new STACv2 API for Lumi (#2039)
- `aqua add` and `aqua avail` commands now support a `--repository` option to specify a different repository to explore (#2037)
- `AQUA_CONFIG` environment variable can be set to customize the path of the configuration files in `aqua-analysis.py` (#2027)
- Development base container updated to stack 7.0.2.8 (#2022, #2025)
- `Trender()` class provide also coefficients and normalize them (#1991)
- Catalog entry builder functionality for diagnostics included in OutputSaver Class (#2086)

AQUA diagnostics complete list:
- Sea-ice extent and volume: bugs related to use of legacy reader functionality (#2111)
- Ocean Trends: Trends class to create trend data along with zonal trend, notebook and tests added. (#1990)
- Global Biases: allow GlobalBias to take projection as argument (#2036)
- ECmean: diagnostics refactored to use `OutputSaver` and new common configuration file (#2012)
- ECmean: dependency to 0.1.15 (#2012)
- Timeseries, Global Biases, Teleconnections, Ecmean: `--realization` option to select a specific realization in the CLI (#2041)
- Global Biases: add try-except block in cli (#2069)
- Global Biases: handling of formulae and Cloud Radiative Forcing Computation (#2031)
- Global Biases: pressure levels plot works correctly with the CLI (#2027)
- Timeseries: `diagnostic_name` option to override the default name in the CLI (#2027)
- Global Biases: output directory is now correctly set in the cli (#2027)
- Timeseries: `center_time` option to center the time axis is exposed in the CLI (#2028)
- Timeseries: fix the missing variable name in some netcdf output (#2023)
- Diagnostic core: new `_select_region` method in `Diagnostic`, wrapped by `select_region` to select a region also on custom datasets (#2020, #2032)

## [v0.16.0]

Removed:
- Removed source or experiment specific fixes; only the `fixer_name` is now supported.

ClimateDT workflow modifications:
- Due to a bug in Singularity, `--no-mount /etc/localtime` has to be implemented into the AQUA container call 
- `push_analysis.sh` now updates and pushes to LUMI-O the file `experiments.yaml`, which is used by the 
  dashboard to know which experiments to list. The file is downloaded from the object store, updated and 
  pushed back. Additionally it exit with different error codes if the bucket is missing or the S3 credential
  are not correct.

AQUA core complete list:
- Update to the new STAC API for Lumi (#2017)
- Added the `aqua grids set` command to set the paths block in the `aqua-config.yaml` file, overwriting the default values (#2003)
- Derivation of metadata from eccodes is done with a builtin python method instead of definiton file inspection (#2009, #2014)
- `h5py` installed from pypi. Hard pin to version 3.12.1 removed in favor of a lower limit to the version (#2002)
- `aqua-analysis` can accept a `--regrid` argument in order to activate the regrid on each diagnostics supporting it (#1947)
- `--no-mount /etc/localtime` option added to the `load_aqua_container.sh` script for all HPC (#1975)
- Upgrade to eccodes==2.41.0 (#1890)
- Fix HPC2020 (ECMWF) installation (#1994)
- `plot_timeseries` can handle multiple references and ensemble mean and std (#1988, #1999)
- Support for CDO 2.5.0, modified test files accordingly (v6) (#1987)
- Remove DOCKER secrets and prepare ground for dependabot action e.g introduce AQUA_GITHUB_PAT (#1983)
- `Trender()` class to include both `trend()` and `detrend()` method (#1980)
- `cartopy_offlinedata` is added on container and path is set in cli call, to support MN5 no internet for coastlines download (#1960)
- plot_single_map() can now handle high nlevels with a decreased cbar ticks density (#1940)
- plot_single_map() now can avoid coastlines to support paleoclimate maps (#1940)
- Fixes to support EC-EARTH4 conversion to GRIB2 (#1940)
- Added support for TL63, TL255, eORCA1, ORCA2 grids for EC-EARTH4 model (#1940)
- `FldStat()` as independent module for area-weighted operations (#1835)
- Refactor of `Fixer()`, now independent from the `Reader()` and supported by classes `FixerDataModel` and `FixerOperator` (#1929) 
- Update and push to lumi-o the a file listing experiments needed by the dashboard (#1950)
- Integration of HEALPix data with `plot_single_map()` (#1897)
- Use scientific notation in multiple maps plotting to avoid label overlapping (#1953)

AQUA diagnostics complete list:
- Diagnostic core: a `diagnostic_name` is now available in the configuration file to override the default name (#2000)
- Ecmean, GlobalBiases, Teleconnections: regrid functionality correctly working in cli (#2006)
- Diagnostic core: updated docs for `OutputSaver` (#2010)
- Diagnostic core: save_netcdf() is now based on the new OutputSaver (#1965)
- Diagnostic core: raise an error if retrieve() returns an empty dataset (#1997)
- GlobalBiases: major refactor (#1803, #1993)
- Ocean Drift: using the `_set_region` method from the `Diagnostic` class (#1981)
- Diagnostic core: new `_set_region` method in `Diagnostic` class to find region name, lon and lat limits (#1979)
- Timeseries: regions are now in the `definitions` folder (not `interface` anymore) (#1884)
- Teleconnections: complete refactor according to the Diagnostic, PlotDiagnostic schema (#1884)
- Radiations: timeseries correctly working for exps with enddate before 2000 (#1940)
- Diagnostic core: new `round_startdate` and `round_enddate` functions for time management (#1940)
- Timeseries: fix in the new cli wich was ignoring the regrid option and had bad time handling (#1940)
- Timeseries: Use new OutputSaver in Timeseries diagnostics (#1948, #2000)
- Diagnostic core: new `select_region` to crop a region based on `_set_region` and `area_selection` method (#1984)

## [v0.15.0]

Main changes are:
- Polytope support 
- Plotting routines support cartopy projections and matplotlib styles
- Major refactor of AQUA core functionalities: Regridder, Datamodel, OutputSaver, Timstat  
- Major refactor of Timeseries, SeasonalCycle, GregoryPlot diagnostics

Removed:
- `aqua.slurm` has been removed.

ClimateDT workflow modifications:
- `push_analysis.sh` (and the tool `push_s3.py` which it calls) now both return proper error codes if the transfer fails. 0 = ok, 1 = credentials not valid, 2 = bucket not found. This would allow the workflow to check return codes. As an alternative, connectivity could be tested before attempting to run push_analysis by pushing a small file (e.g. with `python push_s3.py aqua-web ping.txt`))

AQUA core complete list:
- Add FDB_HOME to debug logs (#1914)
- Enabling support for DestinE STAC API to detect `bridge_start_date`and `bridge_end_date` (#1895)
- Return codes for push_s3 and push_analysis utilities (#1903)
- Polytope support (#1893)
- Additional stats for LRA and other refinements (#1886) 
- New OutputSaver class (#1837)
- Introduce a `Timstat()` module independent from the `Reader()` (#1832)
- Adapt Catalog Generator to Data-Portfolio v1.3.0 (#1848)
- Introduction of a internal AQUA data model able to guess coordinates and convert toward required target data convention definition (#1862, #1877, #1883)
- Custom `paths` in the `config-aqua.yaml` can now be defined and will take priority over the catalog paths (#1809)
- Remove deprecated `aqua.slurm` module (#1860)
- Refactor of `plot_maps()` and `plot_maps_diff()` functions with projection support and use their single map version internally (#1865)
- Refactor of `plot_single_map()` and `plot_single_map_diff()` functions with projection support (#1854)
- Refactor time handling: replacement of `datetime` objects and of `pd.Timestamp` lists (#1828)
- Fix the `regrid_method` option in the Reader (#1859)
- Add a GitHub Token for downloading ClimateDT catalogs (#1855)
- Ignore `nonlocal` complaints by flake8 (#1855)
- WOCE-ARGO ocean dataset grids and fixes added (#1846)
- Upgrade of base container to FDB 5.15.11 (#1845)
- Matplotlib styles can be set in the configuration file (#1729)
- Graphics refactoring for timeseries plot functions (#1729, #1841)
- Major refactor of the regrid options, with new modular `Regridder()` class replacing `Regrid()` mixin (#1768)
- Refactor of the `retrieve_plain()` function with contextmanager and smmregrid GridInspector (#1768)

AQUA diagnostics complete list:
- Diagnostic core: refinement of OutputSaver metadata and name handling (#1901)
- Diagnostic core: refactor of the documentation folder structure (#1891)
- Timeseries: complete refactor of the timeseries diagnostic according to the Diagnostic, PlotDiagnostic schema (#1712, #1896)

## [v0.14.0]

Main changes are:
- AQUA is now open source
- Documentation is now available on ReadTheDocs
- Attributes added by AQUA are now "AQUA_" prefixed
- A core diagnostic class has been introduced

Removed:
- Support for python==3.9 has been dropped.
- Generators option from the Reader has been removed.

ClimateDT workflow modifications:
- `aqua_analysis.py`: all the config files are used from the `AQUA_CONFIG` folder. This allows individual run modification kept in the `AQUA_CONFIG` folder for reproducibility.
- `makes_contents.py`: can now take a config file as an argument to generate the `content.yaml` file.
- `push_analysis.sh`: now has an option to rsync the figures to a specified location. Extra flags have been added (see Dashboard section in the documentation).

AQUA core complete list:
- Updated AQUA development container to micromamba 2.0.7 (#1834)
- Updated base container to eccodes 2.40 (#1833)
- Added Healpix zoom 7 grid for ICON R02B08 native oceanic grid (#1823)
- Remove generators from Reader (#1791)
- Fix tcc grib code and add some cmor codes in the convention file (#1800)
- Add a regrid option to cli of relevant diagnostics (#1792)
- Limit estimation of time for weight generation only to regular lon/lat grids (#1786)
- LRA generation can operate spatial subsection (#1711)
- Attributes added by AQUA are now "AQUA_" prefixed (#1790)
- Remove zarr pin (#1794)
- Dropping support for python==3.9 (#1778, #1797)
- Reader intake-xarray sources can select a coder for time decoding (#1778)
- Document use of AQUA on ECMWF HPC2020 (#1782)
- Added history logging for lat-lon in area selection (#1479)
- Cleaner workflow and pytest/coverage configuration (#1755, #1758)
- catalog, model, exp, source info are now stored in the DataArray attributes (#1753)
- Avoid infinite hanging during bridge access (#1733, #1738)
- Enable dependabot to monitor dependencies every month (#1748)
- `eccodes` bump to 2.40.0 (#1747)
- Integrate codecov to monitor coverage and test analytics and remove old bot (#1736, #1737, #1755, #1819)
- Reinitialize `GSVRetriever` instance only when needed (#1733)
- Enable the option to read FDB data info from file, and refactor start/end hpc/bridge dates handling (#1732, #1743, #1762)
- Fix `push_analysis.sh` options and `aqua_analysis.py` config paths (#1723, #1754)
- Enable zip compression for LRA yearly files (#1726)
- Enable publication of documentation on ReadTheDocs (#1699, #1716)
- Adapt Catgen test to the new number of sources for ICON (#1708)
- Added tests for the Hovmoller plot routine (#1532)
- `push_s3` compatibility with `boto3>=1.36.0` (#1704)
- Rsync option for push_analysis.sh (#1689)
- Multiple updates to allow for AQUA open source, including Dockerfiles, actions, dependencies and containers (#1574)

AQUA diagnostics complete list:
- Ensemble: config file structure and tests (#1630)
- Ocean3d: Tests for the Ocean3d diagnostic (#1780)
- Diagnostic core: A common function to check and convert variable units is provided as `convert_data_units()` (#1806)
- Ocean3d: Bug fix to regridding of observations in cli (#1811)
- Diagnostic core: the `retrieve()` method uses internally a `_retrieve()` method that returns instead of updating attributes (#1763)
- Diagnostic core: documentation about class and config file structure (#1790)
- Diagnostic core: A common function to load the diagnostic config file is provided (#1750)
- Global bias: add test (#1675)
- Diagnostic core: Add additional command-line arguments for configuration and processing options (#1745)
- Global bias: Handling plev and using scientific notation in contour plots (#1649)
- Ecmean: Fix net surface radiative flux and wind stresses in ecmean (#1696)
- Diagnostic core: A common parser and fuctions to open/close the dask cluster are provided (#1703)
- ssh: Updated the SSH diagnostics. Updating the notebooks is remaining (#1601). 

## [v0.13.9]

Hotfixes:
- Added catgen support for storyline experiments (#2305)

## [v0.13.8]

Hotfixes:
- Ocean3d: Fix for weighted mean calculation (#2242)

## [v0.13.7]

- Pinning specific version of dask/xarray/numpy (#1974)
- Fix for time axis in container timeseries plots (#1973)

## [v0.13.6]

Hotfixes:
- AQUA console uses token as in main to access the catalog repository without authentication (#1954)
- Data Portfolio tag specified in tests in order to keep testing the operational tag (#1954)
- Cartopy offline maps available due to MN5 missing internet connection (#1954)
- Hardcode regrid='r100' in setup_checker (#1945)
- Fix for make_content failing to accept expected argument (#1898)
- Update experiments.yaml needed by the dashboard (#1951)

## [v0.13.5]

Hotfixes:
- Fix for Healpix zoom 7 grid for ICON R02B08 native oceanic grid, missing in yaml files (#1821)
- Fix for Tropical Rainfall diagnostic to work with new E cycle and O cycle machines (#1814)
- Fix for target tcc grib code (#1812)
- Fix for the Timeseries diagnostic which was not creating a ylabel in the plot for some variables (#1783)

AQUA core complete list:
- Update GSV to 2.9.6 (#1813)

## [v0.13.4]

Hotfixes:
- Fix for the `fdb_info_file` feature, that now can have a `data` only block when no data is on the bridge (#1761)

## [v0.13.3]

Hotfixes:
- Fix for the `aqua-analysis` that was changing the AQUA_CONFIG environment variable with a wrong path (#1752)
- Fix catalog generator when fdb_info_file is used (#1742)

## [v0.13.2]

AQUA core complete list:
- Fix push_analysis options and aqua_analysis config paths (#1731)
- Enable tests for the operational v0.13-operational branch (#1730)
- push_s3 compatibility with boto3>=1.36.0 (#1709)
- Enable the option to read FDB data info from file, and refactor start/end hpc/bridge dates handling (#1656)

AQUA diagnostics complete list:
- Ecmean: Fix net surface radiative flux and wind stresses in ecmean (#1697)
- Tropical Rainfall: Update of the precomputed histograms paths for lumi and MN5 operational (#1702)

## [v0.13.1]

Main changes are:
1. Ocean3d major refactoring

AQUA core complete list:
- Fixer delete option accepts non-lists (#1687)
- Ansi color 8-bit fix for logger (#1671)
- Hotfix for unmatched string in catgen (#1672)
- Test for aqua-analysis.py (#1664)
- Fix in the catgen now correctly generating an automatic description if not provided (#1662)

AQUA diagnostics complete list:
- Diagnostic core: added a Diagnostic class to be inherited by all diagnostics (#1681)
- Timeseries: hotfix of problems with the catalog usage in output saving (#1669)
- Tropical Rainfall: Update of the precomputed histograms paths for lumi and MN5 (#1661)
- Ocean3d: Trend is calculating using polyfit. Restructed the mixed layer depth function. (#1651)
- Global bias: hotfix for regrid option (#1670)

## [v0.13.0]

Main changes are:
1. Grids updated to work with operational O-25.1
2. Compliance of the catalog generator to the O-25.1 data portfolio
3. New 'Biases and Radiation' diagnostics replace the old 'AtmGlobalMean and Radiation'
4. Push of figures to LUMI-O and improvements for aqua-web

Deprecated:
- `aqua-analysis.sh` script is deprecated and has been removed. Use `aqua-analysis.py` instead.
- `cli_dummy.py` script is deprecated and will be removed in the next release. Use the `cli_checker.py` instead.
 
AQUA core complete list:
- More general checksum checker for grids and observations ( #1550)
- Output dir including catalogue for aqua-analysis.py (#1640)
- Grids for O-25.1 cycle are added in the grids folder (they are v3) (#1647)
- `deltat` for fixer can now be specified in source metadata and not only in fixes (#1626)
- LRA generator integrates ``--rebuild`` flag to regenerate areas and weights. The `--autosubmit` option is removed (#1623)
- Hotfix for catgen tests (#1648)
- Experiment and dashboard metadata are now created with the catalog generator (#1637)
- Safety checks according to data frequency for HPC, bridge and request start/end dates in intake GSV (#1636, #1655)
- Experiment metadata for aqua-web and dashboard from catalog entry (#1633)
- Automatic identification of ocean grid in the catalog generator (#1621)
- `OutputSaver` can deduce the catalog name from the model, exp (#1627)
- Pin zarr<3.0.0 to avoid breaking changes (#1625)
- Units utility are now functions and not methods of FixerMixin (#1558)
- New `cli_checker.py` tool to check the existance of the required model in the catalog and rebuild the area files (#1619)
- Update the catalog generator to align with changes in the data portfolio (#1593)
- Adding ICON phase2 hpx6 and hpz9 grids (#1596)
- Push figures to LUMI-O for dashboard (#1582, #1607)
- Bridge_start_date and expver switching (#1597)
- Include all available figure metadata in content.json for dashboard/aqua-web (#1573)
- Upgrade LUMI module to 24.03 and to eccodes 2.39.0

AQUA diagnostics complete list:
- Old AtmoGlobalMean and Radiation diagnostics removed (#1622)
- `--catalog` is accepted by all the diagnostics altough it is not used by all of them yet (#1619)
- Timeseries: enabled region selection in the CLI (#1564)
- Ocean3d: Bugfix of values for Ocean trend function (#1583)
- Biases and Radiation: Refactoring of Bias and Radiation Diagnostics (#1243)
- Biases and Radiation: Fix Seasonal Bias Output in global_biases for NetCDF Saving Compatibility and other fixes (#1585, #1604, #1628)
- Biases and Radiation: Adding `save_netcdf` flag and function (#1510)
- Biases and Radiation: Integrating Updated OutputSaver (#1487)

## [v0.13-beta]

Main changes are:
1. All the diagnostics are now compatible with the new fixes and eccodes version.
2. Full compatibility with HealPix grids and the new CDO version.
3. Major improvements in the Ocean3D diagnostic.

AQUA core complete list:
- Safety checks and error messages on FDB folders (#1512)
- Refreshed internal `to_list` function (#1512)
- Reorganizing and extending CI/CD catalog with 5 years of hpz3 data from ERA5 (atm) and FESOM (oce) (#1552)
- Version info in a separate module (#1546) 
- Corrected `tcc` units to % (#1551)
- Fix pdf attributes (#1547)
- Catgen fixes (#1536)
- Introduced fixer for ClimateDT phase 2 (#1536)
- `aqua_analysis.py` using a common central dask cluster (#1525)
- Added the `cdo_options: "--force"` to the definitions of the oceanic HealPix grids (#1539)

AQUA diagnostic complete list:
- ECmean: Integrating the performance indices and global mean within the `aqua_diagnostics` module (#1556)
- Teleconnections: The `teleconnections` diagnostic is now integrated in the `aqua_diagnostics` module (#1352)
- Teleconnections: OutputSaver for the teleconnections diagnostic (#1567, #1570)
- Ocean3d: Fix to improve memory usage and cli (#1490)
- Seaice: Fix to read sithick as fallback instead of sivol (#1543)
- Ocean3d: Minor fix to allow to read new variable names (#1540)
- Timeseries: The `timeseries` diagnostic is now integrated in the `aqua_diagnostics` module (#1340)
- Timeseries: Integrating Updated OutputSaver (#1492)

## [v0.13-alpha]

Main changes are:
1. A refactor of the fixes, with a new common main convention table is available, based on eccodes.
2. Diagnostics are updated to work with the new fixes and the new eccodes version. This is not yet complete and will be finalized in the next release.
3. The FDB reader always rely on paramids, so that support for eccodes 2.39.0 and backward compatibility is ensured.

AQUA core complete list:
- push-analysis.sh maintenance (#1555)
- Added the `cdo_options: "--force"` to the definitions of the HealPix grids (#1527)
- Removing default fixes (#1519)
- Support for eccodes=2.39.0 with full fixes refactoring (#1519)
- Dashboard: Moved making of contents yaml to local hpc (#1470)
- Support for new smmregrid==0.1.0 including simpler weights and area generation (#1395)
- Removing cdo pin for more recent versions (#1395)
- Change `bridge_end_date` convention (#1498)
- `catgen` to support data bridge options (#1499)
- Enhance OutputSaver with Improved File Handling, Logging, and NetCDF Write Modes (#1495)
- Introduction a specific pipeline and tests for `catgen` utiliy (#1505)
- Remove pin on xarray (#1507)
- FDB reader internally always asks for paramids (#1491, #1508, #1529)
- Introduction of a convention table for the fixer, in order to create a more general fixer (#1488, #1506)
- Refactor of `cli_lra_parallel_slurm.py` to work with container via jinja (#1497) 
- Convert `aqua-analysis.sh` to Python with Subprocess and Multiprocessing Support (#1354, #1521)
- New base container for aqua-container (#1441)
- Autodetection of latest AQUA in `load-aqua-container.sh` script (#1437)
- Update Metadata Handling for NetCDF, PDF, and PNG Outputs (#1430)
- Add instructions to install AQUA on MN5 (#1468)
- Introduce `grids-checker.py` tool to verify presence and checksum of the grid files (#1486)

AQUA diagnostic complete list:
- Tropical Cyclones: Adaptation to IFS-FESOM and tool to compute orography from data (#1393)
- Seaice: Hotfix for sea ice plots (#1432)

## [v0.12.2]

Main changes are: 
1. Single container script to be used on Lumi, MN5 and Levante

AQUA core complete list:
- Introduce `timeshift` option for the fixer to roll forward/back the time axis (#1411)
- Centralize and refactor in single script the tool to load AQUA container (#1413)
- Add extra maintenance options to submit-aqua-web (#1415)
- Update push-analysis.sh removing dependency on full AQUA and option not to convert to png (#1419)
- Pin to xarray<2024.09 to prevent bug in polyfit requires temporary (#1420)
- Remove spurious dimensions when running `fldmean()` (#1423)

AQUA diagnostic complete list:
- Refactor of plotThickness method in the sea ice diagnostic (#1427)


## [v0.12.1]

AQUA core complete list:
- Allow multiple realizations in fdb-catalog-generator (#1335)
- Fix the container loading script in order to avoid load of local libraries (#1399)
- Fix using AQUA container for submit-aqua-web, do not wipe old figures by default (#1387)
- New `timstat` module which opens complement `timmean()` with `timmax()`, `timmin()` and `timstd()` methods (#1391)
- Fix installation to avoid mismatch between `hdf5` and `h5py` libraries (#1408)

## [v0.12]

Main changes are:
1. AQUA installation now requires a mandatory machine name.
2. The `aqua` source code has been moved to the `src` folder. The change is transparent to the user.
3. A diagnostic module, called `aqua.diagnostics`, is under development. The module is not yet active, diagnostics are still available with the previous structure.

AQUA core complete list:
- Mixed updates to support data for NextGEMS cycle4 hackathon (#1375)
- Preprocess functionality added to the `Reader` class (#1298)
- The AQUAthon material has been moved under the `notebooks` folder (#1342)
- `aqua` source code has been moved to the `src` folder (#1332)
- A diagnostic module, called `aqua.diagnostics`, has been created under the `src` folder (#1332, #1341)
- LRA generator tool support for multiple relizations (#1357, #1375)
- LRA generator requires `catalog` as a mandatory argument (#1357)
- AQUA console revisiting, adding `avail` method and `update` method (#1346)
- AQUA install now requires mandatory machine name (#1346)
- Fix to make keyword step optional in request (#1360)

## [v0.11.3]

AQUA core complete list:
- LRA, both from CLI and worklow, is part of the AQUA console and can be run with `aqua lra $options` (#1294)
- FDB catalog generator is part of the AQUA console and can be run with `aqua catgen $options` (#1294)
- Coordinate unit overriding is now possible via the `tgt_units` argument (#1320)
- Full support for python>=3.9 (#1325)
- Pin of (python) eccodes<2.37.0 in pyproject due to recent changes in binary/python structure (#1325)

AQUA diagnostic complete list:
- Radiation: Bugfix in the CLI for the radiation diagnostic (#1319)

## [v0.11.2]

AQUA core complete list:
- Renaming of FESOM grids to include original resolution name (#1312)
- Bugfix of the fdb-catalog-generator tool that was not correctly assigning NEMO grids (#1309)
- Bugfix of the GSV intake driver that was not handling correctly metadata jinja replacement (#1304) 
- Bugfix of _merge_fixes() method when the parent fix has no vars specified (#1310)
- Safety check for the netcdf driver providing more informative error when files are not found (#1307, #1313)

AQUA diagnostic complete list:
- Tropical Rainfall: Fix Minor Issues in Tropical Precipitation CLI Metadata and Formatting (#1266)

## [v0.11.1]

Attention: If you are accessing FDB experiments, we suggest to not use versions older than this release.

Main changes are:
1. AQUA works with FDB written with ecCodes versions > 2.35 as well as lower.
2. Timeseries and Seasonal cyle can now be evaluated also on a specific region 

AQUA core complete list:
- ecCodes now pinned to >=2.36.0 and tool for fixing older definition files (#1302)

AQUA diagnostic complete list:
- Timeseries: a region can be selected for Timeseries and Seasonal Cycle with the `lon_limits` and `lat_limits` arguments (#1299)
- Timeseries: the cli argument for extending the time range is now extend (previously expand) (#1299)
- Timeseries: all the available diagnostics support the catalog argument (#1299)

## [v0.11]

Attention: this version is not compatible with catalog entries with ecCodes >= 2.35.0.

1. LRA supports multi-catalog structure
2. ecCodes temporarily restricted to < 2.34

AQUA core complete list:
- Refactor the fdb-catalog-generator tool to work with data-portfolio repository (#1275)
- Introduce a function to convert NetCDF to Zarr and zarr catalog entry for LRA (#1068)
- Suppress the warning of missing catalogs in the AQUA console `add` command (#1288)
- Lumi installation is completely updated to LUMI/23.09 modules (#1290)
- gsv_intake switches eccodes also for shortname definitions (#1279)
- Increase compatibility between LRA generator and multi-catalog (#1278)
- Allow for intake string replacement within LRA-generated catalogs (#1278)
- Avoid warning for missing intake variable default when calling the `Reader()` (#1287)

AQUA diagnostic complete list:
- Teleconnections: catalog feature bugfix (#1276)

## [v0.10.3]

Attention: this version is not compatible with catalog entries with ecCodes < 2.35.0.

Main changes are:
1. support for ecCodes >= 2.35.0 (to be used with caution, not working with exps with eccodes < 2.35.0)
2. fdb_path is deprecated in favour of fdb_home

AQUA core complete list:
- Restructure fixes folder and files (#1271)
- Removed eccodes pin, better handling of tables in get_eccodes_attr (#1269)
- Added test for diagnostics integration to AQUA installation process (#1244)
- Bugfix for the monthly frequency data with monthly cumulated fluxes (#1255)
- fdb_path becomes optional and deprecated in favour of fdb_home (#1262)
- Branch support for tool to push analysis to explorer (#1273)

AQUA diagnostic complete list:
- ECmean documentation updates (#1264)

## [v0.10.2]

Main changes are:
1. aqua-analysis script can be configured with an external yaml file
2. AQUA installation process now includes diagnostics integration

AQUA core complete list:
- Rename OutputNamer to OutputSaver and add catalog name (#1259)
- Hotfix for rare situation with 3D data but no vertical chunking defined (#1252)
- External yaml file to configure aqua-analysis (#1246)
- Adding diagnostics integration to AQUA installation process (#1229)

AQUA diagnostic complete list:
- Teleconnections: adding the catalog feature to the diagnostic (#1247)
- ECmean upgrades for the CLI (#1241)
- ECmean enables the computation of global mean diagostic (#1241)

## [v0.10.1]

AQUA core complete list:
- Fixer for monthly frequency data with monthly cumulated fluxes (#1201)
- Catalogs can be installed from the external repository (#1182)
- Added grid for NEMO multiIO r100 (#1227)
- Reorganized analysis output in catalog/model/exp structure (#1218)

## [v0.10]

Main changes are:
1. The catalog is externalized and AQUA supports multiple catalogs. It is now mandatory to use the aqua console to add a new catalog to the AQUA installation.

AQUA core complete list:
- Catalog is externalized to a separate repository (#1200)
- AQUA is now capable of accessing multiple catalogs at the same time (#1205)
- MN5 container for AQUA (#1213)

## [v0.9.2]

Main changes are:
1. The `aqua-config.yaml` file is replaced by a template to be installed. The aqua console is now mandatory to use aqua.
2. `$AQUA` removed from the `Configdir()` autosearch, an installation with the aqua console is mandatory to use aqua.
3. AQUA cli command to provide the installation path with `--path` option. This can substitute the `$AQUA` variable in scripts.
4. The catalog file is now split into `machine.yaml` and `catalog.yaml` to support machine dependency of data path and intake variables as kwargs into each catalog.

AQUA core complete list:
- More detailed documentation for Levante and Lumi installation (#1210)
- `aqua-config.yaml` replaced by a template to be installed on each machine (#1203)
- `$AQUA` removed from the `Configdir()` autosearch (#1208)
- AQUA cli command to provide the installation path with `--path` option (#1193)
- Restructure of the `machine` and `catalog` instances to support a catalog based development (#1186)
- AQUA installation via command line support a machine specification `aqua install lumi` (#1186)
- Introduction of `machine.yaml` file to support machine dependency of data path and intake variables as kwargs into each catalog (#1186)
- Removing all the AQUA catalogs from the repo, now using https://github.com/DestinE-Climate-DT/Climate-DT-catalog (#1200)

## [v0.9.1]

Main changes are:
1. Update of fdb libraries to be compatible with the FDB data bridge

AQUA core complete list:
- OutputNamer Class: Comprehensive Naming Scheme and Metadata Support (#998)
- Creation of png figures for AQUA explorer is local (#1189)

## [v0.9]

Main changes are:
1. AQUA has an `aqua` CLI entry point, that allow for installation/uninstallation, catalog add/remova/update, fixes and grids handling
2. Experiments placed half on HPC and half on DataBridge data can be accessed in continuous manner.

AQUA core complete list:
- AQUA entry point for installation and catalog maintanance and fixes/grids handling (#1131, #1134, #1146, #1168, #1169)
- Automatic switching between HPC and databridge FDB (#1054, #1190)
- CLI script for automatic multiple experiment analysis submission (#1160, #1175)

## [v0.8.2]

Main changes are: 
1. `aqua-grids.yaml` file split in multiple files into `grids` folder
2. Container for Levante

AQUA core complete list:
- Removing any machine name depencency from slurm files (#1135)
- Jinja replacement is added to the aqua-config.yaml (#1154)
- grid definitions split in multiple files (#1152)
- Add script to access the container on Levante HPC (#1151)
- Add support for IFS TL63 and TL159 grids (#1150)
- Swift links for tests and grids renewed (#1142)
- Removing the docker folder (#1137)
- Introducing a tool for benchmarking AQUA code (#1057)
- Define AQUA NEMO healpix grids as a function of their ORCA source (#1113)

AQUA diagnostics complete list:
- Tropical Rainfall: Improve Paths in Live Demonstration Notebook  (#1157)
- Atm global mean: produce seasonal bias plots by default (#1140)
- Tropical Rainfall: Notebook for the Live Demonstration (#1112)
- Teleconnections: MJO Hovmoller plot introduced as notebook (#247)
- Tropical Rainfall: Reduce Redundancy in Conversion Functions (#1096)

## [v0.8.1]

Main changes are: 
1. Fixes following internal D340.7.3.3 and D340.7.1.4 review 

AQUA core complete list:
- Tco399-eORCA025 control, historical and scenario runs added to Lumi catalog (#1070)
- ESA-CCI-L4 dataset added for Lumi and Levante catalogs (#1090)
- Various fixes to the documentation (#1106)
- Fixer for dimensions is now available (#1050)

AQUA diagnostics complete list:
- Timeseries: units can be overridden in the configuration file (#1098)
- Tropical Rainfall: Fixing the Bug in the CLI (#1100)

## [v0.8]

Main changes are:
1. Support for Python 3.12
2. Update in the catalog for Levante and introduction of Leonardo
3. Multiple diagnostics improvement to fullfil D340.7.3.3 and D340.7.1.4

AQUA core complete list:
- LRA for ICON avg_sos and avg_tos (#1076)
- LRA for IFS-NEMO, IFS-FESOM, ICON added to Levante catalog (#1072)
- IFS-FESOM storyline +2K added to the Lumi catalog (#1059)
- Allowing for jinja-based replacemente in load_yaml (#1045) 
- Support for Python 3.12 (#1052)
- Extending pytests (#1053)
- More efficient use of `_retrieve_plain` for acessing sample data (#1048)
- Introducing the catalog structure for Leonardo HPC (#1049)
- Introducing an rsync script between LUMI and levante for grids (#1044)
- Introducing a basic jinja-based catalog entry generator (#853)
- Adapt NextGEMS sources and fixes to the final DestinE governance (#1008, #1035)
- Remove  NextGEMS cycle2 sources (#1008)
- Avoid GSVSource multiple class instantiation in dask mode (#1051)

AQUA diagnostics complete list:
- Teleconnections: refactor of the documentation (#1061)
- Tropical rainfall: Updating the Documentation and Notebooks (#1083)
- Performance indices: minor improvements with the inclusion of mask and area files (#1076)
- Timeseries: Seasonal Cycle and Gregory plots save netcdf files (#1079)
- Tropical rainfall: minor modifications to the CLI and fixes to changes in the wrapper introduced in PR #1063 (#1074)
- Tropical rainfall: adding daily variability and precipitation profiles to the cli (#1063)
- Teleconnections: bootstrap evaluation of concordance with reference dataset (#1026)
- SSH: Improvement of the CLI (#1024) 
- Tropical rainfall: adding metadata and comparison with era5 and imerg to the plots, re-binning of the histograms and buffering of the data (#1014)
- Timeseries: refactor of the documentation (#1031)
- Radiation: boxplot can accomodate custom variables (#933)
- Seaice: convert to module, add Extent maps (#803)
- Seaice: Implement seaice Volume timeseries and thickness maps (#1043)

## [v0.7.3]

Main changes are:
1. IFS-FESOM NextGEMS4 and storylines simulations available in the catalog
2. Vertical chunking for GSV intake access
3. FDB monthly average data access is available
4. kwargs parsing of reader arguments (e.g. allowing for zoom and ensemble support)

AQUA core complete list:
- Add kwargs parsing of reader arguments, passing them to intake to substitute parameters (#757)
- Remove `zoom` and use kwargs instead (#757)
- Enabling the memory monitoring and (optional) full performance monitoring in LRA (#1010)
- Adding IFS_9-FESOM_5 NextGEMS4 simulation on levante (#1009)
- Function to plot multiple maps is introduced as `plot_maps()` and documented (#866)
- Adding the IFS-FESOM storylines simulation (#848)
- `file_is_complete()` accounts also for the mindate attribute (#1007)
- Introducing a `yearmonth` timestyle to access FDB data on monthly average (#1001)
- Adding expected time calculation for weight generation (#701)
- Vertical chunking for GSV intake access (#1003)

AQUA diagnostics complete list:
- Timeseries: Various bugfix and improvements for cli and formula (#1013, #1016, #1022)

## [v0.7.2]

Main changes are:
1. `mtpr` is used for precipitation in all the catalog entries
2. LRA CLI support for parallel SLURM submission and other improvements
3. ICON production simulations available in the catalog
4. `detrend()` method is available in the `Reader` class
5. All the diagnostics have dask support in their CLI

AQUA core complete list:
- Fix LRA sources to allow incomplete times for different vars (#994)
- Distributed dask option for diagnostic CLIs and wrapper (#981)
- Added documentation for `plot_timeseries`, `plot_seasonalcycle` and `plot_single_map_diff` (#975)
- Minimum date fixer feature / ICON net fluxes fix (#958)
- Unified logging for all diagnostics (#931)
- A `detrend()` method is added to the Reader class (#919)
- LRA file handling improvements (#849, #972)
- Updating fixer for ERA5 monthly and hourly data on Levante (#937)
- GSV pin to 1.0.0 (#950)
- Adding ICON production simulations (#925)
- LRA CLI for parallel SLURM submission support a max number of concurrent jobs and avoid same job to run (#955, #990)
- Renaming of EC-mean output figures in cli push tool for aqua-web (#930)
- Renaming the `tprate` variable into `mtpr` in all fixes (#944)

AQUA diagnostic complete list:
- Tropical rainfall: enhancements of plotting and performance, files path correction (#997)
- Timeseries: seasonal cycle runs as a separate cli in aqua-analysis for performance speed-up (#982)
- Timeseries: seasonal cycle is added if reference data are not available in some timespan (#974)
- Tropical rainfall: Removing unnecessary printing during the CLI, optimazing the CLi for low and high-resolution data (#963)
- Timeseries: Grergory plot TOA limits are dynamically chosen (#959)
- SSH: technical improvements including removal of hardcoded loglevel and timespan definition. (#677)
- SSH: ready with new data governance and option to plot difference plots added. (#677)
- Atmosferic Global Mean: added mean bias for the entire year in seasonal bias function (#947)
- Tropical Cyclones: working with IFS-NEMO and ICON, includes retrieval of orography from file (#1071).

## [v0.7.1]

Main changes are:
1. Complete update of the timeseries diagnostic
2. LRA CLI for parallel SLURM submission
3. SSP370 production scenario for IFS-NEMO available in the catalog

AQUA core complete list:
- Plot timeseries is now a framework function (#907)
- Improve the automatic parsing of date range according to schema from fdb (#928)
- LRA CLI for parallel SLURM submission (#909)
- Added graphics function to plot data and difference between two datasets on the same map (#892)
- Add IFS-NEMO ssp370 scenario (#906)

AQUA diagnostics complete list:
- Teleconnections: comparison with obs is done automatically in diagnostic CLI (#924)
- Teleconnections: capability to find index file if already present (#926)
- Timeseries: save flag introduced to save to enable/disable saving of the timeseries (#934)
- Improve the automatic parsing of date range according to schema from fdb (#928)
- Updated output filenames for atmglobalmean diagnostic (#921)
- Added graphics function to plot data and difference between two datasets on the same map (#892)
- Implemented `pyproject.toml` for global_time_series diagnostic (#920).
- Implemented `pyproject.toml` for tropical_rainfall diagnostic (#850).
- Updating CLi for tropical_rainfall diagnostic (#815)
- LRA cli for parallel SLURM submission (#909)
- Timeseries: seasonal cycle is available for the global timeseries (#912)
- Timeseries: refactory of Gregory plot as a class, comparison with multiple models and observations (#910)
- Add IFS-NEMO ssp370 scenario (#906)
- Timeseries: complete refactory of the timeseries as a class, comparison with multiple models and observations (#907)
- Plot timeseries is now a framework function (#907)

## [v0.7]

Main changes are:
1. Multiple updates to the diagnostics, both scientific and graphical, to work with more recent GSV data
2. `mtpr` is now used instead of `tprate` for precipitation
2. Documentation has been reorganized and integrated

Complete list:
- New utility `add_pdf_metadata` to add metadata to a pdf file (#898)
- Experiments `a0gg` and `a0jp` added to the IFS-NEMO catalog, and removal of `historical-1990-dev-lowres` (#889)
- Updated notebooks to ensure consistency across different machines by using observational datasets, and included a demo of aqua components for Lumi (#868)
- Scripts for pushing figures and docs to aqua-web (#880)
- Fixed catalog for historical-1990-dev-lowres source (#888, #895)
- data_models src files are now in the aqua/data_models folder, with minor modifications (#884)
- Warning options based on the `loglevel` (#852)
- Timeseries: formula bugfix and annual plot only for complete years (#876)
- mtpr instead of tprate derived from tp (#828)
- eccodes 2.34.0 does not accomodate for AQUA step approach, pin to <2.34.0 (#873)
- Bugfix of the `aqua-analysis` wrapper, now can work teleconnections on atmospheric and oceanic variables 
and the default path is an absolute one (#859, #862)
- Ocean3D: many fixes and adaptations to new data governance (#776)
- Bugfix of the `aqua-analysis` wrapper, now can work teleconnections on atmospheric and oceanic variables (#859)
- Radiation: adaptation to new data governance and many improvements (#727)
- Seaice: Sea ice extent has now seasonal cycle (#797)
- Fixing the paths in `cli/lumi-install/lumi_install.sh` (#856).
- Refactor of the documentation (#842, #871)
- The drop warning in `aqua/gsv/intake_gsv.py` (#844)
- Tropical cyclones diagnostic: working with new data governance (includes possibility to retrieve orography from file (#816)

## [v0.6.3]

Complete list:
- Setting last date for NaN fix for IFS-NEMO/IFS-FESOM to 1999-10-01 and cleaner merge of parent fixes (#819)
- Hotfix to set `intake==0.7.0` as default (#841)
- Timeseries: can add annual std and now default uncertainty is 2 std (#830)
- `retrieve_plain()` method now set off startdate and enddate (#829)
- Complete restructure of fixer to make use of `fixer_name`: set a default for each model and a `False` to disable it (#746)
- Added `center_time` option in the `timmean()` method to save the time coordinate in the middle of the time interval and create a Timmean module and related TimmeanMixin class (#811)
- Fixer to rename coordinates available (#822)
- Fixing new pandas timedelta definition: replacing H with h in all FDB catalog (#786)
- Change environment name from `aqua_common` to `aqua`(#805)
- Adding a run test label to trigger CI (#826)
- Tropical_rainfall: improve organization and maintainability, introducing nested classes (#814)
- Revisiting CERES fixes (#833)
- Timeseries: add bands for observation in Gregory plots (#837)

## [v0.6.2]

Complete list:
- Global time series plot annual and monthly timeseries together, improved Gregory plot (#809)
- Teleconnection can now take a time range as input and ylim in the index plot function (#799)
- LRA to use `auto` final time and `exclude_incomplete` (#791)
- Hotfix for v0.12.0 of the GSV_interface related to valid_time (#788)
- Global time series adapted to new data governance (#785)
- AtmoGlobalMean diagnostic improvements and adaptation to new data governance (#745 #789 #807 #812)
- Sea-ice diagnostic adapted to new data governance (#790)
- Implement a fix setting to NaN the data of the first step in each month (for IFS historical-1990) (#776)

## [v0.6.1]

Complete list:
- Teleconnection improvement to accept different variable names for ENSO (avg_tos instead of sst) (#778)
- ERA5 fixes compatible with new data governance (#772)
- Update the LRA generator (removing aggregation and improving) filecheck and fix entries for historical-1990-dev-lowres (#772)
- Updates of ECmean to work with production experiments (#773, #780)
- Automatic data start and end dates for FDB sources (#762)

## [v0.6]

Main changes are:
1. Inclusion in the catalog of the historical-1990 production simulations from IFS-NEMO and IFS-FESOM.
2. New fixes that targets the DestinE updated Data Governance

Complete list:
- IFS-FESOM historical-1990-dev-lowres with new data governance added to the catalog (#770)
- AtmoGlobalMean diagnostic improvements (#722)
- Teleconnections diagnostic improvements (#722)
- Read only one level for retrieving 3D array metadata, select single level for retrieve (#713)
- IFS-FESOM historical-1990-dev-lowres with new data governance added to the catalog
- Fix mismatch between var argument and variables specified in catalog for FDB (#761)
- Compact catalogs using yaml override syntax (#752)
- Fix loading source grid file before smmregrid weight generation (#756)

## [v0.5.2-beta]

Complete list:
-  A new fdb container is used to generate the correct AQUA container

## [v0.5.2-alpha]

Main changes are:
1. Coupled models IFS-NEMO and IFS-FESOM are now supported
2. Accessor to use functions and reader methods as if they were methods of xarray objects, see [notebook](https://github.com/DestinE-Climate-DT/AQUA/blob/main/notebooks/reader/accessor.ipynb)
3. Preliminary provenance information is now available in the history attribute of the output files
4. AQUA analysis wrapper is parallelized
5. A levelist can be provided in FDB sources, this will greatly speed up the data retrieve

Complete list:
- Fix reading only one sample variable and avoid _bnds variables (#743)
- Allow correct masked regridding after level selection. Add level selection also for not-FDB sources (#741)
- Read only one level for retrieving 3D array metadata, select specific levels for FDB retrieve (#713)
- Defining catalog entry for coupled models IFS-NEMO and IFS-FESOM (#720)
- Change fixer_name to fixer_name (#703)
- Reorganization of logging calls (#700)
- Accessor to use functions and reader methods as if they were methods of xarray objects (#716)
- Suggestions are printed if a model/exp/source is not found while inspecting the catalog (#721)
- Improvements in the single map plot function (#717)
- Minor metadata fixes (logger newline and keep "GRIB_" in attrs) (#715)
- LRA fix now correctly aggregating monthly data to yearly when a full year is available (#696)
- History update and refinement creating preliminary provenance information (plus AQUA emoji!) (#676)
- OPA lra compatible with no regrid.yaml (#692)
- Introducing fixer definitions not model/exp/source dependents to be specified at the metadata level (#681)
- AQUA analysis wrapper is parallelized and output folder is restructured (#684, #725)

## [v0.5.1]

Main changes are:
1. A new `Reader` method `info()` is available to print the catalog information
2. Grids are now stored online and a tool to deploy them on the `cli` folder is available

Complete list:
- Fix attributes of DataArrays read from FDB (#686)
- Reader.info() method to print the catalog information (#683)
- Simpler reader init() by reorganizing the calls to areas and regrid weights configuration and loading (#682)
- Optional autosearch for vert_coord (#682)
- plot_single_map adapted to different coordinate names and bugfixes (#680)
- Sea ice volume datasets for the Northern Hemisphere (PIOMAS) and the Southern Hemisphere (GIOMAS) (#598)
- Possibility of defining the regrid method from the grid definition (#678)
- Grids stored online and tool to deploy them on cli folder (#675)
- Global time series diagnostic improvements (#637)
- Teleconnections diagnostic improvements (#672)

## [v0.5]

Main changes are:
1. Refactor of the Reader() interface with less options at the init() level
2. Grids are now defined with the source metadata and not in a machine-dependent file
3. CLI wrapper is available to run all diagnostics in a single call
4. Refactoring of the streaming emulator with equal treatment for FDB or file sources

Complete list:
- Controlling the loglevel of the GSV interface (#665)
- Fix wrong fdb source (#657)
- Adding sample files and tests for NEMO 2D and 3D grids (#652)
- tprate not derived from tp for GSV sources (#653)
- Simplify reader init and retrieve providing less argument in initialization (#620)
- var='paramid' can be used to select variables in the retrieve method (#648)
- configdir is not searched based on util file position in the repo (#636)
- Cleaner mask treatment (Revision of mask structure in the reader #617)
- Fldmean fix if only one dimension is present for area selection (#640)
- Adding higher frequency ERA5 data on Levante and Lumi (#628)
- regrid.yaml files are removed, grid infos are now in the catalog metadata (#520, #622, #643)
- Load all available variables in FDB xarray/dask access (#619)
- Lint standard and enforced in CI (#616)
- Reader init split with methods (#523)
- Single map plot utility to be used by all diagnostics (#594)
- Script for automatic generation of Fdb catalog entries (IFS only) (#572)
- Fix loading of singularity mounting /projappl (#612)
- CLI wrapper parser (#599)
- Refactoring of streaming emulator (#593)
- Radiation CLI and diagnostic refinement (#537)
- Ocean3D CLI and diagnostic refinement (#578)
- AtmGlobalMean CLI and diagnostic refinement (#587)
- Tropical cyclones CLI refinements and TC module (#568, #645)
- Removing OPA, OPAgenerator and related tests from the AQUA (Remove OPA from AQUA #586)
- Renaming the experiments according to the DE340 AQUA syntax (Including dev-control-1990 in the source and rename the experiment according to DE340 scheme #556, #614, #618)
- Teleconnections diagnostic improvements (#571, #574, #576, #581, #592, #623)

## [v0.4]

Main changes are:
1. Update to all the diagnostics CLI
2. Refactor of the regridder so that `regrid.yaml`` is grid-based and not experiment-based
3. Xarray access to FDB sources
4. Refactor of the fixer so that merge/replace/default options are available
5. Remove of the `aqua` environment in favour of the `aqua_common` one. 

Complete list:
- Introduced color scheme for aqua logging (#567)
- CLI for sea diagnostic (#549)
- Add CLI for SSH diagnostic and some bug fixes (#540)
- Fix SSH diagnostic to be compatible with lates AQUA version (#538) 
- Helper function to identify vertical coordinates in a dataset (#552)
- Orography for tempest extremes TCs detection and update TCs CLI (Orography threshold included and CLI update #404)
- Improvement of performance indices CLI (Update of ECmean CLI #528)
- Fix to allow reading a list of multiple variables from FDB (#545)
- Further improvement of function to inspect the catalog (#533)
- Custom exceptions for AQUA (#518)
- Speed up of the `retrieve_plain` method (#524)
- Update documention for adding new data and setting up the container (Increase documentation coverage #519)
- CLI wrapper for the state-of-the-art diagnostics analysis (#517, #527, #525, #530, #534, #536, #539, #548, #549, #559)
- Refactor the regrid.yaml as grid-based instead of experiment-based (#291)
- aqua_common environment simplified and updated (#498)
- Update available variables in FDB catalogs on lumi (#514)
- Solve reversed latitudes bug for fixed data (#510)
- Switch to legacy eccodes tables based on intake source metadata (#493)
- Add GPM IMERG precipitation data to the catalog on levante (#505)
- Fix ocean3d diagnostic colorbars not being symmetric when missing values are present (#504) 
- FDB NEMO test access to data (#488)
- Xarray dask access to FDB (#476)
- Issue a warning when multiple gribcodes are associated to the same shortname (Cases for multiple eccodes grib codes #483)
- Allowing fixer to overwrite or merge default configuration (Increasing flexibiity of the fixer allowing for merge, replace and default options #480)
- Add new tests (Increase testing #250)
- Global time series diagnostic setup for multiple variables CLI (#474)
- Option to avoid incomplete chunk when averagin with timmean (Introduce check for chunk completeness in timmean() #466)
- Simplification of Fixer() workflow, more methods and less redundancy (Functionize fixer #478)
- Remove the `aqua` environment file, only `aqua_common` is left (#482)

## [v0.3]

Main changes are:
1. Fixer moved at `Reader()` level
2. Area selection available in `fldmean()` method
3. FDB/GSV access for IFS-NEMO development simulations
4. Configuration file `config-aqua.yaml` replaces `config.yaml`

Complete list:
- Templates in configuration yaml files (#469)
- Bug fixes for FDB access options (#463, #462)
- Add observational catalogs on Lumi (Update Lumi catalog #454)
- Automatic finding of cdo (#456)
- Area is fixed if data are fixed (Fixer applied to grid areas #442)
- Tests missing failure fix (Fix #436 CI workflow passes even if some tests fail #452)
- FDB/GSV access to IFS control and historical simulations (#434, #458)
- Climatology support restored in the Reader (Fix for climatology #445)
- Improvement function to inspect the catalog (Inspect_catalog improvement #446)
- Minor improvements of the gribber (Fix gribber fdb #427)
- Allow the LRA generator to work with generators and so with FDB (LRA from fdb on mafalda #430)
- Fixes only on selected variables (Fixer updates #428)
- Complete revision of the FDB/GSV access, allowing to access also recent experiments using variable step (#343)
- Teleconnections diagnostic adapted to new code improvements (Teleconnections Dev branch update #424, #465)
- Add support for area selection with fldmean (Fldmean box selection #409)
- Environment simplified, dependencies are now mostly on the pyproject file (A simpler environment.yml #286)
- Intake esm functionality added back (Fix intake-esm #287)
- Intake esm tests (Test also intake-esm #335)
- Yaml dependencies removed (Logger and yaml issues in util.py #334)
- Log history working for iterators as well (Logger and yaml issues in util.py #334)
- Util refactor (Utility refactor #405)
- Fixer at reader level (Fixes at Reader level #244)
- Uniform timmean (Uniform time after timmean and add option for time_bnds #419)
- FDB tests added (Add FDB 5.11, a local FDB with some test data #280, #432)
- Refactor of unit conversion and non-metpy cases (Flexible unit fix from YAML file #416)
- Refactor of the config file definition (Refactor of the configuration search #417)

## [v0.2.1]

- Add development control-1950 and historical-1990 experiments to the LRA (LRA for control-1950 and historical-1990 on Levante from v0.2 #455)

## [v0.2]

- Improve the LRA generator and worklow CLI (Streaming for the LRA #289)
- AQUA new common environment installation tool for LUMI added (#413)
- Added a bash script "load_aqua_lumi.sh" to load aqua environment in LUMI with containers (Adding an AQUA singularity container for LUMI #418)

## [v0.2-beta]

This is the `AQUA` version part of the Deliverable D340.7.1.2. 

- SSH diagnostic improvements (Linting SSH diagnostics #377, SSH diag: PDF file name changed #388)
- Timmean fix to uniform time axis (Fix for timmean() to uniform output time axis #381)
- New tests trigger routine (Tests trigger with label #385)
- Fix for tco1279 and FESOM (fix for masked tco1279 #390, psu fix for salinity #383)
- ECmean improvements (various improvement for ecmean #392)
- Seaice diagnostic improvements (Deliverable340.7.1.2 fix seaice #389, Linting Seaice diagnostics #376)
- Teleconnections diagnostic graphics module enhanced and various improvements (Teleconnections corrections for D340.7.1.2 #379, Fix import in teleconnections notebooks #395, Teleconnections fix docs #408)
- Tropical cyclones linting of the diagnostic (Linting tropical cyclones diagnostics #380, Improved plotting functions for tropical cyclones #391)
- Ocean diagnostics restructured in a single folder, sharing common functions and other improvements (Linting+Fixes Ocean diagnostics #374, Adding units for MLD plot in ocean3d package #406)
- Documentation fixes (Documentation fixes after review #403)
- Atmglobalmean and radiation diagnostic improvements (Atmglobalmean fix #371)
- MSWEP fixer bugfix (Change MSWEP datamodel #397, fixing of mswep #401)

## [v0.2-alpha]

This is the `AQUA` version that will be part of the Deliverable D340.7.1.2, sent to internal review. This is mostly done by the inclusion of twelve diagnostics within the AQUA framework

- Added teleconnections diagnostic (#308, #309, #318, #333, #352)
- Added tropical cyclones diagnostic (#310, #345)
- Added performance indices diagnostic based on ECmean tool (#57, #327) 
- Added sea ice diagnostic (#353, #368)
- Added global timeseries diagnostic (#358, #359)
- Added radiation analysis diagnostic (#301, #360)
- Added global mean bias diagnostic (#285, #371)
- Added SSH variability diagnostic (#367, #369)
- Added tropical rainfall diagnostic (#314)
- Added Ocean circulation diagnostic (#295)
- Added global ocean diagnosc (#164)
- Added global mean timeseries (#268)
- Multiple fixes in the Reader (#316, #324, #334)
- Avoid time duplicated in the Reader (#357)
- Enabling autodoc for diagnostics (#330)
- Data access improvement on Levante, including new datasets (#332, #355, #321)
- Added a common environment file (#363)
- Support for Lumi installation (#315)
- Added the `changelog` file

### Changed

- Dummy diagnostic is now in the `dummy` folder (previously was `dummy-diagnostic`)
- Tests and code is now working with python>=3.9 (previously python 3.11 was excluded)

## [v0.1-beta]

This is the `AQUA` version that will be part of the Deliverable D340.7.1.1.
This is mostly built on the `AQUA` `Reader` class which support for climate model data interpolation, spatial and temporal aggregation and conversion for a common GRIB-like data format.


- Low resolution archive documentation
- Fixed a bug in the `Gribber` class that was not reading the correct yaml catalog file

## v0.1-alpha

This is the AQUA pre-release to be sent to internal reviewers. 
Documentations is completed and notebooks are working.

[unreleased]: https://github.com/DestinE-Climate-DT/AQUA/compare/v0.21.0...HEAD
[v0.21.0]: https://github.com/DestinE-Climate-DT/AQUA/compare/v0.20.0...v0.21.0
[v0.20.0]: https://github.com/DestinE-Climate-DT/AQUA/compare/v0.19.0...v0.20.0
[v0.19.0]: https://github.com/DestinE-Climate-DT/AQUA/compare/v0.18.1...v0.19.0
[v0.18.1]: https://github.com/DestinE-Climate-DT/AQUA/compare/v0.18.0...v0.18.1
[v0.18.0]: https://github.com/DestinE-Climate-DT/AQUA/compare/v0.17.0...v0.18.0
[v0.17.0]: https://github.com/DestinE-Climate-DT/AQUA/compare/v0.16.0...v0.17.0
[v0.16.0]: https://github.com/DestinE-Climate-DT/AQUA/compare/v0.15.0...v0.16.0
[v0.15.0]: https://github.com/DestinE-Climate-DT/AQUA/compare/v0.14.0...v0.15.0
[v0.14.0]: https://github.com/DestinE-Climate-DT/AQUA/compare/v0.13.1...v0.14.0
[v0.13.9]: https://github.com/DestinE-Climate-DT/AQUA/compare/v0.13.8...v0.13.9
[v0.13.8]: https://github.com/DestinE-Climate-DT/AQUA/compare/v0.13.7...v0.13.8
[v0.13.7]: https://github.com/DestinE-Climate-DT/AQUA/compare/v0.13.6...v0.13.7
[v0.13.6]: https://github.com/DestinE-Climate-DT/AQUA/compare/v0.13.5...v0.13.6
[v0.13.5]: https://github.com/DestinE-Climate-DT/AQUA/compare/v0.13.4...v0.13.5
[v0.13.4]: https://github.com/DestinE-Climate-DT/AQUA/compare/v0.13.3...v0.13.4
[v0.13.3]: https://github.com/DestinE-Climate-DT/AQUA/compare/v0.13.2...v0.13.3
[v0.13.2]: https://github.com/DestinE-Climate-DT/AQUA/compare/v0.13.1...v0.13.2
[v0.13.1]: https://github.com/DestinE-Climate-DT/AQUA/compare/v0.13.0...v0.13.1
[v0.13.0]: https://github.com/DestinE-Climate-DT/AQUA/compare/v0.13-beta...v0.13.0
[v0.13-beta]: https://github.com/DestinE-Climate-DT/AQUA/compare/v0.13-alpha...v0.13-beta
[v0.13-alpha]: https://github.com/DestinE-Climate-DT/AQUA/compare/v0.12.2...v0.13-alpha
[v0.12.2]: https://github.com/DestinE-Climate-DT/AQUA/compare/v0.12.1...v0.12.2
[v0.12.1]: https://github.com/DestinE-Climate-DT/AQUA/compare/v0.12...v0.12.1
[v0.12]: https://github.com/DestinE-Climate-DT/AQUA/compare/v0.11.3...v0.12
[v0.11.3]: https://github.com/DestinE-Climate-DT/AQUA/compare/v0.11.2...v0.11.3
[v0.11.2]: https://github.com/DestinE-Climate-DT/AQUA/compare/v0.11.1...v0.11.2
[v0.11.1]: https://github.com/DestinE-Climate-DT/AQUA/compare/v0.11...v0.11.1
[v0.11]: https://github.com/DestinE-Climate-DT/AQUA/compare/v0.10.3...v0.11
[v0.10.3]:https://github.com/DestinE-Climate-DT/AQUA/compare/v0.10.2...v0.10.3
[v0.10.2]: https://github.com/DestinE-Climate-DT/AQUA/compare/v0.10.1...v0.10.2
[v0.10.1]: https://github.com/DestinE-Climate-DT/AQUA/compare/v0.10...v0.10.1
[v0.10]: https://github.com/DestinE-Climate-DT/AQUA/compare/v0.9.2...v0.10
[v0.9.2]: https://github.com/DestinE-Climate-DT/AQUA/compare/v0.9.1...v0.9.2
[v0.9.1]: https://github.com/DestinE-Climate-DT/AQUA/compare/v0.9...v0.9.1
[v0.9]: https://github.com/DestinE-Climate-DT/AQUA/compare/v0.8.2...v0.9
[v0.8.2]: https://github.com/DestinE-Climate-DT/AQUA/compare/v0.8.1...v0.8.2
[v0.8.1]: https://github.com/DestinE-Climate-DT/AQUA/compare/v0.8...v0.8.1
[v0.8]: https://github.com/DestinE-Climate-DT/AQUA/compare/v0.7.3...v0.8
[v0.7.3]: https://github.com/DestinE-Climate-DT/AQUA/compare/v0.7.2...v0.7.3
[v0.7.2]: https://github.com/DestinE-Climate-DT/AQUA/compare/v0.7.1...v0.7.2
[v0.7.1]: https://github.com/DestinE-Climate-DT/AQUA/compare/v0.7...v0.7.1
[v0.7]: https://github.com/DestinE-Climate-DT/AQUA/compare/v0.6.3...v0.7
[v0.6.3]: https://github.com/DestinE-Climate-DT/AQUA/compare/v0.6.2...v0.6.3
[v0.6.2]: https://github.com/DestinE-Climate-DT/AQUA/compare/v0.6.1...v0.6.2
[v0.6.1]: https://github.com/DestinE-Climate-DT/AQUA/compare/v0.6...v0.6.1
[v0.6]: https://github.com/DestinE-Climate-DT/AQUA/compare/v0.5.2-beta...v0.6
[v0.5.2-beta]: https://github.com/DestinE-Climate-DT/AQUA/compare/v0.5.2-alpha...v0.5.2-beta
[v0.5.2-alpha]: https://github.com/DestinE-Climate-DT/AQUA/compare/v0.5.1...v0.5.2-alpha
[v0.5.1]: https://github.com/DestinE-Climate-DT/AQUA/compare/v0.5...v0.5.1
[v0.5]: https://github.com/DestinE-Climate-DT/AQUA/compare/v0.4...v0.5
[v0.4]: https://github.com/DestinE-Climate-DT/AQUA/compare/v0.3...v0.4
[v0.3]: https://github.com/DestinE-Climate-DT/AQUA/compare/v0.2.1...v0.3
[v0.2.1]: https://github.com/DestinE-Climate-DT/AQUA/compare/v0.2...v0.2.1
[v0.2]: https://github.com/DestinE-Climate-DT/AQUA/compare/v0.2-beta...v0.2
[v0.2-beta]: https://github.com/DestinE-Climate-DT/AQUA/compare/v0.2-alpha...v0.2-beta
[v0.2-alpha]: https://github.com/DestinE-Climate-DT/AQUA/compare/v0.1-beta...v0.2-alpha
[v0.1-beta]: https://github.com/DestinE-Climate-DT/AQUA/compare/v0.1-alpha...v0.1-beta<|MERGE_RESOLUTION|>--- conflicted
+++ resolved
@@ -8,13 +8,10 @@
 Unreleased in the current development version (target v0.22.0):
 
 AQUA core complete list:
-<<<<<<< HEAD
 - Update FESOM grids for o26.1 (#2541) 
-=======
 - Removed plt.close() in plotting functions (#2538)
 - Documentation aligned to the new repository structure (#2525)
 - Complete workflow for pypi version to be run once per week (#2527)
->>>>>>> 82102cb0
 - Add a `cleanup` class with a fixture to clean files from tests (#2526)
 
 ## [v0.21.0]
