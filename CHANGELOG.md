--- conflicted
+++ resolved
@@ -11,9 +11,8 @@
 - `aqua.slurm` has been removed.
 
 AQUA core complete list:
-<<<<<<< HEAD
+
 - Adapt Catalog Generator to Data-Portfolio v1.3.0 (#1848)
-=======
 - Introduction of a internal AQUA data model able to guess coordinates and convert toward required target data convention definition (#1862)
 - Custom `paths` in the `confi-aqua.yaml` can now be defined and will take priority over the catalog paths (#1809)
 - Remove deprecated `aqua.slurm` module (#1860)
@@ -23,7 +22,6 @@
 - Fix the `regrid_method` option in the Reader (#1859)
 - Add a GitHub Token for downloading ClimateDT catalogs (#1855)
 - Ignore `nonlocal` complaints by flake8 (#1855)
->>>>>>> e9f25b0f
 - WOCE-ARGO ocean dataset grids and fixes added (#1846)
 - Upgrade of base container to FDB 5.15.11 (#1845)
 - Matplotlib styles can be set in the configuration file (#1729)
