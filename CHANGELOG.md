# Changelog

All notable changes to this project will be documented in this file.
The format is based on [Keep a Changelog](https://keepachangelog.com/en/1.1.0/)

## [Unreleased]

Unreleased in the current development version (target v0.17.0): 

Removed:
-  removed Reader.info() method (#2076)

AQUA core complete list:
<<<<<<< HEAD
- Introduce a tentative command to generate grids from sources, `aqua grids build` based on `GridBuilder` class (#2066)
=======
- Add `get_projection()` utility function for selection of Cartopy map projections (#2068)
>>>>>>> 12ab8afc
- Adapt catgen to changes in data-portfolio
- `aqua-analysis.py` now supports a `--realization` option to enable the analysis of a specific realization (#2041)
- Separate new histogram function in the framework (#2061)
- Introducing `timsum()` method to compute cumulative sum (#2059)
- `EvaluateFormula` class to replace the `eval_formula` function with extra provenance features (#2042)
- Solve fixer issue leading to wrong target variable names (#2057)
- Upgrade to `smmregrid=0.1.2`, which fixes coastal erosion in conservative regridding (#1963)
- Refactor LRA of output and catalog entry creatro with `OutputPathBuilder` and `CatalogEntryBuilder` classes (#1932)
- LRA cli support realization, stat and frequency (#1932)
- Update to the new STACv2 API for Lumi (#2039)
- `aqua add` and `aqua avail` commands now support a `--repository` option to specify a different repository to explore (#2037)
- `AQUA_CONFIG` environment variable can be set to customize the path of the configuration files in `aqua-analysis.py` (#2027)
- Development base container updated to stack 7.0.2.8 (#2022, #2025)
- `Trender()` class provide also coefficients and normalize them (#1991)

AQUA diagnostics complete list:
- Timeseries, Global Biases, Teleconnections, Ecmean: `--realization` option to select a specific realization in the CLI (#2041)
- Global Biases: add try-except block in cli (#2069)
- Global Biases: handling of formulae and Cloud Radiative Forcing Computation (#2031)
- Global Biases: pressure levels plot works correctly with the CLI (#2027)
- Timeseries: `diagnostic_name` option to override the default name in the CLI (#2027)
- Global Biases: output directory is now correctly set in the cli (#2027)
- Timeseries: `center_time` option to center the time axis is exposed in the CLI (#2028)
- Timeseries: fix the missing variable name in some netcdf output (#2023)
- Diagnostic core: new `_select_region` method in `Diagnostic`, wrapped by `select_region` to select a region also on custom datasets (#2020, #2032)

## [v0.16.0]

Removed:
- Removed source or experiment specific fixes; only the `fixer_name` is now supported.

Workflow modifications:
- Due to a bug in Singularity, `--no-mount /etc/localtime` has to be implemented into the AQUA container call 
- `push_analysis.sh` now updates and pushes to LUMI-O the file `experiments.yaml`, which is used by the 
  dashboard to know which experiments to list. The file is downloaded from the object store, updated and 
  pushed back. Additionally it exit with different error codes if the bucket is missing or the S3 credential
  are not correct.

AQUA core complete list:
- Update to the new STAC API for Lumi (#2017)
- Added the `aqua grids set` command to set the paths block in the `aqua-config.yaml` file, overwriting the default values (#2003)
- Derivation of metadata from eccodes is done with a builtin python method instead of definiton file inspection (#2009, #2014)
- `h5py` installed from pypi. Hard pin to version 3.12.1 removed in favor of a lower limit to the version (#2002)
- `aqua-analysis` can accept a `--regrid` argument in order to activate the regrid on each diagnostics supporting it (#1947)
- `--no-mount /etc/localtime` option added to the `load_aqua_container.sh` script for all HPC (#1975)
- Upgrade to eccodes==2.41.0 (#1890)
- Fix HPC2020 (ECMWF) installation (#1994)
- `plot_timeseries` can handle multiple references and ensemble mean and std (#1988, #1999)
- Support for CDO 2.5.0, modified test files accordingly (v6) (#1987)
- Remove DOCKER secrets and prepare ground for dependabot action e.g introduce AQUA_GITHUB_PAT (#1983)
- `Trender()` class to include both `trend()` and `detrend()` method (#1980)
- `cartopy_offlinedata` is added on container and path is set in cli call, to support MN5 no internet for coastlines download (#1960)
- plot_single_map() can now handle high nlevels with a decreased cbar ticks density (#1940)
- plot_single_map() now can avoid coastlines to support paleoclimate maps (#1940)
- Fixes to support EC-EARTH4 conversion to GRIB2 (#1940)
- Added support for TL63, TL255, eORCA1, ORCA2 grids for EC-EARTH4 model (#1940)
- `FldStat()` as independent module for area-weighted operations (#1835)
- Refactor of `Fixer()`, now independent from the `Reader()` and supported by classes `FixerDataModel` and `FixerOperator` (#1929) 
- Update and push to lumi-o the a file listing experiments needed by the dashboard (#1950)
- Integration of HEALPix data with `plot_single_map()` (#1897)
- Use scientific notation in multiple maps plotting to avoid label overlapping (#1953)

AQUA diagnostics complete list:
- Diagnostic core: a `diagnostic_name` is now available in the configuration file to override the default name (#2000)
- Ecmean, GlobalBiases, Teleconnections: regrid functionality correctly working in cli (#2006)
- Diagnostic core: updated docs for `OutputSaver` (#2010)
- Diagnostic core: save_netcdf() is now based on the new OutputSaver (#1965)
- Diagnostic core: raise an error if retrieve() returns an empty dataset (#1997)
- GlobalBiases: major refactor (#1803, #1993)
- Ocean Drift: using the `_set_region` method from the `Diagnostic` class (#1981)
- Diagnostic core: new `_set_region` method in `Diagnostic` class to find region name, lon and lat limits (#1979)
- Timeseries: regions are now in the `definitions` folder (not `interface` anymore) (#1884)
- Teleconnections: complete refactor according to the Diagnostic, PlotDiagnostic schema (#1884)
- Radiations: timeseries correctly working for exps with enddate before 2000 (#1940)
- Diagnostic core: new `round_startdate` and `round_enddate` functions for time management (#1940)
- Timeseries: fix in the new cli wich was ignoring the regrid option and had bad time handling (#1940)
- Timeseries: Use new OutputSaver in Timeseries diagnostics (#1948, #2000)
- Diagnostic core: new `select_region` to crop a region based on `_set_region` and `area_selection` method (#1984)

## [v0.15.0]

Main changes are:
- Polytope support 
- Plotting routines support cartopy projections and matplotlib styles
- Major refactor of AQUA core functionalities: Regridder, Datamodel, OutputSaver, Timstat  
- Major refactor of Timeseries, SeasonalCycle, GregoryPlot diagnostics

Removed:
- `aqua.slurm` has been removed.

Workflow modifications:
- `push_analysis.sh` (and the tool `push_s3.py` which it calls) now both return proper error codes if the transfer fails. 0 = ok, 1 = credentials not valid, 2 = bucket not found. This would allow the workflow to check return codes. As an alternative, connectivity could be tested before attempting to run push_analysis by pushing a small file (e.g. with `python push_s3.py aqua-web ping.txt`))

AQUA core complete list:
- Add FDB_HOME to debug logs (#1914)
- Enabling support for DestinE STAC API to detect `bridge_start_date`and `bridge_end_date` (#1895)
- Return codes for push_s3 and push_analysis utilities (#1903)
- Polytope support (#1893)
- Additional stats for LRA and other refinements (#1886) 
- New OutputSaver class (#1837)
- Introduce a `Timstat()` module independent from the `Reader()` (#1832)
- Adapt Catalog Generator to Data-Portfolio v1.3.0 (#1848)
- Introduction of a internal AQUA data model able to guess coordinates and convert toward required target data convention definition (#1862, #1877, #1883)
- Custom `paths` in the `config-aqua.yaml` can now be defined and will take priority over the catalog paths (#1809)
- Remove deprecated `aqua.slurm` module (#1860)
- Refactor of `plot_maps()` and `plot_maps_diff()` functions with projection support and use their single map version internally (#1865)
- Refactor of `plot_single_map()` and `plot_single_map_diff()` functions with projection support (#1854)
- Refactor time handling: replacement of `datetime` objects and of `pd.Timestamp` lists (#1828)
- Fix the `regrid_method` option in the Reader (#1859)
- Add a GitHub Token for downloading ClimateDT catalogs (#1855)
- Ignore `nonlocal` complaints by flake8 (#1855)
- WOCE-ARGO ocean dataset grids and fixes added (#1846)
- Upgrade of base container to FDB 5.15.11 (#1845)
- Matplotlib styles can be set in the configuration file (#1729)
- Graphics refactoring for timeseries plot functions (#1729, #1841)
- Major refactor of the regrid options, with new modular `Regridder()` class replacing `Regrid()` mixin (#1768)
- Refactor of the `retrieve_plain()` function with contextmanager and smmregrid GridInspector (#1768)

AQUA diagnostics complete list:
- Diagnostic core: refinement of OutputSaver metadata and name handling (#1901)
- Diagnostic core: refactor of the documentation folder structure (#1891)
- Timeseries: complete refactor of the timeseries diagnostic according to the Diagnostic, PlotDiagnostic schema (#1712, #1896)

## [v0.14.0]

Main changes are:
- AQUA is now open source
- Documentation is now available on ReadTheDocs
- Attributes added by AQUA are now "AQUA_" prefixed
- A core diagnostic class has been introduced

Removed:
- Support for python==3.9 has been dropped.
- Generators option from the Reader has been removed.

Workflow modifications:
- `aqua_analysis.py`: all the config files are used from the `AQUA_CONFIG` folder. This allows individual run modification kept in the `AQUA_CONFIG` folder for reproducibility.
- `makes_contents.py`: can now take a config file as an argument to generate the `content.yaml` file.
- `push_analysis.sh`: now has an option to rsync the figures to a specified location. Extra flags have been added (see Dashboard section in the documentation).

AQUA core complete list:
- Updated AQUA development container to micromamba 2.0.7 (#1834)
- Updated base container to eccodes 2.40 (#1833)
- Added Healpix zoom 7 grid for ICON R02B08 native oceanic grid (#1823)
- Remove generators from Reader (#1791)
- Fix tcc grib code and add some cmor codes in the convention file (#1800)
- Add a regrid option to cli of relevant diagnostics (#1792)
- Limit estimation of time for weight generation only to regular lon/lat grids (#1786)
- LRA generation can operate spatial subsection (#1711)
- Attributes added by AQUA are now "AQUA_" prefixed (#1790)
- Remove zarr pin (#1794)
- Dropping support for python==3.9 (#1778, #1797)
- Reader intake-xarray sources can select a coder for time decoding (#1778)
- Document use of AQUA on ECMWF HPC2020 (#1782)
- Added history logging for lat-lon in area selection (#1479)
- Cleaner workflow and pytest/coverage configuration (#1755, #1758)
- catalog, model, exp, source info are now stored in the DataArray attributes (#1753)
- Avoid infinite hanging during bridge access (#1733, #1738)
- Enable dependabot to monitor dependencies every month (#1748)
- `eccodes` bump to 2.40.0 (#1747)
- Integrate codecov to monitor coverage and test analytics and remove old bot (#1736, #1737, #1755, #1819)
- Reinitialize `GSVRetriever` instance only when needed (#1733)
- Enable the option to read FDB data info from file, and refactor start/end hpc/bridge dates handling (#1732, #1743, #1762)
- Fix `push_analysis.sh` options and `aqua_analysis.py` config paths (#1723, #1754)
- Enable zip compression for LRA yearly files (#1726)
- Enable publication of documentation on ReadTheDocs (#1699, #1716)
- Adapt Catgen test to the new number of sources for ICON (#1708)
- Added tests for the Hovmoller plot routine (#1532)
- `push_s3` compatibility with `boto3>=1.36.0` (#1704)
- Rsync option for push_analysis.sh (#1689)
- Multiple updates to allow for AQUA open source, including Dockerfiles, actions, dependencies and containers (#1574)

AQUA diagnostics complete list:
- Ensemble: config file structure and tests (#1630)
- Ocean3d: Tests for the Ocean3d diagnostic (#1780)
- Diagnostic core: A common function to check and convert variable units is provided as `convert_data_units()` (#1806)
- Ocean3d: Bug fix to regridding of observations in cli (#1811)
- Diagnostic core: the `retrieve()` method uses internally a `_retrieve()` method that returns instead of updating attributes (#1763)
- Diagnostic core: documentation about class and config file structure (#1790)
- Diagnostic core: A common function to load the diagnostic config file is provided (#1750)
- Global bias: add test (#1675)
- Diagnostic core: Add additional command-line arguments for configuration and processing options (#1745)
- Global bias: Handling plev and using scientific notation in contour plots (#1649)
- Ecmean: Fix net surface radiative flux and wind stresses in ecmean (#1696)
- Diagnostic core: A common parser and fuctions to open/close the dask cluster are provided (#1703)

## [v0.13.1]

Main changes are:
1. Ocean3d major refactoring

AQUA core complete list:
- Fixer delete option accepts non-lists (#1687)
- Ansi color 8-bit fix for logger (#1671)
- Hotfix for unmatched string in catgen (#1672)
- Test for aqua-analysis.py (#1664)
- Fix in the catgen now correctly generating an automatic description if not provided (#1662)

AQUA diagnostics complete list:
- Diagnostic core: added a Diagnostic class to be inherited by all diagnostics (#1681)
- Timeseries: hotfix of problems with the catalog usage in output saving (#1669)
- Tropical Rainfall: Update of the precomputed histograms paths for lumi and MN5 (#1661)
- Ocean3d: Trend is calculating using polyfit. Restructed the mixed layer depth function. (#1651)
- Global bias: hotfix for regrid option (#1670)

## [v0.13.0]

Main changes are:
1. Grids updated to work with operational O-25.1
2. Compliance of the catalog generator to the O-25.1 data portfolio
3. New 'Biases and Radiation' diagnostics replace the old 'AtmGlobalMean and Radiation'
4. Push of figures to LUMI-O and improvements for aqua-web

Deprecated:
- `aqua-analysis.sh` script is deprecated and has been removed. Use `aqua-analysis.py` instead.
- `cli_dummy.py` script is deprecated and will be removed in the next release. Use the `cli_checker.py` instead.
 
AQUA core complete list:
- More general checksum checker for grids and observations ( #1550)
- Output dir including catalogue for aqua-analysis.py (#1640)
- Grids for O-25.1 cycle are added in the grids folder (they are v3) (#1647)
- `deltat` for fixer can now be specified in source metadata and not only in fixes (#1626)
- LRA generator integrates ``--rebuild`` flag to regenerate areas and weights. The `--autosubmit` option is removed (#1623)
- Hotfix for catgen tests (#1648)
- Experiment and dashboard metadata are now created with the catalog generator (#1637)
- Safety checks according to data frequency for HPC, bridge and request start/end dates in intake GSV (#1636, #1655)
- Experiment metadata for aqua-web and dashboard from catalog entry (#1633)
- Automatic identification of ocean grid in the catalog generator (#1621)
- `OutputSaver` can deduce the catalog name from the model, exp (#1627)
- Pin zarr<3.0.0 to avoid breaking changes (#1625)
- Units utility are now functions and not methods of FixerMixin (#1558)
- New `cli_checker.py` tool to check the existance of the required model in the catalog and rebuild the area files (#1619)
- Update the catalog generator to align with changes in the data portfolio (#1593)
- Adding ICON phase2 hpx6 and hpz9 grids (#1596)
- Push figures to LUMI-O for dashboard (#1582, #1607)
- Bridge_start_date and expver switching (#1597)
- Include all available figure metadata in content.json for dashboard/aqua-web (#1573)
- Upgrade LUMI module to 24.03 and to eccodes 2.39.0

AQUA diagnostics complete list:
- Old AtmoGlobalMean and Radiation diagnostics removed (#1622)
- `--catalog` is accepted by all the diagnostics altough it is not used by all of them yet (#1619)
- Timeseries: enabled region selection in the CLI (#1564)
- Ocean3d: Bugfix of values for Ocean trend function (#1583)
- Biases and Radiation: Refactoring of Bias and Radiation Diagnostics (#1243)
- Biases and Radiation: Fix Seasonal Bias Output in global_biases for NetCDF Saving Compatibility and other fixes (#1585, #1604, #1628)
- Biases and Radiation: Adding `save_netcdf` flag and function (#1510)
- Biases and Radiation: Integrating Updated OutputSaver (#1487)

## [v0.13-beta]

Main changes are:
1. All the diagnostics are now compatible with the new fixes and eccodes version.
2. Full compatibility with HealPix grids and the new CDO version.
3. Major improvements in the Ocean3D diagnostic.

AQUA core complete list:
- Safety checks and error messages on FDB folders (#1512)
- Refreshed internal `to_list` function (#1512)
- Reorganizing and extending CI/CD catalog with 5 years of hpz3 data from ERA5 (atm) and FESOM (oce) (#1552)
- Version info in a separate module (#1546) 
- Corrected `tcc` units to % (#1551)
- Fix pdf attributes (#1547)
- Catgen fixes (#1536)
- Introduced fixer for ClimateDT phase 2 (#1536)
- `aqua_analysis.py` using a common central dask cluster (#1525)
- Added the `cdo_options: "--force"` to the definitions of the oceanic HealPix grids (#1539)

AQUA diagnostic complete list:
- ECmean: Integrating the performance indices and global mean within the `aqua_diagnostics` module (#1556)
- Teleconnections: The `teleconnections` diagnostic is now integrated in the `aqua_diagnostics` module (#1352)
- Teleconnections: OutputSaver for the teleconnections diagnostic (#1567, #1570)
- Ocean3d: Fix to improve memory usage and cli (#1490)
- Seaice: Fix to read sithick as fallback instead of sivol (#1543)
- Ocean3d: Minor fix to allow to read new variable names (#1540)
- Timeseries: The `timeseries` diagnostic is now integrated in the `aqua_diagnostics` module (#1340)
- Timeseries: Integrating Updated OutputSaver (#1492)

## [v0.13-alpha]

Main changes are:
1. A refactor of the fixes, with a new common main convention table is available, based on eccodes.
2. Diagnostics are updated to work with the new fixes and the new eccodes version. This is not yet complete and will be finalized in the next release.
3. The FDB reader always rely on paramids, so that support for eccodes 2.39.0 and backward compatibility is ensured.

AQUA core complete list:
- push-analysis.sh maintenance (#1555)
- Added the `cdo_options: "--force"` to the definitions of the HealPix grids (#1527)
- Removing default fixes (#1519)
- Support for eccodes=2.39.0 with full fixes refactoring (#1519)
- Dashboard: Moved making of contents yaml to local hpc (#1470)
- Support for new smmregrid==0.1.0 including simpler weights and area generation (#1395)
- Removing cdo pin for more recent versions (#1395)
- Change `bridge_end_date` convention (#1498)
- `catgen` to support data bridge options (#1499)
- Enhance OutputSaver with Improved File Handling, Logging, and NetCDF Write Modes (#1495)
- Introduction a specific pipeline and tests for `catgen` utiliy (#1505)
- Remove pin on xarray (#1507)
- FDB reader internally always asks for paramids (#1491, #1508, #1529)
- Introduction of a convention table for the fixer, in order to create a more general fixer (#1488, #1506)
- Refactor of `cli_lra_parallel_slurm.py` to work with container via jinja (#1497) 
- Convert `aqua-analysis.sh` to Python with Subprocess and Multiprocessing Support (#1354, #1521)
- New base container for aqua-container (#1441)
- Autodetection of latest AQUA in `load-aqua-container.sh` script (#1437)
- Update Metadata Handling for NetCDF, PDF, and PNG Outputs (#1430)
- Add instructions to install AQUA on MN5 (#1468)
- Introduce `grids-checker.py` tool to verify presence and checksum of the grid files (#1486)

AQUA diagnostic complete list:
- Tropical Cyclones: Adaptation to IFS-FESOM and tool to compute orography from data (#1393)
- Seaice: Hotfix for sea ice plots (#1432)

## [v0.12.2]

Main changes are: 
1. Single container script to be used on Lumi, MN5 and Levante

AQUA core complete list:
- Introduce `timeshift` option for the fixer to roll forward/back the time axis (#1411)
- Centralize and refactor in single script the tool to load AQUA container (#1413)
- Add extra maintenance options to submit-aqua-web (#1415)
- Update push-analysis.sh removing dependency on full AQUA and option not to convert to png (#1419)
- Pin to xarray<2024.09 to prevent bug in polyfit requires temporary (#1420)
- Remove spurious dimensions when running `fldmean()` (#1423)

AQUA diagnostic complete list:
- Refactor of plotThickness method in the sea ice diagnostic (#1427)


## [v0.12.1]

AQUA core complete list:
- Allow multiple realizations in fdb-catalog-generator (#1335)
- Fix the container loading script in order to avoid load of local libraries (#1399)
- Fix using AQUA container for submit-aqua-web, do not wipe old figures by default (#1387)
- New `timstat` module which opens complement `timmean()` with `timmax()`, `timmin()` and `timstd()` methods (#1391)
- Fix installation to avoid mismatch between `hdf5` and `h5py` libraries (#1408)

## [v0.12]

Main changes are:
1. AQUA installation now requires a mandatory machine name.
2. The `aqua` source code has been moved to the `src` folder. The change is transparent to the user.
3. A diagnostic module, called `aqua.diagnostics`, is under development. The module is not yet active, diagnostics are still available with the previous structure.

AQUA core complete list:
- Mixed updates to support data for NextGEMS cycle4 hackathon (#1375)
- Preprocess functionality added to the `Reader` class (#1298)
- The AQUAthon material has been moved under the `notebooks` folder (#1342)
- `aqua` source code has been moved to the `src` folder (#1332)
- A diagnostic module, called `aqua.diagnostics`, has been created under the `src` folder (#1332, #1341)
- LRA generator tool support for multiple relizations (#1357, #1375)
- LRA generator requires `catalog` as a mandatory argument (#1357)
- AQUA console revisiting, adding `avail` method and `update` method (#1346)
- AQUA install now requires mandatory machine name (#1346)
- Fix to make keyword step optional in request (#1360)

## [v0.11.3]

AQUA core complete list:
- LRA, both from CLI and worklow, is part of the AQUA console and can be run with `aqua lra $options` (#1294)
- FDB catalog generator is part of the AQUA console and can be run with `aqua catgen $options` (#1294)
- Coordinate unit overriding is now possible via the `tgt_units` argument (#1320)
- Full support for python>=3.9 (#1325)
- Pin of (python) eccodes<2.37.0 in pyproject due to recent changes in binary/python structure (#1325)

AQUA diagnostic complete list:
- Radiation: Bugfix in the CLI for the radiation diagnostic (#1319)

## [v0.11.2]

AQUA core complete list:
- Renaming of FESOM grids to include original resolution name (#1312)
- Bugfix of the fdb-catalog-generator tool that was not correctly assigning NEMO grids (#1309)
- Bugfix of the GSV intake driver that was not handling correctly metadata jinja replacement (#1304) 
- Bugfix of _merge_fixes() method when the parent fix has no vars specified (#1310)
- Safety check for the netcdf driver providing more informative error when files are not found (#1307, #1313)

AQUA diagnostic complete list:
- Tropical Rainfall: Fix Minor Issues in Tropical Precipitation CLI Metadata and Formatting (#1266)

## [v0.11.1]

Attention: If you are accessing FDB experiments, we suggest to not use versions older than this release.

Main changes are:
1. AQUA works with FDB written with ecCodes versions > 2.35 as well as lower.
2. Timeseries and Seasonal cyle can now be evaluated also on a specific region 

AQUA core complete list:
- ecCodes now pinned to >=2.36.0 and tool for fixing older definition files (#1302)

AQUA diagnostic complete list:
- Timeseries: a region can be selected for Timeseries and Seasonal Cycle with the `lon_limits` and `lat_limits` arguments (#1299)
- Timeseries: the cli argument for extending the time range is now extend (previously expand) (#1299)
- Timeseries: all the available diagnostics support the catalog argument (#1299)

## [v0.11]

Attention: this version is not compatible with catalog entries with ecCodes >= 2.35.0.

1. LRA supports multi-catalog structure
2. ecCodes temporarily restricted to < 2.34

AQUA core complete list:
- Refactor the fdb-catalog-generator tool to work with data-portfolio repository (#1275)
- Introduce a function to convert NetCDF to Zarr and zarr catalog entry for LRA (#1068)
- Suppress the warning of missing catalogs in the AQUA console `add` command (#1288)
- Lumi installation is completely updated to LUMI/23.09 modules (#1290)
- gsv_intake switches eccodes also for shortname definitions (#1279)
- Increase compatibility between LRA generator and multi-catalog (#1278)
- Allow for intake string replacement within LRA-generated catalogs (#1278)
- Avoid warning for missing intake variable default when calling the `Reader()` (#1287)

AQUA diagnostic complete list:
- Teleconnections: catalog feature bugfix (#1276)

## [v0.10.3]

Attention: this version is not compatible with catalog entries with ecCodes < 2.35.0.

Main changes are:
1. support for ecCodes >= 2.35.0 (to be used with caution, not working with exps with eccodes < 2.35.0)
2. fdb_path is deprecated in favour of fdb_home

AQUA core complete list:
- Restructure fixes folder and files (#1271)
- Removed eccodes pin, better handling of tables in get_eccodes_attr (#1269)
- Added test for diagnostics integration to AQUA installation process (#1244)
- Bugfix for the monthly frequency data with monthly cumulated fluxes (#1255)
- fdb_path becomes optional and deprecated in favour of fdb_home (#1262)
- Branch support for tool to push analysis to explorer (#1273)

AQUA diagnostic complete list:
- ECmean documentation updates (#1264)

## [v0.10.2]

Main changes are:
1. aqua-analysis script can be configured with an external yaml file
2. AQUA installation process now includes diagnostics integration

AQUA core complete list:
- Rename OutputNamer to OutputSaver and add catalog name (#1259)
- Hotfix for rare situation with 3D data but no vertical chunking defined (#1252)
- External yaml file to configure aqua-analysis (#1246)
- Adding diagnostics integration to AQUA installation process (#1229)

AQUA diagnostic complete list:
- Teleconnections: adding the catalog feature to the diagnostic (#1247)
- ECmean upgrades for the CLI (#1241)
- ECmean enables the computation of global mean diagostic (#1241)

## [v0.10.1]

AQUA core complete list:
- Fixer for monthly frequency data with monthly cumulated fluxes (#1201)
- Catalogs can be installed from the external repository (#1182)
- Added grid for NEMO multiIO r100 (#1227)
- Reorganized analysis output in catalog/model/exp structure (#1218)

## [v0.10]

Main changes are:
1. The catalog is externalized and AQUA supports multiple catalogs. It is now mandatory to use the aqua console to add a new catalog to the AQUA installation.

AQUA core complete list:
- Catalog is externalized to a separate repository (#1200)
- AQUA is now capable of accessing multiple catalogs at the same time (#1205)
- MN5 container for AQUA (#1213)

## [v0.9.2]

Main changes are:
1. The `aqua-config.yaml` file is replaced by a template to be installed. The aqua console is now mandatory to use aqua.
2. `$AQUA` removed from the `Configdir()` autosearch, an installation with the aqua console is mandatory to use aqua.
3. AQUA cli command to provide the installation path with `--path` option. This can substitute the `$AQUA` variable in scripts.
4. The catalog file is now split into `machine.yaml` and `catalog.yaml` to support machine dependency of data path and intake variables as kwargs into each catalog.

AQUA core complete list:
- More detailed documentation for Levante and Lumi installation (#1210)
- `aqua-config.yaml` replaced by a template to be installed on each machine (#1203)
- `$AQUA` removed from the `Configdir()` autosearch (#1208)
- AQUA cli command to provide the installation path with `--path` option (#1193)
- Restructure of the `machine` and `catalog` instances to support a catalog based development (#1186)
- AQUA installation via command line support a machine specification `aqua install lumi` (#1186)
- Introduction of `machine.yaml` file to support machine dependency of data path and intake variables as kwargs into each catalog (#1186)
- Removing all the AQUA catalogs from the repo, now using https://github.com/DestinE-Climate-DT/Climate-DT-catalog (#1200)

## [v0.9.1]

Main changes are:
1. Update of fdb libraries to be compatible with the FDB data bridge

AQUA core complete list:
- OutputNamer Class: Comprehensive Naming Scheme and Metadata Support (#998)
- Creation of png figures for AQUA explorer is local (#1189)

## [v0.9]

Main changes are:
1. AQUA has an `aqua` CLI entry point, that allow for installation/uninstallation, catalog add/remova/update, fixes and grids handling
2. Experiments placed half on HPC and half on DataBridge data can be accessed in continuous manner.

AQUA core complete list:
- AQUA entry point for installation and catalog maintanance and fixes/grids handling (#1131, #1134, #1146, #1168, #1169)
- Automatic switching between HPC and databridge FDB (#1054, #1190)
- CLI script for automatic multiple experiment analysis submission (#1160, #1175)

## [v0.8.2]

Main changes are: 
1. `aqua-grids.yaml` file split in multiple files into `grids` folder
2. Container for Levante

AQUA core complete list:
- Removing any machine name depencency from slurm files (#1135)
- Jinja replacement is added to the aqua-config.yaml (#1154)
- grid definitions split in multiple files (#1152)
- Add script to access the container on Levante HPC (#1151)
- Add support for IFS TL63 and TL159 grids (#1150)
- Swift links for tests and grids renewed (#1142)
- Removing the docker folder (#1137)
- Introducing a tool for benchmarking AQUA code (#1057)
- Define AQUA NEMO healpix grids as a function of their ORCA source (#1113)

AQUA diagnostics complete list:
- Tropical Rainfall: Improve Paths in Live Demonstration Notebook  (#1157)
- Atm global mean: produce seasonal bias plots by default (#1140)
- Tropical Rainfall: Notebook for the Live Demonstration (#1112)
- Teleconnections: MJO Hovmoller plot introduced as notebook (#247)
- Tropical Rainfall: Reduce Redundancy in Conversion Functions (#1096)

## [v0.8.1]

Main changes are: 
1. Fixes following internal D340.7.3.3 and D340.7.1.4 review 

AQUA core complete list:
- Tco399-eORCA025 control, historical and scenario runs added to Lumi catalog (#1070)
- ESA-CCI-L4 dataset added for Lumi and Levante catalogs (#1090)
- Various fixes to the documentation (#1106)
- Fixer for dimensions is now available (#1050)

AQUA diagnostics complete list:
- Timeseries: units can be overridden in the configuration file (#1098)
- Tropical Rainfall: Fixing the Bug in the CLI (#1100)

## [v0.8]

Main changes are:
1. Support for Python 3.12
2. Update in the catalog for Levante and introduction of Leonardo
3. Multiple diagnostics improvement to fullfil D340.7.3.3 and D340.7.1.4

AQUA core complete list:
- LRA for ICON avg_sos and avg_tos (#1076)
- LRA for IFS-NEMO, IFS-FESOM, ICON added to Levante catalog (#1072)
- IFS-FESOM storyline +2K added to the Lumi catalog (#1059)
- Allowing for jinja-based replacemente in load_yaml (#1045) 
- Support for Python 3.12 (#1052)
- Extending pytests (#1053)
- More efficient use of `_retrieve_plain` for acessing sample data (#1048)
- Introducing the catalog structure for Leonardo HPC (#1049)
- Introducing an rsync script between LUMI and levante for grids (#1044)
- Introducing a basic jinja-based catalog entry generator (#853)
- Adapt NextGEMS sources and fixes to the final DestinE governance (#1008, #1035)
- Remove  NextGEMS cycle2 sources (#1008)
- Avoid GSVSource multiple class instantiation in dask mode (#1051)

AQUA diagnostics complete list:
- Teleconnections: refactor of the documentation (#1061)
- Tropical rainfall: Updating the Documentation and Notebooks (#1083)
- Performance indices: minor improvements with the inclusion of mask and area files (#1076)
- Timeseries: Seasonal Cycle and Gregory plots save netcdf files (#1079)
- Tropical rainfall: minor modifications to the CLI and fixes to changes in the wrapper introduced in PR #1063 (#1074)
- Tropical rainfall: adding daily variability and precipitation profiles to the cli (#1063)
- Teleconnections: bootstrap evaluation of concordance with reference dataset (#1026)
- SSH: Improvement of the CLI (#1024) 
- Tropical rainfall: adding metadata and comparison with era5 and imerg to the plots, re-binning of the histograms and buffering of the data (#1014)
- Timeseries: refactor of the documentation (#1031)
- Radiation: boxplot can accomodate custom variables (#933)
- Seaice: convert to module, add Extent maps (#803)
- Seaice: Implement seaice Volume timeseries and thickness maps (#1043)

## [v0.7.3]

Main changes are:
1. IFS-FESOM NextGEMS4 and storylines simulations available in the catalog
2. Vertical chunking for GSV intake access
3. FDB monthly average data access is available
4. kwargs parsing of reader arguments (e.g. allowing for zoom and ensemble support)

AQUA core complete list:
- Add kwargs parsing of reader arguments, passing them to intake to substitute parameters (#757)
- Remove `zoom` and use kwargs instead (#757)
- Enabling the memory monitoring and (optional) full performance monitoring in LRA (#1010)
- Adding IFS_9-FESOM_5 NextGEMS4 simulation on levante (#1009)
- Function to plot multiple maps is introduced as `plot_maps()` and documented (#866)
- Adding the IFS-FESOM storylines simulation (#848)
- `file_is_complete()` accounts also for the mindate attribute (#1007)
- Introducing a `yearmonth` timestyle to access FDB data on monthly average (#1001)
- Adding expected time calculation for weight generation (#701)
- Vertical chunking for GSV intake access (#1003)

AQUA diagnostics complete list:
- Timeseries: Various bugfix and improvements for cli and formula (#1013, #1016, #1022)

## [v0.7.2]

Main changes are:
1. `mtpr` is used for precipitation in all the catalog entries
2. LRA CLI support for parallel SLURM submission and other improvements
3. ICON production simulations available in the catalog
4. `detrend()` method is available in the `Reader` class
5. All the diagnostics have dask support in their CLI

AQUA core complete list:
- Fix LRA sources to allow incomplete times for different vars (#994)
- Distributed dask option for diagnostic CLIs and wrapper (#981)
- Added documentation for `plot_timeseries`, `plot_seasonalcycle` and `plot_single_map_diff` (#975)
- Minimum date fixer feature / ICON net fluxes fix (#958)
- Unified logging for all diagnostics (#931)
- A `detrend()` method is added to the Reader class (#919)
- LRA file handling improvements (#849, #972)
- Updating fixer for ERA5 monthly and hourly data on Levante (#937)
- GSV pin to 1.0.0 (#950)
- Adding ICON production simulations (#925)
- LRA CLI for parallel SLURM submission support a max number of concurrent jobs and avoid same job to run (#955, #990)
- Renaming of EC-mean output figures in cli push tool for aqua-web (#930)
- Renaming the `tprate` variable into `mtpr` in all fixes (#944)

AQUA diagnostic complete list:
- Tropical rainfall: enhancements of plotting and performance, files path correction (#997)
- Timeseries: seasonal cycle runs as a separate cli in aqua-analysis for performance speed-up (#982)
- Timeseries: seasonal cycle is added if reference data are not available in some timespan (#974)
- Tropical rainfall: Removing unnecessary printing during the CLI, optimazing the CLi for low and high-resolution data (#963)
- Timeseries: Grergory plot TOA limits are dynamically chosen (#959)
- SSH: technical improvements including removal of hardcoded loglevel and timespan definition. (#677)
- SSH: ready with new data governance and option to plot difference plots added. (#677)
- Atmosferic Global Mean: added mean bias for the entire year in seasonal bias function (#947)
- Tropical Cyclones: working with IFS-NEMO and ICON, includes retrieval of orography from file (#1071).

## [v0.7.1]

Main changes are:
1. Complete update of the timeseries diagnostic
2. LRA CLI for parallel SLURM submission
3. SSP370 production scenario for IFS-NEMO available in the catalog

AQUA core complete list:
- Plot timeseries is now a framework function (#907)
- Improve the automatic parsing of date range according to schema from fdb (#928)
- LRA CLI for parallel SLURM submission (#909)
- Added graphics function to plot data and difference between two datasets on the same map (#892)
- Add IFS-NEMO ssp370 scenario (#906)

AQUA diagnostics complete list:
- Teleconnections: comparison with obs is done automatically in diagnostic CLI (#924)
- Teleconnections: capability to find index file if already present (#926)
- Timeseries: save flag introduced to save to enable/disable saving of the timeseries (#934)
- Improve the automatic parsing of date range according to schema from fdb (#928)
- Updated output filenames for atmglobalmean diagnostic (#921)
- Added graphics function to plot data and difference between two datasets on the same map (#892)
- Implemented `pyproject.toml` for global_time_series diagnostic (#920).
- Implemented `pyproject.toml` for tropical_rainfall diagnostic (#850).
- Updating CLi for tropical_rainfall diagnostic (#815)
- LRA cli for parallel SLURM submission (#909)
- Timeseries: seasonal cycle is available for the global timeseries (#912)
- Timeseries: refactory of Gregory plot as a class, comparison with multiple models and observations (#910)
- Add IFS-NEMO ssp370 scenario (#906)
- Timeseries: complete refactory of the timeseries as a class, comparison with multiple models and observations (#907)
- Plot timeseries is now a framework function (#907)

## [v0.7]

Main changes are:
1. Multiple updates to the diagnostics, both scientific and graphical, to work with more recent GSV data
2. `mtpr` is now used instead of `tprate` for precipitation
2. Documentation has been reorganized and integrated

Complete list:
- New utility `add_pdf_metadata` to add metadata to a pdf file (#898)
- Experiments `a0gg` and `a0jp` added to the IFS-NEMO catalog, and removal of `historical-1990-dev-lowres` (#889)
- Updated notebooks to ensure consistency across different machines by using observational datasets, and included a demo of aqua components for Lumi (#868)
- Scripts for pushing figures and docs to aqua-web (#880)
- Fixed catalog for historical-1990-dev-lowres source (#888, #895)
- data_models src files are now in the aqua/data_models folder, with minor modifications (#884)
- Warning options based on the `loglevel` (#852)
- Timeseries: formula bugfix and annual plot only for complete years (#876)
- mtpr instead of tprate derived from tp (#828)
- eccodes 2.34.0 does not accomodate for AQUA step approach, pin to <2.34.0 (#873)
- Bugfix of the `aqua-analysis` wrapper, now can work teleconnections on atmospheric and oceanic variables 
and the default path is an absolute one (#859, #862)
- Ocean3D: many fixes and adaptations to new data governance (#776)
- Bugfix of the `aqua-analysis` wrapper, now can work teleconnections on atmospheric and oceanic variables (#859)
- Radiation: adaptation to new data governance and many improvements (#727)
- Seaice: Sea ice extent has now seasonal cycle (#797)
- Fixing the paths in `cli/lumi-install/lumi_install.sh` (#856).
- Refactor of the documentation (#842, #871)
- The drop warning in `aqua/gsv/intake_gsv.py` (#844)
- Tropical cyclones diagnostic: working with new data governance (includes possibility to retrieve orography from file (#816)

## [v0.6.3]

Complete list:
- Setting last date for NaN fix for IFS-NEMO/IFS-FESOM to 1999-10-01 and cleaner merge of parent fixes (#819)
- Hotfix to set `intake==0.7.0` as default (#841)
- Timeseries: can add annual std and now default uncertainty is 2 std (#830)
- `retrieve_plain()` method now set off startdate and enddate (#829)
- Complete restructure of fixer to make use of `fixer_name`: set a default for each model and a `False` to disable it (#746)
- Added `center_time` option in the `timmean()` method to save the time coordinate in the middle of the time interval and create a Timmean module and related TimmeanMixin class (#811)
- Fixer to rename coordinates available (#822)
- Fixing new pandas timedelta definition: replacing H with h in all FDB catalog (#786)
- Change environment name from `aqua_common` to `aqua`(#805)
- Adding a run test label to trigger CI (#826)
- Tropical_rainfall: improve organization and maintainability, introducing nested classes (#814)
- Revisiting CERES fixes (#833)
- Timeseries: add bands for observation in Gregory plots (#837)

## [v0.6.2]

Complete list:
- Global time series plot annual and monthly timeseries together, improved Gregory plot (#809)
- Teleconnection can now take a time range as input and ylim in the index plot function (#799)
- LRA to use `auto` final time and `exclude_incomplete` (#791)
- Hotfix for v0.12.0 of the GSV_interface related to valid_time (#788)
- Global time series adapted to new data governance (#785)
- AtmoGlobalMean diagnostic improvements and adaptation to new data governance (#745 #789 #807 #812)
- Sea-ice diagnostic adapted to new data governance (#790)
- Implement a fix setting to NaN the data of the first step in each month (for IFS historical-1990) (#776)

## [v0.6.1]

Complete list:
- Teleconnection improvement to accept different variable names for ENSO (avg_tos instead of sst) (#778)
- ERA5 fixes compatible with new data governance (#772)
- Update the LRA generator (removing aggregation and improving) filecheck and fix entries for historical-1990-dev-lowres (#772)
- Updates of ECmean to work with production experiments (#773, #780)
- Automatic data start and end dates for FDB sources (#762)

## [v0.6]

Main changes are:
1. Inclusion in the catalog of the historical-1990 production simulations from IFS-NEMO and IFS-FESOM.
2. New fixes that targets the DestinE updated Data Governance

Complete list:
- IFS-FESOM historical-1990-dev-lowres with new data governance added to the catalog (#770)
- AtmoGlobalMean diagnostic improvements (#722)
- Teleconnections diagnostic improvements (#722)
- Read only one level for retrieving 3D array metadata, select single level for retrieve (#713)
- IFS-FESOM historical-1990-dev-lowres with new data governance added to the catalog
- Fix mismatch between var argument and variables specified in catalog for FDB (#761)
- Compact catalogs using yaml override syntax (#752)
- Fix loading source grid file before smmregrid weight generation (#756)

## [v0.5.2-beta]

Complete list:
-  A new fdb container is used to generate the correct AQUA container

## [v0.5.2-alpha]

Main changes are:
1. Coupled models IFS-NEMO and IFS-FESOM are now supported
2. Accessor to use functions and reader methods as if they were methods of xarray objects, see [notebook](https://github.com/DestinE-Climate-DT/AQUA/blob/main/notebooks/reader/accessor.ipynb)
3. Preliminary provenance information is now available in the history attribute of the output files
4. AQUA analysis wrapper is parallelized
5. A levelist can be provided in FDB sources, this will greatly speed up the data retrieve

Complete list:
- Fix reading only one sample variable and avoid _bnds variables (#743)
- Allow correct masked regridding after level selection. Add level selection also for not-FDB sources (#741)
- Read only one level for retrieving 3D array metadata, select specific levels for FDB retrieve (#713)
- Defining catalog entry for coupled models IFS-NEMO and IFS-FESOM (#720)
- Change fixer_name to fixer_name (#703)
- Reorganization of logging calls (#700)
- Accessor to use functions and reader methods as if they were methods of xarray objects (#716)
- Suggestions are printed if a model/exp/source is not found while inspecting the catalog (#721)
- Improvements in the single map plot function (#717)
- Minor metadata fixes (logger newline and keep "GRIB_" in attrs) (#715)
- LRA fix now correctly aggregating monthly data to yearly when a full year is available (#696)
- History update and refinement creating preliminary provenance information (plus AQUA emoji!) (#676)
- OPA lra compatible with no regrid.yaml (#692)
- Introducing fixer definitions not model/exp/source dependents to be specified at the metadata level (#681)
- AQUA analysis wrapper is parallelized and output folder is restructured (#684, #725)

## [v0.5.1]

Main changes are:
1. A new `Reader` method `info()` is available to print the catalog information
2. Grids are now stored online and a tool to deploy them on the `cli` folder is available

Complete list:
- Fix attributes of DataArrays read from FDB (#686)
- Reader.info() method to print the catalog information (#683)
- Simpler reader init() by reorganizing the calls to areas and regrid weights configuration and loading (#682)
- Optional autosearch for vert_coord (#682)
- plot_single_map adapted to different coordinate names and bugfixes (#680)
- Sea ice volume datasets for the Northern Hemisphere (PIOMAS) and the Southern Hemisphere (GIOMAS) (#598)
- Possibility of defining the regrid method from the grid definition (#678)
- Grids stored online and tool to deploy them on cli folder (#675)
- Global time series diagnostic improvements (#637)
- Teleconnections diagnostic improvements (#672)

## [v0.5]

Main changes are:
1. Refactor of the Reader() interface with less options at the init() level
2. Grids are now defined with the source metadata and not in a machine-dependent file
3. CLI wrapper is available to run all diagnostics in a single call
4. Refactoring of the streaming emulator with equal treatment for FDB or file sources

Complete list:
- Controlling the loglevel of the GSV interface (#665)
- Fix wrong fdb source (#657)
- Adding sample files and tests for NEMO 2D and 3D grids (#652)
- tprate not derived from tp for GSV sources (#653)
- Simplify reader init and retrieve providing less argument in initialization (#620)
- var='paramid' can be used to select variables in the retrieve method (#648)
- configdir is not searched based on util file position in the repo (#636)
- Cleaner mask treatment (Revision of mask structure in the reader #617)
- Fldmean fix if only one dimension is present for area selection (#640)
- Adding higher frequency ERA5 data on Levante and Lumi (#628)
- regrid.yaml files are removed, grid infos are now in the catalog metadata (#520, #622, #643)
- Load all available variables in FDB xarray/dask access (#619)
- Lint standard and enforced in CI (#616)
- Reader init split with methods (#523)
- Single map plot utility to be used by all diagnostics (#594)
- Script for automatic generation of Fdb catalog entries (IFS only) (#572)
- Fix loading of singularity mounting /projappl (#612)
- CLI wrapper parser (#599)
- Refactoring of streaming emulator (#593)
- Radiation CLI and diagnostic refinement (#537)
- Ocean3D CLI and diagnostic refinement (#578)
- AtmGlobalMean CLI and diagnostic refinement (#587)
- Tropical cyclones CLI refinements and TC module (#568, #645)
- Removing OPA, OPAgenerator and related tests from the AQUA (Remove OPA from AQUA #586)
- Renaming the experiments according to the DE340 AQUA syntax (Including dev-control-1990 in the source and rename the experiment according to DE340 scheme #556, #614, #618)
- Teleconnections diagnostic improvements (#571, #574, #576, #581, #592, #623)

## [v0.4]

Main changes are:
1. Update to all the diagnostics CLI
2. Refactor of the regridder so that `regrid.yaml`` is grid-based and not experiment-based
3. Xarray access to FDB sources
4. Refactor of the fixer so that merge/replace/default options are available
5. Remove of the `aqua` environment in favour of the `aqua_common` one. 

Complete list:
- Introduced color scheme for aqua logging (#567)
- CLI for sea diagnostic (#549)
- Add CLI for SSH diagnostic and some bug fixes (#540)
- Fix SSH diagnostic to be compatible with lates AQUA version (#538) 
- Helper function to identify vertical coordinates in a dataset (#552)
- Orography for tempest extremes TCs detection and update TCs CLI (Orography threshold included and CLI update #404)
- Improvement of performance indices CLI (Update of ECmean CLI #528)
- Fix to allow reading a list of multiple variables from FDB (#545)
- Further improvement of function to inspect the catalog (#533)
- Custom exceptions for AQUA (#518)
- Speed up of the `retrieve_plain` method (#524)
- Update documention for adding new data and setting up the container (Increase documentation coverage #519)
- CLI wrapper for the state-of-the-art diagnostics analysis (#517, #527, #525, #530, #534, #536, #539, #548, #549, #559)
- Refactor the regrid.yaml as grid-based instead of experiment-based (#291)
- aqua_common environment simplified and updated (#498)
- Update available variables in FDB catalogs on lumi (#514)
- Solve reversed latitudes bug for fixed data (#510)
- Switch to legacy eccodes tables based on intake source metadata (#493)
- Add GPM IMERG precipitation data to the catalog on levante (#505)
- Fix ocean3d diagnostic colorbars not being symmetric when missing values are present (#504) 
- FDB NEMO test access to data (#488)
- Xarray dask access to FDB (#476)
- Issue a warning when multiple gribcodes are associated to the same shortname (Cases for multiple eccodes grib codes #483)
- Allowing fixer to overwrite or merge default configuration (Increasing flexibiity of the fixer allowing for merge, replace and default options #480)
- Add new tests (Increase testing #250)
- Global time series diagnostic setup for multiple variables CLI (#474)
- Option to avoid incomplete chunk when averagin with timmean (Introduce check for chunk completeness in timmean() #466)
- Simplification of Fixer() workflow, more methods and less redundancy (Functionize fixer #478)
- Remove the `aqua` environment file, only `aqua_common` is left (#482)

## [v0.3]

Main changes are:
1. Fixer moved at `Reader()` level
2. Area selection available in `fldmean()` method
3. FDB/GSV access for IFS-NEMO development simulations
4. Configuration file `config-aqua.yaml` replaces `config.yaml`

Complete list:
- Templates in configuration yaml files (#469)
- Bug fixes for FDB access options (#463, #462)
- Add observational catalogs on Lumi (Update Lumi catalog #454)
- Automatic finding of cdo (#456)
- Area is fixed if data are fixed (Fixer applied to grid areas #442)
- Tests missing failure fix (Fix #436 CI workflow passes even if some tests fail #452)
- FDB/GSV access to IFS control and historical simulations (#434, #458)
- Climatology support restored in the Reader (Fix for climatology #445)
- Improvement function to inspect the catalog (Inspect_catalog improvement #446)
- Minor improvements of the gribber (Fix gribber fdb #427)
- Allow the LRA generator to work with generators and so with FDB (LRA from fdb on mafalda #430)
- Fixes only on selected variables (Fixer updates #428)
- Complete revision of the FDB/GSV access, allowing to access also recent experiments using variable step (#343)
- Teleconnections diagnostic adapted to new code improvements (Teleconnections Dev branch update #424, #465)
- Add support for area selection with fldmean (Fldmean box selection #409)
- Environment simplified, dependencies are now mostly on the pyproject file (A simpler environment.yml #286)
- Intake esm functionality added back (Fix intake-esm #287)
- Intake esm tests (Test also intake-esm #335)
- Yaml dependencies removed (Logger and yaml issues in util.py #334)
- Log history working for iterators as well (Logger and yaml issues in util.py #334)
- Util refactor (Utility refactor #405)
- Fixer at reader level (Fixes at Reader level #244)
- Uniform timmean (Uniform time after timmean and add option for time_bnds #419)
- FDB tests added (Add FDB 5.11, a local FDB with some test data #280, #432)
- Refactor of unit conversion and non-metpy cases (Flexible unit fix from YAML file #416)
- Refactor of the config file definition (Refactor of the configuration search #417)

## [v0.2.1]

- Add development control-1950 and historical-1990 experiments to the LRA (LRA for control-1950 and historical-1990 on Levante from v0.2 #455)

## [v0.2]

- Improve the LRA generator and worklow CLI (Streaming for the LRA #289)
- AQUA new common environment installation tool for LUMI added (#413)
- Added a bash script "load_aqua_lumi.sh" to load aqua environment in LUMI with containers (Adding an AQUA singularity container for LUMI #418)

## [v0.2-beta]

This is the `AQUA` version part of the Deliverable D340.7.1.2. 

- SSH diagnostic improvements (Linting SSH diagnostics #377, SSH diag: PDF file name changed #388)
- Timmean fix to uniform time axis (Fix for timmean() to uniform output time axis #381)
- New tests trigger routine (Tests trigger with label #385)
- Fix for tco1279 and FESOM (fix for masked tco1279 #390, psu fix for salinity #383)
- ECmean improvements (various improvement for ecmean #392)
- Seaice diagnostic improvements (Deliverable340.7.1.2 fix seaice #389, Linting Seaice diagnostics #376)
- Teleconnections diagnostic graphics module enhanced and various improvements (Teleconnections corrections for D340.7.1.2 #379, Fix import in teleconnections notebooks #395, Teleconnections fix docs #408)
- Tropical cyclones linting of the diagnostic (Linting tropical cyclones diagnostics #380, Improved plotting functions for tropical cyclones #391)
- Ocean diagnostics restructured in a single folder, sharing common functions and other improvements (Linting+Fixes Ocean diagnostics #374, Adding units for MLD plot in ocean3d package #406)
- Documentation fixes (Documentation fixes after review #403)
- Atmglobalmean and radiation diagnostic improvements (Atmglobalmean fix #371)
- MSWEP fixer bugfix (Change MSWEP datamodel #397, fixing of mswep #401)

## [v0.2-alpha]

This is the `AQUA` version that will be part of the Deliverable D340.7.1.2, sent to internal review. This is mostly done by the inclusion of twelve diagnostics within the AQUA framework

- Added teleconnections diagnostic (#308, #309, #318, #333, #352)
- Added tropical cyclones diagnostic (#310, #345)
- Added performance indices diagnostic based on ECmean tool (#57, #327) 
- Added sea ice diagnostic (#353, #368)
- Added global timeseries diagnostic (#358, #359)
- Added radiation analysis diagnostic (#301, #360)
- Added global mean bias diagnostic (#285, #371)
- Added SSH variability diagnostic (#367, #369)
- Added tropical rainfall diagnostic (#314)
- Added Ocean circulation diagnostic (#295)
- Added global ocean diagnosc (#164)
- Added global mean timeseries (#268)
- Multiple fixes in the Reader (#316, #324, #334)
- Avoid time duplicated in the Reader (#357)
- Enabling autodoc for diagnostics (#330)
- Data access improvement on Levante, including new datasets (#332, #355, #321)
- Added a common environment file (#363)
- Support for Lumi installation (#315)
- Added the `changelog` file

### Changed

- Dummy diagnostic is now in the `dummy` folder (previously was `dummy-diagnostic`)
- Tests and code is now working with python>=3.9 (previously python 3.11 was excluded)

## [v0.1-beta]

This is the `AQUA` version that will be part of the Deliverable D340.7.1.1.
This is mostly built on the `AQUA` `Reader` class which support for climate model data interpolation, spatial and temporal aggregation and conversion for a common GRIB-like data format.


- Low resolution archive documentation
- Fixed a bug in the `Gribber` class that was not reading the correct yaml catalog file

## v0.1-alpha

This is the AQUA pre-release to be sent to internal reviewers. 
Documentations is completed and notebooks are working.

[unreleased]: https://github.com/DestinE-Climate-DT/AQUA/compare/v0.16.0...HEAD
[v0.16.0]: https://github.com/DestinE-Climate-DT/AQUA/compare/v0.15.0...v0.16.0
[v0.15.0]: https://github.com/DestinE-Climate-DT/AQUA/compare/v0.14.0...v0.15.0
[v0.14.0]: https://github.com/DestinE-Climate-DT/AQUA/compare/v0.13.1...v0.14.0
[v0.13.1]: https://github.com/DestinE-Climate-DT/AQUA/compare/v0.13.0...v0.13.1
[v0.13.0]: https://github.com/DestinE-Climate-DT/AQUA/compare/v0.13-beta...v0.13.0
[v0.13-beta]: https://github.com/DestinE-Climate-DT/AQUA/compare/v0.13-alpha...v0.13-beta
[v0.13-alpha]: https://github.com/DestinE-Climate-DT/AQUA/compare/v0.12.2...v0.13-alpha
[v0.12.2]: https://github.com/DestinE-Climate-DT/AQUA/compare/v0.12.1...v0.12.2
[v0.12.1]: https://github.com/DestinE-Climate-DT/AQUA/compare/v0.12...v0.12.1
[v0.12]: https://github.com/DestinE-Climate-DT/AQUA/compare/v0.11.3...v0.12
[v0.11.3]: https://github.com/DestinE-Climate-DT/AQUA/compare/v0.11.2...v0.11.3
[v0.11.2]: https://github.com/DestinE-Climate-DT/AQUA/compare/v0.11.1...v0.11.2
[v0.11.1]: https://github.com/DestinE-Climate-DT/AQUA/compare/v0.11...v0.11.1
[v0.11]: https://github.com/DestinE-Climate-DT/AQUA/compare/v0.10.3...v0.11
[v0.10.3]:https://github.com/DestinE-Climate-DT/AQUA/compare/v0.10.2...v0.10.3
[v0.10.2]: https://github.com/DestinE-Climate-DT/AQUA/compare/v0.10.1...v0.10.2
[v0.10.1]: https://github.com/DestinE-Climate-DT/AQUA/compare/v0.10...v0.10.1
[v0.10]: https://github.com/DestinE-Climate-DT/AQUA/compare/v0.9.2...v0.10
[v0.9.2]: https://github.com/DestinE-Climate-DT/AQUA/compare/v0.9.1...v0.9.2
[v0.9.1]: https://github.com/DestinE-Climate-DT/AQUA/compare/v0.9...v0.9.1
[v0.9]: https://github.com/DestinE-Climate-DT/AQUA/compare/v0.8.2...v0.9
[v0.8.2]: https://github.com/DestinE-Climate-DT/AQUA/compare/v0.8.1...v0.8.2
[v0.8.1]: https://github.com/DestinE-Climate-DT/AQUA/compare/v0.8...v0.8.1
[v0.8]: https://github.com/DestinE-Climate-DT/AQUA/compare/v0.7.3...v0.8
[v0.7.3]: https://github.com/DestinE-Climate-DT/AQUA/compare/v0.7.2...v0.7.3
[v0.7.2]: https://github.com/DestinE-Climate-DT/AQUA/compare/v0.7.1...v0.7.2
[v0.7.1]: https://github.com/DestinE-Climate-DT/AQUA/compare/v0.7...v0.7.1
[v0.7]: https://github.com/DestinE-Climate-DT/AQUA/compare/v0.6.3...v0.7
[v0.6.3]: https://github.com/DestinE-Climate-DT/AQUA/compare/v0.6.2...v0.6.3
[v0.6.2]: https://github.com/DestinE-Climate-DT/AQUA/compare/v0.6.1...v0.6.2
[v0.6.1]: https://github.com/DestinE-Climate-DT/AQUA/compare/v0.6...v0.6.1
[v0.6]: https://github.com/DestinE-Climate-DT/AQUA/compare/v0.5.2-beta...v0.6
[v0.5.2-beta]: https://github.com/DestinE-Climate-DT/AQUA/compare/v0.5.2-alpha...v0.5.2-beta
[v0.5.2-alpha]: https://github.com/DestinE-Climate-DT/AQUA/compare/v0.5.1...v0.5.2-alpha
[v0.5.1]: https://github.com/DestinE-Climate-DT/AQUA/compare/v0.5...v0.5.1
[v0.5]: https://github.com/DestinE-Climate-DT/AQUA/compare/v0.4...v0.5
[v0.4]: https://github.com/DestinE-Climate-DT/AQUA/compare/v0.3...v0.4
[v0.3]: https://github.com/DestinE-Climate-DT/AQUA/compare/v0.2.1...v0.3
[v0.2.1]: https://github.com/DestinE-Climate-DT/AQUA/compare/v0.2...v0.2.1
[v0.2]: https://github.com/DestinE-Climate-DT/AQUA/compare/v0.2-beta...v0.2
[v0.2-beta]: https://github.com/DestinE-Climate-DT/AQUA/compare/v0.2-alpha...v0.2-beta
[v0.2-alpha]: https://github.com/DestinE-Climate-DT/AQUA/compare/v0.1-beta...v0.2-alpha
[v0.1-beta]: https://github.com/DestinE-Climate-DT/AQUA/compare/v0.1-alpha...v0.1-beta<|MERGE_RESOLUTION|>--- conflicted
+++ resolved
@@ -11,11 +11,8 @@
 -  removed Reader.info() method (#2076)
 
 AQUA core complete list:
-<<<<<<< HEAD
 - Introduce a tentative command to generate grids from sources, `aqua grids build` based on `GridBuilder` class (#2066)
-=======
 - Add `get_projection()` utility function for selection of Cartopy map projections (#2068)
->>>>>>> 12ab8afc
 - Adapt catgen to changes in data-portfolio
 - `aqua-analysis.py` now supports a `--realization` option to enable the analysis of a specific realization (#2041)
 - Separate new histogram function in the framework (#2061)
