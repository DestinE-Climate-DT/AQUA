# Changelog

All notable changes to this project will be documented in this file.
The format is based on [Keep a Changelog](https://keepachangelog.com/en/1.0.0/)

## [Unreleased]

Unreleased is the current development version.

<<<<<<< HEAD
- LRA fix now correctly aggregating monthly data to yearly when a full year is available (#696)
=======
- History update and refinement creating preliminary provenance information (plus AQUA emoji!) (#676)
>>>>>>> 0ea181a2
- OPA lra compatible with no regrid.yaml (#692)
- Introducing fixer definitions not model/exp/source dependents to be specified at the metadata level (#681)
- AQUA analysis wrapper is parallelized (#684)

## [v0.5.1]

Main changes are:
1. A new `Reader` method `info()` is available to print the catalogue information
2. Grids are now stored online and a tool to deploy them on the `cli` folder is available

Complete list:
- Fix attributes of DataArrays read from FDB (#686)
- Reader.info() method to print the catalogue information (#683)
- Simpler reader init() by reorganizing the calls to areas and regrid weights configuration and loading (#682)
- Optional autosearch for vert_coord (#682)
- plot_single_map adapted to different coordinate names and bugfixes (#680)
- Sea ice volume datasets for the Northern Hemisphere (PIOMAS) and the Southern Hemisphere (GIOMAS) (#598)
- Possibility of defining the regrid method from the grid definition (#678)
- Grids stored online and tool to deploy them on cli folder (#675)
- Global time series diagnostic improvements (#637)
- Teleconnections diagnostic improvements (#672)

## [v0.5]

Main changes are:
1. Refactor of the Reader() interface with less options at the init() level
2. Grids are now defined with the source metadata and not in a machine-dependent file
3. CLI wrapper is available to run all diagnostics in a single call
4. Refactoring of the streaming emulator with equal treatment for FDB or file sources

Complete list:
- Controlling the loglevel of the GSV interface (#665)
- Fix wrong fdb source (#657)
- Adding sample files and tests for NEMO 2D and 3D grids (#652)
- tprate not derived from tp for GSV sources (#653)
- Simplify reader init and retrieve providing less argument in initialization (#620)
- var='paramid' can be used to select variables in the retrieve method (#648)
- configdir is not searched based on util file position in the repo (#636)
- Cleaner mask treatment (Revision of mask structure in the reader #617)
- Fldmean fix if only one dimension is present for area selection (#640)
- Adding higher frequency ERA5 data on Levante and Lumi (#628)
- regrid.yaml files are removed, grid infos are now in the catalogue metadata (#520, #622, #643)
- Load all available variables in FDB xarray/dask access (#619)
- Lint standard and enforced in CI (#616)
- Reader init split with methods (#523)
- Single map plot utility to be used by all diagnostics (#594)
- Script for automatic generation of Fdb catalog entries (IFS only) (#572)
- Fix loading of singularity mounting /projappl (#612)
- CLI wrapper parser (#599)
- Refactoring of streaming emulator (#593)
- Radiation CLI and diagnostic refinement (#537)
- Ocean3D CLI and diagnostic refinement (#578)
- AtmGlobalMean CLI and diagnostic refinement (#587)
- Tropical cyclones CLI refinements and TC module (#568, #645)
- Removing OPA, OPAgenerator and related tests from the AQUA (Remove OPA from AQUA #586)
- Renaming the experiments according to the DE340 AQUA syntax (Including dev-control-1990 in the source and rename the experiment according to DE340 scheme #556, #614, #618)
- Teleconnections diagnostic improvements (#571, #574, #576, #581, #592, #623)

## [v0.4]

Main changes are:
1. Update to all the diagnostics CLI
2. Refactor of the regridder so that `regrid.yaml`` is grid-based and not experiment-based
3. Xarray access to FDB sources
4. Refactor of the fixer so that merge/replace/default options are available
5. Remove of the `aqua` environment in favour of the `aqua_common` one. 

Complete list:
- Introduced color scheme for aqua logging (#567)
- CLI for sea diagnostic (#549)
- Add CLI for SSH diagnostic and some bug fixes (#540)
- Fix SSH diagnostic to be compatible with lates AQUA version (#538) 
- Helper function to identify vertical coordinates in a dataset (#552)
- Orography for tempest extremes TCs detection and update TCs CLI (Orography threshold included and CLI update #404)
- Improvement of performance indices CLI (Update of ECmean CLI #528)
- Fix to allow reading a list of multiple variables from FDB (#545)
- Further improvement of function to inspect the catalogue (#533)
- Custom exceptions for AQUA (#518)
- Speed up of the `retrieve_plain` method (#524)
- Update documention for adding new data and setting up the container (Increase documentation coverage #519)
- CLI wrapper for the state-of-the-art diagnostics analysis (#517, #527, #525, #530, #534, #536, #539, #548, #549, #559)
- Refactor the regrid.yaml as grid-based instead of experiment-based (#291)
- aqua_common environment simplified and updated (#498)
- Update available variables in FDB catalogues on lumi (#514)
- Solve reversed latitudes bug for fixed data (#510)
- Switch to legacy eccodes tables based on intake source metadata (#493)
- Add GPM IMERG precipitation data to the catalogue on levante (#505)
- Fix ocean3d diagnostic colorbars not being symmetric when missing values are present (#504) 
- FDB NEMO test access to data (#488)
- Xarray dask access to FDB (#476)
- Issue a warning when multiple gribcodes are associated to the same shortname (Cases for multiple eccodes grib codes #483)
- Allowing fixer to overwrite or merge default configuration (Increasing flexibiity of the fixer allowing for merge, replace and default options #480)
- Add new tests (Increase testing #250)
- Global time series diagnostic setup for multiple variables CLI (#474)
- Option to avoid incomplete chunk when averagin with timmean (Introduce check for chunk completeness in timmean() #466)
- Simplification of Fixer() workflow, more methods and less redundancy (Functionize fixer #478)
- Remove the `aqua` environment file, only `aqua_common` is left (#482)

## [v0.3]

Main changes are:
1. Fixer moved at `Reader()` level
2. Area selection available in `fldmean()` method
3. FDB/GSV access for IFS-NEMO development simulations
4. Configuration file `config-aqua.yaml` replaces `config.yaml`

Complete list:
- Templates in configuration yaml files (#469)
- Bug fixes for FDB access options (#463, #462)
- Add observational catalogs on Lumi (Update Lumi catalog #454)
- Automatic finding of cdo (#456)
- Area is fixed if data are fixed (Fixer applied to grid areas #442)
- Tests missing failure fix (Fix #436 CI workflow passes even if some tests fail #452)
- FDB/GSV access to IFS control and historical simulations (#434, #458)
- Climatology support restored in the Reader (Fix for climatology #445)
- Improvement function to inspect the catalogue (Inspect_catalogue improvement #446)
- Minor improvements of the gribber (Fix gribber fdb #427)
- Allow the LRA generator to work with generators and so with FDB (LRA from fdb on mafalda #430)
- Fixes only on selected variables (Fixer updates #428)
- Complete revision of the FDB/GSV access, allowing to access also recent experiments using variable step (#343)
- Teleconnections diagnostic adapted to new code improvements (Teleconnections Dev branch update #424, #465)
- Add support for area selection with fldmean (Fldmean box selection #409)
- Environment simplified, dependencies are now mostly on the pyproject file (A simpler environment.yml #286)
- Intake esm functionality added back (Fix intake-esm #287)
- Intake esm tests (Test also intake-esm #335)
- Yaml dependencies removed (Logger and yaml issues in util.py #334)
- Log history working for iterators as well (Logger and yaml issues in util.py #334)
- Util refactor (Utility refactor #405)
- Fixer at reader level (Fixes at Reader level #244)
- Uniform timmean (Uniform time after timmean and add option for time_bnds #419)
- FDB tests added (Add FDB 5.11, a local FDB with some test data #280, #432)
- Refactor of unit conversion and non-metpy cases (Flexible unit fix from YAML file #416)
- Refactor of the config file definition (Refactor of the configuration search #417)

## [v0.2.1]

- Add development control-1950 and historical-1990 experiments to the LRA (LRA for control-1950 and historical-1990 on Levante from v0.2 #455)

## [v0.2]

- Improve the LRA generator and worklow CLI (Streaming for the LRA #289)
- AQUA new common environment installation tool for LUMI added (#413)
- Added a bash script "load_aqua_lumi.sh" to load aqua environment in LUMI with containers (Adding an AQUA singularity container for LUMI #418)

## [v0.2-beta]

This is the `AQUA` version part of the Deliverable D340.7.1.2. 

- SSH diagnostic improvements (Linting SSH diagnostics #377, SSH diag: PDF file name changed #388)
- Timmean fix to uniform time axis (Fix for timmean() to uniform output time axis #381)
- New tests trigger routine (Tests trigger with label #385)
- Fix for tco1279 and FESOM (fix for masked tco1279 #390, psu fix for salinity #383)
- ECmean improvements (various improvement for ecmean #392)
- Seaice diagnostic improvements (Deliverable340.7.1.2 fix seaice #389, Linting Seaice diagnostics #376)
- Teleconnections diagnostic graphics module enhanced and various improvements (Teleconnections corrections for D340.7.1.2 #379, Fix import in teleconnections notebooks #395, Teleconnections fix docs #408)
- Tropical cyclones linting of the diagnostic (Linting tropical cyclones diagnostics #380, Improved plotting functions for tropical cyclones #391)
- Ocean diagnostics restructured in a single folder, sharing common functions and other improvements (Linting+Fixes Ocean diagnostics #374, Adding units for MLD plot in ocean3d package #406)
- Documentation fixes (Documentation fixes after review #403)
- Atmglobalmean and radiation diagnostic improvements (Atmglobalmean fix #371)
- MSWEP fixer bugfix (Change MSWEP datamodel #397, fixing of mswep #401)

## [v0.2-alpha]

This is the `AQUA` version that will be part of the Deliverable D340.7.1.2, sent to internal review. This is mostly done by the inclusion of twelve diagnostics within the AQUA framework

- Added teleconnections diagnostic (#308, #309, #318, #333, #352)
- Added tropical cyclones diagnostic (#310, #345)
- Added performance indices diagnostic based on ECmean tool (#57, #327) 
- Added sea ice diagnostic (#353, #368)
- Added global timeseries diagnostic (#358, #359)
- Added radiation analysis diagnostic (#301, #360)
- Added global mean bias diagnostic (#285, #371)
- Added SSH variability diagnostic (#367, #369)
- Added tropical rainfall diagnostic (#314)
- Added Ocean circulation diagnostic (#295)
- Added global ocean diagnosc (#164)
- Added global mean timeseries (#268)
- Multiple fixes in the Reader (#316, #324, #334)
- Avoid time duplicated in the Reader (#357)
- Enabling autodoc for diagnostics (#330)
- Data access improvement on Levante, including new datasets (#332, #355, #321)
- Added a common environment file (#363)
- Support for Lumi installation (#315)
- Added the `changelog` file

### Changed

- Dummy diagnostic is now in the `dummy` folder (previously was `dummy-diagnostic`)
- Tests and code is now working with python>=3.9 (previously python 3.11 was excluded)

## [v0.1-beta]

This is the `AQUA` version that will be part of the Deliverable D340.7.1.1.
This is mostly built on the `AQUA` `Reader` class which support for climate model data interpolation, spatial and temporal aggregation and conversion for a common GRIB-like data format.


- Low resolution archive documentation
- Fixed a bug in the `Gribber` class that was not reading the correct yaml catalogue file

## v0.1-alpha

This is the AQUA pre-release to be sent to internal reviewers. 
Documentations is completed and notebooks are working.

[unreleased]: https://github.com/oloapinivad/AQUA/compare/v0.5.1...HEAD
[v0.5.1]: https://github.com/oloapinivad/AQUA/compare/v0.5...v0.5.1
[v0.5]: https://github.com/oloapinivad/AQUA/compare/v0.4...v0.5
[v0.4]: https://github.com/oloapinivad/AQUA/compare/v0.3...v0.4
[v0.3]: https://github.com/oloapinivad/AQUA/compare/v0.2.1...v0.3
[v0.2.1]: https://github.com/oloapinivad/AQUA/compare/v0.2...v0.2.1
[v0.2]: https://github.com/oloapinivad/AQUA/compare/v0.2-beta...v0.2
[v0.2-beta]: https://github.com/oloapinivad/AQUA/compare/v0.2-alpha...v0.2-beta
[v0.2-alpha]: https://github.com/oloapinivad/AQUA/compare/v0.1-beta...v0.2-alpha
[v0.1-beta]: https://github.com/oloapinivad/AQUA/compare/v0.1-alpha...v0.1-beta<|MERGE_RESOLUTION|>--- conflicted
+++ resolved
@@ -7,11 +7,8 @@
 
 Unreleased is the current development version.
 
-<<<<<<< HEAD
 - LRA fix now correctly aggregating monthly data to yearly when a full year is available (#696)
-=======
 - History update and refinement creating preliminary provenance information (plus AQUA emoji!) (#676)
->>>>>>> 0ea181a2
 - OPA lra compatible with no regrid.yaml (#692)
 - Introducing fixer definitions not model/exp/source dependents to be specified at the metadata level (#681)
 - AQUA analysis wrapper is parallelized (#684)
