# Changelog

All notable changes to this project will be documented in this file.
The format is based on [Keep a Changelog](https://keepachangelog.com/en/1.1.0/)

## [Unreleased]

Unreleased in the current development version (target v0.22.0):

AQUA core complete list:
<<<<<<< HEAD
- Update FESOM grids for o26.1 (#2541) 
=======
- Update config path for push_analysis (#2553)
- Fix of aqua_path for analysis console (#2542)
- New EC-Earth4 TL63 grid (#2536)
- Improved handling of strings in `time_to_string` function (#2536)
- Fix for 3d grid generation of `GridBuilder` (#2545)
- Fix failing console test (#2549)
- New `filter_key` option to filter NetCDF files before loading them based on year (#2543)
>>>>>>> ba1f9871
- Removed plt.close() in plotting functions (#2538)
- Documentation aligned to the new repository structure (#2525)
- Complete workflow for pypi version to be run once per week (#2527)
- Add a `cleanup` class with a fixture to clean files from tests (#2526)

## [v0.21.0]

Main changes:
1. From this version on, AQUA-core and AQUA-diagnostics are two separated repositories
2. Console installation is refactored to account for the unpacking of the two repositories

AQUA core complete list:
- Extend the actions to support pypi testing and publishing (#2500)
- Console installation is more flexible with `--core` and `--diagnostics` options (#2512)
- Re-usable workflow to be shared across multiple github actions (#2519)
- Lumi install for core only (#2502)
- AQUA-core and AQUA-diagnostic coupling (#2504, #2511)
- Introducing preliminary support for aqua-diagnostics installation with console (#2503, #2507)
- Unpacking of console class in multiple smaller mixin classes (#2507)
- Restructuring the folder structure of core removing the src (#2499) 
- The big repository split (in aqua-core and aqua-diagnostics) (#2487)

## [v0.20.0]

AQUA core complete list:
- Parallelise tests execution using `pytest-xdist` module, centralise common fixtures to speed up tests execution time (#2402)
- Expose `ConfigPath`and separate the resolver `ConfigLocator`. Add catalog utility `show_catalog_content` (#2469)
- Simplify grid files by removing `vert_coord` which is detected from the path dictionary (#2276)
- Remove some warnings and adapt the code to the incoming standards (#2436)
- Fix DROP CLI support for enddate, startdate and catalog (#2472)
- Autodefine DROP chunking in a more uniform way to speed up aqua-analysis computation (#2450)
- eORCA025 nested grid for o25.1 and o26.1 support (#2459)
- Safe dumping yaml with a temporary file and SoftFileLock (#2445)
- Add filelock when modifying catalog sources (#2432)
- Updated SSH diagnotic (#1842)

AQUA diagnostics complete list:
- Introduce a centralised `DiagnosticCLI` to control CLI for diagnostics in a common way, including dask cluster and config file access (#2360, #2470, #2466)
- Biases: results are stored in memory before netcdf saving and plotting (#2481)
- LatLonProfiles: Documentation (#2442)
- Include the correct realization in output names for all diagnostics (#2457)
- Histogram: new Histogram diagnostic tool (#2372)
- Tropical Cyclones: restore TC diagnostic functionality (#2206)
- Add unique random key to dask graph tokens for each CLI (#2462)
- Ocean3D: removed old diagnostic files (#2467)
- Teleconnections: ENSO better vmin/vmax for regression plots (#2453)
- Ocean Stratification and Ocean Trend: full support for regions across the dateline (#2433)
- Area selection full support for regions across the dateline (#2430, #2434)
- LatLonProfiles: Documentation (#2442), adjustments on lines plotting order (#2431) and AQUA_realization management (#2421)
- Updated SSH diagnotic (#1842)

## [v0.19.0]

ClimateDT workflow modifications:
- The configuration file of the catalog generator now requires `expid`
- Aqua analysis config file organized differently with diagnostic groups
- Diagnostic and cli tool config files grouped differently in `$AQUA/config/diagnostics` and `$AQUA/config/tools`
- New position for push_analysis `config.grouping.yaml` in `$AQUA/config/analysis`

AQUA core complete list:
- Centralise `save_figure` in OutputSaver class (#2425)
- Allow longer time default for connection to dask cluster (#2420)
- Safe parallel creation of area and weight files (#2412)
- New grid lat-lon-r100 with explicit grid file, new default in DROP catgen (#2410, #2413)
- Realization formatting correctly processed by the Reader (#2392)
- Realization (and other intake kwargs) are an attribute of the Reader (#2392)
- Refactoring of aqua analysis to allow config file with diagnostic groups and reorganization of diagnostic config files (#2371)
- Optimizations of diagnostic parallel execution (#2371)
- Including minor fixes to output filenames, figure descriptions and color ranges (#2371)
- Enumerate aqua analysis log file for multiple config files (#2407)
- Fix push_analysis.sh rsync functionality to not use ssh (#2403)
- Minor fixes to output filenames, figure descriptions and color ranges (#2371)
- `stardate` and `enddate` can be passed to DROP to limit the range of scan (#2325)
- Chunking of netcdf sources is not filtered anymore (#2380)
- Introduce `expid` into configuration file of the catalog generator (#2340)
- EC-EARTH4 ORCA2 and eORCA1 grids refactor (#2280)
- Added PALEORCA2 support for the EC-EARTH4 low-resolution paleoclimate configuration (#2280)
- AQUA analysis now can receive ``startdate`` and ``enddate`` (#2368, #2423)

AQUA diagnostics complete list:
- Tropical Rainfall: speedup histogram computation and other fixes (#2390, #2375)
- Ensemble: CLI for single experiment ensemble analysis for timeseries and climatology (#2387, #2393)
- Cleanup diagnostic code, remove lower() and replace() for regions (#2422)
- Radiation surface and Gregory: update to CERES EBAF 4.2.1 (#2424)
- Ocean3D diagnostics: improve description, titles and notebook (#2397, #2414)
- Ocean3D diagnostics config files: fix optimal chunking (#2409)
- Boxplots: improve title and description (#2411)
- LatLonProfiles: figures description fix (#2388)
- Stratification: MLD and vertical profiles diagnostic refactor (#2268)
- ECmean Performance Indices replace EC23 climatology with the new EC24 (#2367)

## [v0.18.1]

AQUA core complete list:
- Handle unknown activity names in catgen (#2351)
- Update Data Portfolio to v2.1.0 (#2356)
- Updated target grib codes for cpr and snvol (#2346)
- Offline cartopy data added to environment (#2344)
- Allow start/enddate passed in `retrieve` to be used also in `retrieve_plain()` (#2335)
- Timeseries graphical function adapted to plot multiple levels for ocean diagnostic (#2328)
- Extending evaluate formula method to exponential and parenthesis (#2327)

AQUA diagnostics complete list:
- Global Biases/Boxplots: use diagnostic_name while saving netcdfs, remove radiative flux from config (#2363)
- Global Biases: add 10si as formula to config file (#2338)
- LatLonProfiles: tests (#2339), CLI implementation (#2345) and removal of hardcoded diagnostic_name (#2357)
- Ocean Drift: timeseries plotting function with update in cli (#2322)
- Implement `fldstat` methods in Seaice diagnostics (#2297)
- Gregory: more detailed description and plot labels (#2306)
- Ensemble: updated ensemble module to use realizations via Reader class (#2342)
- Radiation: using CERES ebaf42 instead of ebaf41 (#2333)

## [v0.18.0]

Main changes: 
1. LRA generator is renamed to DROP (Data Reduction OPerator)
2. `aqua analysis` is now an entry point replacing the `aqua_analysis.py` script
3. Timstat module is now extended to support custom function
4. Introduction of new LatLonProfiles diagnostic 
5. Completely refactored diagnostics: Sea Ice, radiation, Ocean drift and Ocean stratification

Removed:
-  removed old OutputSaver (#2146) 

ClimateDT workflow modifications:
- `aqua-analysis.py` is now an entry point `aqua analysis` in the AQUA console, with the same syntax as before.
- `aqua lra` entry point is renamed to `aqua drop`.
- DVC is now used for observations, grids and CI/CD: please refer to aqua-dvc for AQUA support data. 

AQUA core complete list:
- File locking for catalog generator (#2348)
- nc2zarr installation and sample for zarr conversion (#2332)
- Allow `Reader()` to access standard and custom `fldstat` methods provided by `FldStat()` (#2277)
- Actions now upload artifacts with test results and environment specifications (#2323)
- Pin for pydantic<2.12.0 (#2323)
- Rename LRA to DROP (Data Reduction OPerator) via the `Drop()` class (#2234)
- Add updated grids conformal to OSI-SAF v3 (#2317)
- Area selection is now a separate class, `AreaSelection` in the `aqua.fldstat` module (#2245)
- Added graphical function for vertical profile plotting (#2314, #2316)
- Added catgen support for storyline experiments (#2308)
- Pin maximum version of xarray (#2303)
- CI/CD data now is read from aqua-dvc repository (#8370)
- Histogram (or any callable function) possible through TimStat. New timhist method (#2263)
- Update AQUA base container to ECMWF specifications for new cycle with FDB 5.17.3 (#2217)
- Data extraction (LRA) can be done without regrid option and LRA log history is more accurate (#2142)
- Split out plotting function for vertical profile and add contour option (#2190)
- GSV update to v2.13.1, support for Polytope access to MN5 DataBridge (#2202)
- Separation of concerns in LRA between dask-based computation and serial netcdf writing (#2212)
- Refactor `grids-downloader.sh` script, now outputdir is a cli argument (#2209)
- Refactor of some `aqua.util.time` function, improving name and pandas integration (#2205,#2218)
- Refactor of the `dump_yaml` utility function, now correctly handling `None` values as `null` (#2198)
- `Reader` will now turn off areas and grids capabilities when `src_grid_name` is `False` (#2198)
- LRA and `OutputSaver` jinja-related duplicated methods are now merged (#2198)
- LatLonProfiles: refinement of the graphical functions (#2201)
- Minor EC-Earth4 adjustments (#2196)
- Hotfix in catgen for monthly chunking (#2184)
- Fix loaded areas as dataset (#2174)
- Show error message if empty data are retrieved by in `reader` (#2170)
- Few graphical adjustments in multiple_maps (#2159)
- Add description for ECmean diagnostic (#2158)
- Fix fldstat coordinate treatment (#2147)
- Fixer applied when units name changes is required and no factor is found (#2128)
- Update aqua-analysis config for refactored diagnostics (#2144)
- Fixed incompatible coordinate transformatiosn (#2137)
- Added Nord4 support in the `load-aqua-container.sh` script (#2130)
- Add `aqua analysis` to replace the `aqua-analysis.py` script, with a more flexible CLI interface (#2065)
- Bugfix in `plot_seasonalcycles()` trying to use a non-existing `time` coordinate (#2114)
- Add `norm` keyword argument to the `plot_single_map` to allow non-linear colorbar normalisation (#2107)
- `draw_manual_gridlines()` utility function to draw gridlines on cartopy maps (#2105)
- `apply_circular_window()` utility function to apply a circular window to cartopy maps (#2100)

AQUA diagnostics complete list:
- Radiation: add Surface Radiation Fluxes (snlwrf, snswrf, latent and sensible heat) (#2318)
- Seaice: added documentation and updated notebooks (#2249)
- Seaice: update varname for PIOMAS and GIOMAS from sivol to sithick after updating the data in `obs` catalog (#2290)
- Global Biases: allow GlobalBias to take color palette as argument (#2283)
- Boxplots: added option to plot anomalies and add a mean value dotted line (#2255)
- Global Biases: address formatting issues in plots (#2272)
- Global Biases: fix location of config file for cli (#2284)
- Timeseries: fix for annual only plots (#2279)
- Timeseries: add `reader_kwargs` option to pass extra arguments to the Reader and ensemble support (#2222, #2279)
- Add `source_oce` option for ECmean to aqua anlysis (#2246)
- Add missing center time option to seasonalcycles (#2247)
- Teleconnections: adapted MJO to the new Hovmoller graphical function (#1969)
- Ocean Drift: Hovmoller multiplot class and complete diagnostic cli (#1969)
- Diagnostic core: Locking of catalog yaml when modified (#2238)
- Timeseries: fix output figure to use diagnostic name (#2240)
- Diagnostic core: bugfix in Diagnostic class related to parsing realization (#2226)
- Updated grouping file for dashboard (#2241)
- Dummy: removed old diagnostic (#2210)
- Diagnostic core: `retrieve` and `_retrieve` methods can take a `months_required` argument so that diagnostics can raise an error if insufficient months of data are available. (#2205)
- Timeseries: introduction of the catalog entry capability, default in CLI (#2198)
- Diagnostic core: introduction of the catalog entry capability and `self.realization` attribute (#2198)
- Ensemble: Updating the ensemble module according the the issue #1925 (#2004)
- Timeseries: refined title and description, more attributes used (#2193)
- New LatLonProfiles diagnostic tool (#1934 and #2207)
- Boxplots: add support for reader_kwargs (#2149)
- Global Biases: add the `diagnostic_name` option in config file (#2159)
- Gregory: refined the reference label generation (#2157)
- Seaice: add support for `reader_kwargs` (#2153)
- Remove old seaice diagnostic scripts (#2152)
- Timeseries: fix lazy calculation of seasonal cycles (#2143)
- Boxplots: fix output dir (#2136) 
- Boxplots: add tests and update docs (#2129)
- Seaice: refactored diagnostic with cli and added bias plot with custom projections (#1684, #2140, #2165, #2171, #2178, #2185, #2221)
- Stratification: Stratification class to create density and mixed layer depth data, notebook and tests added. (#2093)
- Radiation: complete refactor of the diagnostic, now based on the `Boxplots` diagnostic and the  `boxplot ` function in graphics (#2007)
- SeasonalCycles: fix a bug which was preventing to plot when no reference data is provided (#2114)

## [v0.17.0]

Main changes are:
1. Support for realizations for `aqua-analysis`, `aqua-push` and a set of diagnostics (Timeseries, Global Biases, Teleconnections, Ecmean)
2. Support for data-portfolio v2.0.0
3. LRA output tree refactored accomodating for realization, statistic and frequency

Removed:
-  removed Reader.info() method (#2076) 

ClimateDT workflow modifications:
- `machine` and `author` are mandatory fields in the catalog generator config file.
- Data portfolio required is v2.0.0, no API changes are involved in this change.
- Add possibility to change the 'default' realization in Catalog Generator config file.
- AQUA analysis can take a `--realization` option to enable the analysis of a specific realization.

AQUA core complete list:
- Introduce a tentative command to generate grids from sources, `aqua grids build` based on `GridBuilder` class (#2066)
- Support for data-portfolio v2.0.0: updated catalog generator, pinned gsv to v2.12.0. Machine now required in config. (#2092)
- Add possibility to change the 'default' realization in Catalog Generator config file (#2058) 
- `aqua add <catalog>` option in the AQUA console can use GITHUB_TOKEN and GITHUB_USER environment variables to authenticate with GitHub API (#2081)
- Added a `aqua update -c all` option in the AQUA console to update all the catalogs intalled from the Climate-DT repository (#2081)
- `Reader` can filter kwargs so that a parameter not available in the intake source is removed and not passed to the intake driver (#2074)
- Adapt catgen to changes in data-portfolio v1.3.2 (#2076)
- Add `get_projection()` utility function for selection of Cartopy map projections (#2068)
- Tools to push to dashboard support ensemble realizations (#2070)
- `aqua-analysis.py` now supports a `--realization` option to enable the analysis of a specific realization (#2041, #2090)
- Separate new histogram function in the framework (#2061)
- Introducing `timsum()` method to compute cumulative sum (#2059)
- `EvaluateFormula` class to replace the `eval_formula` function with extra provenance features (#2042)
- Solve fixer issue leading to wrong target variable names (#2057)
- Upgrade to `smmregrid=0.1.2`, which fixes coastal erosion in conservative regridding (#1963)
- Refactor LRA of output and catalog entry creatro with `OutputPathBuilder` and `CatalogEntryBuilder` classes (#1932)
- LRA cli support realization, stat and frequency (#1932)
- Update to the new STACv2 API for Lumi (#2039)
- `aqua add` and `aqua avail` commands now support a `--repository` option to specify a different repository to explore (#2037)
- `AQUA_CONFIG` environment variable can be set to customize the path of the configuration files in `aqua-analysis.py` (#2027)
- Development base container updated to stack 7.0.2.8 (#2022, #2025)
- `Trender()` class provide also coefficients and normalize them (#1991)
- Catalog entry builder functionality for diagnostics included in OutputSaver Class (#2086)

AQUA diagnostics complete list:
- Sea-ice extent and volume: bugs related to use of legacy reader functionality (#2111)
- Ocean Trends: Trends class to create trend data along with zonal trend, notebook and tests added. (#1990)
- Global Biases: allow GlobalBias to take projection as argument (#2036)
- ECmean: diagnostics refactored to use `OutputSaver` and new common configuration file (#2012)
- ECmean: dependency to 0.1.15 (#2012)
- Timeseries, Global Biases, Teleconnections, Ecmean: `--realization` option to select a specific realization in the CLI (#2041)
- Global Biases: add try-except block in cli (#2069)
- Global Biases: handling of formulae and Cloud Radiative Forcing Computation (#2031)
- Global Biases: pressure levels plot works correctly with the CLI (#2027)
- Timeseries: `diagnostic_name` option to override the default name in the CLI (#2027)
- Global Biases: output directory is now correctly set in the cli (#2027)
- Timeseries: `center_time` option to center the time axis is exposed in the CLI (#2028)
- Timeseries: fix the missing variable name in some netcdf output (#2023)
- Diagnostic core: new `_select_region` method in `Diagnostic`, wrapped by `select_region` to select a region also on custom datasets (#2020, #2032)

## [v0.16.0]

Removed:
- Removed source or experiment specific fixes; only the `fixer_name` is now supported.

ClimateDT workflow modifications:
- Due to a bug in Singularity, `--no-mount /etc/localtime` has to be implemented into the AQUA container call 
- `push_analysis.sh` now updates and pushes to LUMI-O the file `experiments.yaml`, which is used by the 
  dashboard to know which experiments to list. The file is downloaded from the object store, updated and 
  pushed back. Additionally it exit with different error codes if the bucket is missing or the S3 credential
  are not correct.

AQUA core complete list:
- Update to the new STAC API for Lumi (#2017)
- Added the `aqua grids set` command to set the paths block in the `aqua-config.yaml` file, overwriting the default values (#2003)
- Derivation of metadata from eccodes is done with a builtin python method instead of definiton file inspection (#2009, #2014)
- `h5py` installed from pypi. Hard pin to version 3.12.1 removed in favor of a lower limit to the version (#2002)
- `aqua-analysis` can accept a `--regrid` argument in order to activate the regrid on each diagnostics supporting it (#1947)
- `--no-mount /etc/localtime` option added to the `load_aqua_container.sh` script for all HPC (#1975)
- Upgrade to eccodes==2.41.0 (#1890)
- Fix HPC2020 (ECMWF) installation (#1994)
- `plot_timeseries` can handle multiple references and ensemble mean and std (#1988, #1999)
- Support for CDO 2.5.0, modified test files accordingly (v6) (#1987)
- Remove DOCKER secrets and prepare ground for dependabot action e.g introduce AQUA_GITHUB_PAT (#1983)
- `Trender()` class to include both `trend()` and `detrend()` method (#1980)
- `cartopy_offlinedata` is added on container and path is set in cli call, to support MN5 no internet for coastlines download (#1960)
- plot_single_map() can now handle high nlevels with a decreased cbar ticks density (#1940)
- plot_single_map() now can avoid coastlines to support paleoclimate maps (#1940)
- Fixes to support EC-EARTH4 conversion to GRIB2 (#1940)
- Added support for TL63, TL255, eORCA1, ORCA2 grids for EC-EARTH4 model (#1940)
- `FldStat()` as independent module for area-weighted operations (#1835)
- Refactor of `Fixer()`, now independent from the `Reader()` and supported by classes `FixerDataModel` and `FixerOperator` (#1929) 
- Update and push to lumi-o the a file listing experiments needed by the dashboard (#1950)
- Integration of HEALPix data with `plot_single_map()` (#1897)
- Use scientific notation in multiple maps plotting to avoid label overlapping (#1953)

AQUA diagnostics complete list:
- Diagnostic core: a `diagnostic_name` is now available in the configuration file to override the default name (#2000)
- Ecmean, GlobalBiases, Teleconnections: regrid functionality correctly working in cli (#2006)
- Diagnostic core: updated docs for `OutputSaver` (#2010)
- Diagnostic core: save_netcdf() is now based on the new OutputSaver (#1965)
- Diagnostic core: raise an error if retrieve() returns an empty dataset (#1997)
- GlobalBiases: major refactor (#1803, #1993)
- Ocean Drift: using the `_set_region` method from the `Diagnostic` class (#1981)
- Diagnostic core: new `_set_region` method in `Diagnostic` class to find region name, lon and lat limits (#1979)
- Timeseries: regions are now in the `definitions` folder (not `interface` anymore) (#1884)
- Teleconnections: complete refactor according to the Diagnostic, PlotDiagnostic schema (#1884)
- Radiations: timeseries correctly working for exps with enddate before 2000 (#1940)
- Diagnostic core: new `round_startdate` and `round_enddate` functions for time management (#1940)
- Timeseries: fix in the new cli wich was ignoring the regrid option and had bad time handling (#1940)
- Timeseries: Use new OutputSaver in Timeseries diagnostics (#1948, #2000)
- Diagnostic core: new `select_region` to crop a region based on `_set_region` and `area_selection` method (#1984)

## [v0.15.0]

Main changes are:
- Polytope support 
- Plotting routines support cartopy projections and matplotlib styles
- Major refactor of AQUA core functionalities: Regridder, Datamodel, OutputSaver, Timstat  
- Major refactor of Timeseries, SeasonalCycle, GregoryPlot diagnostics

Removed:
- `aqua.slurm` has been removed.

ClimateDT workflow modifications:
- `push_analysis.sh` (and the tool `push_s3.py` which it calls) now both return proper error codes if the transfer fails. 0 = ok, 1 = credentials not valid, 2 = bucket not found. This would allow the workflow to check return codes. As an alternative, connectivity could be tested before attempting to run push_analysis by pushing a small file (e.g. with `python push_s3.py aqua-web ping.txt`))

AQUA core complete list:
- Add FDB_HOME to debug logs (#1914)
- Enabling support for DestinE STAC API to detect `bridge_start_date`and `bridge_end_date` (#1895)
- Return codes for push_s3 and push_analysis utilities (#1903)
- Polytope support (#1893)
- Additional stats for LRA and other refinements (#1886) 
- New OutputSaver class (#1837)
- Introduce a `Timstat()` module independent from the `Reader()` (#1832)
- Adapt Catalog Generator to Data-Portfolio v1.3.0 (#1848)
- Introduction of a internal AQUA data model able to guess coordinates and convert toward required target data convention definition (#1862, #1877, #1883)
- Custom `paths` in the `config-aqua.yaml` can now be defined and will take priority over the catalog paths (#1809)
- Remove deprecated `aqua.slurm` module (#1860)
- Refactor of `plot_maps()` and `plot_maps_diff()` functions with projection support and use their single map version internally (#1865)
- Refactor of `plot_single_map()` and `plot_single_map_diff()` functions with projection support (#1854)
- Refactor time handling: replacement of `datetime` objects and of `pd.Timestamp` lists (#1828)
- Fix the `regrid_method` option in the Reader (#1859)
- Add a GitHub Token for downloading ClimateDT catalogs (#1855)
- Ignore `nonlocal` complaints by flake8 (#1855)
- WOCE-ARGO ocean dataset grids and fixes added (#1846)
- Upgrade of base container to FDB 5.15.11 (#1845)
- Matplotlib styles can be set in the configuration file (#1729)
- Graphics refactoring for timeseries plot functions (#1729, #1841)
- Major refactor of the regrid options, with new modular `Regridder()` class replacing `Regrid()` mixin (#1768)
- Refactor of the `retrieve_plain()` function with contextmanager and smmregrid GridInspector (#1768)

AQUA diagnostics complete list:
- Diagnostic core: refinement of OutputSaver metadata and name handling (#1901)
- Diagnostic core: refactor of the documentation folder structure (#1891)
- Timeseries: complete refactor of the timeseries diagnostic according to the Diagnostic, PlotDiagnostic schema (#1712, #1896)

## [v0.14.0]

Main changes are:
- AQUA is now open source
- Documentation is now available on ReadTheDocs
- Attributes added by AQUA are now "AQUA_" prefixed
- A core diagnostic class has been introduced

Removed:
- Support for python==3.9 has been dropped.
- Generators option from the Reader has been removed.

ClimateDT workflow modifications:
- `aqua_analysis.py`: all the config files are used from the `AQUA_CONFIG` folder. This allows individual run modification kept in the `AQUA_CONFIG` folder for reproducibility.
- `makes_contents.py`: can now take a config file as an argument to generate the `content.yaml` file.
- `push_analysis.sh`: now has an option to rsync the figures to a specified location. Extra flags have been added (see Dashboard section in the documentation).

AQUA core complete list:
- Updated AQUA development container to micromamba 2.0.7 (#1834)
- Updated base container to eccodes 2.40 (#1833)
- Added Healpix zoom 7 grid for ICON R02B08 native oceanic grid (#1823)
- Remove generators from Reader (#1791)
- Fix tcc grib code and add some cmor codes in the convention file (#1800)
- Add a regrid option to cli of relevant diagnostics (#1792)
- Limit estimation of time for weight generation only to regular lon/lat grids (#1786)
- LRA generation can operate spatial subsection (#1711)
- Attributes added by AQUA are now "AQUA_" prefixed (#1790)
- Remove zarr pin (#1794)
- Dropping support for python==3.9 (#1778, #1797)
- Reader intake-xarray sources can select a coder for time decoding (#1778)
- Document use of AQUA on ECMWF HPC2020 (#1782)
- Added history logging for lat-lon in area selection (#1479)
- Cleaner workflow and pytest/coverage configuration (#1755, #1758)
- catalog, model, exp, source info are now stored in the DataArray attributes (#1753)
- Avoid infinite hanging during bridge access (#1733, #1738)
- Enable dependabot to monitor dependencies every month (#1748)
- `eccodes` bump to 2.40.0 (#1747)
- Integrate codecov to monitor coverage and test analytics and remove old bot (#1736, #1737, #1755, #1819)
- Reinitialize `GSVRetriever` instance only when needed (#1733)
- Enable the option to read FDB data info from file, and refactor start/end hpc/bridge dates handling (#1732, #1743, #1762)
- Fix `push_analysis.sh` options and `aqua_analysis.py` config paths (#1723, #1754)
- Enable zip compression for LRA yearly files (#1726)
- Enable publication of documentation on ReadTheDocs (#1699, #1716)
- Adapt Catgen test to the new number of sources for ICON (#1708)
- Added tests for the Hovmoller plot routine (#1532)
- `push_s3` compatibility with `boto3>=1.36.0` (#1704)
- Rsync option for push_analysis.sh (#1689)
- Multiple updates to allow for AQUA open source, including Dockerfiles, actions, dependencies and containers (#1574)

AQUA diagnostics complete list:
- Ensemble: config file structure and tests (#1630)
- Ocean3d: Tests for the Ocean3d diagnostic (#1780)
- Diagnostic core: A common function to check and convert variable units is provided as `convert_data_units()` (#1806)
- Ocean3d: Bug fix to regridding of observations in cli (#1811)
- Diagnostic core: the `retrieve()` method uses internally a `_retrieve()` method that returns instead of updating attributes (#1763)
- Diagnostic core: documentation about class and config file structure (#1790)
- Diagnostic core: A common function to load the diagnostic config file is provided (#1750)
- Global bias: add test (#1675)
- Diagnostic core: Add additional command-line arguments for configuration and processing options (#1745)
- Global bias: Handling plev and using scientific notation in contour plots (#1649)
- Ecmean: Fix net surface radiative flux and wind stresses in ecmean (#1696)
- Diagnostic core: A common parser and fuctions to open/close the dask cluster are provided (#1703)
- ssh: Updated the SSH diagnostics. Updating the notebooks is remaining (#1601). 

## [v0.13.9]

Hotfixes:
- Added catgen support for storyline experiments (#2305)

## [v0.13.8]

Hotfixes:
- Ocean3d: Fix for weighted mean calculation (#2242)

## [v0.13.7]

- Pinning specific version of dask/xarray/numpy (#1974)
- Fix for time axis in container timeseries plots (#1973)

## [v0.13.6]

Hotfixes:
- AQUA console uses token as in main to access the catalog repository without authentication (#1954)
- Data Portfolio tag specified in tests in order to keep testing the operational tag (#1954)
- Cartopy offline maps available due to MN5 missing internet connection (#1954)
- Hardcode regrid='r100' in setup_checker (#1945)
- Fix for make_content failing to accept expected argument (#1898)
- Update experiments.yaml needed by the dashboard (#1951)

## [v0.13.5]

Hotfixes:
- Fix for Healpix zoom 7 grid for ICON R02B08 native oceanic grid, missing in yaml files (#1821)
- Fix for Tropical Rainfall diagnostic to work with new E cycle and O cycle machines (#1814)
- Fix for target tcc grib code (#1812)
- Fix for the Timeseries diagnostic which was not creating a ylabel in the plot for some variables (#1783)

AQUA core complete list:
- Update GSV to 2.9.6 (#1813)

## [v0.13.4]

Hotfixes:
- Fix for the `fdb_info_file` feature, that now can have a `data` only block when no data is on the bridge (#1761)

## [v0.13.3]

Hotfixes:
- Fix for the `aqua-analysis` that was changing the AQUA_CONFIG environment variable with a wrong path (#1752)
- Fix catalog generator when fdb_info_file is used (#1742)

## [v0.13.2]

AQUA core complete list:
- Fix push_analysis options and aqua_analysis config paths (#1731)
- Enable tests for the operational v0.13-operational branch (#1730)
- push_s3 compatibility with boto3>=1.36.0 (#1709)
- Enable the option to read FDB data info from file, and refactor start/end hpc/bridge dates handling (#1656)

AQUA diagnostics complete list:
- Ecmean: Fix net surface radiative flux and wind stresses in ecmean (#1697)
- Tropical Rainfall: Update of the precomputed histograms paths for lumi and MN5 operational (#1702)

## [v0.13.1]

Main changes are:
1. Ocean3d major refactoring

AQUA core complete list:
- Fixer delete option accepts non-lists (#1687)
- Ansi color 8-bit fix for logger (#1671)
- Hotfix for unmatched string in catgen (#1672)
- Test for aqua-analysis.py (#1664)
- Fix in the catgen now correctly generating an automatic description if not provided (#1662)

AQUA diagnostics complete list:
- Diagnostic core: added a Diagnostic class to be inherited by all diagnostics (#1681)
- Timeseries: hotfix of problems with the catalog usage in output saving (#1669)
- Tropical Rainfall: Update of the precomputed histograms paths for lumi and MN5 (#1661)
- Ocean3d: Trend is calculating using polyfit. Restructed the mixed layer depth function. (#1651)
- Global bias: hotfix for regrid option (#1670)

## [v0.13.0]

Main changes are:
1. Grids updated to work with operational O-25.1
2. Compliance of the catalog generator to the O-25.1 data portfolio
3. New 'Biases and Radiation' diagnostics replace the old 'AtmGlobalMean and Radiation'
4. Push of figures to LUMI-O and improvements for aqua-web

Deprecated:
- `aqua-analysis.sh` script is deprecated and has been removed. Use `aqua-analysis.py` instead.
- `cli_dummy.py` script is deprecated and will be removed in the next release. Use the `cli_checker.py` instead.
 
AQUA core complete list:
- More general checksum checker for grids and observations ( #1550)
- Output dir including catalogue for aqua-analysis.py (#1640)
- Grids for O-25.1 cycle are added in the grids folder (they are v3) (#1647)
- `deltat` for fixer can now be specified in source metadata and not only in fixes (#1626)
- LRA generator integrates ``--rebuild`` flag to regenerate areas and weights. The `--autosubmit` option is removed (#1623)
- Hotfix for catgen tests (#1648)
- Experiment and dashboard metadata are now created with the catalog generator (#1637)
- Safety checks according to data frequency for HPC, bridge and request start/end dates in intake GSV (#1636, #1655)
- Experiment metadata for aqua-web and dashboard from catalog entry (#1633)
- Automatic identification of ocean grid in the catalog generator (#1621)
- `OutputSaver` can deduce the catalog name from the model, exp (#1627)
- Pin zarr<3.0.0 to avoid breaking changes (#1625)
- Units utility are now functions and not methods of FixerMixin (#1558)
- New `cli_checker.py` tool to check the existance of the required model in the catalog and rebuild the area files (#1619)
- Update the catalog generator to align with changes in the data portfolio (#1593)
- Adding ICON phase2 hpx6 and hpz9 grids (#1596)
- Push figures to LUMI-O for dashboard (#1582, #1607)
- Bridge_start_date and expver switching (#1597)
- Include all available figure metadata in content.json for dashboard/aqua-web (#1573)
- Upgrade LUMI module to 24.03 and to eccodes 2.39.0

AQUA diagnostics complete list:
- Old AtmoGlobalMean and Radiation diagnostics removed (#1622)
- `--catalog` is accepted by all the diagnostics altough it is not used by all of them yet (#1619)
- Timeseries: enabled region selection in the CLI (#1564)
- Ocean3d: Bugfix of values for Ocean trend function (#1583)
- Biases and Radiation: Refactoring of Bias and Radiation Diagnostics (#1243)
- Biases and Radiation: Fix Seasonal Bias Output in global_biases for NetCDF Saving Compatibility and other fixes (#1585, #1604, #1628)
- Biases and Radiation: Adding `save_netcdf` flag and function (#1510)
- Biases and Radiation: Integrating Updated OutputSaver (#1487)

## [v0.13-beta]

Main changes are:
1. All the diagnostics are now compatible with the new fixes and eccodes version.
2. Full compatibility with HealPix grids and the new CDO version.
3. Major improvements in the Ocean3D diagnostic.

AQUA core complete list:
- Safety checks and error messages on FDB folders (#1512)
- Refreshed internal `to_list` function (#1512)
- Reorganizing and extending CI/CD catalog with 5 years of hpz3 data from ERA5 (atm) and FESOM (oce) (#1552)
- Version info in a separate module (#1546) 
- Corrected `tcc` units to % (#1551)
- Fix pdf attributes (#1547)
- Catgen fixes (#1536)
- Introduced fixer for ClimateDT phase 2 (#1536)
- `aqua_analysis.py` using a common central dask cluster (#1525)
- Added the `cdo_options: "--force"` to the definitions of the oceanic HealPix grids (#1539)

AQUA diagnostic complete list:
- ECmean: Integrating the performance indices and global mean within the `aqua_diagnostics` module (#1556)
- Teleconnections: The `teleconnections` diagnostic is now integrated in the `aqua_diagnostics` module (#1352)
- Teleconnections: OutputSaver for the teleconnections diagnostic (#1567, #1570)
- Ocean3d: Fix to improve memory usage and cli (#1490)
- Seaice: Fix to read sithick as fallback instead of sivol (#1543)
- Ocean3d: Minor fix to allow to read new variable names (#1540)
- Timeseries: The `timeseries` diagnostic is now integrated in the `aqua_diagnostics` module (#1340)
- Timeseries: Integrating Updated OutputSaver (#1492)

## [v0.13-alpha]

Main changes are:
1. A refactor of the fixes, with a new common main convention table is available, based on eccodes.
2. Diagnostics are updated to work with the new fixes and the new eccodes version. This is not yet complete and will be finalized in the next release.
3. The FDB reader always rely on paramids, so that support for eccodes 2.39.0 and backward compatibility is ensured.

AQUA core complete list:
- push-analysis.sh maintenance (#1555)
- Added the `cdo_options: "--force"` to the definitions of the HealPix grids (#1527)
- Removing default fixes (#1519)
- Support for eccodes=2.39.0 with full fixes refactoring (#1519)
- Dashboard: Moved making of contents yaml to local hpc (#1470)
- Support for new smmregrid==0.1.0 including simpler weights and area generation (#1395)
- Removing cdo pin for more recent versions (#1395)
- Change `bridge_end_date` convention (#1498)
- `catgen` to support data bridge options (#1499)
- Enhance OutputSaver with Improved File Handling, Logging, and NetCDF Write Modes (#1495)
- Introduction a specific pipeline and tests for `catgen` utiliy (#1505)
- Remove pin on xarray (#1507)
- FDB reader internally always asks for paramids (#1491, #1508, #1529)
- Introduction of a convention table for the fixer, in order to create a more general fixer (#1488, #1506)
- Refactor of `cli_lra_parallel_slurm.py` to work with container via jinja (#1497) 
- Convert `aqua-analysis.sh` to Python with Subprocess and Multiprocessing Support (#1354, #1521)
- New base container for aqua-container (#1441)
- Autodetection of latest AQUA in `load-aqua-container.sh` script (#1437)
- Update Metadata Handling for NetCDF, PDF, and PNG Outputs (#1430)
- Add instructions to install AQUA on MN5 (#1468)
- Introduce `grids-checker.py` tool to verify presence and checksum of the grid files (#1486)

AQUA diagnostic complete list:
- Tropical Cyclones: Adaptation to IFS-FESOM and tool to compute orography from data (#1393)
- Seaice: Hotfix for sea ice plots (#1432)

## [v0.12.2]

Main changes are: 
1. Single container script to be used on Lumi, MN5 and Levante

AQUA core complete list:
- Introduce `timeshift` option for the fixer to roll forward/back the time axis (#1411)
- Centralize and refactor in single script the tool to load AQUA container (#1413)
- Add extra maintenance options to submit-aqua-web (#1415)
- Update push-analysis.sh removing dependency on full AQUA and option not to convert to png (#1419)
- Pin to xarray<2024.09 to prevent bug in polyfit requires temporary (#1420)
- Remove spurious dimensions when running `fldmean()` (#1423)

AQUA diagnostic complete list:
- Refactor of plotThickness method in the sea ice diagnostic (#1427)


## [v0.12.1]

AQUA core complete list:
- Allow multiple realizations in fdb-catalog-generator (#1335)
- Fix the container loading script in order to avoid load of local libraries (#1399)
- Fix using AQUA container for submit-aqua-web, do not wipe old figures by default (#1387)
- New `timstat` module which opens complement `timmean()` with `timmax()`, `timmin()` and `timstd()` methods (#1391)
- Fix installation to avoid mismatch between `hdf5` and `h5py` libraries (#1408)

## [v0.12]

Main changes are:
1. AQUA installation now requires a mandatory machine name.
2. The `aqua` source code has been moved to the `src` folder. The change is transparent to the user.
3. A diagnostic module, called `aqua.diagnostics`, is under development. The module is not yet active, diagnostics are still available with the previous structure.

AQUA core complete list:
- Mixed updates to support data for NextGEMS cycle4 hackathon (#1375)
- Preprocess functionality added to the `Reader` class (#1298)
- The AQUAthon material has been moved under the `notebooks` folder (#1342)
- `aqua` source code has been moved to the `src` folder (#1332)
- A diagnostic module, called `aqua.diagnostics`, has been created under the `src` folder (#1332, #1341)
- LRA generator tool support for multiple relizations (#1357, #1375)
- LRA generator requires `catalog` as a mandatory argument (#1357)
- AQUA console revisiting, adding `avail` method and `update` method (#1346)
- AQUA install now requires mandatory machine name (#1346)
- Fix to make keyword step optional in request (#1360)

## [v0.11.3]

AQUA core complete list:
- LRA, both from CLI and worklow, is part of the AQUA console and can be run with `aqua lra $options` (#1294)
- FDB catalog generator is part of the AQUA console and can be run with `aqua catgen $options` (#1294)
- Coordinate unit overriding is now possible via the `tgt_units` argument (#1320)
- Full support for python>=3.9 (#1325)
- Pin of (python) eccodes<2.37.0 in pyproject due to recent changes in binary/python structure (#1325)

AQUA diagnostic complete list:
- Radiation: Bugfix in the CLI for the radiation diagnostic (#1319)

## [v0.11.2]

AQUA core complete list:
- Renaming of FESOM grids to include original resolution name (#1312)
- Bugfix of the fdb-catalog-generator tool that was not correctly assigning NEMO grids (#1309)
- Bugfix of the GSV intake driver that was not handling correctly metadata jinja replacement (#1304) 
- Bugfix of _merge_fixes() method when the parent fix has no vars specified (#1310)
- Safety check for the netcdf driver providing more informative error when files are not found (#1307, #1313)

AQUA diagnostic complete list:
- Tropical Rainfall: Fix Minor Issues in Tropical Precipitation CLI Metadata and Formatting (#1266)

## [v0.11.1]

Attention: If you are accessing FDB experiments, we suggest to not use versions older than this release.

Main changes are:
1. AQUA works with FDB written with ecCodes versions > 2.35 as well as lower.
2. Timeseries and Seasonal cyle can now be evaluated also on a specific region 

AQUA core complete list:
- ecCodes now pinned to >=2.36.0 and tool for fixing older definition files (#1302)

AQUA diagnostic complete list:
- Timeseries: a region can be selected for Timeseries and Seasonal Cycle with the `lon_limits` and `lat_limits` arguments (#1299)
- Timeseries: the cli argument for extending the time range is now extend (previously expand) (#1299)
- Timeseries: all the available diagnostics support the catalog argument (#1299)

## [v0.11]

Attention: this version is not compatible with catalog entries with ecCodes >= 2.35.0.

1. LRA supports multi-catalog structure
2. ecCodes temporarily restricted to < 2.34

AQUA core complete list:
- Refactor the fdb-catalog-generator tool to work with data-portfolio repository (#1275)
- Introduce a function to convert NetCDF to Zarr and zarr catalog entry for LRA (#1068)
- Suppress the warning of missing catalogs in the AQUA console `add` command (#1288)
- Lumi installation is completely updated to LUMI/23.09 modules (#1290)
- gsv_intake switches eccodes also for shortname definitions (#1279)
- Increase compatibility between LRA generator and multi-catalog (#1278)
- Allow for intake string replacement within LRA-generated catalogs (#1278)
- Avoid warning for missing intake variable default when calling the `Reader()` (#1287)

AQUA diagnostic complete list:
- Teleconnections: catalog feature bugfix (#1276)

## [v0.10.3]

Attention: this version is not compatible with catalog entries with ecCodes < 2.35.0.

Main changes are:
1. support for ecCodes >= 2.35.0 (to be used with caution, not working with exps with eccodes < 2.35.0)
2. fdb_path is deprecated in favour of fdb_home

AQUA core complete list:
- Restructure fixes folder and files (#1271)
- Removed eccodes pin, better handling of tables in get_eccodes_attr (#1269)
- Added test for diagnostics integration to AQUA installation process (#1244)
- Bugfix for the monthly frequency data with monthly cumulated fluxes (#1255)
- fdb_path becomes optional and deprecated in favour of fdb_home (#1262)
- Branch support for tool to push analysis to explorer (#1273)

AQUA diagnostic complete list:
- ECmean documentation updates (#1264)

## [v0.10.2]

Main changes are:
1. aqua-analysis script can be configured with an external yaml file
2. AQUA installation process now includes diagnostics integration

AQUA core complete list:
- Rename OutputNamer to OutputSaver and add catalog name (#1259)
- Hotfix for rare situation with 3D data but no vertical chunking defined (#1252)
- External yaml file to configure aqua-analysis (#1246)
- Adding diagnostics integration to AQUA installation process (#1229)

AQUA diagnostic complete list:
- Teleconnections: adding the catalog feature to the diagnostic (#1247)
- ECmean upgrades for the CLI (#1241)
- ECmean enables the computation of global mean diagostic (#1241)

## [v0.10.1]

AQUA core complete list:
- Fixer for monthly frequency data with monthly cumulated fluxes (#1201)
- Catalogs can be installed from the external repository (#1182)
- Added grid for NEMO multiIO r100 (#1227)
- Reorganized analysis output in catalog/model/exp structure (#1218)

## [v0.10]

Main changes are:
1. The catalog is externalized and AQUA supports multiple catalogs. It is now mandatory to use the aqua console to add a new catalog to the AQUA installation.

AQUA core complete list:
- Catalog is externalized to a separate repository (#1200)
- AQUA is now capable of accessing multiple catalogs at the same time (#1205)
- MN5 container for AQUA (#1213)

## [v0.9.2]

Main changes are:
1. The `aqua-config.yaml` file is replaced by a template to be installed. The aqua console is now mandatory to use aqua.
2. `$AQUA` removed from the `Configdir()` autosearch, an installation with the aqua console is mandatory to use aqua.
3. AQUA cli command to provide the installation path with `--path` option. This can substitute the `$AQUA` variable in scripts.
4. The catalog file is now split into `machine.yaml` and `catalog.yaml` to support machine dependency of data path and intake variables as kwargs into each catalog.

AQUA core complete list:
- More detailed documentation for Levante and Lumi installation (#1210)
- `aqua-config.yaml` replaced by a template to be installed on each machine (#1203)
- `$AQUA` removed from the `Configdir()` autosearch (#1208)
- AQUA cli command to provide the installation path with `--path` option (#1193)
- Restructure of the `machine` and `catalog` instances to support a catalog based development (#1186)
- AQUA installation via command line support a machine specification `aqua install lumi` (#1186)
- Introduction of `machine.yaml` file to support machine dependency of data path and intake variables as kwargs into each catalog (#1186)
- Removing all the AQUA catalogs from the repo, now using https://github.com/DestinE-Climate-DT/Climate-DT-catalog (#1200)

## [v0.9.1]

Main changes are:
1. Update of fdb libraries to be compatible with the FDB data bridge

AQUA core complete list:
- OutputNamer Class: Comprehensive Naming Scheme and Metadata Support (#998)
- Creation of png figures for AQUA explorer is local (#1189)

## [v0.9]

Main changes are:
1. AQUA has an `aqua` CLI entry point, that allow for installation/uninstallation, catalog add/remova/update, fixes and grids handling
2. Experiments placed half on HPC and half on DataBridge data can be accessed in continuous manner.

AQUA core complete list:
- AQUA entry point for installation and catalog maintanance and fixes/grids handling (#1131, #1134, #1146, #1168, #1169)
- Automatic switching between HPC and databridge FDB (#1054, #1190)
- CLI script for automatic multiple experiment analysis submission (#1160, #1175)

## [v0.8.2]

Main changes are: 
1. `aqua-grids.yaml` file split in multiple files into `grids` folder
2. Container for Levante

AQUA core complete list:
- Removing any machine name depencency from slurm files (#1135)
- Jinja replacement is added to the aqua-config.yaml (#1154)
- grid definitions split in multiple files (#1152)
- Add script to access the container on Levante HPC (#1151)
- Add support for IFS TL63 and TL159 grids (#1150)
- Swift links for tests and grids renewed (#1142)
- Removing the docker folder (#1137)
- Introducing a tool for benchmarking AQUA code (#1057)
- Define AQUA NEMO healpix grids as a function of their ORCA source (#1113)

AQUA diagnostics complete list:
- Tropical Rainfall: Improve Paths in Live Demonstration Notebook  (#1157)
- Atm global mean: produce seasonal bias plots by default (#1140)
- Tropical Rainfall: Notebook for the Live Demonstration (#1112)
- Teleconnections: MJO Hovmoller plot introduced as notebook (#247)
- Tropical Rainfall: Reduce Redundancy in Conversion Functions (#1096)

## [v0.8.1]

Main changes are: 
1. Fixes following internal D340.7.3.3 and D340.7.1.4 review 

AQUA core complete list:
- Tco399-eORCA025 control, historical and scenario runs added to Lumi catalog (#1070)
- ESA-CCI-L4 dataset added for Lumi and Levante catalogs (#1090)
- Various fixes to the documentation (#1106)
- Fixer for dimensions is now available (#1050)

AQUA diagnostics complete list:
- Timeseries: units can be overridden in the configuration file (#1098)
- Tropical Rainfall: Fixing the Bug in the CLI (#1100)

## [v0.8]

Main changes are:
1. Support for Python 3.12
2. Update in the catalog for Levante and introduction of Leonardo
3. Multiple diagnostics improvement to fullfil D340.7.3.3 and D340.7.1.4

AQUA core complete list:
- LRA for ICON avg_sos and avg_tos (#1076)
- LRA for IFS-NEMO, IFS-FESOM, ICON added to Levante catalog (#1072)
- IFS-FESOM storyline +2K added to the Lumi catalog (#1059)
- Allowing for jinja-based replacemente in load_yaml (#1045) 
- Support for Python 3.12 (#1052)
- Extending pytests (#1053)
- More efficient use of `_retrieve_plain` for acessing sample data (#1048)
- Introducing the catalog structure for Leonardo HPC (#1049)
- Introducing an rsync script between LUMI and levante for grids (#1044)
- Introducing a basic jinja-based catalog entry generator (#853)
- Adapt NextGEMS sources and fixes to the final DestinE governance (#1008, #1035)
- Remove  NextGEMS cycle2 sources (#1008)
- Avoid GSVSource multiple class instantiation in dask mode (#1051)

AQUA diagnostics complete list:
- Teleconnections: refactor of the documentation (#1061)
- Tropical rainfall: Updating the Documentation and Notebooks (#1083)
- Performance indices: minor improvements with the inclusion of mask and area files (#1076)
- Timeseries: Seasonal Cycle and Gregory plots save netcdf files (#1079)
- Tropical rainfall: minor modifications to the CLI and fixes to changes in the wrapper introduced in PR #1063 (#1074)
- Tropical rainfall: adding daily variability and precipitation profiles to the cli (#1063)
- Teleconnections: bootstrap evaluation of concordance with reference dataset (#1026)
- SSH: Improvement of the CLI (#1024) 
- Tropical rainfall: adding metadata and comparison with era5 and imerg to the plots, re-binning of the histograms and buffering of the data (#1014)
- Timeseries: refactor of the documentation (#1031)
- Radiation: boxplot can accomodate custom variables (#933)
- Seaice: convert to module, add Extent maps (#803)
- Seaice: Implement seaice Volume timeseries and thickness maps (#1043)

## [v0.7.3]

Main changes are:
1. IFS-FESOM NextGEMS4 and storylines simulations available in the catalog
2. Vertical chunking for GSV intake access
3. FDB monthly average data access is available
4. kwargs parsing of reader arguments (e.g. allowing for zoom and ensemble support)

AQUA core complete list:
- Add kwargs parsing of reader arguments, passing them to intake to substitute parameters (#757)
- Remove `zoom` and use kwargs instead (#757)
- Enabling the memory monitoring and (optional) full performance monitoring in LRA (#1010)
- Adding IFS_9-FESOM_5 NextGEMS4 simulation on levante (#1009)
- Function to plot multiple maps is introduced as `plot_maps()` and documented (#866)
- Adding the IFS-FESOM storylines simulation (#848)
- `file_is_complete()` accounts also for the mindate attribute (#1007)
- Introducing a `yearmonth` timestyle to access FDB data on monthly average (#1001)
- Adding expected time calculation for weight generation (#701)
- Vertical chunking for GSV intake access (#1003)

AQUA diagnostics complete list:
- Timeseries: Various bugfix and improvements for cli and formula (#1013, #1016, #1022)

## [v0.7.2]

Main changes are:
1. `mtpr` is used for precipitation in all the catalog entries
2. LRA CLI support for parallel SLURM submission and other improvements
3. ICON production simulations available in the catalog
4. `detrend()` method is available in the `Reader` class
5. All the diagnostics have dask support in their CLI

AQUA core complete list:
- Fix LRA sources to allow incomplete times for different vars (#994)
- Distributed dask option for diagnostic CLIs and wrapper (#981)
- Added documentation for `plot_timeseries`, `plot_seasonalcycle` and `plot_single_map_diff` (#975)
- Minimum date fixer feature / ICON net fluxes fix (#958)
- Unified logging for all diagnostics (#931)
- A `detrend()` method is added to the Reader class (#919)
- LRA file handling improvements (#849, #972)
- Updating fixer for ERA5 monthly and hourly data on Levante (#937)
- GSV pin to 1.0.0 (#950)
- Adding ICON production simulations (#925)
- LRA CLI for parallel SLURM submission support a max number of concurrent jobs and avoid same job to run (#955, #990)
- Renaming of EC-mean output figures in cli push tool for aqua-web (#930)
- Renaming the `tprate` variable into `mtpr` in all fixes (#944)

AQUA diagnostic complete list:
- Tropical rainfall: enhancements of plotting and performance, files path correction (#997)
- Timeseries: seasonal cycle runs as a separate cli in aqua-analysis for performance speed-up (#982)
- Timeseries: seasonal cycle is added if reference data are not available in some timespan (#974)
- Tropical rainfall: Removing unnecessary printing during the CLI, optimazing the CLi for low and high-resolution data (#963)
- Timeseries: Grergory plot TOA limits are dynamically chosen (#959)
- SSH: technical improvements including removal of hardcoded loglevel and timespan definition. (#677)
- SSH: ready with new data governance and option to plot difference plots added. (#677)
- Atmosferic Global Mean: added mean bias for the entire year in seasonal bias function (#947)
- Tropical Cyclones: working with IFS-NEMO and ICON, includes retrieval of orography from file (#1071).

## [v0.7.1]

Main changes are:
1. Complete update of the timeseries diagnostic
2. LRA CLI for parallel SLURM submission
3. SSP370 production scenario for IFS-NEMO available in the catalog

AQUA core complete list:
- Plot timeseries is now a framework function (#907)
- Improve the automatic parsing of date range according to schema from fdb (#928)
- LRA CLI for parallel SLURM submission (#909)
- Added graphics function to plot data and difference between two datasets on the same map (#892)
- Add IFS-NEMO ssp370 scenario (#906)

AQUA diagnostics complete list:
- Teleconnections: comparison with obs is done automatically in diagnostic CLI (#924)
- Teleconnections: capability to find index file if already present (#926)
- Timeseries: save flag introduced to save to enable/disable saving of the timeseries (#934)
- Improve the automatic parsing of date range according to schema from fdb (#928)
- Updated output filenames for atmglobalmean diagnostic (#921)
- Added graphics function to plot data and difference between two datasets on the same map (#892)
- Implemented `pyproject.toml` for global_time_series diagnostic (#920).
- Implemented `pyproject.toml` for tropical_rainfall diagnostic (#850).
- Updating CLi for tropical_rainfall diagnostic (#815)
- LRA cli for parallel SLURM submission (#909)
- Timeseries: seasonal cycle is available for the global timeseries (#912)
- Timeseries: refactory of Gregory plot as a class, comparison with multiple models and observations (#910)
- Add IFS-NEMO ssp370 scenario (#906)
- Timeseries: complete refactory of the timeseries as a class, comparison with multiple models and observations (#907)
- Plot timeseries is now a framework function (#907)

## [v0.7]

Main changes are:
1. Multiple updates to the diagnostics, both scientific and graphical, to work with more recent GSV data
2. `mtpr` is now used instead of `tprate` for precipitation
2. Documentation has been reorganized and integrated

Complete list:
- New utility `add_pdf_metadata` to add metadata to a pdf file (#898)
- Experiments `a0gg` and `a0jp` added to the IFS-NEMO catalog, and removal of `historical-1990-dev-lowres` (#889)
- Updated notebooks to ensure consistency across different machines by using observational datasets, and included a demo of aqua components for Lumi (#868)
- Scripts for pushing figures and docs to aqua-web (#880)
- Fixed catalog for historical-1990-dev-lowres source (#888, #895)
- data_models src files are now in the aqua/data_models folder, with minor modifications (#884)
- Warning options based on the `loglevel` (#852)
- Timeseries: formula bugfix and annual plot only for complete years (#876)
- mtpr instead of tprate derived from tp (#828)
- eccodes 2.34.0 does not accomodate for AQUA step approach, pin to <2.34.0 (#873)
- Bugfix of the `aqua-analysis` wrapper, now can work teleconnections on atmospheric and oceanic variables 
and the default path is an absolute one (#859, #862)
- Ocean3D: many fixes and adaptations to new data governance (#776)
- Bugfix of the `aqua-analysis` wrapper, now can work teleconnections on atmospheric and oceanic variables (#859)
- Radiation: adaptation to new data governance and many improvements (#727)
- Seaice: Sea ice extent has now seasonal cycle (#797)
- Fixing the paths in `cli/lumi-install/lumi_install.sh` (#856).
- Refactor of the documentation (#842, #871)
- The drop warning in `aqua/gsv/intake_gsv.py` (#844)
- Tropical cyclones diagnostic: working with new data governance (includes possibility to retrieve orography from file (#816)

## [v0.6.3]

Complete list:
- Setting last date for NaN fix for IFS-NEMO/IFS-FESOM to 1999-10-01 and cleaner merge of parent fixes (#819)
- Hotfix to set `intake==0.7.0` as default (#841)
- Timeseries: can add annual std and now default uncertainty is 2 std (#830)
- `retrieve_plain()` method now set off startdate and enddate (#829)
- Complete restructure of fixer to make use of `fixer_name`: set a default for each model and a `False` to disable it (#746)
- Added `center_time` option in the `timmean()` method to save the time coordinate in the middle of the time interval and create a Timmean module and related TimmeanMixin class (#811)
- Fixer to rename coordinates available (#822)
- Fixing new pandas timedelta definition: replacing H with h in all FDB catalog (#786)
- Change environment name from `aqua_common` to `aqua`(#805)
- Adding a run test label to trigger CI (#826)
- Tropical_rainfall: improve organization and maintainability, introducing nested classes (#814)
- Revisiting CERES fixes (#833)
- Timeseries: add bands for observation in Gregory plots (#837)

## [v0.6.2]

Complete list:
- Global time series plot annual and monthly timeseries together, improved Gregory plot (#809)
- Teleconnection can now take a time range as input and ylim in the index plot function (#799)
- LRA to use `auto` final time and `exclude_incomplete` (#791)
- Hotfix for v0.12.0 of the GSV_interface related to valid_time (#788)
- Global time series adapted to new data governance (#785)
- AtmoGlobalMean diagnostic improvements and adaptation to new data governance (#745 #789 #807 #812)
- Sea-ice diagnostic adapted to new data governance (#790)
- Implement a fix setting to NaN the data of the first step in each month (for IFS historical-1990) (#776)

## [v0.6.1]

Complete list:
- Teleconnection improvement to accept different variable names for ENSO (avg_tos instead of sst) (#778)
- ERA5 fixes compatible with new data governance (#772)
- Update the LRA generator (removing aggregation and improving) filecheck and fix entries for historical-1990-dev-lowres (#772)
- Updates of ECmean to work with production experiments (#773, #780)
- Automatic data start and end dates for FDB sources (#762)

## [v0.6]

Main changes are:
1. Inclusion in the catalog of the historical-1990 production simulations from IFS-NEMO and IFS-FESOM.
2. New fixes that targets the DestinE updated Data Governance

Complete list:
- IFS-FESOM historical-1990-dev-lowres with new data governance added to the catalog (#770)
- AtmoGlobalMean diagnostic improvements (#722)
- Teleconnections diagnostic improvements (#722)
- Read only one level for retrieving 3D array metadata, select single level for retrieve (#713)
- IFS-FESOM historical-1990-dev-lowres with new data governance added to the catalog
- Fix mismatch between var argument and variables specified in catalog for FDB (#761)
- Compact catalogs using yaml override syntax (#752)
- Fix loading source grid file before smmregrid weight generation (#756)

## [v0.5.2-beta]

Complete list:
-  A new fdb container is used to generate the correct AQUA container

## [v0.5.2-alpha]

Main changes are:
1. Coupled models IFS-NEMO and IFS-FESOM are now supported
2. Accessor to use functions and reader methods as if they were methods of xarray objects, see [notebook](https://github.com/DestinE-Climate-DT/AQUA/blob/main/notebooks/reader/accessor.ipynb)
3. Preliminary provenance information is now available in the history attribute of the output files
4. AQUA analysis wrapper is parallelized
5. A levelist can be provided in FDB sources, this will greatly speed up the data retrieve

Complete list:
- Fix reading only one sample variable and avoid _bnds variables (#743)
- Allow correct masked regridding after level selection. Add level selection also for not-FDB sources (#741)
- Read only one level for retrieving 3D array metadata, select specific levels for FDB retrieve (#713)
- Defining catalog entry for coupled models IFS-NEMO and IFS-FESOM (#720)
- Change fixer_name to fixer_name (#703)
- Reorganization of logging calls (#700)
- Accessor to use functions and reader methods as if they were methods of xarray objects (#716)
- Suggestions are printed if a model/exp/source is not found while inspecting the catalog (#721)
- Improvements in the single map plot function (#717)
- Minor metadata fixes (logger newline and keep "GRIB_" in attrs) (#715)
- LRA fix now correctly aggregating monthly data to yearly when a full year is available (#696)
- History update and refinement creating preliminary provenance information (plus AQUA emoji!) (#676)
- OPA lra compatible with no regrid.yaml (#692)
- Introducing fixer definitions not model/exp/source dependents to be specified at the metadata level (#681)
- AQUA analysis wrapper is parallelized and output folder is restructured (#684, #725)

## [v0.5.1]

Main changes are:
1. A new `Reader` method `info()` is available to print the catalog information
2. Grids are now stored online and a tool to deploy them on the `cli` folder is available

Complete list:
- Fix attributes of DataArrays read from FDB (#686)
- Reader.info() method to print the catalog information (#683)
- Simpler reader init() by reorganizing the calls to areas and regrid weights configuration and loading (#682)
- Optional autosearch for vert_coord (#682)
- plot_single_map adapted to different coordinate names and bugfixes (#680)
- Sea ice volume datasets for the Northern Hemisphere (PIOMAS) and the Southern Hemisphere (GIOMAS) (#598)
- Possibility of defining the regrid method from the grid definition (#678)
- Grids stored online and tool to deploy them on cli folder (#675)
- Global time series diagnostic improvements (#637)
- Teleconnections diagnostic improvements (#672)

## [v0.5]

Main changes are:
1. Refactor of the Reader() interface with less options at the init() level
2. Grids are now defined with the source metadata and not in a machine-dependent file
3. CLI wrapper is available to run all diagnostics in a single call
4. Refactoring of the streaming emulator with equal treatment for FDB or file sources

Complete list:
- Controlling the loglevel of the GSV interface (#665)
- Fix wrong fdb source (#657)
- Adding sample files and tests for NEMO 2D and 3D grids (#652)
- tprate not derived from tp for GSV sources (#653)
- Simplify reader init and retrieve providing less argument in initialization (#620)
- var='paramid' can be used to select variables in the retrieve method (#648)
- configdir is not searched based on util file position in the repo (#636)
- Cleaner mask treatment (Revision of mask structure in the reader #617)
- Fldmean fix if only one dimension is present for area selection (#640)
- Adding higher frequency ERA5 data on Levante and Lumi (#628)
- regrid.yaml files are removed, grid infos are now in the catalog metadata (#520, #622, #643)
- Load all available variables in FDB xarray/dask access (#619)
- Lint standard and enforced in CI (#616)
- Reader init split with methods (#523)
- Single map plot utility to be used by all diagnostics (#594)
- Script for automatic generation of Fdb catalog entries (IFS only) (#572)
- Fix loading of singularity mounting /projappl (#612)
- CLI wrapper parser (#599)
- Refactoring of streaming emulator (#593)
- Radiation CLI and diagnostic refinement (#537)
- Ocean3D CLI and diagnostic refinement (#578)
- AtmGlobalMean CLI and diagnostic refinement (#587)
- Tropical cyclones CLI refinements and TC module (#568, #645)
- Removing OPA, OPAgenerator and related tests from the AQUA (Remove OPA from AQUA #586)
- Renaming the experiments according to the DE340 AQUA syntax (Including dev-control-1990 in the source and rename the experiment according to DE340 scheme #556, #614, #618)
- Teleconnections diagnostic improvements (#571, #574, #576, #581, #592, #623)

## [v0.4]

Main changes are:
1. Update to all the diagnostics CLI
2. Refactor of the regridder so that `regrid.yaml`` is grid-based and not experiment-based
3. Xarray access to FDB sources
4. Refactor of the fixer so that merge/replace/default options are available
5. Remove of the `aqua` environment in favour of the `aqua_common` one. 

Complete list:
- Introduced color scheme for aqua logging (#567)
- CLI for sea diagnostic (#549)
- Add CLI for SSH diagnostic and some bug fixes (#540)
- Fix SSH diagnostic to be compatible with lates AQUA version (#538) 
- Helper function to identify vertical coordinates in a dataset (#552)
- Orography for tempest extremes TCs detection and update TCs CLI (Orography threshold included and CLI update #404)
- Improvement of performance indices CLI (Update of ECmean CLI #528)
- Fix to allow reading a list of multiple variables from FDB (#545)
- Further improvement of function to inspect the catalog (#533)
- Custom exceptions for AQUA (#518)
- Speed up of the `retrieve_plain` method (#524)
- Update documention for adding new data and setting up the container (Increase documentation coverage #519)
- CLI wrapper for the state-of-the-art diagnostics analysis (#517, #527, #525, #530, #534, #536, #539, #548, #549, #559)
- Refactor the regrid.yaml as grid-based instead of experiment-based (#291)
- aqua_common environment simplified and updated (#498)
- Update available variables in FDB catalogs on lumi (#514)
- Solve reversed latitudes bug for fixed data (#510)
- Switch to legacy eccodes tables based on intake source metadata (#493)
- Add GPM IMERG precipitation data to the catalog on levante (#505)
- Fix ocean3d diagnostic colorbars not being symmetric when missing values are present (#504) 
- FDB NEMO test access to data (#488)
- Xarray dask access to FDB (#476)
- Issue a warning when multiple gribcodes are associated to the same shortname (Cases for multiple eccodes grib codes #483)
- Allowing fixer to overwrite or merge default configuration (Increasing flexibiity of the fixer allowing for merge, replace and default options #480)
- Add new tests (Increase testing #250)
- Global time series diagnostic setup for multiple variables CLI (#474)
- Option to avoid incomplete chunk when averagin with timmean (Introduce check for chunk completeness in timmean() #466)
- Simplification of Fixer() workflow, more methods and less redundancy (Functionize fixer #478)
- Remove the `aqua` environment file, only `aqua_common` is left (#482)

## [v0.3]

Main changes are:
1. Fixer moved at `Reader()` level
2. Area selection available in `fldmean()` method
3. FDB/GSV access for IFS-NEMO development simulations
4. Configuration file `config-aqua.yaml` replaces `config.yaml`

Complete list:
- Templates in configuration yaml files (#469)
- Bug fixes for FDB access options (#463, #462)
- Add observational catalogs on Lumi (Update Lumi catalog #454)
- Automatic finding of cdo (#456)
- Area is fixed if data are fixed (Fixer applied to grid areas #442)
- Tests missing failure fix (Fix #436 CI workflow passes even if some tests fail #452)
- FDB/GSV access to IFS control and historical simulations (#434, #458)
- Climatology support restored in the Reader (Fix for climatology #445)
- Improvement function to inspect the catalog (Inspect_catalog improvement #446)
- Minor improvements of the gribber (Fix gribber fdb #427)
- Allow the LRA generator to work with generators and so with FDB (LRA from fdb on mafalda #430)
- Fixes only on selected variables (Fixer updates #428)
- Complete revision of the FDB/GSV access, allowing to access also recent experiments using variable step (#343)
- Teleconnections diagnostic adapted to new code improvements (Teleconnections Dev branch update #424, #465)
- Add support for area selection with fldmean (Fldmean box selection #409)
- Environment simplified, dependencies are now mostly on the pyproject file (A simpler environment.yml #286)
- Intake esm functionality added back (Fix intake-esm #287)
- Intake esm tests (Test also intake-esm #335)
- Yaml dependencies removed (Logger and yaml issues in util.py #334)
- Log history working for iterators as well (Logger and yaml issues in util.py #334)
- Util refactor (Utility refactor #405)
- Fixer at reader level (Fixes at Reader level #244)
- Uniform timmean (Uniform time after timmean and add option for time_bnds #419)
- FDB tests added (Add FDB 5.11, a local FDB with some test data #280, #432)
- Refactor of unit conversion and non-metpy cases (Flexible unit fix from YAML file #416)
- Refactor of the config file definition (Refactor of the configuration search #417)

## [v0.2.1]

- Add development control-1950 and historical-1990 experiments to the LRA (LRA for control-1950 and historical-1990 on Levante from v0.2 #455)

## [v0.2]

- Improve the LRA generator and worklow CLI (Streaming for the LRA #289)
- AQUA new common environment installation tool for LUMI added (#413)
- Added a bash script "load_aqua_lumi.sh" to load aqua environment in LUMI with containers (Adding an AQUA singularity container for LUMI #418)

## [v0.2-beta]

This is the `AQUA` version part of the Deliverable D340.7.1.2. 

- SSH diagnostic improvements (Linting SSH diagnostics #377, SSH diag: PDF file name changed #388)
- Timmean fix to uniform time axis (Fix for timmean() to uniform output time axis #381)
- New tests trigger routine (Tests trigger with label #385)
- Fix for tco1279 and FESOM (fix for masked tco1279 #390, psu fix for salinity #383)
- ECmean improvements (various improvement for ecmean #392)
- Seaice diagnostic improvements (Deliverable340.7.1.2 fix seaice #389, Linting Seaice diagnostics #376)
- Teleconnections diagnostic graphics module enhanced and various improvements (Teleconnections corrections for D340.7.1.2 #379, Fix import in teleconnections notebooks #395, Teleconnections fix docs #408)
- Tropical cyclones linting of the diagnostic (Linting tropical cyclones diagnostics #380, Improved plotting functions for tropical cyclones #391)
- Ocean diagnostics restructured in a single folder, sharing common functions and other improvements (Linting+Fixes Ocean diagnostics #374, Adding units for MLD plot in ocean3d package #406)
- Documentation fixes (Documentation fixes after review #403)
- Atmglobalmean and radiation diagnostic improvements (Atmglobalmean fix #371)
- MSWEP fixer bugfix (Change MSWEP datamodel #397, fixing of mswep #401)

## [v0.2-alpha]

This is the `AQUA` version that will be part of the Deliverable D340.7.1.2, sent to internal review. This is mostly done by the inclusion of twelve diagnostics within the AQUA framework

- Added teleconnections diagnostic (#308, #309, #318, #333, #352)
- Added tropical cyclones diagnostic (#310, #345)
- Added performance indices diagnostic based on ECmean tool (#57, #327) 
- Added sea ice diagnostic (#353, #368)
- Added global timeseries diagnostic (#358, #359)
- Added radiation analysis diagnostic (#301, #360)
- Added global mean bias diagnostic (#285, #371)
- Added SSH variability diagnostic (#367, #369)
- Added tropical rainfall diagnostic (#314)
- Added Ocean circulation diagnostic (#295)
- Added global ocean diagnosc (#164)
- Added global mean timeseries (#268)
- Multiple fixes in the Reader (#316, #324, #334)
- Avoid time duplicated in the Reader (#357)
- Enabling autodoc for diagnostics (#330)
- Data access improvement on Levante, including new datasets (#332, #355, #321)
- Added a common environment file (#363)
- Support for Lumi installation (#315)
- Added the `changelog` file

### Changed

- Dummy diagnostic is now in the `dummy` folder (previously was `dummy-diagnostic`)
- Tests and code is now working with python>=3.9 (previously python 3.11 was excluded)

## [v0.1-beta]

This is the `AQUA` version that will be part of the Deliverable D340.7.1.1.
This is mostly built on the `AQUA` `Reader` class which support for climate model data interpolation, spatial and temporal aggregation and conversion for a common GRIB-like data format.


- Low resolution archive documentation
- Fixed a bug in the `Gribber` class that was not reading the correct yaml catalog file

## v0.1-alpha

This is the AQUA pre-release to be sent to internal reviewers. 
Documentations is completed and notebooks are working.

[unreleased]: https://github.com/DestinE-Climate-DT/AQUA/compare/v0.21.0...HEAD
[v0.21.0]: https://github.com/DestinE-Climate-DT/AQUA/compare/v0.20.0...v0.21.0
[v0.20.0]: https://github.com/DestinE-Climate-DT/AQUA/compare/v0.19.0...v0.20.0
[v0.19.0]: https://github.com/DestinE-Climate-DT/AQUA/compare/v0.18.1...v0.19.0
[v0.18.1]: https://github.com/DestinE-Climate-DT/AQUA/compare/v0.18.0...v0.18.1
[v0.18.0]: https://github.com/DestinE-Climate-DT/AQUA/compare/v0.17.0...v0.18.0
[v0.17.0]: https://github.com/DestinE-Climate-DT/AQUA/compare/v0.16.0...v0.17.0
[v0.16.0]: https://github.com/DestinE-Climate-DT/AQUA/compare/v0.15.0...v0.16.0
[v0.15.0]: https://github.com/DestinE-Climate-DT/AQUA/compare/v0.14.0...v0.15.0
[v0.14.0]: https://github.com/DestinE-Climate-DT/AQUA/compare/v0.13.1...v0.14.0
[v0.13.9]: https://github.com/DestinE-Climate-DT/AQUA/compare/v0.13.8...v0.13.9
[v0.13.8]: https://github.com/DestinE-Climate-DT/AQUA/compare/v0.13.7...v0.13.8
[v0.13.7]: https://github.com/DestinE-Climate-DT/AQUA/compare/v0.13.6...v0.13.7
[v0.13.6]: https://github.com/DestinE-Climate-DT/AQUA/compare/v0.13.5...v0.13.6
[v0.13.5]: https://github.com/DestinE-Climate-DT/AQUA/compare/v0.13.4...v0.13.5
[v0.13.4]: https://github.com/DestinE-Climate-DT/AQUA/compare/v0.13.3...v0.13.4
[v0.13.3]: https://github.com/DestinE-Climate-DT/AQUA/compare/v0.13.2...v0.13.3
[v0.13.2]: https://github.com/DestinE-Climate-DT/AQUA/compare/v0.13.1...v0.13.2
[v0.13.1]: https://github.com/DestinE-Climate-DT/AQUA/compare/v0.13.0...v0.13.1
[v0.13.0]: https://github.com/DestinE-Climate-DT/AQUA/compare/v0.13-beta...v0.13.0
[v0.13-beta]: https://github.com/DestinE-Climate-DT/AQUA/compare/v0.13-alpha...v0.13-beta
[v0.13-alpha]: https://github.com/DestinE-Climate-DT/AQUA/compare/v0.12.2...v0.13-alpha
[v0.12.2]: https://github.com/DestinE-Climate-DT/AQUA/compare/v0.12.1...v0.12.2
[v0.12.1]: https://github.com/DestinE-Climate-DT/AQUA/compare/v0.12...v0.12.1
[v0.12]: https://github.com/DestinE-Climate-DT/AQUA/compare/v0.11.3...v0.12
[v0.11.3]: https://github.com/DestinE-Climate-DT/AQUA/compare/v0.11.2...v0.11.3
[v0.11.2]: https://github.com/DestinE-Climate-DT/AQUA/compare/v0.11.1...v0.11.2
[v0.11.1]: https://github.com/DestinE-Climate-DT/AQUA/compare/v0.11...v0.11.1
[v0.11]: https://github.com/DestinE-Climate-DT/AQUA/compare/v0.10.3...v0.11
[v0.10.3]:https://github.com/DestinE-Climate-DT/AQUA/compare/v0.10.2...v0.10.3
[v0.10.2]: https://github.com/DestinE-Climate-DT/AQUA/compare/v0.10.1...v0.10.2
[v0.10.1]: https://github.com/DestinE-Climate-DT/AQUA/compare/v0.10...v0.10.1
[v0.10]: https://github.com/DestinE-Climate-DT/AQUA/compare/v0.9.2...v0.10
[v0.9.2]: https://github.com/DestinE-Climate-DT/AQUA/compare/v0.9.1...v0.9.2
[v0.9.1]: https://github.com/DestinE-Climate-DT/AQUA/compare/v0.9...v0.9.1
[v0.9]: https://github.com/DestinE-Climate-DT/AQUA/compare/v0.8.2...v0.9
[v0.8.2]: https://github.com/DestinE-Climate-DT/AQUA/compare/v0.8.1...v0.8.2
[v0.8.1]: https://github.com/DestinE-Climate-DT/AQUA/compare/v0.8...v0.8.1
[v0.8]: https://github.com/DestinE-Climate-DT/AQUA/compare/v0.7.3...v0.8
[v0.7.3]: https://github.com/DestinE-Climate-DT/AQUA/compare/v0.7.2...v0.7.3
[v0.7.2]: https://github.com/DestinE-Climate-DT/AQUA/compare/v0.7.1...v0.7.2
[v0.7.1]: https://github.com/DestinE-Climate-DT/AQUA/compare/v0.7...v0.7.1
[v0.7]: https://github.com/DestinE-Climate-DT/AQUA/compare/v0.6.3...v0.7
[v0.6.3]: https://github.com/DestinE-Climate-DT/AQUA/compare/v0.6.2...v0.6.3
[v0.6.2]: https://github.com/DestinE-Climate-DT/AQUA/compare/v0.6.1...v0.6.2
[v0.6.1]: https://github.com/DestinE-Climate-DT/AQUA/compare/v0.6...v0.6.1
[v0.6]: https://github.com/DestinE-Climate-DT/AQUA/compare/v0.5.2-beta...v0.6
[v0.5.2-beta]: https://github.com/DestinE-Climate-DT/AQUA/compare/v0.5.2-alpha...v0.5.2-beta
[v0.5.2-alpha]: https://github.com/DestinE-Climate-DT/AQUA/compare/v0.5.1...v0.5.2-alpha
[v0.5.1]: https://github.com/DestinE-Climate-DT/AQUA/compare/v0.5...v0.5.1
[v0.5]: https://github.com/DestinE-Climate-DT/AQUA/compare/v0.4...v0.5
[v0.4]: https://github.com/DestinE-Climate-DT/AQUA/compare/v0.3...v0.4
[v0.3]: https://github.com/DestinE-Climate-DT/AQUA/compare/v0.2.1...v0.3
[v0.2.1]: https://github.com/DestinE-Climate-DT/AQUA/compare/v0.2...v0.2.1
[v0.2]: https://github.com/DestinE-Climate-DT/AQUA/compare/v0.2-beta...v0.2
[v0.2-beta]: https://github.com/DestinE-Climate-DT/AQUA/compare/v0.2-alpha...v0.2-beta
[v0.2-alpha]: https://github.com/DestinE-Climate-DT/AQUA/compare/v0.1-beta...v0.2-alpha
[v0.1-beta]: https://github.com/DestinE-Climate-DT/AQUA/compare/v0.1-alpha...v0.1-beta<|MERGE_RESOLUTION|>--- conflicted
+++ resolved
@@ -8,9 +8,7 @@
 Unreleased in the current development version (target v0.22.0):
 
 AQUA core complete list:
-<<<<<<< HEAD
 - Update FESOM grids for o26.1 (#2541) 
-=======
 - Update config path for push_analysis (#2553)
 - Fix of aqua_path for analysis console (#2542)
 - New EC-Earth4 TL63 grid (#2536)
@@ -18,7 +16,6 @@
 - Fix for 3d grid generation of `GridBuilder` (#2545)
 - Fix failing console test (#2549)
 - New `filter_key` option to filter NetCDF files before loading them based on year (#2543)
->>>>>>> ba1f9871
 - Removed plt.close() in plotting functions (#2538)
 - Documentation aligned to the new repository structure (#2525)
 - Complete workflow for pypi version to be run once per week (#2527)
