# Changelog

All notable changes to this project will be documented in this file.
The format is based on [Keep a Changelog](https://keepachangelog.com/en/1.1.0/)

## [Unreleased]

Unreleased in the current development version (target v0.22.0):

AQUA core complete list:
<<<<<<< HEAD
- New EC-Earth4 TL63 grid (#2536)
- Improved handling of strings in `time_to_string` function (#2536)
=======
- New `filter_key` option to filter NetCDF files before loading them based on year (#2543)
- Removed plt.close() in plotting functions (#2538)
- Documentation aligned to the new repository structure (#2525)
- Complete workflow for pypi version to be run once per week (#2527)
>>>>>>> 43dcd532
- Add a `cleanup` class with a fixture to clean files from tests (#2526)

## [v0.21.0]

Main changes:
1. From this version on, AQUA-core and AQUA-diagnostics are two separated repositories
2. Console installation is refactored to account for the unpacking of the two repositories

AQUA core complete list:
- Extend the actions to support pypi testing and publishing (#2500)
- Console installation is more flexible with `--core` and `--diagnostics` options (#2512)
- Re-usable workflow to be shared across multiple github actions (#2519)
- Lumi install for core only (#2502)
- AQUA-core and AQUA-diagnostic coupling (#2504, #2511)
- Introducing preliminary support for aqua-diagnostics installation with console (#2503, #2507)
- Unpacking of console class in multiple smaller mixin classes (#2507)
- Restructuring the folder structure of core removing the src (#2499) 
- The big repository split (in aqua-core and aqua-diagnostics) (#2487)

## [v0.20.0]

AQUA core complete list:
- Parallelise tests execution using `pytest-xdist` module, centralise common fixtures to speed up tests execution time (#2402)
- Expose `ConfigPath`and separate the resolver `ConfigLocator`. Add catalog utility `show_catalog_content` (#2469)
- Simplify grid files by removing `vert_coord` which is detected from the path dictionary (#2276)
- Remove some warnings and adapt the code to the incoming standards (#2436)
- Fix DROP CLI support for enddate, startdate and catalog (#2472)
- Autodefine DROP chunking in a more uniform way to speed up aqua-analysis computation (#2450)
- eORCA025 nested grid for o25.1 and o26.1 support (#2459)
- Safe dumping yaml with a temporary file and SoftFileLock (#2445)
- Add filelock when modifying catalog sources (#2432)
- Updated SSH diagnotic (#1842)

AQUA diagnostics complete list:
- Introduce a centralised `DiagnosticCLI` to control CLI for diagnostics in a common way, including dask cluster and config file access (#2360, #2470, #2466)
- Biases: results are stored in memory before netcdf saving and plotting (#2481)
- LatLonProfiles: Documentation (#2442)
- Include the correct realization in output names for all diagnostics (#2457)
- Histogram: new Histogram diagnostic tool (#2372)
- Tropical Cyclones: restore TC diagnostic functionality (#2206)
- Add unique random key to dask graph tokens for each CLI (#2462)
- Ocean3D: removed old diagnostic files (#2467)
- Teleconnections: ENSO better vmin/vmax for regression plots (#2453)
- Ocean Stratification and Ocean Trend: full support for regions across the dateline (#2433)
- Area selection full support for regions across the dateline (#2430, #2434)
- LatLonProfiles: Documentation (#2442), adjustments on lines plotting order (#2431) and AQUA_realization management (#2421)
- Updated SSH diagnotic (#1842)

## [v0.19.0]

ClimateDT workflow modifications:
- The configuration file of the catalog generator now requires `expid`
- Aqua analysis config file organized differently with diagnostic groups
- Diagnostic and cli tool config files grouped differently in `$AQUA/config/diagnostics` and `$AQUA/config/tools`
- New position for push_analysis `config.grouping.yaml` in `$AQUA/config/analysis`

AQUA core complete list:
- Centralise `save_figure` in OutputSaver class (#2425)
- Allow longer time default for connection to dask cluster (#2420)
- Safe parallel creation of area and weight files (#2412)
- New grid lat-lon-r100 with explicit grid file, new default in DROP catgen (#2410, #2413)
- Realization formatting correctly processed by the Reader (#2392)
- Realization (and other intake kwargs) are an attribute of the Reader (#2392)
- Refactoring of aqua analysis to allow config file with diagnostic groups and reorganization of diagnostic config files (#2371)
- Optimizations of diagnostic parallel execution (#2371)
- Including minor fixes to output filenames, figure descriptions and color ranges (#2371)
- Enumerate aqua analysis log file for multiple config files (#2407)
- Fix push_analysis.sh rsync functionality to not use ssh (#2403)
- Minor fixes to output filenames, figure descriptions and color ranges (#2371)
- `stardate` and `enddate` can be passed to DROP to limit the range of scan (#2325)
- Chunking of netcdf sources is not filtered anymore (#2380)
- Introduce `expid` into configuration file of the catalog generator (#2340)
- EC-EARTH4 ORCA2 and eORCA1 grids refactor (#2280)
- Added PALEORCA2 support for the EC-EARTH4 low-resolution paleoclimate configuration (#2280)
- AQUA analysis now can receive ``startdate`` and ``enddate`` (#2368, #2423)

AQUA diagnostics complete list:
- Tropical Rainfall: speedup histogram computation and other fixes (#2390, #2375)
- Ensemble: CLI for single experiment ensemble analysis for timeseries and climatology (#2387, #2393)
- Cleanup diagnostic code, remove lower() and replace() for regions (#2422)
- Radiation surface and Gregory: update to CERES EBAF 4.2.1 (#2424)
- Ocean3D diagnostics: improve description, titles and notebook (#2397, #2414)
- Ocean3D diagnostics config files: fix optimal chunking (#2409)
- Boxplots: improve title and description (#2411)
- LatLonProfiles: figures description fix (#2388)
- Stratification: MLD and vertical profiles diagnostic refactor (#2268)
- ECmean Performance Indices replace EC23 climatology with the new EC24 (#2367)

## [v0.18.1]

AQUA core complete list:
- Handle unknown activity names in catgen (#2351)
- Update Data Portfolio to v2.1.0 (#2356)
- Updated target grib codes for cpr and snvol (#2346)
- Offline cartopy data added to environment (#2344)
- Allow start/enddate passed in `retrieve` to be used also in `retrieve_plain()` (#2335)
- Timeseries graphical function adapted to plot multiple levels for ocean diagnostic (#2328)
- Extending evaluate formula method to exponential and parenthesis (#2327)

AQUA diagnostics complete list:
- Global Biases/Boxplots: use diagnostic_name while saving netcdfs, remove radiative flux from config (#2363)
- Global Biases: add 10si as formula to config file (#2338)
- LatLonProfiles: tests (#2339), CLI implementation (#2345) and removal of hardcoded diagnostic_name (#2357)
- Ocean Drift: timeseries plotting function with update in cli (#2322)
- Implement `fldstat` methods in Seaice diagnostics (#2297)
- Gregory: more detailed description and plot labels (#2306)
- Ensemble: updated ensemble module to use realizations via Reader class (#2342)
- Radiation: using CERES ebaf42 instead of ebaf41 (#2333)

## [v0.18.0]

Main changes: 
1. LRA generator is renamed to DROP (Data Reduction OPerator)
2. `aqua analysis` is now an entry point replacing the `aqua_analysis.py` script
3. Timstat module is now extended to support custom function
4. Introduction of new LatLonProfiles diagnostic 
5. Completely refactored diagnostics: Sea Ice, radiation, Ocean drift and Ocean stratification

Removed:
-  removed old OutputSaver (#2146) 

ClimateDT workflow modifications:
- `aqua-analysis.py` is now an entry point `aqua analysis` in the AQUA console, with the same syntax as before.
- `aqua lra` entry point is renamed to `aqua drop`.
- DVC is now used for observations, grids and CI/CD: please refer to aqua-dvc for AQUA support data. 

AQUA core complete list:
- File locking for catalog generator (#2348)
- nc2zarr installation and sample for zarr conversion (#2332)
- Allow `Reader()` to access standard and custom `fldstat` methods provided by `FldStat()` (#2277)
- Actions now upload artifacts with test results and environment specifications (#2323)
- Pin for pydantic<2.12.0 (#2323)
- Rename LRA to DROP (Data Reduction OPerator) via the `Drop()` class (#2234)
- Add updated grids conformal to OSI-SAF v3 (#2317)
- Area selection is now a separate class, `AreaSelection` in the `aqua.fldstat` module (#2245)
- Added graphical function for vertical profile plotting (#2314, #2316)
- Added catgen support for storyline experiments (#2308)
- Pin maximum version of xarray (#2303)
- CI/CD data now is read from aqua-dvc repository (#8370)
- Histogram (or any callable function) possible through TimStat. New timhist method (#2263)
- Update AQUA base container to ECMWF specifications for new cycle with FDB 5.17.3 (#2217)
- Data extraction (LRA) can be done without regrid option and LRA log history is more accurate (#2142)
- Split out plotting function for vertical profile and add contour option (#2190)
- GSV update to v2.13.1, support for Polytope access to MN5 DataBridge (#2202)
- Separation of concerns in LRA between dask-based computation and serial netcdf writing (#2212)
- Refactor `grids-downloader.sh` script, now outputdir is a cli argument (#2209)
- Refactor of some `aqua.util.time` function, improving name and pandas integration (#2205,#2218)
- Refactor of the `dump_yaml` utility function, now correctly handling `None` values as `null` (#2198)
- `Reader` will now turn off areas and grids capabilities when `src_grid_name` is `False` (#2198)
- LRA and `OutputSaver` jinja-related duplicated methods are now merged (#2198)
- LatLonProfiles: refinement of the graphical functions (#2201)
- Minor EC-Earth4 adjustments (#2196)
- Hotfix in catgen for monthly chunking (#2184)
- Fix loaded areas as dataset (#2174)
- Show error message if empty data are retrieved by in `reader` (#2170)
- Few graphical adjustments in multiple_maps (#2159)
- Add description for ECmean diagnostic (#2158)
- Fix fldstat coordinate treatment (#2147)
- Fixer applied when units name changes is required and no factor is found (#2128)
- Update aqua-analysis config for refactored diagnostics (#2144)
- Fixed incompatible coordinate transformatiosn (#2137)
- Added Nord4 support in the `load-aqua-container.sh` script (#2130)
- Add `aqua analysis` to replace the `aqua-analysis.py` script, with a more flexible CLI interface (#2065)
- Bugfix in `plot_seasonalcycles()` trying to use a non-existing `time` coordinate (#2114)
- Add `norm` keyword argument to the `plot_single_map` to allow non-linear colorbar normalisation (#2107)
- `draw_manual_gridlines()` utility function to draw gridlines on cartopy maps (#2105)
- `apply_circular_window()` utility function to apply a circular window to cartopy maps (#2100)

AQUA diagnostics complete list:
- Radiation: add Surface Radiation Fluxes (snlwrf, snswrf, latent and sensible heat) (#2318)
- Seaice: added documentation and updated notebooks (#2249)
- Seaice: update varname for PIOMAS and GIOMAS from sivol to sithick after updating the data in `obs` catalog (#2290)
- Global Biases: allow GlobalBias to take color palette as argument (#2283)
- Boxplots: added option to plot anomalies and add a mean value dotted line (#2255)
- Global Biases: address formatting issues in plots (#2272)
- Global Biases: fix location of config file for cli (#2284)
- Timeseries: fix for annual only plots (#2279)
- Timeseries: add `reader_kwargs` option to pass extra arguments to the Reader and ensemble support (#2222, #2279)
- Add `source_oce` option for ECmean to aqua anlysis (#2246)
- Add missing center time option to seasonalcycles (#2247)
- Teleconnections: adapted MJO to the new Hovmoller graphical function (#1969)
- Ocean Drift: Hovmoller multiplot class and complete diagnostic cli (#1969)
- Diagnostic core: Locking of catalog yaml when modified (#2238)
- Timeseries: fix output figure to use diagnostic name (#2240)
- Diagnostic core: bugfix in Diagnostic class related to parsing realization (#2226)
- Updated grouping file for dashboard (#2241)
- Dummy: removed old diagnostic (#2210)
- Diagnostic core: `retrieve` and `_retrieve` methods can take a `months_required` argument so that diagnostics can raise an error if insufficient months of data are available. (#2205)
- Timeseries: introduction of the catalog entry capability, default in CLI (#2198)
- Diagnostic core: introduction of the catalog entry capability and `self.realization` attribute (#2198)
- Ensemble: Updating the ensemble module according the the issue #1925 (#2004)
- Timeseries: refined title and description, more attributes used (#2193)
- New LatLonProfiles diagnostic tool (#1934 and #2207)
- Boxplots: add support for reader_kwargs (#2149)
- Global Biases: add the `diagnostic_name` option in config file (#2159)
- Gregory: refined the reference label generation (#2157)
- Seaice: add support for `reader_kwargs` (#2153)
- Remove old seaice diagnostic scripts (#2152)
- Timeseries: fix lazy calculation of seasonal cycles (#2143)
- Boxplots: fix output dir (#2136) 
- Boxplots: add tests and update docs (#2129)
- Seaice: refactored diagnostic with cli and added bias plot with custom projections (#1684, #2140, #2165, #2171, #2178, #2185, #2221)
- Stratification: Stratification class to create density and mixed layer depth data, notebook and tests added. (#2093)
- Radiation: complete refactor of the diagnostic, now based on the `Boxplots` diagnostic and the  `boxplot ` function in graphics (#2007)
- SeasonalCycles: fix a bug which was preventing to plot when no reference data is provided (#2114)

## [v0.17.0]

Main changes are:
1. Support for realizations for `aqua-analysis`, `aqua-push` and a set of diagnostics (Timeseries, Global Biases, Teleconnections, Ecmean)
2. Support for data-portfolio v2.0.0
3. LRA output tree refactored accomodating for realization, statistic and frequency

Removed:
-  removed Reader.info() method (#2076) 

ClimateDT workflow modifications:
- `machine` and `author` are mandatory fields in the catalog generator config file.
- Data portfolio required is v2.0.0, no API changes are involved in this change.
- Add possibility to change the 'default' realization in Catalog Generator config file.
- AQUA analysis can take a `--realization` option to enable the analysis of a specific realization.

AQUA core complete list:
- Introduce a tentative command to generate grids from sources, `aqua grids build` based on `GridBuilder` class (#2066)
- Support for data-portfolio v2.0.0: updated catalog generator, pinned gsv to v2.12.0. Machine now required in config. (#2092)
- Add possibility to change the 'default' realization in Catalog Generator config file (#2058) 
- `aqua add <catalog>` option in the AQUA console can use GITHUB_TOKEN and GITHUB_USER environment variables to authenticate with GitHub API (#2081)
- Added a `aqua update -c all` option in the AQUA console to update all the catalogs intalled from the Climate-DT repository (#2081)
- `Reader` can filter kwargs so that a parameter not available in the intake source is removed and not passed to the intake driver (#2074)
- Adapt catgen to changes in data-portfolio v1.3.2 (#2076)
- Add `get_projection()` utility function for selection of Cartopy map projections (#2068)
- Tools to push to dashboard support ensemble realizations (#2070)
- `aqua-analysis.py` now supports a `--realization` option to enable the analysis of a specific realization (#2041, #2090)
- Separate new histogram function in the framework (#2061)
- Introducing `timsum()` method to compute cumulative sum (#2059)
- `EvaluateFormula` class to replace the `eval_formula` function with extra provenance features (#2042)
- Solve fixer issue leading to wrong target variable names (#2057)
- Upgrade to `smmregrid=0.1.2`, which fixes coastal erosion in conservative regridding (#1963)
- Refactor LRA of output and catalog entry creatro with `OutputPathBuilder` and `CatalogEntryBuilder` classes (#1932)
- LRA cli support realization, stat and frequency (#1932)
- Update to the new STACv2 API for Lumi (#2039)
- `aqua add` and `aqua avail` commands now support a `--repository` option to specify a different repository to explore (#2037)
- `AQUA_CONFIG` environment variable can be set to customize the path of the configuration files in `aqua-analysis.py` (#2027)
- Development base container updated to stack 7.0.2.8 (#2022, #2025)
- `Trender()` class provide also coefficients and normalize them (#1991)
- Catalog entry builder functionality for diagnostics included in OutputSaver Class (#2086)

AQUA diagnostics complete list:
- Sea-ice extent and volume: bugs related to use of legacy reader functionality (#2111)
- Ocean Trends: Trends class to create trend data along with zonal trend, notebook and tests added. (#1990)
- Global Biases: allow GlobalBias to take projection as argument (#2036)
- ECmean: diagnostics refactored to use `OutputSaver` and new common configuration file (#2012)
- ECmean: dependency to 0.1.15 (#2012)
- Timeseries, Global Biases, Teleconnections, Ecmean: `--realization` option to select a specific realization in the CLI (#2041)
- Global Biases: add try-except block in cli (#2069)
- Global Biases: handling of formulae and Cloud Radiative Forcing Computation (#2031)
- Global Biases: pressure levels plot works correctly with the CLI (#2027)
- Timeseries: `diagnostic_name` option to override the default name in the CLI (#2027)
- Global Biases: output directory is now correctly set in the cli (#2027)
- Timeseries: `center_time` option to center the time axis is exposed in the CLI (#2028)
- Timeseries: fix the missing variable name in some netcdf output (#2023)
- Diagnostic core: new `_select_region` method in `Diagnostic`, wrapped by `select_region` to select a region also on custom datasets (#2020, #2032)

## [v0.16.0]

Removed:
- Removed source or experiment specific fixes; only the `fixer_name` is now supported.

ClimateDT workflow modifications:
- Due to a bug in Singularity, `--no-mount /etc/localtime` has to be implemented into the AQUA container call 
- `push_analysis.sh` now updates and pushes to LUMI-O the file `experiments.yaml`, which is used by the 
  dashboard to know which experiments to list. The file is downloaded from the object store, updated and 
  pushed back. Additionally it exit with different error codes if the bucket is missing or the S3 credential
  are not correct.

AQUA core complete list:
- Update to the new STAC API for Lumi (#2017)
- Added the `aqua grids set` command to set the paths block in the `aqua-config.yaml` file, overwriting the default values (#2003)
- Derivation of metadata from eccodes is done with a builtin python method instead of definiton file inspection (#2009, #2014)
- `h5py` installed from pypi. Hard pin to version 3.12.1 removed in favor of a lower limit to the version (#2002)
- `aqua-analysis` can accept a `--regrid` argument in order to activate the regrid on each diagnostics supporting it (#1947)
- `--no-mount /etc/localtime` option added to the `load_aqua_container.sh` script for all HPC (#1975)
- Upgrade to eccodes==2.41.0 (#1890)
- Fix HPC2020 (ECMWF) installation (#1994)
- `plot_timeseries` can handle multiple references and ensemble mean and std (#1988, #1999)
- Support for CDO 2.5.0, modified test files accordingly (v6) (#1987)
- Remove DOCKER secrets and prepare ground for dependabot action e.g introduce AQUA_GITHUB_PAT (#1983)
- `Trender()` class to include both `trend()` and `detrend()` method (#1980)
- `cartopy_offlinedata` is added on container and path is set in cli call, to support MN5 no internet for coastlines download (#1960)
- plot_single_map() can now handle high nlevels with a decreased cbar ticks density (#1940)
- plot_single_map() now can avoid coastlines to support paleoclimate maps (#1940)
- Fixes to support EC-EARTH4 conversion to GRIB2 (#1940)
- Added support for TL63, TL255, eORCA1, ORCA2 grids for EC-EARTH4 model (#1940)
- `FldStat()` as independent module for area-weighted operations (#1835)
- Refactor of `Fixer()`, now independent from the `Reader()` and supported by classes `FixerDataModel` and `FixerOperator` (#1929) 
- Update and push to lumi-o the a file listing experiments needed by the dashboard (#1950)
- Integration of HEALPix data with `plot_single_map()` (#1897)
- Use scientific notation in multiple maps plotting to avoid label overlapping (#1953)

AQUA diagnostics complete list:
- Diagnostic core: a `diagnostic_name` is now available in the configuration file to override the default name (#2000)
- Ecmean, GlobalBiases, Teleconnections: regrid functionality correctly working in cli (#2006)
- Diagnostic core: updated docs for `OutputSaver` (#2010)
- Diagnostic core: save_netcdf() is now based on the new OutputSaver (#1965)
- Diagnostic core: raise an error if retrieve() returns an empty dataset (#1997)
- GlobalBiases: major refactor (#1803, #1993)
- Ocean Drift: using the `_set_region` method from the `Diagnostic` class (#1981)
- Diagnostic core: new `_set_region` method in `Diagnostic` class to find region name, lon and lat limits (#1979)
- Timeseries: regions are now in the `definitions` folder (not `interface` anymore) (#1884)
- Teleconnections: complete refactor according to the Diagnostic, PlotDiagnostic schema (#1884)
- Radiations: timeseries correctly working for exps with enddate before 2000 (#1940)
- Diagnostic core: new `round_startdate` and `round_enddate` functions for time management (#1940)
- Timeseries: fix in the new cli wich was ignoring the regrid option and had bad time handling (#1940)
- Timeseries: Use new OutputSaver in Timeseries diagnostics (#1948, #2000)
- Diagnostic core: new `select_region` to crop a region based on `_set_region` and `area_selection` method (#1984)

## [v0.15.0]

Main changes are:
- Polytope support 
- Plotting routines support cartopy projections and matplotlib styles
- Major refactor of AQUA core functionalities: Regridder, Datamodel, OutputSaver, Timstat  
- Major refactor of Timeseries, SeasonalCycle, GregoryPlot diagnostics

Removed:
- `aqua.slurm` has been removed.

ClimateDT workflow modifications:
- `push_analysis.sh` (and the tool `push_s3.py` which it calls) now both return proper error codes if the transfer fails. 0 = ok, 1 = credentials not valid, 2 = bucket not found. This would allow the workflow to check return codes. As an alternative, connectivity could be tested before attempting to run push_analysis by pushing a small file (e.g. with `python push_s3.py aqua-web ping.txt`))

AQUA core complete list:
- Add FDB_HOME to debug logs (#1914)
- Enabling support for DestinE STAC API to detect `bridge_start_date`and `bridge_end_date` (#1895)
- Return codes for push_s3 and push_analysis utilities (#1903)
- Polytope support (#1893)
- Additional stats for LRA and other refinements (#1886) 
- New OutputSaver class (#1837)
- Introduce a `Timstat()` module independent from the `Reader()` (#1832)
- Adapt Catalog Generator to Data-Portfolio v1.3.0 (#1848)
- Introduction of a internal AQUA data model able to guess coordinates and convert toward required target data convention definition (#1862, #1877, #1883)
- Custom `paths` in the `config-aqua.yaml` can now be defined and will take priority over the catalog paths (#1809)
- Remove deprecated `aqua.slurm` module (#1860)
- Refactor of `plot_maps()` and `plot_maps_diff()` functions with projection support and use their single map version internally (#1865)
- Refactor of `plot_single_map()` and `plot_single_map_diff()` functions with projection support (#1854)
- Refactor time handling: replacement of `datetime` objects and of `pd.Timestamp` lists (#1828)
- Fix the `regrid_method` option in the Reader (#1859)
- Add a GitHub Token for downloading ClimateDT catalogs (#1855)
- Ignore `nonlocal` complaints by flake8 (#1855)
- WOCE-ARGO ocean dataset grids and fixes added (#1846)
- Upgrade of base container to FDB 5.15.11 (#1845)
- Matplotlib styles can be set in the configuration file (#1729)
- Graphics refactoring for timeseries plot functions (#1729, #1841)
- Major refactor of the regrid options, with new modular `Regridder()` class replacing `Regrid()` mixin (#1768)
- Refactor of the `retrieve_plain()` function with contextmanager and smmregrid GridInspector (#1768)

AQUA diagnostics complete list:
- Diagnostic core: refinement of OutputSaver metadata and name handling (#1901)
- Diagnostic core: refactor of the documentation folder structure (#1891)
- Timeseries: complete refactor of the timeseries diagnostic according to the Diagnostic, PlotDiagnostic schema (#1712, #1896)

## [v0.14.0]

Main changes are:
- AQUA is now open source
- Documentation is now available on ReadTheDocs
- Attributes added by AQUA are now "AQUA_" prefixed
- A core diagnostic class has been introduced

Removed:
- Support for python==3.9 has been dropped.
- Generators option from the Reader has been removed.

ClimateDT workflow modifications:
- `aqua_analysis.py`: all the config files are used from the `AQUA_CONFIG` folder. This allows individual run modification kept in the `AQUA_CONFIG` folder for reproducibility.
- `makes_contents.py`: can now take a config file as an argument to generate the `content.yaml` file.
- `push_analysis.sh`: now has an option to rsync the figures to a specified location. Extra flags have been added (see Dashboard section in the documentation).

AQUA core complete list:
- Updated AQUA development container to micromamba 2.0.7 (#1834)
- Updated base container to eccodes 2.40 (#1833)
- Added Healpix zoom 7 grid for ICON R02B08 native oceanic grid (#1823)
- Remove generators from Reader (#1791)
- Fix tcc grib code and add some cmor codes in the convention file (#1800)
- Add a regrid option to cli of relevant diagnostics (#1792)
- Limit estimation of time for weight generation only to regular lon/lat grids (#1786)
- LRA generation can operate spatial subsection (#1711)
- Attributes added by AQUA are now "AQUA_" prefixed (#1790)
- Remove zarr pin (#1794)
- Dropping support for python==3.9 (#1778, #1797)
- Reader intake-xarray sources can select a coder for time decoding (#1778)
- Document use of AQUA on ECMWF HPC2020 (#1782)
- Added history logging for lat-lon in area selection (#1479)
- Cleaner workflow and pytest/coverage configuration (#1755, #1758)
- catalog, model, exp, source info are now stored in the DataArray attributes (#1753)
- Avoid infinite hanging during bridge access (#1733, #1738)
- Enable dependabot to monitor dependencies every month (#1748)
- `eccodes` bump to 2.40.0 (#1747)
- Integrate codecov to monitor coverage and test analytics and remove old bot (#1736, #1737, #1755, #1819)
- Reinitialize `GSVRetriever` instance only when needed (#1733)
- Enable the option to read FDB data info from file, and refactor start/end hpc/bridge dates handling (#1732, #1743, #1762)
- Fix `push_analysis.sh` options and `aqua_analysis.py` config paths (#1723, #1754)
- Enable zip compression for LRA yearly files (#1726)
- Enable publication of documentation on ReadTheDocs (#1699, #1716)
- Adapt Catgen test to the new number of sources for ICON (#1708)
- Added tests for the Hovmoller plot routine (#1532)
- `push_s3` compatibility with `boto3>=1.36.0` (#1704)
- Rsync option for push_analysis.sh (#1689)
- Multiple updates to allow for AQUA open source, including Dockerfiles, actions, dependencies and containers (#1574)

AQUA diagnostics complete list:
- Ensemble: config file structure and tests (#1630)
- Ocean3d: Tests for the Ocean3d diagnostic (#1780)
- Diagnostic core: A common function to check and convert variable units is provided as `convert_data_units()` (#1806)
- Ocean3d: Bug fix to regridding of observations in cli (#1811)
- Diagnostic core: the `retrieve()` method uses internally a `_retrieve()` method that returns instead of updating attributes (#1763)
- Diagnostic core: documentation about class and config file structure (#1790)
- Diagnostic core: A common function to load the diagnostic config file is provided (#1750)
- Global bias: add test (#1675)
- Diagnostic core: Add additional command-line arguments for configuration and processing options (#1745)
- Global bias: Handling plev and using scientific notation in contour plots (#1649)
- Ecmean: Fix net surface radiative flux and wind stresses in ecmean (#1696)
- Diagnostic core: A common parser and fuctions to open/close the dask cluster are provided (#1703)
- ssh: Updated the SSH diagnostics. Updating the notebooks is remaining (#1601). 

## [v0.13.9]

Hotfixes:
- Added catgen support for storyline experiments (#2305)

## [v0.13.8]

Hotfixes:
- Ocean3d: Fix for weighted mean calculation (#2242)

## [v0.13.7]

- Pinning specific version of dask/xarray/numpy (#1974)
- Fix for time axis in container timeseries plots (#1973)

## [v0.13.6]

Hotfixes:
- AQUA console uses token as in main to access the catalog repository without authentication (#1954)
- Data Portfolio tag specified in tests in order to keep testing the operational tag (#1954)
- Cartopy offline maps available due to MN5 missing internet connection (#1954)
- Hardcode regrid='r100' in setup_checker (#1945)
- Fix for make_content failing to accept expected argument (#1898)
- Update experiments.yaml needed by the dashboard (#1951)

## [v0.13.5]

Hotfixes:
- Fix for Healpix zoom 7 grid for ICON R02B08 native oceanic grid, missing in yaml files (#1821)
- Fix for Tropical Rainfall diagnostic to work with new E cycle and O cycle machines (#1814)
- Fix for target tcc grib code (#1812)
- Fix for the Timeseries diagnostic which was not creating a ylabel in the plot for some variables (#1783)

AQUA core complete list:
- Update GSV to 2.9.6 (#1813)

## [v0.13.4]

Hotfixes:
- Fix for the `fdb_info_file` feature, that now can have a `data` only block when no data is on the bridge (#1761)

## [v0.13.3]

Hotfixes:
- Fix for the `aqua-analysis` that was changing the AQUA_CONFIG environment variable with a wrong path (#1752)
- Fix catalog generator when fdb_info_file is used (#1742)

## [v0.13.2]

AQUA core complete list:
- Fix push_analysis options and aqua_analysis config paths (#1731)
- Enable tests for the operational v0.13-operational branch (#1730)
- push_s3 compatibility with boto3>=1.36.0 (#1709)
- Enable the option to read FDB data info from file, and refactor start/end hpc/bridge dates handling (#1656)

AQUA diagnostics complete list:
- Ecmean: Fix net surface radiative flux and wind stresses in ecmean (#1697)
- Tropical Rainfall: Update of the precomputed histograms paths for lumi and MN5 operational (#1702)

## [v0.13.1]

Main changes are:
1. Ocean3d major refactoring

AQUA core complete list:
- Fixer delete option accepts non-lists (#1687)
- Ansi color 8-bit fix for logger (#1671)
- Hotfix for unmatched string in catgen (#1672)
- Test for aqua-analysis.py (#1664)
- Fix in the catgen now correctly generating an automatic description if not provided (#1662)

AQUA diagnostics complete list:
- Diagnostic core: added a Diagnostic class to be inherited by all diagnostics (#1681)
- Timeseries: hotfix of problems with the catalog usage in output saving (#1669)
- Tropical Rainfall: Update of the precomputed histograms paths for lumi and MN5 (#1661)
- Ocean3d: Trend is calculating using polyfit. Restructed the mixed layer depth function. (#1651)
- Global bias: hotfix for regrid option (#1670)

## [v0.13.0]

Main changes are:
1. Grids updated to work with operational O-25.1
2. Compliance of the catalog generator to the O-25.1 data portfolio
3. New 'Biases and Radiation' diagnostics replace the old 'AtmGlobalMean and Radiation'
4. Push of figures to LUMI-O and improvements for aqua-web

Deprecated:
- `aqua-analysis.sh` script is deprecated and has been removed. Use `aqua-analysis.py` instead.
- `cli_dummy.py` script is deprecated and will be removed in the next release. Use the `cli_checker.py` instead.
 
AQUA core complete list:
- More general checksum checker for grids and observations ( #1550)
- Output dir including catalogue for aqua-analysis.py (#1640)
- Grids for O-25.1 cycle are added in the grids folder (they are v3) (#1647)
- `deltat` for fixer can now be specified in source metadata and not only in fixes (#1626)
- LRA generator integrates ``--rebuild`` flag to regenerate areas and weights. The `--autosubmit` option is removed (#1623)
- Hotfix for catgen tests (#1648)
- Experiment and dashboard metadata are now created with the catalog generator (#1637)
- Safety checks according to data frequency for HPC, bridge and request start/end dates in intake GSV (#1636, #1655)
- Experiment metadata for aqua-web and dashboard from catalog entry (#1633)
- Automatic identification of ocean grid in the catalog generator (#1621)
- `OutputSaver` can deduce the catalog name from the model, exp (#1627)
- Pin zarr<3.0.0 to avoid breaking changes (#1625)
- Units utility are now functions and not methods of FixerMixin (#1558)
- New `cli_checker.py` tool to check the existance of the required model in the catalog and rebuild the area files (#1619)
- Update the catalog generator to align with changes in the data portfolio (#1593)
- Adding ICON phase2 hpx6 and hpz9 grids (#1596)
- Push figures to LUMI-O for dashboard (#1582, #1607)
- Bridge_start_date and expver switching (#1597)
- Include all available figure metadata in content.json for dashboard/aqua-web (#1573)
- Upgrade LUMI module to 24.03 and to eccodes 2.39.0

AQUA diagnostics complete list:
- Old AtmoGlobalMean and Radiation diagnostics removed (#1622)
- `--catalog` is accepted by all the diagnostics altough it is not used by all of them yet (#1619)
- Timeseries: enabled region selection in the CLI (#1564)
- Ocean3d: Bugfix of values for Ocean trend function (#1583)
- Biases and Radiation: Refactoring of Bias and Radiation Diagnostics (#1243)
- Biases and Radiation: Fix Seasonal Bias Output in global_biases for NetCDF Saving Compatibility and other fixes (#1585, #1604, #1628)
- Biases and Radiation: Adding `save_netcdf` flag and function (#1510)
- Biases and Radiation: Integrating Updated OutputSaver (#1487)

## [v0.13-beta]

Main changes are:
1. All the diagnostics are now compatible with the new fixes and eccodes version.
2. Full compatibility with HealPix grids and the new CDO version.
3. Major improvements in the Ocean3D diagnostic.

AQUA core complete list:
- Safety checks and error messages on FDB folders (#1512)
- Refreshed internal `to_list` function (#1512)
- Reorganizing and extending CI/CD catalog with 5 years of hpz3 data from ERA5 (atm) and FESOM (oce) (#1552)
- Version info in a separate module (#1546) 
- Corrected `tcc` units to % (#1551)
- Fix pdf attributes (#1547)
- Catgen fixes (#1536)
- Introduced fixer for ClimateDT phase 2 (#1536)
- `aqua_analysis.py` using a common central dask cluster (#1525)
- Added the `cdo_options: "--force"` to the definitions of the oceanic HealPix grids (#1539)

AQUA diagnostic complete list:
- ECmean: Integrating the performance indices and global mean within the `aqua_diagnostics` module (#1556)
- Teleconnections: The `teleconnections` diagnostic is now integrated in the `aqua_diagnostics` module (#1352)
- Teleconnections: OutputSaver for the teleconnections diagnostic (#1567, #1570)
- Ocean3d: Fix to improve memory usage and cli (#1490)
- Seaice: Fix to read sithick as fallback instead of sivol (#1543)
- Ocean3d: Minor fix to allow to read new variable names (#1540)
- Timeseries: The `timeseries` diagnostic is now integrated in the `aqua_diagnostics` module (#1340)
- Timeseries: Integrating Updated OutputSaver (#1492)

## [v0.13-alpha]

Main changes are:
1. A refactor of the fixes, with a new common main convention table is available, based on eccodes.
2. Diagnostics are updated to work with the new fixes and the new eccodes version. This is not yet complete and will be finalized in the next release.
3. The FDB reader always rely on paramids, so that support for eccodes 2.39.0 and backward compatibility is ensured.

AQUA core complete list:
- push-analysis.sh maintenance (#1555)
- Added the `cdo_options: "--force"` to the definitions of the HealPix grids (#1527)
- Removing default fixes (#1519)
- Support for eccodes=2.39.0 with full fixes refactoring (#1519)
- Dashboard: Moved making of contents yaml to local hpc (#1470)
- Support for new smmregrid==0.1.0 including simpler weights and area generation (#1395)
- Removing cdo pin for more recent versions (#1395)
- Change `bridge_end_date` convention (#1498)
- `catgen` to support data bridge options (#1499)
- Enhance OutputSaver with Improved File Handling, Logging, and NetCDF Write Modes (#1495)
- Introduction a specific pipeline and tests for `catgen` utiliy (#1505)
- Remove pin on xarray (#1507)
- FDB reader internally always asks for paramids (#1491, #1508, #1529)
- Introduction of a convention table for the fixer, in order to create a more general fixer (#1488, #1506)
- Refactor of `cli_lra_parallel_slurm.py` to work with container via jinja (#1497) 
- Convert `aqua-analysis.sh` to Python with Subprocess and Multiprocessing Support (#1354, #1521)
- New base container for aqua-container (#1441)
- Autodetection of latest AQUA in `load-aqua-container.sh` script (#1437)
- Update Metadata Handling for NetCDF, PDF, and PNG Outputs (#1430)
- Add instructions to install AQUA on MN5 (#1468)
- Introduce `grids-checker.py` tool to verify presence and checksum of the grid files (#1486)

AQUA diagnostic complete list:
- Tropical Cyclones: Adaptation to IFS-FESOM and tool to compute orography from data (#1393)
- Seaice: Hotfix for sea ice plots (#1432)

## [v0.12.2]

Main changes are: 
1. Single container script to be used on Lumi, MN5 and Levante

AQUA core complete list:
- Introduce `timeshift` option for the fixer to roll forward/back the time axis (#1411)
- Centralize and refactor in single script the tool to load AQUA container (#1413)
- Add extra maintenance options to submit-aqua-web (#1415)
- Update push-analysis.sh removing dependency on full AQUA and option not to convert to png (#1419)
- Pin to xarray<2024.09 to prevent bug in polyfit requires temporary (#1420)
- Remove spurious dimensions when running `fldmean()` (#1423)

AQUA diagnostic complete list:
- Refactor of plotThickness method in the sea ice diagnostic (#1427)


## [v0.12.1]

AQUA core complete list:
- Allow multiple realizations in fdb-catalog-generator (#1335)
- Fix the container loading script in order to avoid load of local libraries (#1399)
- Fix using AQUA container for submit-aqua-web, do not wipe old figures by default (#1387)
- New `timstat` module which opens complement `timmean()` with `timmax()`, `timmin()` and `timstd()` methods (#1391)
- Fix installation to avoid mismatch between `hdf5` and `h5py` libraries (#1408)

## [v0.12]

Main changes are:
1. AQUA installation now requires a mandatory machine name.
2. The `aqua` source code has been moved to the `src` folder. The change is transparent to the user.
3. A diagnostic module, called `aqua.diagnostics`, is under development. The module is not yet active, diagnostics are still available with the previous structure.

AQUA core complete list:
- Mixed updates to support data for NextGEMS cycle4 hackathon (#1375)
- Preprocess functionality added to the `Reader` class (#1298)
- The AQUAthon material has been moved under the `notebooks` folder (#1342)
- `aqua` source code has been moved to the `src` folder (#1332)
- A diagnostic module, called `aqua.diagnostics`, has been created under the `src` folder (#1332, #1341)
- LRA generator tool support for multiple relizations (#1357, #1375)
- LRA generator requires `catalog` as a mandatory argument (#1357)
- AQUA console revisiting, adding `avail` method and `update` method (#1346)
- AQUA install now requires mandatory machine name (#1346)
- Fix to make keyword step optional in request (#1360)

## [v0.11.3]

AQUA core complete list:
- LRA, both from CLI and worklow, is part of the AQUA console and can be run with `aqua lra $options` (#1294)
- FDB catalog generator is part of the AQUA console and can be run with `aqua catgen $options` (#1294)
- Coordinate unit overriding is now possible via the `tgt_units` argument (#1320)
- Full support for python>=3.9 (#1325)
- Pin of (python) eccodes<2.37.0 in pyproject due to recent changes in binary/python structure (#1325)

AQUA diagnostic complete list:
- Radiation: Bugfix in the CLI for the radiation diagnostic (#1319)

## [v0.11.2]

AQUA core complete list:
- Renaming of FESOM grids to include original resolution name (#1312)
- Bugfix of the fdb-catalog-generator tool that was not correctly assigning NEMO grids (#1309)
- Bugfix of the GSV intake driver that was not handling correctly metadata jinja replacement (#1304) 
- Bugfix of _merge_fixes() method when the parent fix has no vars specified (#1310)
- Safety check for the netcdf driver providing more informative error when files are not found (#1307, #1313)

AQUA diagnostic complete list:
- Tropical Rainfall: Fix Minor Issues in Tropical Precipitation CLI Metadata and Formatting (#1266)

## [v0.11.1]

Attention: If you are accessing FDB experiments, we suggest to not use versions older than this release.

Main changes are:
1. AQUA works with FDB written with ecCodes versions > 2.35 as well as lower.
2. Timeseries and Seasonal cyle can now be evaluated also on a specific region 

AQUA core complete list:
- ecCodes now pinned to >=2.36.0 and tool for fixing older definition files (#1302)

AQUA diagnostic complete list:
- Timeseries: a region can be selected for Timeseries and Seasonal Cycle with the `lon_limits` and `lat_limits` arguments (#1299)
- Timeseries: the cli argument for extending the time range is now extend (previously expand) (#1299)
- Timeseries: all the available diagnostics support the catalog argument (#1299)

## [v0.11]

Attention: this version is not compatible with catalog entries with ecCodes >= 2.35.0.

1. LRA supports multi-catalog structure
2. ecCodes temporarily restricted to < 2.34

AQUA core complete list:
- Refactor the fdb-catalog-generator tool to work with data-portfolio repository (#1275)
- Introduce a function to convert NetCDF to Zarr and zarr catalog entry for LRA (#1068)
- Suppress the warning of missing catalogs in the AQUA console `add` command (#1288)
- Lumi installation is completely updated to LUMI/23.09 modules (#1290)
- gsv_intake switches eccodes also for shortname definitions (#1279)
- Increase compatibility between LRA generator and multi-catalog (#1278)
- Allow for intake string replacement within LRA-generated catalogs (#1278)
- Avoid warning for missing intake variable default when calling the `Reader()` (#1287)

AQUA diagnostic complete list:
- Teleconnections: catalog feature bugfix (#1276)

## [v0.10.3]

Attention: this version is not compatible with catalog entries with ecCodes < 2.35.0.

Main changes are:
1. support for ecCodes >= 2.35.0 (to be used with caution, not working with exps with eccodes < 2.35.0)
2. fdb_path is deprecated in favour of fdb_home

AQUA core complete list:
- Restructure fixes folder and files (#1271)
- Removed eccodes pin, better handling of tables in get_eccodes_attr (#1269)
- Added test for diagnostics integration to AQUA installation process (#1244)
- Bugfix for the monthly frequency data with monthly cumulated fluxes (#1255)
- fdb_path becomes optional and deprecated in favour of fdb_home (#1262)
- Branch support for tool to push analysis to explorer (#1273)

AQUA diagnostic complete list:
- ECmean documentation updates (#1264)

## [v0.10.2]

Main changes are:
1. aqua-analysis script can be configured with an external yaml file
2. AQUA installation process now includes diagnostics integration

AQUA core complete list:
- Rename OutputNamer to OutputSaver and add catalog name (#1259)
- Hotfix for rare situation with 3D data but no vertical chunking defined (#1252)
- External yaml file to configure aqua-analysis (#1246)
- Adding diagnostics integration to AQUA installation process (#1229)

AQUA diagnostic complete list:
- Teleconnections: adding the catalog feature to the diagnostic (#1247)
- ECmean upgrades for the CLI (#1241)
- ECmean enables the computation of global mean diagostic (#1241)

## [v0.10.1]

AQUA core complete list:
- Fixer for monthly frequency data with monthly cumulated fluxes (#1201)
- Catalogs can be installed from the external repository (#1182)
- Added grid for NEMO multiIO r100 (#1227)
- Reorganized analysis output in catalog/model/exp structure (#1218)

## [v0.10]

Main changes are:
1. The catalog is externalized and AQUA supports multiple catalogs. It is now mandatory to use the aqua console to add a new catalog to the AQUA installation.

AQUA core complete list:
- Catalog is externalized to a separate repository (#1200)
- AQUA is now capable of accessing multiple catalogs at the same time (#1205)
- MN5 container for AQUA (#1213)

## [v0.9.2]

Main changes are:
1. The `aqua-config.yaml` file is replaced by a template to be installed. The aqua console is now mandatory to use aqua.
2. `$AQUA` removed from the `Configdir()` autosearch, an installation with the aqua console is mandatory to use aqua.
3. AQUA cli command to provide the installation path with `--path` option. This can substitute the `$AQUA` variable in scripts.
4. The catalog file is now split into `machine.yaml` and `catalog.yaml` to support machine dependency of data path and intake variables as kwargs into each catalog.

AQUA core complete list:
- More detailed documentation for Levante and Lumi installation (#1210)
- `aqua-config.yaml` replaced by a template to be installed on each machine (#1203)
- `$AQUA` removed from the `Configdir()` autosearch (#1208)
- AQUA cli command to provide the installation path with `--path` option (#1193)
- Restructure of the `machine` and `catalog` instances to support a catalog based development (#1186)
- AQUA installation via command line support a machine specification `aqua install lumi` (#1186)
- Introduction of `machine.yaml` file to support machine dependency of data path and intake variables as kwargs into each catalog (#1186)
- Removing all the AQUA catalogs from the repo, now using https://github.com/DestinE-Climate-DT/Climate-DT-catalog (#1200)

## [v0.9.1]

Main changes are:
1. Update of fdb libraries to be compatible with the FDB data bridge

AQUA core complete list:
- OutputNamer Class: Comprehensive Naming Scheme and Metadata Support (#998)
- Creation of png figures for AQUA explorer is local (#1189)

## [v0.9]

Main changes are:
1. AQUA has an `aqua` CLI entry point, that allow for installation/uninstallation, catalog add/remova/update, fixes and grids handling
2. Experiments placed half on HPC and half on DataBridge data can be accessed in continuous manner.

AQUA core complete list:
- AQUA entry point for installation and catalog maintanance and fixes/grids handling (#1131, #1134, #1146, #1168, #1169)
- Automatic switching between HPC and databridge FDB (#1054, #1190)
- CLI script for automatic multiple experiment analysis submission (#1160, #1175)

## [v0.8.2]

Main changes are: 
1. `aqua-grids.yaml` file split in multiple files into `grids` folder
2. Container for Levante

AQUA core complete list:
- Removing any machine name depencency from slurm files (#1135)
- Jinja replacement is added to the aqua-config.yaml (#1154)
- grid definitions split in multiple files (#1152)
- Add script to access the container on Levante HPC (#1151)
- Add support for IFS TL63 and TL159 grids (#1150)
- Swift links for tests and grids renewed (#1142)
- Removing the docker folder (#1137)
- Introducing a tool for benchmarking AQUA code (#1057)
- Define AQUA NEMO healpix grids as a function of their ORCA source (#1113)

AQUA diagnostics complete list:
- Tropical Rainfall: Improve Paths in Live Demonstration Notebook  (#1157)
- Atm global mean: produce seasonal bias plots by default (#1140)
- Tropical Rainfall: Notebook for the Live Demonstration (#1112)
- Teleconnections: MJO Hovmoller plot introduced as notebook (#247)
- Tropical Rainfall: Reduce Redundancy in Conversion Functions (#1096)

## [v0.8.1]

Main changes are: 
1. Fixes following internal D340.7.3.3 and D340.7.1.4 review 

AQUA core complete list:
- Tco399-eORCA025 control, historical and scenario runs added to Lumi catalog (#1070)
- ESA-CCI-L4 dataset added for Lumi and Levante catalogs (#1090)
- Various fixes to the documentation (#1106)
- Fixer for dimensions is now available (#1050)

AQUA diagnostics complete list:
- Timeseries: units can be overridden in the configuration file (#1098)
- Tropical Rainfall: Fixing the Bug in the CLI (#1100)

## [v0.8]

Main changes are:
1. Support for Python 3.12
2. Update in the catalog for Levante and introduction of Leonardo
3. Multiple diagnostics improvement to fullfil D340.7.3.3 and D340.7.1.4

AQUA core complete list:
- LRA for ICON avg_sos and avg_tos (#1076)
- LRA for IFS-NEMO, IFS-FESOM, ICON added to Levante catalog (#1072)
- IFS-FESOM storyline +2K added to the Lumi catalog (#1059)
- Allowing for jinja-based replacemente in load_yaml (#1045) 
- Support for Python 3.12 (#1052)
- Extending pytests (#1053)
- More efficient use of `_retrieve_plain` for acessing sample data (#1048)
- Introducing the catalog structure for Leonardo HPC (#1049)
- Introducing an rsync script between LUMI and levante for grids (#1044)
- Introducing a basic jinja-based catalog entry generator (#853)
- Adapt NextGEMS sources and fixes to the final DestinE governance (#1008, #1035)
- Remove  NextGEMS cycle2 sources (#1008)
- Avoid GSVSource multiple class instantiation in dask mode (#1051)

AQUA diagnostics complete list:
- Teleconnections: refactor of the documentation (#1061)
- Tropical rainfall: Updating the Documentation and Notebooks (#1083)
- Performance indices: minor improvements with the inclusion of mask and area files (#1076)
- Timeseries: Seasonal Cycle and Gregory plots save netcdf files (#1079)
- Tropical rainfall: minor modifications to the CLI and fixes to changes in the wrapper introduced in PR #1063 (#1074)
- Tropical rainfall: adding daily variability and precipitation profiles to the cli (#1063)
- Teleconnections: bootstrap evaluation of concordance with reference dataset (#1026)
- SSH: Improvement of the CLI (#1024) 
- Tropical rainfall: adding metadata and comparison with era5 and imerg to the plots, re-binning of the histograms and buffering of the data (#1014)
- Timeseries: refactor of the documentation (#1031)
- Radiation: boxplot can accomodate custom variables (#933)
- Seaice: convert to module, add Extent maps (#803)
- Seaice: Implement seaice Volume timeseries and thickness maps (#1043)

## [v0.7.3]

Main changes are:
1. IFS-FESOM NextGEMS4 and storylines simulations available in the catalog
2. Vertical chunking for GSV intake access
3. FDB monthly average data access is available
4. kwargs parsing of reader arguments (e.g. allowing for zoom and ensemble support)

AQUA core complete list:
- Add kwargs parsing of reader arguments, passing them to intake to substitute parameters (#757)
- Remove `zoom` and use kwargs instead (#757)
- Enabling the memory monitoring and (optional) full performance monitoring in LRA (#1010)
- Adding IFS_9-FESOM_5 NextGEMS4 simulation on levante (#1009)
- Function to plot multiple maps is introduced as `plot_maps()` and documented (#866)
- Adding the IFS-FESOM storylines simulation (#848)
- `file_is_complete()` accounts also for the mindate attribute (#1007)
- Introducing a `yearmonth` timestyle to access FDB data on monthly average (#1001)
- Adding expected time calculation for weight generation (#701)
- Vertical chunking for GSV intake access (#1003)

AQUA diagnostics complete list:
- Timeseries: Various bugfix and improvements for cli and formula (#1013, #1016, #1022)

## [v0.7.2]

Main changes are:
1. `mtpr` is used for precipitation in all the catalog entries
2. LRA CLI support for parallel SLURM submission and other improvements
3. ICON production simulations available in the catalog
4. `detrend()` method is available in the `Reader` class
5. All the diagnostics have dask support in their CLI

AQUA core complete list:
- Fix LRA sources to allow incomplete times for different vars (#994)
- Distributed dask option for diagnostic CLIs and wrapper (#981)
- Added documentation for `plot_timeseries`, `plot_seasonalcycle` and `plot_single_map_diff` (#975)
- Minimum date fixer feature / ICON net fluxes fix (#958)
- Unified logging for all diagnostics (#931)
- A `detrend()` method is added to the Reader class (#919)
- LRA file handling improvements (#849, #972)
- Updating fixer for ERA5 monthly and hourly data on Levante (#937)
- GSV pin to 1.0.0 (#950)
- Adding ICON production simulations (#925)
- LRA CLI for parallel SLURM submission support a max number of concurrent jobs and avoid same job to run (#955, #990)
- Renaming of EC-mean output figures in cli push tool for aqua-web (#930)
- Renaming the `tprate` variable into `mtpr` in all fixes (#944)

AQUA diagnostic complete list:
- Tropical rainfall: enhancements of plotting and performance, files path correction (#997)
- Timeseries: seasonal cycle runs as a separate cli in aqua-analysis for performance speed-up (#982)
- Timeseries: seasonal cycle is added if reference data are not available in some timespan (#974)
- Tropical rainfall: Removing unnecessary printing during the CLI, optimazing the CLi for low and high-resolution data (#963)
- Timeseries: Grergory plot TOA limits are dynamically chosen (#959)
- SSH: technical improvements including removal of hardcoded loglevel and timespan definition. (#677)
- SSH: ready with new data governance and option to plot difference plots added. (#677)
- Atmosferic Global Mean: added mean bias for the entire year in seasonal bias function (#947)
- Tropical Cyclones: working with IFS-NEMO and ICON, includes retrieval of orography from file (#1071).

## [v0.7.1]

Main changes are:
1. Complete update of the timeseries diagnostic
2. LRA CLI for parallel SLURM submission
3. SSP370 production scenario for IFS-NEMO available in the catalog

AQUA core complete list:
- Plot timeseries is now a framework function (#907)
- Improve the automatic parsing of date range according to schema from fdb (#928)
- LRA CLI for parallel SLURM submission (#909)
- Added graphics function to plot data and difference between two datasets on the same map (#892)
- Add IFS-NEMO ssp370 scenario (#906)

AQUA diagnostics complete list:
- Teleconnections: comparison with obs is done automatically in diagnostic CLI (#924)
- Teleconnections: capability to find index file if already present (#926)
- Timeseries: save flag introduced to save to enable/disable saving of the timeseries (#934)
- Improve the automatic parsing of date range according to schema from fdb (#928)
- Updated output filenames for atmglobalmean diagnostic (#921)
- Added graphics function to plot data and difference between two datasets on the same map (#892)
- Implemented `pyproject.toml` for global_time_series diagnostic (#920).
- Implemented `pyproject.toml` for tropical_rainfall diagnostic (#850).
- Updating CLi for tropical_rainfall diagnostic (#815)
- LRA cli for parallel SLURM submission (#909)
- Timeseries: seasonal cycle is available for the global timeseries (#912)
- Timeseries: refactory of Gregory plot as a class, comparison with multiple models and observations (#910)
- Add IFS-NEMO ssp370 scenario (#906)
- Timeseries: complete refactory of the timeseries as a class, comparison with multiple models and observations (#907)
- Plot timeseries is now a framework function (#907)

## [v0.7]

Main changes are:
1. Multiple updates to the diagnostics, both scientific and graphical, to work with more recent GSV data
2. `mtpr` is now used instead of `tprate` for precipitation
2. Documentation has been reorganized and integrated

Complete list:
- New utility `add_pdf_metadata` to add metadata to a pdf file (#898)
- Experiments `a0gg` and `a0jp` added to the IFS-NEMO catalog, and removal of `historical-1990-dev-lowres` (#889)
- Updated notebooks to ensure consistency across different machines by using observational datasets, and included a demo of aqua components for Lumi (#868)
- Scripts for pushing figures and docs to aqua-web (#880)
- Fixed catalog for historical-1990-dev-lowres source (#888, #895)
- data_models src files are now in the aqua/data_models folder, with minor modifications (#884)
- Warning options based on the `loglevel` (#852)
- Timeseries: formula bugfix and annual plot only for complete years (#876)
- mtpr instead of tprate derived from tp (#828)
- eccodes 2.34.0 does not accomodate for AQUA step approach, pin to <2.34.0 (#873)
- Bugfix of the `aqua-analysis` wrapper, now can work teleconnections on atmospheric and oceanic variables 
and the default path is an absolute one (#859, #862)
- Ocean3D: many fixes and adaptations to new data governance (#776)
- Bugfix of the `aqua-analysis` wrapper, now can work teleconnections on atmospheric and oceanic variables (#859)
- Radiation: adaptation to new data governance and many improvements (#727)
- Seaice: Sea ice extent has now seasonal cycle (#797)
- Fixing the paths in `cli/lumi-install/lumi_install.sh` (#856).
- Refactor of the documentation (#842, #871)
- The drop warning in `aqua/gsv/intake_gsv.py` (#844)
- Tropical cyclones diagnostic: working with new data governance (includes possibility to retrieve orography from file (#816)

## [v0.6.3]

Complete list:
- Setting last date for NaN fix for IFS-NEMO/IFS-FESOM to 1999-10-01 and cleaner merge of parent fixes (#819)
- Hotfix to set `intake==0.7.0` as default (#841)
- Timeseries: can add annual std and now default uncertainty is 2 std (#830)
- `retrieve_plain()` method now set off startdate and enddate (#829)
- Complete restructure of fixer to make use of `fixer_name`: set a default for each model and a `False` to disable it (#746)
- Added `center_time` option in the `timmean()` method to save the time coordinate in the middle of the time interval and create a Timmean module and related TimmeanMixin class (#811)
- Fixer to rename coordinates available (#822)
- Fixing new pandas timedelta definition: replacing H with h in all FDB catalog (#786)
- Change environment name from `aqua_common` to `aqua`(#805)
- Adding a run test label to trigger CI (#826)
- Tropical_rainfall: improve organization and maintainability, introducing nested classes (#814)
- Revisiting CERES fixes (#833)
- Timeseries: add bands for observation in Gregory plots (#837)

## [v0.6.2]

Complete list:
- Global time series plot annual and monthly timeseries together, improved Gregory plot (#809)
- Teleconnection can now take a time range as input and ylim in the index plot function (#799)
- LRA to use `auto` final time and `exclude_incomplete` (#791)
- Hotfix for v0.12.0 of the GSV_interface related to valid_time (#788)
- Global time series adapted to new data governance (#785)
- AtmoGlobalMean diagnostic improvements and adaptation to new data governance (#745 #789 #807 #812)
- Sea-ice diagnostic adapted to new data governance (#790)
- Implement a fix setting to NaN the data of the first step in each month (for IFS historical-1990) (#776)

## [v0.6.1]

Complete list:
- Teleconnection improvement to accept different variable names for ENSO (avg_tos instead of sst) (#778)
- ERA5 fixes compatible with new data governance (#772)
- Update the LRA generator (removing aggregation and improving) filecheck and fix entries for historical-1990-dev-lowres (#772)
- Updates of ECmean to work with production experiments (#773, #780)
- Automatic data start and end dates for FDB sources (#762)

## [v0.6]

Main changes are:
1. Inclusion in the catalog of the historical-1990 production simulations from IFS-NEMO and IFS-FESOM.
2. New fixes that targets the DestinE updated Data Governance

Complete list:
- IFS-FESOM historical-1990-dev-lowres with new data governance added to the catalog (#770)
- AtmoGlobalMean diagnostic improvements (#722)
- Teleconnections diagnostic improvements (#722)
- Read only one level for retrieving 3D array metadata, select single level for retrieve (#713)
- IFS-FESOM historical-1990-dev-lowres with new data governance added to the catalog
- Fix mismatch between var argument and variables specified in catalog for FDB (#761)
- Compact catalogs using yaml override syntax (#752)
- Fix loading source grid file before smmregrid weight generation (#756)

## [v0.5.2-beta]

Complete list:
-  A new fdb container is used to generate the correct AQUA container

## [v0.5.2-alpha]

Main changes are:
1. Coupled models IFS-NEMO and IFS-FESOM are now supported
2. Accessor to use functions and reader methods as if they were methods of xarray objects, see [notebook](https://github.com/DestinE-Climate-DT/AQUA/blob/main/notebooks/reader/accessor.ipynb)
3. Preliminary provenance information is now available in the history attribute of the output files
4. AQUA analysis wrapper is parallelized
5. A levelist can be provided in FDB sources, this will greatly speed up the data retrieve

Complete list:
- Fix reading only one sample variable and avoid _bnds variables (#743)
- Allow correct masked regridding after level selection. Add level selection also for not-FDB sources (#741)
- Read only one level for retrieving 3D array metadata, select specific levels for FDB retrieve (#713)
- Defining catalog entry for coupled models IFS-NEMO and IFS-FESOM (#720)
- Change fixer_name to fixer_name (#703)
- Reorganization of logging calls (#700)
- Accessor to use functions and reader methods as if they were methods of xarray objects (#716)
- Suggestions are printed if a model/exp/source is not found while inspecting the catalog (#721)
- Improvements in the single map plot function (#717)
- Minor metadata fixes (logger newline and keep "GRIB_" in attrs) (#715)
- LRA fix now correctly aggregating monthly data to yearly when a full year is available (#696)
- History update and refinement creating preliminary provenance information (plus AQUA emoji!) (#676)
- OPA lra compatible with no regrid.yaml (#692)
- Introducing fixer definitions not model/exp/source dependents to be specified at the metadata level (#681)
- AQUA analysis wrapper is parallelized and output folder is restructured (#684, #725)

## [v0.5.1]

Main changes are:
1. A new `Reader` method `info()` is available to print the catalog information
2. Grids are now stored online and a tool to deploy them on the `cli` folder is available

Complete list:
- Fix attributes of DataArrays read from FDB (#686)
- Reader.info() method to print the catalog information (#683)
- Simpler reader init() by reorganizing the calls to areas and regrid weights configuration and loading (#682)
- Optional autosearch for vert_coord (#682)
- plot_single_map adapted to different coordinate names and bugfixes (#680)
- Sea ice volume datasets for the Northern Hemisphere (PIOMAS) and the Southern Hemisphere (GIOMAS) (#598)
- Possibility of defining the regrid method from the grid definition (#678)
- Grids stored online and tool to deploy them on cli folder (#675)
- Global time series diagnostic improvements (#637)
- Teleconnections diagnostic improvements (#672)

## [v0.5]

Main changes are:
1. Refactor of the Reader() interface with less options at the init() level
2. Grids are now defined with the source metadata and not in a machine-dependent file
3. CLI wrapper is available to run all diagnostics in a single call
4. Refactoring of the streaming emulator with equal treatment for FDB or file sources

Complete list:
- Controlling the loglevel of the GSV interface (#665)
- Fix wrong fdb source (#657)
- Adding sample files and tests for NEMO 2D and 3D grids (#652)
- tprate not derived from tp for GSV sources (#653)
- Simplify reader init and retrieve providing less argument in initialization (#620)
- var='paramid' can be used to select variables in the retrieve method (#648)
- configdir is not searched based on util file position in the repo (#636)
- Cleaner mask treatment (Revision of mask structure in the reader #617)
- Fldmean fix if only one dimension is present for area selection (#640)
- Adding higher frequency ERA5 data on Levante and Lumi (#628)
- regrid.yaml files are removed, grid infos are now in the catalog metadata (#520, #622, #643)
- Load all available variables in FDB xarray/dask access (#619)
- Lint standard and enforced in CI (#616)
- Reader init split with methods (#523)
- Single map plot utility to be used by all diagnostics (#594)
- Script for automatic generation of Fdb catalog entries (IFS only) (#572)
- Fix loading of singularity mounting /projappl (#612)
- CLI wrapper parser (#599)
- Refactoring of streaming emulator (#593)
- Radiation CLI and diagnostic refinement (#537)
- Ocean3D CLI and diagnostic refinement (#578)
- AtmGlobalMean CLI and diagnostic refinement (#587)
- Tropical cyclones CLI refinements and TC module (#568, #645)
- Removing OPA, OPAgenerator and related tests from the AQUA (Remove OPA from AQUA #586)
- Renaming the experiments according to the DE340 AQUA syntax (Including dev-control-1990 in the source and rename the experiment according to DE340 scheme #556, #614, #618)
- Teleconnections diagnostic improvements (#571, #574, #576, #581, #592, #623)

## [v0.4]

Main changes are:
1. Update to all the diagnostics CLI
2. Refactor of the regridder so that `regrid.yaml`` is grid-based and not experiment-based
3. Xarray access to FDB sources
4. Refactor of the fixer so that merge/replace/default options are available
5. Remove of the `aqua` environment in favour of the `aqua_common` one. 

Complete list:
- Introduced color scheme for aqua logging (#567)
- CLI for sea diagnostic (#549)
- Add CLI for SSH diagnostic and some bug fixes (#540)
- Fix SSH diagnostic to be compatible with lates AQUA version (#538) 
- Helper function to identify vertical coordinates in a dataset (#552)
- Orography for tempest extremes TCs detection and update TCs CLI (Orography threshold included and CLI update #404)
- Improvement of performance indices CLI (Update of ECmean CLI #528)
- Fix to allow reading a list of multiple variables from FDB (#545)
- Further improvement of function to inspect the catalog (#533)
- Custom exceptions for AQUA (#518)
- Speed up of the `retrieve_plain` method (#524)
- Update documention for adding new data and setting up the container (Increase documentation coverage #519)
- CLI wrapper for the state-of-the-art diagnostics analysis (#517, #527, #525, #530, #534, #536, #539, #548, #549, #559)
- Refactor the regrid.yaml as grid-based instead of experiment-based (#291)
- aqua_common environment simplified and updated (#498)
- Update available variables in FDB catalogs on lumi (#514)
- Solve reversed latitudes bug for fixed data (#510)
- Switch to legacy eccodes tables based on intake source metadata (#493)
- Add GPM IMERG precipitation data to the catalog on levante (#505)
- Fix ocean3d diagnostic colorbars not being symmetric when missing values are present (#504) 
- FDB NEMO test access to data (#488)
- Xarray dask access to FDB (#476)
- Issue a warning when multiple gribcodes are associated to the same shortname (Cases for multiple eccodes grib codes #483)
- Allowing fixer to overwrite or merge default configuration (Increasing flexibiity of the fixer allowing for merge, replace and default options #480)
- Add new tests (Increase testing #250)
- Global time series diagnostic setup for multiple variables CLI (#474)
- Option to avoid incomplete chunk when averagin with timmean (Introduce check for chunk completeness in timmean() #466)
- Simplification of Fixer() workflow, more methods and less redundancy (Functionize fixer #478)
- Remove the `aqua` environment file, only `aqua_common` is left (#482)

## [v0.3]

Main changes are:
1. Fixer moved at `Reader()` level
2. Area selection available in `fldmean()` method
3. FDB/GSV access for IFS-NEMO development simulations
4. Configuration file `config-aqua.yaml` replaces `config.yaml`

Complete list:
- Templates in configuration yaml files (#469)
- Bug fixes for FDB access options (#463, #462)
- Add observational catalogs on Lumi (Update Lumi catalog #454)
- Automatic finding of cdo (#456)
- Area is fixed if data are fixed (Fixer applied to grid areas #442)
- Tests missing failure fix (Fix #436 CI workflow passes even if some tests fail #452)
- FDB/GSV access to IFS control and historical simulations (#434, #458)
- Climatology support restored in the Reader (Fix for climatology #445)
- Improvement function to inspect the catalog (Inspect_catalog improvement #446)
- Minor improvements of the gribber (Fix gribber fdb #427)
- Allow the LRA generator to work with generators and so with FDB (LRA from fdb on mafalda #430)
- Fixes only on selected variables (Fixer updates #428)
- Complete revision of the FDB/GSV access, allowing to access also recent experiments using variable step (#343)
- Teleconnections diagnostic adapted to new code improvements (Teleconnections Dev branch update #424, #465)
- Add support for area selection with fldmean (Fldmean box selection #409)
- Environment simplified, dependencies are now mostly on the pyproject file (A simpler environment.yml #286)
- Intake esm functionality added back (Fix intake-esm #287)
- Intake esm tests (Test also intake-esm #335)
- Yaml dependencies removed (Logger and yaml issues in util.py #334)
- Log history working for iterators as well (Logger and yaml issues in util.py #334)
- Util refactor (Utility refactor #405)
- Fixer at reader level (Fixes at Reader level #244)
- Uniform timmean (Uniform time after timmean and add option for time_bnds #419)
- FDB tests added (Add FDB 5.11, a local FDB with some test data #280, #432)
- Refactor of unit conversion and non-metpy cases (Flexible unit fix from YAML file #416)
- Refactor of the config file definition (Refactor of the configuration search #417)

## [v0.2.1]

- Add development control-1950 and historical-1990 experiments to the LRA (LRA for control-1950 and historical-1990 on Levante from v0.2 #455)

## [v0.2]

- Improve the LRA generator and worklow CLI (Streaming for the LRA #289)
- AQUA new common environment installation tool for LUMI added (#413)
- Added a bash script "load_aqua_lumi.sh" to load aqua environment in LUMI with containers (Adding an AQUA singularity container for LUMI #418)

## [v0.2-beta]

This is the `AQUA` version part of the Deliverable D340.7.1.2. 

- SSH diagnostic improvements (Linting SSH diagnostics #377, SSH diag: PDF file name changed #388)
- Timmean fix to uniform time axis (Fix for timmean() to uniform output time axis #381)
- New tests trigger routine (Tests trigger with label #385)
- Fix for tco1279 and FESOM (fix for masked tco1279 #390, psu fix for salinity #383)
- ECmean improvements (various improvement for ecmean #392)
- Seaice diagnostic improvements (Deliverable340.7.1.2 fix seaice #389, Linting Seaice diagnostics #376)
- Teleconnections diagnostic graphics module enhanced and various improvements (Teleconnections corrections for D340.7.1.2 #379, Fix import in teleconnections notebooks #395, Teleconnections fix docs #408)
- Tropical cyclones linting of the diagnostic (Linting tropical cyclones diagnostics #380, Improved plotting functions for tropical cyclones #391)
- Ocean diagnostics restructured in a single folder, sharing common functions and other improvements (Linting+Fixes Ocean diagnostics #374, Adding units for MLD plot in ocean3d package #406)
- Documentation fixes (Documentation fixes after review #403)
- Atmglobalmean and radiation diagnostic improvements (Atmglobalmean fix #371)
- MSWEP fixer bugfix (Change MSWEP datamodel #397, fixing of mswep #401)

## [v0.2-alpha]

This is the `AQUA` version that will be part of the Deliverable D340.7.1.2, sent to internal review. This is mostly done by the inclusion of twelve diagnostics within the AQUA framework

- Added teleconnections diagnostic (#308, #309, #318, #333, #352)
- Added tropical cyclones diagnostic (#310, #345)
- Added performance indices diagnostic based on ECmean tool (#57, #327) 
- Added sea ice diagnostic (#353, #368)
- Added global timeseries diagnostic (#358, #359)
- Added radiation analysis diagnostic (#301, #360)
- Added global mean bias diagnostic (#285, #371)
- Added SSH variability diagnostic (#367, #369)
- Added tropical rainfall diagnostic (#314)
- Added Ocean circulation diagnostic (#295)
- Added global ocean diagnosc (#164)
- Added global mean timeseries (#268)
- Multiple fixes in the Reader (#316, #324, #334)
- Avoid time duplicated in the Reader (#357)
- Enabling autodoc for diagnostics (#330)
- Data access improvement on Levante, including new datasets (#332, #355, #321)
- Added a common environment file (#363)
- Support for Lumi installation (#315)
- Added the `changelog` file

### Changed

- Dummy diagnostic is now in the `dummy` folder (previously was `dummy-diagnostic`)
- Tests and code is now working with python>=3.9 (previously python 3.11 was excluded)

## [v0.1-beta]

This is the `AQUA` version that will be part of the Deliverable D340.7.1.1.
This is mostly built on the `AQUA` `Reader` class which support for climate model data interpolation, spatial and temporal aggregation and conversion for a common GRIB-like data format.


- Low resolution archive documentation
- Fixed a bug in the `Gribber` class that was not reading the correct yaml catalog file

## v0.1-alpha

This is the AQUA pre-release to be sent to internal reviewers. 
Documentations is completed and notebooks are working.

[unreleased]: https://github.com/DestinE-Climate-DT/AQUA/compare/v0.21.0...HEAD
[v0.21.0]: https://github.com/DestinE-Climate-DT/AQUA/compare/v0.20.0...v0.21.0
[v0.20.0]: https://github.com/DestinE-Climate-DT/AQUA/compare/v0.19.0...v0.20.0
[v0.19.0]: https://github.com/DestinE-Climate-DT/AQUA/compare/v0.18.1...v0.19.0
[v0.18.1]: https://github.com/DestinE-Climate-DT/AQUA/compare/v0.18.0...v0.18.1
[v0.18.0]: https://github.com/DestinE-Climate-DT/AQUA/compare/v0.17.0...v0.18.0
[v0.17.0]: https://github.com/DestinE-Climate-DT/AQUA/compare/v0.16.0...v0.17.0
[v0.16.0]: https://github.com/DestinE-Climate-DT/AQUA/compare/v0.15.0...v0.16.0
[v0.15.0]: https://github.com/DestinE-Climate-DT/AQUA/compare/v0.14.0...v0.15.0
[v0.14.0]: https://github.com/DestinE-Climate-DT/AQUA/compare/v0.13.1...v0.14.0
[v0.13.9]: https://github.com/DestinE-Climate-DT/AQUA/compare/v0.13.8...v0.13.9
[v0.13.8]: https://github.com/DestinE-Climate-DT/AQUA/compare/v0.13.7...v0.13.8
[v0.13.7]: https://github.com/DestinE-Climate-DT/AQUA/compare/v0.13.6...v0.13.7
[v0.13.6]: https://github.com/DestinE-Climate-DT/AQUA/compare/v0.13.5...v0.13.6
[v0.13.5]: https://github.com/DestinE-Climate-DT/AQUA/compare/v0.13.4...v0.13.5
[v0.13.4]: https://github.com/DestinE-Climate-DT/AQUA/compare/v0.13.3...v0.13.4
[v0.13.3]: https://github.com/DestinE-Climate-DT/AQUA/compare/v0.13.2...v0.13.3
[v0.13.2]: https://github.com/DestinE-Climate-DT/AQUA/compare/v0.13.1...v0.13.2
[v0.13.1]: https://github.com/DestinE-Climate-DT/AQUA/compare/v0.13.0...v0.13.1
[v0.13.0]: https://github.com/DestinE-Climate-DT/AQUA/compare/v0.13-beta...v0.13.0
[v0.13-beta]: https://github.com/DestinE-Climate-DT/AQUA/compare/v0.13-alpha...v0.13-beta
[v0.13-alpha]: https://github.com/DestinE-Climate-DT/AQUA/compare/v0.12.2...v0.13-alpha
[v0.12.2]: https://github.com/DestinE-Climate-DT/AQUA/compare/v0.12.1...v0.12.2
[v0.12.1]: https://github.com/DestinE-Climate-DT/AQUA/compare/v0.12...v0.12.1
[v0.12]: https://github.com/DestinE-Climate-DT/AQUA/compare/v0.11.3...v0.12
[v0.11.3]: https://github.com/DestinE-Climate-DT/AQUA/compare/v0.11.2...v0.11.3
[v0.11.2]: https://github.com/DestinE-Climate-DT/AQUA/compare/v0.11.1...v0.11.2
[v0.11.1]: https://github.com/DestinE-Climate-DT/AQUA/compare/v0.11...v0.11.1
[v0.11]: https://github.com/DestinE-Climate-DT/AQUA/compare/v0.10.3...v0.11
[v0.10.3]:https://github.com/DestinE-Climate-DT/AQUA/compare/v0.10.2...v0.10.3
[v0.10.2]: https://github.com/DestinE-Climate-DT/AQUA/compare/v0.10.1...v0.10.2
[v0.10.1]: https://github.com/DestinE-Climate-DT/AQUA/compare/v0.10...v0.10.1
[v0.10]: https://github.com/DestinE-Climate-DT/AQUA/compare/v0.9.2...v0.10
[v0.9.2]: https://github.com/DestinE-Climate-DT/AQUA/compare/v0.9.1...v0.9.2
[v0.9.1]: https://github.com/DestinE-Climate-DT/AQUA/compare/v0.9...v0.9.1
[v0.9]: https://github.com/DestinE-Climate-DT/AQUA/compare/v0.8.2...v0.9
[v0.8.2]: https://github.com/DestinE-Climate-DT/AQUA/compare/v0.8.1...v0.8.2
[v0.8.1]: https://github.com/DestinE-Climate-DT/AQUA/compare/v0.8...v0.8.1
[v0.8]: https://github.com/DestinE-Climate-DT/AQUA/compare/v0.7.3...v0.8
[v0.7.3]: https://github.com/DestinE-Climate-DT/AQUA/compare/v0.7.2...v0.7.3
[v0.7.2]: https://github.com/DestinE-Climate-DT/AQUA/compare/v0.7.1...v0.7.2
[v0.7.1]: https://github.com/DestinE-Climate-DT/AQUA/compare/v0.7...v0.7.1
[v0.7]: https://github.com/DestinE-Climate-DT/AQUA/compare/v0.6.3...v0.7
[v0.6.3]: https://github.com/DestinE-Climate-DT/AQUA/compare/v0.6.2...v0.6.3
[v0.6.2]: https://github.com/DestinE-Climate-DT/AQUA/compare/v0.6.1...v0.6.2
[v0.6.1]: https://github.com/DestinE-Climate-DT/AQUA/compare/v0.6...v0.6.1
[v0.6]: https://github.com/DestinE-Climate-DT/AQUA/compare/v0.5.2-beta...v0.6
[v0.5.2-beta]: https://github.com/DestinE-Climate-DT/AQUA/compare/v0.5.2-alpha...v0.5.2-beta
[v0.5.2-alpha]: https://github.com/DestinE-Climate-DT/AQUA/compare/v0.5.1...v0.5.2-alpha
[v0.5.1]: https://github.com/DestinE-Climate-DT/AQUA/compare/v0.5...v0.5.1
[v0.5]: https://github.com/DestinE-Climate-DT/AQUA/compare/v0.4...v0.5
[v0.4]: https://github.com/DestinE-Climate-DT/AQUA/compare/v0.3...v0.4
[v0.3]: https://github.com/DestinE-Climate-DT/AQUA/compare/v0.2.1...v0.3
[v0.2.1]: https://github.com/DestinE-Climate-DT/AQUA/compare/v0.2...v0.2.1
[v0.2]: https://github.com/DestinE-Climate-DT/AQUA/compare/v0.2-beta...v0.2
[v0.2-beta]: https://github.com/DestinE-Climate-DT/AQUA/compare/v0.2-alpha...v0.2-beta
[v0.2-alpha]: https://github.com/DestinE-Climate-DT/AQUA/compare/v0.1-beta...v0.2-alpha
[v0.1-beta]: https://github.com/DestinE-Climate-DT/AQUA/compare/v0.1-alpha...v0.1-beta<|MERGE_RESOLUTION|>--- conflicted
+++ resolved
@@ -8,15 +8,12 @@
 Unreleased in the current development version (target v0.22.0):
 
 AQUA core complete list:
-<<<<<<< HEAD
 - New EC-Earth4 TL63 grid (#2536)
 - Improved handling of strings in `time_to_string` function (#2536)
-=======
 - New `filter_key` option to filter NetCDF files before loading them based on year (#2543)
 - Removed plt.close() in plotting functions (#2538)
 - Documentation aligned to the new repository structure (#2525)
 - Complete workflow for pypi version to be run once per week (#2527)
->>>>>>> 43dcd532
 - Add a `cleanup` class with a fixture to clean files from tests (#2526)
 
 ## [v0.21.0]
