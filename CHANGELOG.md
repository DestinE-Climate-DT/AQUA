--- conflicted
+++ resolved
@@ -8,13 +8,10 @@
 Unreleased in the current development version:
 
 AQUA core complete list:
-<<<<<<< HEAD
 - Removing any machine name depencency from slurm files (#1135)
-=======
 - grid definitions split in multiple files (#1152)
 - Add script to access the container on Levante HPC (#1151)
 - Add support for IFS TL63 and TL159 grids (#1150)
->>>>>>> 1943483d
 - Swift links for tests and grids renewed (#1142)
 - Removing the docker folder (#1137)
 - Introducing a tool for benchmarking AQUA code (#1057)
