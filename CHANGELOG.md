# Changelog

All notable changes to this project will be documented in this file.
The format is based on [Keep a Changelog](https://keepachangelog.com/en/1.0.0/)

## [Unreleased]

Unreleased in the current development version (target v0.14):

AQUA core complete list:

- Add a regrid option to cli of relevant diagnostics (#1792)
- Limit estimation of time for weight generation only to regular lon/lat grids (#1786)
- LRA generation can operate spatial subsection (#1711)
- Attributes added by AQUA are now "AQUA_" prefixed (#1790)
- Remove zarr pin (#1794)
- Dropping support for python==3.9 (#1778, #1797)
- Reader intake-xarray sources can select a coder for time decoding (#1778)
- Document use of AQUA on ECMWF HPC2020 (#1782)
- Added history logging for lat-lon in area selection (#1479)
- Cleaner workflow and pytest/coverage configuration (#1755, #1758)
- catalog, model, exp, source info are now stored in the DataArray attributes (#1753)
- Avoid infinite hanging during bridge access (#1733, #1738)
- Enable dependabot to monitor dependencies every month (#1748)
- `eccodes` bump to 2.40.0 (#1747)
- Integrate codecov to monitor coverage and test analytics and remove old bot (#1736, #1737, #1755)
- Reinitialize `GSVRetriever` instance only when needed (#1733)
- Enable the option to read FDB data info from file, and refactor start/end hpc/bridge dates handling (#1732, #1743, #1762)
- Fix `push_analysis.sh` options and `aqua_analysis.py` config paths (#1723, #1754)
- Enable zip compression for LRA yearly files (#1726)
- Enable publication of documentation on ReadTheDocs (#1699, #1716)
- Adapt Catgen test to the new number of sources for ICON (#1708)
- Added tests for the Hovmoller plot routine (#1532)
- `push_s3` compatibility with `boto3>=1.36.0` (#1704)
- Rsync option for push_analysis.sh (#1689)
- Multiple updates to allow for AQUA open source, including Dockerfiles, actions, dependencies and containers (#1574)

AQUA diagnostics complete list:
<<<<<<< HEAD
- Diagnostic graphics refactoring for timeseries plot functions (#1729)
=======
- Ocean3d: Bug fix to regridding of observations in cli (#1811)
- Diagnostic core: the `retrieve()` method uses internally a `_retrieve()` method that returns instead of updating attributes (#1763)
- Diagnostic core: documentation about class and config file structure (#1790)
- Diagnostic core: A common function to load the diagnostic config file is provided (#1750)
- Global bias: add test (#1675)
- Diagnostic core: Add additional command-line arguments for configuration and processing options (#1745)
- Global bias: Handling plev and using scientific notation in contour plots (#1649)
>>>>>>> b4d332cc
- Ecmean: Fix net surface radiative flux and wind stresses in ecmean (#1696)
- Diagnostic core: A common parser and fuctions to open/close the dask cluster are provided (#1703)

## [v0.13.1]

Main changes are:
1. Ocean3d major refactoring

AQUA core complete list:
- Fixer delete option accepts non-lists (#1687)
- Ansi color 8-bit fix for logger (#1671)
- Hotfix for unmatched string in catgen (#1672)
- Test for aqua-analysis.py (#1664)
- Fix in the catgen now correctly generating an automatic description if not provided (#1662)

AQUA diagnostics complete list:
- Diagnostic core: added a Diagnostic class to be inherited by all diagnostics (#1681)
- Timeseries: hotfix of problems with the catalog usage in output saving (#1669)
- Tropical Rainfall: Update of the precomputed histograms paths for lumi and MN5 (#1661)
- Ocean3d: Trend is calculating using polyfit. Restructed the mixed layer depth function. (#1651)
- Global bias: hotfix for regrid option (#1670)

## [v0.13.0]

Main changes are:
1. Grids updated to work with operational O-25.1
2. Compliance of the catalog generator to the O-25.1 data portfolio
3. New 'Biases and Radiation' diagnostics replace the old 'AtmGlobalMean and Radiation'
4. Push of figures to LUMI-O and improvements for aqua-web

Deprecated:
- `aqua-analysis.sh` script is deprecated and has been removed. Use `aqua-analysis.py` instead.
- `cli_dummy.py` script is deprecated and will be removed in the next release. Use the `cli_checker.py` instead.
 
AQUA core complete list:
- More general checksum checker for grids and observations ( #1550)
- Output dir including catalogue for aqua-analysis.py (#1640)
- Grids for O-25.1 cycle are added in the grids folder (they are v3) (#1647)
- `deltat` for fixer can now be specified in source metadata and not only in fixes (#1626)
- LRA generator integrates ``--rebuild`` flag to regenerate areas and weights. The `--autosubmit` option is removed (#1623)
- Hotfix for catgen tests (#1648)
- Experiment and dashboard metadata are now created with the catalog generator (#1637)
- Safety checks according to data frequency for HPC, bridge and request start/end dates in intake GSV (#1636, #1655)
- Experiment metadata for aqua-web and dashboard from catalog entry (#1633)
- Automatic identification of ocean grid in the catalog generator (#1621)
- `OutputSaver` can deduce the catalog name from the model, exp (#1627)
- Pin zarr<3.0.0 to avoid breaking changes (#1625)
- Units utility are now functions and not methods of FixerMixin (#1558)
- New `cli_checker.py` tool to check the existance of the required model in the catalog and rebuild the area files (#1619)
- Update the catalog generator to align with changes in the data portfolio (#1593)
- Adding ICON phase2 hpx6 and hpz9 grids (#1596)
- Push figures to LUMI-O for dashboard (#1582, #1607)
- Bridge_start_date and expver switching (#1597)
- Include all available figure metadata in content.json for dashboard/aqua-web (#1573)
- Upgrade LUMI module to 24.03 and to eccodes 2.39.0

AQUA diagnostics complete list:
- Old AtmoGlobalMean and Radiation diagnostics removed (#1622)
- `--catalog` is accepted by all the diagnostics altough it is not used by all of them yet (#1619)
- Timeseries: enabled region selection in the CLI (#1564)
- Ocean3d: Bugfix of values for Ocean trend function (#1583)
- Biases and Radiation: Refactoring of Bias and Radiation Diagnostics (#1243)
- Biases and Radiation: Fix Seasonal Bias Output in global_biases for NetCDF Saving Compatibility and other fixes (#1585, #1604, #1628)
- Biases and Radiation: Adding `save_netcdf` flag and function (#1510)
- Biases and Radiation: Integrating Updated OutputSaver (#1487)

## [v0.13-beta]

Main changes are:
1. All the diagnostics are now compatible with the new fixes and eccodes version.
2. Full compatibility with HealPix grids and the new CDO version.
3. Major improvements in the Ocean3D diagnostic.

AQUA core complete list:
- Safety checks and error messages on FDB folders (#1512)
- Refreshed internal `to_list` function (#1512)
- Reorganizing and extending CI/CD catalog with 5 years of hpz3 data from ERA5 (atm) and FESOM (oce) (#1552)
- Version info in a separate module (#1546) 
- Corrected `tcc` units to % (#1551)
- Fix pdf attributes (#1547)
- Catgen fixes (#1536)
- Introduced fixer for ClimateDT phase 2 (#1536)
- `aqua_analysis.py` using a common central dask cluster (#1525)
- Added the `cdo_options: "--force"` to the definitions of the oceanic HealPix grids (#1539)

AQUA diagnostic complete list:
- ECmean: Integrating the performance indices and global mean within the `aqua_diagnostics` module (#1556)
- Teleconnections: The `teleconnections` diagnostic is now integrated in the `aqua_diagnostics` module (#1352)
- Teleconnections: OutputSaver for the teleconnections diagnostic (#1567, #1570)
- Ocean3d: Fix to improve memory usage and cli (#1490)
- Seaice: Fix to read sithick as fallback instead of sivol (#1543)
- Ocean3d: Minor fix to allow to read new variable names (#1540)
- Timeseries: The `timeseries` diagnostic is now integrated in the `aqua_diagnostics` module (#1340)
- Timeseries: Integrating Updated OutputSaver (#1492)

## [v0.13-alpha]

Main changes are:
1. A refactor of the fixes, with a new common main convention table is available, based on eccodes.
2. Diagnostics are updated to work with the new fixes and the new eccodes version. This is not yet complete and will be finalized in the next release.
3. The FDB reader always rely on paramids, so that support for eccodes 2.39.0 and backward compatibility is ensured.

AQUA core complete list:
- push-analysis.sh maintenance (#1555)
- Added the `cdo_options: "--force"` to the definitions of the HealPix grids (#1527)
- Removing default fixes (#1519)
- Support for eccodes=2.39.0 with full fixes refactoring (#1519)
- Dashboard: Moved making of contents yaml to local hpc (#1470)
- Support for new smmregrid==0.1.0 including simpler weights and area generation (#1395)
- Removing cdo pin for more recent versions (#1395)
- Change `bridge_end_date` convention (#1498)
- `catgen` to support data bridge options (#1499)
- Enhance OutputSaver with Improved File Handling, Logging, and NetCDF Write Modes (#1495)
- Introduction a specific pipeline and tests for `catgen` utiliy (#1505)
- Remove pin on xarray (#1507)
- FDB reader internally always asks for paramids (#1491, #1508, #1529)
- Introduction of a convention table for the fixer, in order to create a more general fixer (#1488, #1506)
- Refactor of `cli_lra_parallel_slurm.py` to work with container via jinja (#1497) 
- Convert `aqua-analysis.sh` to Python with Subprocess and Multiprocessing Support (#1354, #1521)
- New base container for aqua-container (#1441)
- Autodetection of latest AQUA in `load-aqua-container.sh` script (#1437)
- Update Metadata Handling for NetCDF, PDF, and PNG Outputs (#1430)
- Add instructions to install AQUA on MN5 (#1468)
- Introduce `grids-checker.py` tool to verify presence and checksum of the grid files (#1486)

AQUA diagnostic complete list:
- Tropical Cyclones: Adaptation to IFS-FESOM and tool to compute orography from data (#1393)
- Seaice: Hotfix for sea ice plots (#1432)

## [v0.12.2]

Main changes are: 
1. Single container script to be used on Lumi, MN5 and Levante

AQUA core complete list:
- Introduce `timeshift` option for the fixer to roll forward/back the time axis (#1411)
- Centralize and refactor in single script the tool to load AQUA container (#1413)
- Add extra maintenance options to submit-aqua-web (#1415)
- Update push-analysis.sh removing dependency on full AQUA and option not to convert to png (#1419)
- Pin to xarray<2024.09 to prevent bug in polyfit requires temporary (#1420)
- Remove spurious dimensions when running `fldmean()` (#1423)

AQUA diagnostic complete list:
- Refactor of plotThickness method in the sea ice diagnostic (#1427)


## [v0.12.1]

AQUA core complete list:
- Allow multiple realizations in fdb-catalog-generator (#1335)
- Fix the container loading script in order to avoid load of local libraries (#1399)
- Fix using AQUA container for submit-aqua-web, do not wipe old figures by default (#1387)
- New `timstat` module which opens complement `timmean()` with `timmax()`, `timmin()` and `timstd()` methods (#1391)
- Fix installation to avoid mismatch between `hdf5` and `h5py` libraries (#1408)

## [v0.12]

Main changes are:
1. AQUA installation now requires a mandatory machine name.
2. The `aqua` source code has been moved to the `src` folder. The change is transparent to the user.
3. A diagnostic module, called `aqua.diagnostics`, is under development. The module is not yet active, diagnostics are still available with the previous structure.

AQUA core complete list:
- Mixed updates to support data for NextGEMS cycle4 hackathon (#1375)
- Preprocess functionality added to the `Reader` class (#1298)
- The AQUAthon material has been moved under the `notebooks` folder (#1342)
- `aqua` source code has been moved to the `src` folder (#1332)
- A diagnostic module, called `aqua.diagnostics`, has been created under the `src` folder (#1332, #1341)
- LRA generator tool support for multiple relizations (#1357, #1375)
- LRA generator requires `catalog` as a mandatory argument (#1357)
- AQUA console revisiting, adding `avail` method and `update` method (#1346)
- AQUA install now requires mandatory machine name (#1346)
- Fix to make keyword step optional in request (#1360)

## [v0.11.3]

AQUA core complete list:
- LRA, both from CLI and worklow, is part of the AQUA console and can be run with `aqua lra $options` (#1294)
- FDB catalog generator is part of the AQUA console and can be run with `aqua catgen $options` (#1294)
- Coordinate unit overriding is now possible via the `tgt_units` argument (#1320)
- Full support for python>=3.9 (#1325)
- Pin of (python) eccodes<2.37.0 in pyproject due to recent changes in binary/python structure (#1325)

AQUA diagnostic complete list:
- Radiation: Bugfix in the CLI for the radiation diagnostic (#1319)

## [v0.11.2]

AQUA core complete list:
- Renaming of FESOM grids to include original resolution name (#1312)
- Bugfix of the fdb-catalog-generator tool that was not correctly assigning NEMO grids (#1309)
- Bugfix of the GSV intake driver that was not handling correctly metadata jinja replacement (#1304) 
- Bugfix of _merge_fixes() method when the parent fix has no vars specified (#1310)
- Safety check for the netcdf driver providing more informative error when files are not found (#1307, #1313)

AQUA diagnostic complete list:
- Tropical Rainfall: Fix Minor Issues in Tropical Precipitation CLI Metadata and Formatting (#1266)

## [v0.11.1]

Attention: If you are accessing FDB experiments, we suggest to not use versions older than this release.

Main changes are:
1. AQUA works with FDB written with ecCodes versions > 2.35 as well as lower.
2. Timeseries and Seasonal cyle can now be evaluated also on a specific region 

AQUA core complete list:
- ecCodes now pinned to >=2.36.0 and tool for fixing older definition files (#1302)

AQUA diagnostic complete list:
- Timeseries: a region can be selected for Timeseries and Seasonal Cycle with the `lon_limits` and `lat_limits` arguments (#1299)
- Timeseries: the cli argument for extending the time range is now extend (previously expand) (#1299)
- Timeseries: all the available diagnostics support the catalog argument (#1299)

## [v0.11]

Attention: this version is not compatible with catalog entries with ecCodes >= 2.35.0.

1. LRA supports multi-catalog structure
2. ecCodes temporarily restricted to < 2.34

AQUA core complete list:
- Refactor the fdb-catalog-generator tool to work with data-portfolio repository (#1275)
- Introduce a function to convert NetCDF to Zarr and zarr catalog entry for LRA (#1068)
- Suppress the warning of missing catalogs in the AQUA console `add` command (#1288)
- Lumi installation is completely updated to LUMI/23.09 modules (#1290)
- gsv_intake switches eccodes also for shortname definitions (#1279)
- Increase compatibility between LRA generator and multi-catalog (#1278)
- Allow for intake string replacement within LRA-generated catalogs (#1278)
- Avoid warning for missing intake variable default when calling the `Reader()` (#1287)

AQUA diagnostic complete list:
- Teleconnections: catalog feature bugfix (#1276)

## [v0.10.3]

Attention: this version is not compatible with catalog entries with ecCodes < 2.35.0.

Main changes are:
1. support for ecCodes >= 2.35.0 (to be used with caution, not working with exps with eccodes < 2.35.0)
2. fdb_path is deprecated in favour of fdb_home

AQUA core complete list:
- Restructure fixes folder and files (#1271)
- Removed eccodes pin, better handling of tables in get_eccodes_attr (#1269)
- Added test for diagnostics integration to AQUA installation process (#1244)
- Bugfix for the monthly frequency data with monthly cumulated fluxes (#1255)
- fdb_path becomes optional and deprecated in favour of fdb_home (#1262)
- Branch support for tool to push analysis to explorer (#1273)

AQUA diagnostic complete list:
- ECmean documentation updates (#1264)

## [v0.10.2]

Main changes are:
1. aqua-analysis script can be configured with an external yaml file
2. AQUA installation process now includes diagnostics integration

AQUA core complete list:
- Rename OutputNamer to OutputSaver and add catalog name (#1259)
- Hotfix for rare situation with 3D data but no vertical chunking defined (#1252)
- External yaml file to configure aqua-analysis (#1246)
- Adding diagnostics integration to AQUA installation process (#1229)

AQUA diagnostic complete list:
- Teleconnections: adding the catalog feature to the diagnostic (#1247)
- ECmean upgrades for the CLI (#1241)
- ECmean enables the computation of global mean diagostic (#1241)

## [v0.10.1]

AQUA core complete list:
- Fixer for monthly frequency data with monthly cumulated fluxes (#1201)
- Catalogs can be installed from the external repository (#1182)
- Added grid for NEMO multiIO r100 (#1227)
- Reorganized analysis output in catalog/model/exp structure (#1218)

## [v0.10]

Main changes are:
1. The catalog is externalized and AQUA supports multiple catalogs. It is now mandatory to use the aqua console to add a new catalog to the AQUA installation.

AQUA core complete list:
- Catalog is externalized to a separate repository (#1200)
- AQUA is now capable of accessing multiple catalogs at the same time (#1205)
- MN5 container for AQUA (#1213)

## [v0.9.2]

Main changes are:
1. The `aqua-config.yaml` file is replaced by a template to be installed. The aqua console is now mandatory to use aqua.
2. `$AQUA` removed from the `Configdir()` autosearch, an installation with the aqua console is mandatory to use aqua.
3. AQUA cli command to provide the installation path with `--path` option. This can substitute the `$AQUA` variable in scripts.
4. The catalog file is now split into `machine.yaml` and `catalog.yaml` to support machine dependency of data path and intake variables as kwargs into each catalog.

AQUA core complete list:
- More detailed documentation for Levante and Lumi installation (#1210)
- `aqua-config.yaml` replaced by a template to be installed on each machine (#1203)
- `$AQUA` removed from the `Configdir()` autosearch (#1208)
- AQUA cli command to provide the installation path with `--path` option (#1193)
- Restructure of the `machine` and `catalog` instances to support a catalog based development (#1186)
- AQUA installation via command line support a machine specification `aqua install lumi` (#1186)
- Introduction of `machine.yaml` file to support machine dependency of data path and intake variables as kwargs into each catalog (#1186)
- Removing all the AQUA catalogs from the repo, now using https://github.com/DestinE-Climate-DT/Climate-DT-catalog (#1200)

## [v0.9.1]

Main changes are:
1. Update of fdb libraries to be compatible with the FDB data bridge

AQUA core complete list:
- OutputNamer Class: Comprehensive Naming Scheme and Metadata Support (#998)
- Creation of png figures for AQUA explorer is local (#1189)

## [v0.9]

Main changes are:
1. AQUA has an `aqua` CLI entry point, that allow for installation/uninstallation, catalog add/remova/update, fixes and grids handling
2. Experiments placed half on HPC and half on DataBridge data can be accessed in continuous manner.

AQUA core complete list:
- AQUA entry point for installation and catalog maintanance and fixes/grids handling (#1131, #1134, #1146, #1168, #1169)
- Automatic switching between HPC and databridge FDB (#1054, #1190)
- CLI script for automatic multiple experiment analysis submission (#1160, #1175)

## [v0.8.2]

Main changes are: 
1. `aqua-grids.yaml` file split in multiple files into `grids` folder
2. Container for Levante

AQUA core complete list:
- Removing any machine name depencency from slurm files (#1135)
- Jinja replacement is added to the aqua-config.yaml (#1154)
- grid definitions split in multiple files (#1152)
- Add script to access the container on Levante HPC (#1151)
- Add support for IFS TL63 and TL159 grids (#1150)
- Swift links for tests and grids renewed (#1142)
- Removing the docker folder (#1137)
- Introducing a tool for benchmarking AQUA code (#1057)
- Define AQUA NEMO healpix grids as a function of their ORCA source (#1113)

AQUA diagnostics complete list:
- Tropical Rainfall: Improve Paths in Live Demonstration Notebook  (#1157)
- Atm global mean: produce seasonal bias plots by default (#1140)
- Tropical Rainfall: Notebook for the Live Demonstration (#1112)
- Teleconnections: MJO Hovmoller plot introduced as notebook (#247)
- Tropical Rainfall: Reduce Redundancy in Conversion Functions (#1096)

## [v0.8.1]

Main changes are: 
1. Fixes following internal D340.7.3.3 and D340.7.1.4 review 

AQUA core complete list:
- Tco399-eORCA025 control, historical and scenario runs added to Lumi catalog (#1070)
- ESA-CCI-L4 dataset added for Lumi and Levante catalogs (#1090)
- Various fixes to the documentation (#1106)
- Fixer for dimensions is now available (#1050)

AQUA diagnostics complete list:
- Timeseries: units can be overridden in the configuration file (#1098)
- Tropical Rainfall: Fixing the Bug in the CLI (#1100)

## [v0.8]

Main changes are:
1. Support for Python 3.12
2. Update in the catalog for Levante and introduction of Leonardo
3. Multiple diagnostics improvement to fullfil D340.7.3.3 and D340.7.1.4

AQUA core complete list:
- LRA for ICON avg_sos and avg_tos (#1076)
- LRA for IFS-NEMO, IFS-FESOM, ICON added to Levante catalog (#1072)
- IFS-FESOM storyline +2K added to the Lumi catalog (#1059)
- Allowing for jinja-based replacemente in load_yaml (#1045) 
- Support for Python 3.12 (#1052)
- Extending pytests (#1053)
- More efficient use of `_retrieve_plain` for acessing sample data (#1048)
- Introducing the catalog structure for Leonardo HPC (#1049)
- Introducing an rsync script between LUMI and levante for grids (#1044)
- Introducing a basic jinja-based catalog entry generator (#853)
- Adapt NextGEMS sources and fixes to the final DestinE governance (#1008, #1035)
- Remove  NextGEMS cycle2 sources (#1008)
- Avoid GSVSource multiple class instantiation in dask mode (#1051)

AQUA diagnostics complete list:
- Teleconnections: refactor of the documentation (#1061)
- Tropical rainfall: Updating the Documentation and Notebooks (#1083)
- Performance indices: minor improvements with the inclusion of mask and area files (#1076)
- Timeseries: Seasonal Cycle and Gregory plots save netcdf files (#1079)
- Tropical rainfall: minor modifications to the CLI and fixes to changes in the wrapper introduced in PR #1063 (#1074)
- Tropical rainfall: adding daily variability and precipitation profiles to the cli (#1063)
- Teleconnections: bootstrap evaluation of concordance with reference dataset (#1026)
- SSH: Improvement of the CLI (#1024) 
- Tropical rainfall: adding metadata and comparison with era5 and imerg to the plots, re-binning of the histograms and buffering of the data (#1014)
- Timeseries: refactor of the documentation (#1031)
- Radiation: boxplot can accomodate custom variables (#933)
- Seaice: convert to module, add Extent maps (#803)
- Seaice: Implement seaice Volume timeseries and thickness maps (#1043)

## [v0.7.3]

Main changes are:
1. IFS-FESOM NextGEMS4 and storylines simulations available in the catalog
2. Vertical chunking for GSV intake access
3. FDB monthly average data access is available
4. kwargs parsing of reader arguments (e.g. allowing for zoom and ensemble support)

AQUA core complete list:
- Add kwargs parsing of reader arguments, passing them to intake to substitute parameters (#757)
- Remove `zoom` and use kwargs instead (#757)
- Enabling the memory monitoring and (optional) full performance monitoring in LRA (#1010)
- Adding IFS_9-FESOM_5 NextGEMS4 simulation on levante (#1009)
- Function to plot multiple maps is introduced as `plot_maps()` and documented (#866)
- Adding the IFS-FESOM storylines simulation (#848)
- `file_is_complete()` accounts also for the mindate attribute (#1007)
- Introducing a `yearmonth` timestyle to access FDB data on monthly average (#1001)
- Adding expected time calculation for weight generation (#701)
- Vertical chunking for GSV intake access (#1003)

AQUA diagnostics complete list:
- Timeseries: Various bugfix and improvements for cli and formula (#1013, #1016, #1022)

## [v0.7.2]

Main changes are:
1. `mtpr` is used for precipitation in all the catalog entries
2. LRA CLI support for parallel SLURM submission and other improvements
3. ICON production simulations available in the catalog
4. `detrend()` method is available in the `Reader` class
5. All the diagnostics have dask support in their CLI

AQUA core complete list:
- Fix LRA sources to allow incomplete times for different vars (#994)
- Distributed dask option for diagnostic CLIs and wrapper (#981)
- Added documentation for `plot_timeseries`, `plot_seasonalcycle` and `plot_single_map_diff` (#975)
- Minimum date fixer feature / ICON net fluxes fix (#958)
- Unified logging for all diagnostics (#931)
- A `detrend()` method is added to the Reader class (#919)
- LRA file handling improvements (#849, #972)
- Updating fixer for ERA5 monthly and hourly data on Levante (#937)
- GSV pin to 1.0.0 (#950)
- Adding ICON production simulations (#925)
- LRA CLI for parallel SLURM submission support a max number of concurrent jobs and avoid same job to run (#955, #990)
- Renaming of EC-mean output figures in cli push tool for aqua-web (#930)
- Renaming the `tprate` variable into `mtpr` in all fixes (#944)

AQUA diagnostic complete list:
- Tropical rainfall: enhancements of plotting and performance, files path correction (#997)
- Timeseries: seasonal cycle runs as a separate cli in aqua-analysis for performance speed-up (#982)
- Timeseries: seasonal cycle is added if reference data are not available in some timespan (#974)
- Tropical rainfall: Removing unnecessary printing during the CLI, optimazing the CLi for low and high-resolution data (#963)
- Timeseries: Grergory plot TOA limits are dynamically chosen (#959)
- SSH: technical improvements including removal of hardcoded loglevel and timespan definition. (#677)
- SSH: ready with new data governance and option to plot difference plots added. (#677)
- Atmosferic Global Mean: added mean bias for the entire year in seasonal bias function (#947)
- Tropical Cyclones: working with IFS-NEMO and ICON, includes retrieval of orography from file (#1071).

## [v0.7.1]

Main changes are:
1. Complete update of the timeseries diagnostic
2. LRA CLI for parallel SLURM submission
3. SSP370 production scenario for IFS-NEMO available in the catalog

AQUA core complete list:
- Plot timeseries is now a framework function (#907)
- Improve the automatic parsing of date range according to schema from fdb (#928)
- LRA CLI for parallel SLURM submission (#909)
- Added graphics function to plot data and difference between two datasets on the same map (#892)
- Add IFS-NEMO ssp370 scenario (#906)

AQUA diagnostics complete list:
- Teleconnections: comparison with obs is done automatically in diagnostic CLI (#924)
- Teleconnections: capability to find index file if already present (#926)
- Timeseries: save flag introduced to save to enable/disable saving of the timeseries (#934)
- Improve the automatic parsing of date range according to schema from fdb (#928)
- Updated output filenames for atmglobalmean diagnostic (#921)
- Added graphics function to plot data and difference between two datasets on the same map (#892)
- Implemented `pyproject.toml` for global_time_series diagnostic (#920).
- Implemented `pyproject.toml` for tropical_rainfall diagnostic (#850).
- Updating CLi for tropical_rainfall diagnostic (#815)
- LRA cli for parallel SLURM submission (#909)
- Timeseries: seasonal cycle is available for the global timeseries (#912)
- Timeseries: refactory of Gregory plot as a class, comparison with multiple models and observations (#910)
- Add IFS-NEMO ssp370 scenario (#906)
- Timeseries: complete refactory of the timeseries as a class, comparison with multiple models and observations (#907)
- Plot timeseries is now a framework function (#907)

## [v0.7]

Main changes are:
1. Multiple updates to the diagnostics, both scientific and graphical, to work with more recent GSV data
2. `mtpr` is now used instead of `tprate` for precipitation
2. Documentation has been reorganized and integrated

Complete list:
- New utility `add_pdf_metadata` to add metadata to a pdf file (#898)
- Experiments `a0gg` and `a0jp` added to the IFS-NEMO catalog, and removal of `historical-1990-dev-lowres` (#889)
- Updated notebooks to ensure consistency across different machines by using observational datasets, and included a demo of aqua components for Lumi (#868)
- Scripts for pushing figures and docs to aqua-web (#880)
- Fixed catalog for historical-1990-dev-lowres source (#888, #895)
- data_models src files are now in the aqua/data_models folder, with minor modifications (#884)
- Warning options based on the `loglevel` (#852)
- Timeseries: formula bugfix and annual plot only for complete years (#876)
- mtpr instead of tprate derived from tp (#828)
- eccodes 2.34.0 does not accomodate for AQUA step approach, pin to <2.34.0 (#873)
- Bugfix of the `aqua-analysis` wrapper, now can work teleconnections on atmospheric and oceanic variables 
and the default path is an absolute one (#859, #862)
- Ocean3D: many fixes and adaptations to new data governance (#776)
- Bugfix of the `aqua-analysis` wrapper, now can work teleconnections on atmospheric and oceanic variables (#859)
- Radiation: adaptation to new data governance and many improvements (#727)
- Seaice: Sea ice extent has now seasonal cycle (#797)
- Fixing the paths in `cli/lumi-install/lumi_install.sh` (#856).
- Refactor of the documentation (#842, #871)
- The drop warning in `aqua/gsv/intake_gsv.py` (#844)
- Tropical cyclones diagnostic: working with new data governance (includes possibility to retrieve orography from file (#816)

## [v0.6.3]

Complete list:
- Setting last date for NaN fix for IFS-NEMO/IFS-FESOM to 1999-10-01 and cleaner merge of parent fixes (#819)
- Hotfix to set `intake==0.7.0` as default (#841)
- Timeseries: can add annual std and now default uncertainty is 2 std (#830)
- `retrieve_plain()` method now set off startdate and enddate (#829)
- Complete restructure of fixer to make use of `fixer_name`: set a default for each model and a `False` to disable it (#746)
- Added `center_time` option in the `timmean()` method to save the time coordinate in the middle of the time interval and create a Timmean module and related TimmeanMixin class (#811)
- Fixer to rename coordinates available (#822)
- Fixing new pandas timedelta definition: replacing H with h in all FDB catalog (#786)
- Change environment name from `aqua_common` to `aqua`(#805)
- Adding a run test label to trigger CI (#826)
- Tropical_rainfall: improve organization and maintainability, introducing nested classes (#814)
- Revisiting CERES fixes (#833)
- Timeseries: add bands for observation in Gregory plots (#837)

## [v0.6.2]

Complete list:
- Global time series plot annual and monthly timeseries together, improved Gregory plot (#809)
- Teleconnection can now take a time range as input and ylim in the index plot function (#799)
- LRA to use `auto` final time and `exclude_incomplete` (#791)
- Hotfix for v0.12.0 of the GSV_interface related to valid_time (#788)
- Global time series adapted to new data governance (#785)
- AtmoGlobalMean diagnostic improvements and adaptation to new data governance (#745 #789 #807 #812)
- Sea-ice diagnostic adapted to new data governance (#790)
- Implement a fix setting to NaN the data of the first step in each month (for IFS historical-1990) (#776)

## [v0.6.1]

Complete list:
- Teleconnection improvement to accept different variable names for ENSO (avg_tos instead of sst) (#778)
- ERA5 fixes compatible with new data governance (#772)
- Update the LRA generator (removing aggregation and improving) filecheck and fix entries for historical-1990-dev-lowres (#772)
- Updates of ECmean to work with production experiments (#773, #780)
- Automatic data start and end dates for FDB sources (#762)

## [v0.6]

Main changes are:
1. Inclusion in the catalog of the historical-1990 production simulations from IFS-NEMO and IFS-FESOM.
2. New fixes that targets the DestinE updated Data Governance

Complete list:
- IFS-FESOM historical-1990-dev-lowres with new data governance added to the catalog (#770)
- AtmoGlobalMean diagnostic improvements (#722)
- Teleconnections diagnostic improvements (#722)
- Read only one level for retrieving 3D array metadata, select single level for retrieve (#713)
- IFS-FESOM historical-1990-dev-lowres with new data governance added to the catalog
- Fix mismatch between var argument and variables specified in catalog for FDB (#761)
- Compact catalogs using yaml override syntax (#752)
- Fix loading source grid file before smmregrid weight generation (#756)

## [v0.5.2-beta]

Complete list:
-  A new fdb container is used to generate the correct AQUA container

## [v0.5.2-alpha]

Main changes are:
1. Coupled models IFS-NEMO and IFS-FESOM are now supported
2. Accessor to use functions and reader methods as if they were methods of xarray objects, see [notebook](https://github.com/DestinE-Climate-DT/AQUA/blob/main/notebooks/reader/accessor.ipynb)
3. Preliminary provenance information is now available in the history attribute of the output files
4. AQUA analysis wrapper is parallelized
5. A levelist can be provided in FDB sources, this will greatly speed up the data retrieve

Complete list:
- Fix reading only one sample variable and avoid _bnds variables (#743)
- Allow correct masked regridding after level selection. Add level selection also for not-FDB sources (#741)
- Read only one level for retrieving 3D array metadata, select specific levels for FDB retrieve (#713)
- Defining catalog entry for coupled models IFS-NEMO and IFS-FESOM (#720)
- Change fixer_name to fixer_name (#703)
- Reorganization of logging calls (#700)
- Accessor to use functions and reader methods as if they were methods of xarray objects (#716)
- Suggestions are printed if a model/exp/source is not found while inspecting the catalog (#721)
- Improvements in the single map plot function (#717)
- Minor metadata fixes (logger newline and keep "GRIB_" in attrs) (#715)
- LRA fix now correctly aggregating monthly data to yearly when a full year is available (#696)
- History update and refinement creating preliminary provenance information (plus AQUA emoji!) (#676)
- OPA lra compatible with no regrid.yaml (#692)
- Introducing fixer definitions not model/exp/source dependents to be specified at the metadata level (#681)
- AQUA analysis wrapper is parallelized and output folder is restructured (#684, #725)

## [v0.5.1]

Main changes are:
1. A new `Reader` method `info()` is available to print the catalog information
2. Grids are now stored online and a tool to deploy them on the `cli` folder is available

Complete list:
- Fix attributes of DataArrays read from FDB (#686)
- Reader.info() method to print the catalog information (#683)
- Simpler reader init() by reorganizing the calls to areas and regrid weights configuration and loading (#682)
- Optional autosearch for vert_coord (#682)
- plot_single_map adapted to different coordinate names and bugfixes (#680)
- Sea ice volume datasets for the Northern Hemisphere (PIOMAS) and the Southern Hemisphere (GIOMAS) (#598)
- Possibility of defining the regrid method from the grid definition (#678)
- Grids stored online and tool to deploy them on cli folder (#675)
- Global time series diagnostic improvements (#637)
- Teleconnections diagnostic improvements (#672)

## [v0.5]

Main changes are:
1. Refactor of the Reader() interface with less options at the init() level
2. Grids are now defined with the source metadata and not in a machine-dependent file
3. CLI wrapper is available to run all diagnostics in a single call
4. Refactoring of the streaming emulator with equal treatment for FDB or file sources

Complete list:
- Controlling the loglevel of the GSV interface (#665)
- Fix wrong fdb source (#657)
- Adding sample files and tests for NEMO 2D and 3D grids (#652)
- tprate not derived from tp for GSV sources (#653)
- Simplify reader init and retrieve providing less argument in initialization (#620)
- var='paramid' can be used to select variables in the retrieve method (#648)
- configdir is not searched based on util file position in the repo (#636)
- Cleaner mask treatment (Revision of mask structure in the reader #617)
- Fldmean fix if only one dimension is present for area selection (#640)
- Adding higher frequency ERA5 data on Levante and Lumi (#628)
- regrid.yaml files are removed, grid infos are now in the catalog metadata (#520, #622, #643)
- Load all available variables in FDB xarray/dask access (#619)
- Lint standard and enforced in CI (#616)
- Reader init split with methods (#523)
- Single map plot utility to be used by all diagnostics (#594)
- Script for automatic generation of Fdb catalog entries (IFS only) (#572)
- Fix loading of singularity mounting /projappl (#612)
- CLI wrapper parser (#599)
- Refactoring of streaming emulator (#593)
- Radiation CLI and diagnostic refinement (#537)
- Ocean3D CLI and diagnostic refinement (#578)
- AtmGlobalMean CLI and diagnostic refinement (#587)
- Tropical cyclones CLI refinements and TC module (#568, #645)
- Removing OPA, OPAgenerator and related tests from the AQUA (Remove OPA from AQUA #586)
- Renaming the experiments according to the DE340 AQUA syntax (Including dev-control-1990 in the source and rename the experiment according to DE340 scheme #556, #614, #618)
- Teleconnections diagnostic improvements (#571, #574, #576, #581, #592, #623)

## [v0.4]

Main changes are:
1. Update to all the diagnostics CLI
2. Refactor of the regridder so that `regrid.yaml`` is grid-based and not experiment-based
3. Xarray access to FDB sources
4. Refactor of the fixer so that merge/replace/default options are available
5. Remove of the `aqua` environment in favour of the `aqua_common` one. 

Complete list:
- Introduced color scheme for aqua logging (#567)
- CLI for sea diagnostic (#549)
- Add CLI for SSH diagnostic and some bug fixes (#540)
- Fix SSH diagnostic to be compatible with lates AQUA version (#538) 
- Helper function to identify vertical coordinates in a dataset (#552)
- Orography for tempest extremes TCs detection and update TCs CLI (Orography threshold included and CLI update #404)
- Improvement of performance indices CLI (Update of ECmean CLI #528)
- Fix to allow reading a list of multiple variables from FDB (#545)
- Further improvement of function to inspect the catalog (#533)
- Custom exceptions for AQUA (#518)
- Speed up of the `retrieve_plain` method (#524)
- Update documention for adding new data and setting up the container (Increase documentation coverage #519)
- CLI wrapper for the state-of-the-art diagnostics analysis (#517, #527, #525, #530, #534, #536, #539, #548, #549, #559)
- Refactor the regrid.yaml as grid-based instead of experiment-based (#291)
- aqua_common environment simplified and updated (#498)
- Update available variables in FDB catalogs on lumi (#514)
- Solve reversed latitudes bug for fixed data (#510)
- Switch to legacy eccodes tables based on intake source metadata (#493)
- Add GPM IMERG precipitation data to the catalog on levante (#505)
- Fix ocean3d diagnostic colorbars not being symmetric when missing values are present (#504) 
- FDB NEMO test access to data (#488)
- Xarray dask access to FDB (#476)
- Issue a warning when multiple gribcodes are associated to the same shortname (Cases for multiple eccodes grib codes #483)
- Allowing fixer to overwrite or merge default configuration (Increasing flexibiity of the fixer allowing for merge, replace and default options #480)
- Add new tests (Increase testing #250)
- Global time series diagnostic setup for multiple variables CLI (#474)
- Option to avoid incomplete chunk when averagin with timmean (Introduce check for chunk completeness in timmean() #466)
- Simplification of Fixer() workflow, more methods and less redundancy (Functionize fixer #478)
- Remove the `aqua` environment file, only `aqua_common` is left (#482)

## [v0.3]

Main changes are:
1. Fixer moved at `Reader()` level
2. Area selection available in `fldmean()` method
3. FDB/GSV access for IFS-NEMO development simulations
4. Configuration file `config-aqua.yaml` replaces `config.yaml`

Complete list:
- Templates in configuration yaml files (#469)
- Bug fixes for FDB access options (#463, #462)
- Add observational catalogs on Lumi (Update Lumi catalog #454)
- Automatic finding of cdo (#456)
- Area is fixed if data are fixed (Fixer applied to grid areas #442)
- Tests missing failure fix (Fix #436 CI workflow passes even if some tests fail #452)
- FDB/GSV access to IFS control and historical simulations (#434, #458)
- Climatology support restored in the Reader (Fix for climatology #445)
- Improvement function to inspect the catalog (Inspect_catalog improvement #446)
- Minor improvements of the gribber (Fix gribber fdb #427)
- Allow the LRA generator to work with generators and so with FDB (LRA from fdb on mafalda #430)
- Fixes only on selected variables (Fixer updates #428)
- Complete revision of the FDB/GSV access, allowing to access also recent experiments using variable step (#343)
- Teleconnections diagnostic adapted to new code improvements (Teleconnections Dev branch update #424, #465)
- Add support for area selection with fldmean (Fldmean box selection #409)
- Environment simplified, dependencies are now mostly on the pyproject file (A simpler environment.yml #286)
- Intake esm functionality added back (Fix intake-esm #287)
- Intake esm tests (Test also intake-esm #335)
- Yaml dependencies removed (Logger and yaml issues in util.py #334)
- Log history working for iterators as well (Logger and yaml issues in util.py #334)
- Util refactor (Utility refactor #405)
- Fixer at reader level (Fixes at Reader level #244)
- Uniform timmean (Uniform time after timmean and add option for time_bnds #419)
- FDB tests added (Add FDB 5.11, a local FDB with some test data #280, #432)
- Refactor of unit conversion and non-metpy cases (Flexible unit fix from YAML file #416)
- Refactor of the config file definition (Refactor of the configuration search #417)

## [v0.2.1]

- Add development control-1950 and historical-1990 experiments to the LRA (LRA for control-1950 and historical-1990 on Levante from v0.2 #455)

## [v0.2]

- Improve the LRA generator and worklow CLI (Streaming for the LRA #289)
- AQUA new common environment installation tool for LUMI added (#413)
- Added a bash script "load_aqua_lumi.sh" to load aqua environment in LUMI with containers (Adding an AQUA singularity container for LUMI #418)

## [v0.2-beta]

This is the `AQUA` version part of the Deliverable D340.7.1.2. 

- SSH diagnostic improvements (Linting SSH diagnostics #377, SSH diag: PDF file name changed #388)
- Timmean fix to uniform time axis (Fix for timmean() to uniform output time axis #381)
- New tests trigger routine (Tests trigger with label #385)
- Fix for tco1279 and FESOM (fix for masked tco1279 #390, psu fix for salinity #383)
- ECmean improvements (various improvement for ecmean #392)
- Seaice diagnostic improvements (Deliverable340.7.1.2 fix seaice #389, Linting Seaice diagnostics #376)
- Teleconnections diagnostic graphics module enhanced and various improvements (Teleconnections corrections for D340.7.1.2 #379, Fix import in teleconnections notebooks #395, Teleconnections fix docs #408)
- Tropical cyclones linting of the diagnostic (Linting tropical cyclones diagnostics #380, Improved plotting functions for tropical cyclones #391)
- Ocean diagnostics restructured in a single folder, sharing common functions and other improvements (Linting+Fixes Ocean diagnostics #374, Adding units for MLD plot in ocean3d package #406)
- Documentation fixes (Documentation fixes after review #403)
- Atmglobalmean and radiation diagnostic improvements (Atmglobalmean fix #371)
- MSWEP fixer bugfix (Change MSWEP datamodel #397, fixing of mswep #401)

## [v0.2-alpha]

This is the `AQUA` version that will be part of the Deliverable D340.7.1.2, sent to internal review. This is mostly done by the inclusion of twelve diagnostics within the AQUA framework

- Added teleconnections diagnostic (#308, #309, #318, #333, #352)
- Added tropical cyclones diagnostic (#310, #345)
- Added performance indices diagnostic based on ECmean tool (#57, #327) 
- Added sea ice diagnostic (#353, #368)
- Added global timeseries diagnostic (#358, #359)
- Added radiation analysis diagnostic (#301, #360)
- Added global mean bias diagnostic (#285, #371)
- Added SSH variability diagnostic (#367, #369)
- Added tropical rainfall diagnostic (#314)
- Added Ocean circulation diagnostic (#295)
- Added global ocean diagnosc (#164)
- Added global mean timeseries (#268)
- Multiple fixes in the Reader (#316, #324, #334)
- Avoid time duplicated in the Reader (#357)
- Enabling autodoc for diagnostics (#330)
- Data access improvement on Levante, including new datasets (#332, #355, #321)
- Added a common environment file (#363)
- Support for Lumi installation (#315)
- Added the `changelog` file

### Changed

- Dummy diagnostic is now in the `dummy` folder (previously was `dummy-diagnostic`)
- Tests and code is now working with python>=3.9 (previously python 3.11 was excluded)

## [v0.1-beta]

This is the `AQUA` version that will be part of the Deliverable D340.7.1.1.
This is mostly built on the `AQUA` `Reader` class which support for climate model data interpolation, spatial and temporal aggregation and conversion for a common GRIB-like data format.


- Low resolution archive documentation
- Fixed a bug in the `Gribber` class that was not reading the correct yaml catalog file

## v0.1-alpha

This is the AQUA pre-release to be sent to internal reviewers. 
Documentations is completed and notebooks are working.

[unreleased]: https://github.com/DestinE-Climate-DT/AQUA/compare/v0.13.1...HEAD
[v0.13.1]: https://github.com/DestinE-Climate-DT/AQUA/compare/v0.13.0...v0.13.1
[v0.13.0]: https://github.com/DestinE-Climate-DT/AQUA/compare/v0.13-beta...v0.13.0
[v0.13-beta]: https://github.com/DestinE-Climate-DT/AQUA/compare/v0.13-alpha...v0.13-beta
[v0.13-alpha]: https://github.com/DestinE-Climate-DT/AQUA/compare/v0.12.2...v0.13-alpha
[v0.12.2]: https://github.com/DestinE-Climate-DT/AQUA/compare/v0.12.1...v0.12.2
[v0.12.1]: https://github.com/DestinE-Climate-DT/AQUA/compare/v0.12...v0.12.1
[v0.12]: https://github.com/DestinE-Climate-DT/AQUA/compare/v0.11.3...v0.12
[v0.11.3]: https://github.com/DestinE-Climate-DT/AQUA/compare/v0.11.2...v0.11.3
[v0.11.2]: https://github.com/DestinE-Climate-DT/AQUA/compare/v0.11.1...v0.11.2
[v0.11.1]: https://github.com/DestinE-Climate-DT/AQUA/compare/v0.11...v0.11.1
[v0.11]: https://github.com/DestinE-Climate-DT/AQUA/compare/v0.10.3...v0.11
[v0.10.3]:https://github.com/DestinE-Climate-DT/AQUA/compare/v0.10.2...v0.10.3
[v0.10.2]: https://github.com/DestinE-Climate-DT/AQUA/compare/v0.10.1...v0.10.2
[v0.10.1]: https://github.com/DestinE-Climate-DT/AQUA/compare/v0.10...v0.10.1
[v0.10]: https://github.com/DestinE-Climate-DT/AQUA/compare/v0.9.2...v0.10
[v0.9.2]: https://github.com/DestinE-Climate-DT/AQUA/compare/v0.9.1...v0.9.2
[v0.9.1]: https://github.com/DestinE-Climate-DT/AQUA/compare/v0.9...v0.9.1
[v0.9]: https://github.com/DestinE-Climate-DT/AQUA/compare/v0.8.2...v0.9
[v0.8.2]: https://github.com/DestinE-Climate-DT/AQUA/compare/v0.8.1...v0.8.2
[v0.8.1]: https://github.com/DestinE-Climate-DT/AQUA/compare/v0.8...v0.8.1
[v0.8]: https://github.com/DestinE-Climate-DT/AQUA/compare/v0.7.3...v0.8
[v0.7.3]: https://github.com/DestinE-Climate-DT/AQUA/compare/v0.7.2...v0.7.3
[v0.7.2]: https://github.com/DestinE-Climate-DT/AQUA/compare/v0.7.1...v0.7.2
[v0.7.1]: https://github.com/DestinE-Climate-DT/AQUA/compare/v0.7...v0.7.1
[v0.7]: https://github.com/DestinE-Climate-DT/AQUA/compare/v0.6.3...v0.7
[v0.6.3]: https://github.com/DestinE-Climate-DT/AQUA/compare/v0.6.2...v0.6.3
[v0.6.2]: https://github.com/DestinE-Climate-DT/AQUA/compare/v0.6.1...v0.6.2
[v0.6.1]: https://github.com/DestinE-Climate-DT/AQUA/compare/v0.6...v0.6.1
[v0.6]: https://github.com/DestinE-Climate-DT/AQUA/compare/v0.5.2-beta...v0.6
[v0.5.2-beta]: https://github.com/DestinE-Climate-DT/AQUA/compare/v0.5.2-alpha...v0.5.2-beta
[v0.5.2-alpha]: https://github.com/DestinE-Climate-DT/AQUA/compare/v0.5.1...v0.5.2-alpha
[v0.5.1]: https://github.com/DestinE-Climate-DT/AQUA/compare/v0.5...v0.5.1
[v0.5]: https://github.com/DestinE-Climate-DT/AQUA/compare/v0.4...v0.5
[v0.4]: https://github.com/DestinE-Climate-DT/AQUA/compare/v0.3...v0.4
[v0.3]: https://github.com/DestinE-Climate-DT/AQUA/compare/v0.2.1...v0.3
[v0.2.1]: https://github.com/DestinE-Climate-DT/AQUA/compare/v0.2...v0.2.1
[v0.2]: https://github.com/DestinE-Climate-DT/AQUA/compare/v0.2-beta...v0.2
[v0.2-beta]: https://github.com/DestinE-Climate-DT/AQUA/compare/v0.2-alpha...v0.2-beta
[v0.2-alpha]: https://github.com/DestinE-Climate-DT/AQUA/compare/v0.1-beta...v0.2-alpha
[v0.1-beta]: https://github.com/DestinE-Climate-DT/AQUA/compare/v0.1-alpha...v0.1-beta<|MERGE_RESOLUTION|>--- conflicted
+++ resolved
@@ -36,9 +36,7 @@
 - Multiple updates to allow for AQUA open source, including Dockerfiles, actions, dependencies and containers (#1574)
 
 AQUA diagnostics complete list:
-<<<<<<< HEAD
 - Diagnostic graphics refactoring for timeseries plot functions (#1729)
-=======
 - Ocean3d: Bug fix to regridding of observations in cli (#1811)
 - Diagnostic core: the `retrieve()` method uses internally a `_retrieve()` method that returns instead of updating attributes (#1763)
 - Diagnostic core: documentation about class and config file structure (#1790)
@@ -46,7 +44,6 @@
 - Global bias: add test (#1675)
 - Diagnostic core: Add additional command-line arguments for configuration and processing options (#1745)
 - Global bias: Handling plev and using scientific notation in contour plots (#1649)
->>>>>>> b4d332cc
 - Ecmean: Fix net surface radiative flux and wind stresses in ecmean (#1696)
 - Diagnostic core: A common parser and fuctions to open/close the dask cluster are provided (#1703)
 
