# Changelog

All notable changes to this project will be documented in this file.
The format is based on [Keep a Changelog](https://keepachangelog.com/en/1.1.0/)

## [Unreleased]

Unreleased in the current development version (target v0.18.0): 

<<<<<<< HEAD
AQUA core complete list:
- Added Nord4 support in the `load-aqua-container.sh` script (#2130)
- Add new refactored `seaice` diagnostic with cli, relative `config_seaice.yaml` and `regions_definition.yaml` files. Add updated tests for the diagnostic. Introduce bias plot with custom projections. Extend some graphics functions features (e.g. `add_land` in `single_map.py` or fig,ax definition of `plot_seasonalcycle`  in `timeseries.py`). Enhance utils functions (e.g. `set_map_title`; add `merge_attrs` in `sci_util.py`). Add `int_month_name` in `time.py` and `strlist_to_phrase` for grammar-consistent descriptions (#1684)
=======
AQUA core complete list: 
- Add `aqua analysis` to replace the `aqua-analysis.py` script, with a more flexible CLI interface (#2065)
>>>>>>> b72d4f28
- Bugfix in `plot_seasonalcycles()` trying to use a non-existing `time` coordinate (#2114)
- Add `norm` keyword argument to the `plot_single_map` to allow non-linear colorbar normalisation (#2107)
- `draw_manual_gridlines()` utility function to draw gridlines on cartopy maps (#2105)
- `apply_circular_window()` utility function to apply a circular window to cartopy maps (#2100)

AQUA diagnostics complete list:
- Boxplots: add tests and update docs (#2129)
- Seaice: refactored `seaice` diagnostic with cli, relative `config_seaice.yaml` and `regions_definition.yaml` files. Add updated tests for the diagnostic. Introduce bias plot with custom projections. Extend some graphics functions features (e.g. `add_land` in `single_map.py` or fig,ax definition of `plot_seasonalcycle`  in `timeseries.py`). Enhance utils functions (e.g. `set_map_title`; add `merge_attrs` in `sci_util.py`). Add `int_month_name` in `time.py` and `strlist_to_phrase` for grammar-consistent descriptions (#1684)
- Stratification: Stratification class to create density and mixed layer depth data, notebook and tests added. (#2093)
- Radiation: complete refactor of the diagnostic, now based on the `Boxplots` diagnostic and the  `boxplot ` function in graphics (#2007)
- SeasonalCycles: fix a bug which was preventing to plot when no reference data is provided (#2114)

## [v0.17.0]

Main changes are:
1. Support for realizations for `aqua-analysis`, `aqua-push` and a set of diagnostics (Timeseries, Global Biases, Teleconnections, Ecmean)
2. Support for data-portfolio v2.0.0
3. LRA output tree refactored accomodating for realization, statistic and frequency

Removed:
-  removed Reader.info() method (#2076) 

Workflow modifications:
- `machine` and `author` are mandatory fields in the catalog generator config file.
- Data portfolio required is v2.0.0, no API changes are involved in this change.
- Add possibility to change the 'default' realization in Catalog Generator config file.
- AQUA analysis can take a `--realization` option to enable the analysis of a specific realization.

AQUA core complete list:
- Introduce a tentative command to generate grids from sources, `aqua grids build` based on `GridBuilder` class (#2066)
- Support for data-portfolio v2.0.0: updated catalog generator, pinned gsv to v2.12.0. Machine now required in config. (#2092)
- Add possibility to change the 'default' realization in Catalog Generator config file (#2058) 
- `aqua add <catalog>` option in the AQUA console can use GITHUB_TOKEN and GITHUB_USER environment variables to authenticate with GitHub API (#2081)
- Added a `aqua update -c all` option in the AQUA console to update all the catalogs intalled from the Climate-DT repository (#2081)
- `Reader` can filter kwargs so that a parameter not available in the intake source is removed and not passed to the intake driver (#2074)
- Adapt catgen to changes in data-portfolio v1.3.2 (#2076)
- Add `get_projection()` utility function for selection of Cartopy map projections (#2068)
- Tools to push to dashboard support ensemble realizations (#2070)
- `aqua-analysis.py` now supports a `--realization` option to enable the analysis of a specific realization (#2041, #2090)
- Separate new histogram function in the framework (#2061)
- Introducing `timsum()` method to compute cumulative sum (#2059)
- `EvaluateFormula` class to replace the `eval_formula` function with extra provenance features (#2042)
- Solve fixer issue leading to wrong target variable names (#2057)
- Upgrade to `smmregrid=0.1.2`, which fixes coastal erosion in conservative regridding (#1963)
- Refactor LRA of output and catalog entry creatro with `OutputPathBuilder` and `CatalogEntryBuilder` classes (#1932)
- LRA cli support realization, stat and frequency (#1932)
- Update to the new STACv2 API for Lumi (#2039)
- `aqua add` and `aqua avail` commands now support a `--repository` option to specify a different repository to explore (#2037)
- `AQUA_CONFIG` environment variable can be set to customize the path of the configuration files in `aqua-analysis.py` (#2027)
- Development base container updated to stack 7.0.2.8 (#2022, #2025)
- `Trender()` class provide also coefficients and normalize them (#1991)

AQUA diagnostics complete list:
- Sea-ice extent and volume: bugs related to use of legacy reader functionality (#2111)
- Ocean Trends: Trends class to create trend data along with zonal trend, notebook and tests added. (#1990)
- Global Biases: allow GlobalBias to take projection as argument (#2036)
- ECmean: diagnostics refactored to use `OutputSaver` and new common configuration file (#2012)
- ECmean: dependency to 0.1.15 (#2012)
- Timeseries, Global Biases, Teleconnections, Ecmean: `--realization` option to select a specific realization in the CLI (#2041)
- Global Biases: add try-except block in cli (#2069)
- Global Biases: handling of formulae and Cloud Radiative Forcing Computation (#2031)
- Global Biases: pressure levels plot works correctly with the CLI (#2027)
- Timeseries: `diagnostic_name` option to override the default name in the CLI (#2027)
- Global Biases: output directory is now correctly set in the cli (#2027)
- Timeseries: `center_time` option to center the time axis is exposed in the CLI (#2028)
- Timeseries: fix the missing variable name in some netcdf output (#2023)
- Diagnostic core: new `_select_region` method in `Diagnostic`, wrapped by `select_region` to select a region also on custom datasets (#2020, #2032)

## [v0.16.0]

Removed:
- Removed source or experiment specific fixes; only the `fixer_name` is now supported.

Workflow modifications:
- Due to a bug in Singularity, `--no-mount /etc/localtime` has to be implemented into the AQUA container call 
- `push_analysis.sh` now updates and pushes to LUMI-O the file `experiments.yaml`, which is used by the 
  dashboard to know which experiments to list. The file is downloaded from the object store, updated and 
  pushed back. Additionally it exit with different error codes if the bucket is missing or the S3 credential
  are not correct.

AQUA core complete list:
- Update to the new STAC API for Lumi (#2017)
- Added the `aqua grids set` command to set the paths block in the `aqua-config.yaml` file, overwriting the default values (#2003)
- Derivation of metadata from eccodes is done with a builtin python method instead of definiton file inspection (#2009, #2014)
- `h5py` installed from pypi. Hard pin to version 3.12.1 removed in favor of a lower limit to the version (#2002)
- `aqua-analysis` can accept a `--regrid` argument in order to activate the regrid on each diagnostics supporting it (#1947)
- `--no-mount /etc/localtime` option added to the `load_aqua_container.sh` script for all HPC (#1975)
- Upgrade to eccodes==2.41.0 (#1890)
- Fix HPC2020 (ECMWF) installation (#1994)
- `plot_timeseries` can handle multiple references and ensemble mean and std (#1988, #1999)
- Support for CDO 2.5.0, modified test files accordingly (v6) (#1987)
- Remove DOCKER secrets and prepare ground for dependabot action e.g introduce AQUA_GITHUB_PAT (#1983)
- `Trender()` class to include both `trend()` and `detrend()` method (#1980)
- `cartopy_offlinedata` is added on container and path is set in cli call, to support MN5 no internet for coastlines download (#1960)
- plot_single_map() can now handle high nlevels with a decreased cbar ticks density (#1940)
- plot_single_map() now can avoid coastlines to support paleoclimate maps (#1940)
- Fixes to support EC-EARTH4 conversion to GRIB2 (#1940)
- Added support for TL63, TL255, eORCA1, ORCA2 grids for EC-EARTH4 model (#1940)
- `FldStat()` as independent module for area-weighted operations (#1835)
- Refactor of `Fixer()`, now independent from the `Reader()` and supported by classes `FixerDataModel` and `FixerOperator` (#1929) 
- Update and push to lumi-o the a file listing experiments needed by the dashboard (#1950)
- Integration of HEALPix data with `plot_single_map()` (#1897)
- Use scientific notation in multiple maps plotting to avoid label overlapping (#1953)

AQUA diagnostics complete list:
- Diagnostic core: a `diagnostic_name` is now available in the configuration file to override the default name (#2000)
- Ecmean, GlobalBiases, Teleconnections: regrid functionality correctly working in cli (#2006)
- Diagnostic core: updated docs for `OutputSaver` (#2010)
- Diagnostic core: save_netcdf() is now based on the new OutputSaver (#1965)
- Diagnostic core: raise an error if retrieve() returns an empty dataset (#1997)
- GlobalBiases: major refactor (#1803, #1993)
- Ocean Drift: using the `_set_region` method from the `Diagnostic` class (#1981)
- Diagnostic core: new `_set_region` method in `Diagnostic` class to find region name, lon and lat limits (#1979)
- Timeseries: regions are now in the `definitions` folder (not `interface` anymore) (#1884)
- Teleconnections: complete refactor according to the Diagnostic, PlotDiagnostic schema (#1884)
- Radiations: timeseries correctly working for exps with enddate before 2000 (#1940)
- Diagnostic core: new `round_startdate` and `round_enddate` functions for time management (#1940)
- Timeseries: fix in the new cli wich was ignoring the regrid option and had bad time handling (#1940)
- Timeseries: Use new OutputSaver in Timeseries diagnostics (#1948, #2000)
- Diagnostic core: new `select_region` to crop a region based on `_set_region` and `area_selection` method (#1984)

## [v0.15.0]

Main changes are:
- Polytope support 
- Plotting routines support cartopy projections and matplotlib styles
- Major refactor of AQUA core functionalities: Regridder, Datamodel, OutputSaver, Timstat  
- Major refactor of Timeseries, SeasonalCycle, GregoryPlot diagnostics

Removed:
- `aqua.slurm` has been removed.

Workflow modifications:
- `push_analysis.sh` (and the tool `push_s3.py` which it calls) now both return proper error codes if the transfer fails. 0 = ok, 1 = credentials not valid, 2 = bucket not found. This would allow the workflow to check return codes. As an alternative, connectivity could be tested before attempting to run push_analysis by pushing a small file (e.g. with `python push_s3.py aqua-web ping.txt`))

AQUA core complete list:
- Add FDB_HOME to debug logs (#1914)
- Enabling support for DestinE STAC API to detect `bridge_start_date`and `bridge_end_date` (#1895)
- Return codes for push_s3 and push_analysis utilities (#1903)
- Polytope support (#1893)
- Additional stats for LRA and other refinements (#1886) 
- New OutputSaver class (#1837)
- Introduce a `Timstat()` module independent from the `Reader()` (#1832)
- Adapt Catalog Generator to Data-Portfolio v1.3.0 (#1848)
- Introduction of a internal AQUA data model able to guess coordinates and convert toward required target data convention definition (#1862, #1877, #1883)
- Custom `paths` in the `config-aqua.yaml` can now be defined and will take priority over the catalog paths (#1809)
- Remove deprecated `aqua.slurm` module (#1860)
- Refactor of `plot_maps()` and `plot_maps_diff()` functions with projection support and use their single map version internally (#1865)
- Refactor of `plot_single_map()` and `plot_single_map_diff()` functions with projection support (#1854)
- Refactor time handling: replacement of `datetime` objects and of `pd.Timestamp` lists (#1828)
- Fix the `regrid_method` option in the Reader (#1859)
- Add a GitHub Token for downloading ClimateDT catalogs (#1855)
- Ignore `nonlocal` complaints by flake8 (#1855)
- WOCE-ARGO ocean dataset grids and fixes added (#1846)
- Upgrade of base container to FDB 5.15.11 (#1845)
- Matplotlib styles can be set in the configuration file (#1729)
- Graphics refactoring for timeseries plot functions (#1729, #1841)
- Major refactor of the regrid options, with new modular `Regridder()` class replacing `Regrid()` mixin (#1768)
- Refactor of the `retrieve_plain()` function with contextmanager and smmregrid GridInspector (#1768)

AQUA diagnostics complete list:
- Diagnostic core: refinement of OutputSaver metadata and name handling (#1901)
- Diagnostic core: refactor of the documentation folder structure (#1891)
- Timeseries: complete refactor of the timeseries diagnostic according to the Diagnostic, PlotDiagnostic schema (#1712, #1896)

## [v0.14.0]

Main changes are:
- AQUA is now open source
- Documentation is now available on ReadTheDocs
- Attributes added by AQUA are now "AQUA_" prefixed
- A core diagnostic class has been introduced

Removed:
- Support for python==3.9 has been dropped.
- Generators option from the Reader has been removed.

Workflow modifications:
- `aqua_analysis.py`: all the config files are used from the `AQUA_CONFIG` folder. This allows individual run modification kept in the `AQUA_CONFIG` folder for reproducibility.
- `makes_contents.py`: can now take a config file as an argument to generate the `content.yaml` file.
- `push_analysis.sh`: now has an option to rsync the figures to a specified location. Extra flags have been added (see Dashboard section in the documentation).

AQUA core complete list:
- Updated AQUA development container to micromamba 2.0.7 (#1834)
- Updated base container to eccodes 2.40 (#1833)
- Added Healpix zoom 7 grid for ICON R02B08 native oceanic grid (#1823)
- Remove generators from Reader (#1791)
- Fix tcc grib code and add some cmor codes in the convention file (#1800)
- Add a regrid option to cli of relevant diagnostics (#1792)
- Limit estimation of time for weight generation only to regular lon/lat grids (#1786)
- LRA generation can operate spatial subsection (#1711)
- Attributes added by AQUA are now "AQUA_" prefixed (#1790)
- Remove zarr pin (#1794)
- Dropping support for python==3.9 (#1778, #1797)
- Reader intake-xarray sources can select a coder for time decoding (#1778)
- Document use of AQUA on ECMWF HPC2020 (#1782)
- Added history logging for lat-lon in area selection (#1479)
- Cleaner workflow and pytest/coverage configuration (#1755, #1758)
- catalog, model, exp, source info are now stored in the DataArray attributes (#1753)
- Avoid infinite hanging during bridge access (#1733, #1738)
- Enable dependabot to monitor dependencies every month (#1748)
- `eccodes` bump to 2.40.0 (#1747)
- Integrate codecov to monitor coverage and test analytics and remove old bot (#1736, #1737, #1755, #1819)
- Reinitialize `GSVRetriever` instance only when needed (#1733)
- Enable the option to read FDB data info from file, and refactor start/end hpc/bridge dates handling (#1732, #1743, #1762)
- Fix `push_analysis.sh` options and `aqua_analysis.py` config paths (#1723, #1754)
- Enable zip compression for LRA yearly files (#1726)
- Enable publication of documentation on ReadTheDocs (#1699, #1716)
- Adapt Catgen test to the new number of sources for ICON (#1708)
- Added tests for the Hovmoller plot routine (#1532)
- `push_s3` compatibility with `boto3>=1.36.0` (#1704)
- Rsync option for push_analysis.sh (#1689)
- Multiple updates to allow for AQUA open source, including Dockerfiles, actions, dependencies and containers (#1574)

AQUA diagnostics complete list:
- Ensemble: config file structure and tests (#1630)
- Ocean3d: Tests for the Ocean3d diagnostic (#1780)
- Diagnostic core: A common function to check and convert variable units is provided as `convert_data_units()` (#1806)
- Ocean3d: Bug fix to regridding of observations in cli (#1811)
- Diagnostic core: the `retrieve()` method uses internally a `_retrieve()` method that returns instead of updating attributes (#1763)
- Diagnostic core: documentation about class and config file structure (#1790)
- Diagnostic core: A common function to load the diagnostic config file is provided (#1750)
- Global bias: add test (#1675)
- Diagnostic core: Add additional command-line arguments for configuration and processing options (#1745)
- Global bias: Handling plev and using scientific notation in contour plots (#1649)
- Ecmean: Fix net surface radiative flux and wind stresses in ecmean (#1696)
- Diagnostic core: A common parser and fuctions to open/close the dask cluster are provided (#1703)

## [v0.13.1]

Main changes are:
1. Ocean3d major refactoring

AQUA core complete list:
- Fixer delete option accepts non-lists (#1687)
- Ansi color 8-bit fix for logger (#1671)
- Hotfix for unmatched string in catgen (#1672)
- Test for aqua-analysis.py (#1664)
- Fix in the catgen now correctly generating an automatic description if not provided (#1662)

AQUA diagnostics complete list:
- Diagnostic core: added a Diagnostic class to be inherited by all diagnostics (#1681)
- Timeseries: hotfix of problems with the catalog usage in output saving (#1669)
- Tropical Rainfall: Update of the precomputed histograms paths for lumi and MN5 (#1661)
- Ocean3d: Trend is calculating using polyfit. Restructed the mixed layer depth function. (#1651)
- Global bias: hotfix for regrid option (#1670)

## [v0.13.0]

Main changes are:
1. Grids updated to work with operational O-25.1
2. Compliance of the catalog generator to the O-25.1 data portfolio
3. New 'Biases and Radiation' diagnostics replace the old 'AtmGlobalMean and Radiation'
4. Push of figures to LUMI-O and improvements for aqua-web

Deprecated:
- `aqua-analysis.sh` script is deprecated and has been removed. Use `aqua-analysis.py` instead.
- `cli_dummy.py` script is deprecated and will be removed in the next release. Use the `cli_checker.py` instead.
 
AQUA core complete list:
- More general checksum checker for grids and observations ( #1550)
- Output dir including catalogue for aqua-analysis.py (#1640)
- Grids for O-25.1 cycle are added in the grids folder (they are v3) (#1647)
- `deltat` for fixer can now be specified in source metadata and not only in fixes (#1626)
- LRA generator integrates ``--rebuild`` flag to regenerate areas and weights. The `--autosubmit` option is removed (#1623)
- Hotfix for catgen tests (#1648)
- Experiment and dashboard metadata are now created with the catalog generator (#1637)
- Safety checks according to data frequency for HPC, bridge and request start/end dates in intake GSV (#1636, #1655)
- Experiment metadata for aqua-web and dashboard from catalog entry (#1633)
- Automatic identification of ocean grid in the catalog generator (#1621)
- `OutputSaver` can deduce the catalog name from the model, exp (#1627)
- Pin zarr<3.0.0 to avoid breaking changes (#1625)
- Units utility are now functions and not methods of FixerMixin (#1558)
- New `cli_checker.py` tool to check the existance of the required model in the catalog and rebuild the area files (#1619)
- Update the catalog generator to align with changes in the data portfolio (#1593)
- Adding ICON phase2 hpx6 and hpz9 grids (#1596)
- Push figures to LUMI-O for dashboard (#1582, #1607)
- Bridge_start_date and expver switching (#1597)
- Include all available figure metadata in content.json for dashboard/aqua-web (#1573)
- Upgrade LUMI module to 24.03 and to eccodes 2.39.0

AQUA diagnostics complete list:
- Old AtmoGlobalMean and Radiation diagnostics removed (#1622)
- `--catalog` is accepted by all the diagnostics altough it is not used by all of them yet (#1619)
- Timeseries: enabled region selection in the CLI (#1564)
- Ocean3d: Bugfix of values for Ocean trend function (#1583)
- Biases and Radiation: Refactoring of Bias and Radiation Diagnostics (#1243)
- Biases and Radiation: Fix Seasonal Bias Output in global_biases for NetCDF Saving Compatibility and other fixes (#1585, #1604, #1628)
- Biases and Radiation: Adding `save_netcdf` flag and function (#1510)
- Biases and Radiation: Integrating Updated OutputSaver (#1487)

## [v0.13-beta]

Main changes are:
1. All the diagnostics are now compatible with the new fixes and eccodes version.
2. Full compatibility with HealPix grids and the new CDO version.
3. Major improvements in the Ocean3D diagnostic.

AQUA core complete list:
- Safety checks and error messages on FDB folders (#1512)
- Refreshed internal `to_list` function (#1512)
- Reorganizing and extending CI/CD catalog with 5 years of hpz3 data from ERA5 (atm) and FESOM (oce) (#1552)
- Version info in a separate module (#1546) 
- Corrected `tcc` units to % (#1551)
- Fix pdf attributes (#1547)
- Catgen fixes (#1536)
- Introduced fixer for ClimateDT phase 2 (#1536)
- `aqua_analysis.py` using a common central dask cluster (#1525)
- Added the `cdo_options: "--force"` to the definitions of the oceanic HealPix grids (#1539)

AQUA diagnostic complete list:
- ECmean: Integrating the performance indices and global mean within the `aqua_diagnostics` module (#1556)
- Teleconnections: The `teleconnections` diagnostic is now integrated in the `aqua_diagnostics` module (#1352)
- Teleconnections: OutputSaver for the teleconnections diagnostic (#1567, #1570)
- Ocean3d: Fix to improve memory usage and cli (#1490)
- Seaice: Fix to read sithick as fallback instead of sivol (#1543)
- Ocean3d: Minor fix to allow to read new variable names (#1540)
- Timeseries: The `timeseries` diagnostic is now integrated in the `aqua_diagnostics` module (#1340)
- Timeseries: Integrating Updated OutputSaver (#1492)

## [v0.13-alpha]

Main changes are:
1. A refactor of the fixes, with a new common main convention table is available, based on eccodes.
2. Diagnostics are updated to work with the new fixes and the new eccodes version. This is not yet complete and will be finalized in the next release.
3. The FDB reader always rely on paramids, so that support for eccodes 2.39.0 and backward compatibility is ensured.

AQUA core complete list:
- push-analysis.sh maintenance (#1555)
- Added the `cdo_options: "--force"` to the definitions of the HealPix grids (#1527)
- Removing default fixes (#1519)
- Support for eccodes=2.39.0 with full fixes refactoring (#1519)
- Dashboard: Moved making of contents yaml to local hpc (#1470)
- Support for new smmregrid==0.1.0 including simpler weights and area generation (#1395)
- Removing cdo pin for more recent versions (#1395)
- Change `bridge_end_date` convention (#1498)
- `catgen` to support data bridge options (#1499)
- Enhance OutputSaver with Improved File Handling, Logging, and NetCDF Write Modes (#1495)
- Introduction a specific pipeline and tests for `catgen` utiliy (#1505)
- Remove pin on xarray (#1507)
- FDB reader internally always asks for paramids (#1491, #1508, #1529)
- Introduction of a convention table for the fixer, in order to create a more general fixer (#1488, #1506)
- Refactor of `cli_lra_parallel_slurm.py` to work with container via jinja (#1497) 
- Convert `aqua-analysis.sh` to Python with Subprocess and Multiprocessing Support (#1354, #1521)
- New base container for aqua-container (#1441)
- Autodetection of latest AQUA in `load-aqua-container.sh` script (#1437)
- Update Metadata Handling for NetCDF, PDF, and PNG Outputs (#1430)
- Add instructions to install AQUA on MN5 (#1468)
- Introduce `grids-checker.py` tool to verify presence and checksum of the grid files (#1486)

AQUA diagnostic complete list:
- Tropical Cyclones: Adaptation to IFS-FESOM and tool to compute orography from data (#1393)
- Seaice: Hotfix for sea ice plots (#1432)

## [v0.12.2]

Main changes are: 
1. Single container script to be used on Lumi, MN5 and Levante

AQUA core complete list:
- Introduce `timeshift` option for the fixer to roll forward/back the time axis (#1411)
- Centralize and refactor in single script the tool to load AQUA container (#1413)
- Add extra maintenance options to submit-aqua-web (#1415)
- Update push-analysis.sh removing dependency on full AQUA and option not to convert to png (#1419)
- Pin to xarray<2024.09 to prevent bug in polyfit requires temporary (#1420)
- Remove spurious dimensions when running `fldmean()` (#1423)

AQUA diagnostic complete list:
- Refactor of plotThickness method in the sea ice diagnostic (#1427)


## [v0.12.1]

AQUA core complete list:
- Allow multiple realizations in fdb-catalog-generator (#1335)
- Fix the container loading script in order to avoid load of local libraries (#1399)
- Fix using AQUA container for submit-aqua-web, do not wipe old figures by default (#1387)
- New `timstat` module which opens complement `timmean()` with `timmax()`, `timmin()` and `timstd()` methods (#1391)
- Fix installation to avoid mismatch between `hdf5` and `h5py` libraries (#1408)

## [v0.12]

Main changes are:
1. AQUA installation now requires a mandatory machine name.
2. The `aqua` source code has been moved to the `src` folder. The change is transparent to the user.
3. A diagnostic module, called `aqua.diagnostics`, is under development. The module is not yet active, diagnostics are still available with the previous structure.

AQUA core complete list:
- Mixed updates to support data for NextGEMS cycle4 hackathon (#1375)
- Preprocess functionality added to the `Reader` class (#1298)
- The AQUAthon material has been moved under the `notebooks` folder (#1342)
- `aqua` source code has been moved to the `src` folder (#1332)
- A diagnostic module, called `aqua.diagnostics`, has been created under the `src` folder (#1332, #1341)
- LRA generator tool support for multiple relizations (#1357, #1375)
- LRA generator requires `catalog` as a mandatory argument (#1357)
- AQUA console revisiting, adding `avail` method and `update` method (#1346)
- AQUA install now requires mandatory machine name (#1346)
- Fix to make keyword step optional in request (#1360)

## [v0.11.3]

AQUA core complete list:
- LRA, both from CLI and worklow, is part of the AQUA console and can be run with `aqua lra $options` (#1294)
- FDB catalog generator is part of the AQUA console and can be run with `aqua catgen $options` (#1294)
- Coordinate unit overriding is now possible via the `tgt_units` argument (#1320)
- Full support for python>=3.9 (#1325)
- Pin of (python) eccodes<2.37.0 in pyproject due to recent changes in binary/python structure (#1325)

AQUA diagnostic complete list:
- Radiation: Bugfix in the CLI for the radiation diagnostic (#1319)

## [v0.11.2]

AQUA core complete list:
- Renaming of FESOM grids to include original resolution name (#1312)
- Bugfix of the fdb-catalog-generator tool that was not correctly assigning NEMO grids (#1309)
- Bugfix of the GSV intake driver that was not handling correctly metadata jinja replacement (#1304) 
- Bugfix of _merge_fixes() method when the parent fix has no vars specified (#1310)
- Safety check for the netcdf driver providing more informative error when files are not found (#1307, #1313)

AQUA diagnostic complete list:
- Tropical Rainfall: Fix Minor Issues in Tropical Precipitation CLI Metadata and Formatting (#1266)

## [v0.11.1]

Attention: If you are accessing FDB experiments, we suggest to not use versions older than this release.

Main changes are:
1. AQUA works with FDB written with ecCodes versions > 2.35 as well as lower.
2. Timeseries and Seasonal cyle can now be evaluated also on a specific region 

AQUA core complete list:
- ecCodes now pinned to >=2.36.0 and tool for fixing older definition files (#1302)

AQUA diagnostic complete list:
- Timeseries: a region can be selected for Timeseries and Seasonal Cycle with the `lon_limits` and `lat_limits` arguments (#1299)
- Timeseries: the cli argument for extending the time range is now extend (previously expand) (#1299)
- Timeseries: all the available diagnostics support the catalog argument (#1299)

## [v0.11]

Attention: this version is not compatible with catalog entries with ecCodes >= 2.35.0.

1. LRA supports multi-catalog structure
2. ecCodes temporarily restricted to < 2.34

AQUA core complete list:
- Refactor the fdb-catalog-generator tool to work with data-portfolio repository (#1275)
- Introduce a function to convert NetCDF to Zarr and zarr catalog entry for LRA (#1068)
- Suppress the warning of missing catalogs in the AQUA console `add` command (#1288)
- Lumi installation is completely updated to LUMI/23.09 modules (#1290)
- gsv_intake switches eccodes also for shortname definitions (#1279)
- Increase compatibility between LRA generator and multi-catalog (#1278)
- Allow for intake string replacement within LRA-generated catalogs (#1278)
- Avoid warning for missing intake variable default when calling the `Reader()` (#1287)

AQUA diagnostic complete list:
- Teleconnections: catalog feature bugfix (#1276)

## [v0.10.3]

Attention: this version is not compatible with catalog entries with ecCodes < 2.35.0.

Main changes are:
1. support for ecCodes >= 2.35.0 (to be used with caution, not working with exps with eccodes < 2.35.0)
2. fdb_path is deprecated in favour of fdb_home

AQUA core complete list:
- Restructure fixes folder and files (#1271)
- Removed eccodes pin, better handling of tables in get_eccodes_attr (#1269)
- Added test for diagnostics integration to AQUA installation process (#1244)
- Bugfix for the monthly frequency data with monthly cumulated fluxes (#1255)
- fdb_path becomes optional and deprecated in favour of fdb_home (#1262)
- Branch support for tool to push analysis to explorer (#1273)

AQUA diagnostic complete list:
- ECmean documentation updates (#1264)

## [v0.10.2]

Main changes are:
1. aqua-analysis script can be configured with an external yaml file
2. AQUA installation process now includes diagnostics integration

AQUA core complete list:
- Rename OutputNamer to OutputSaver and add catalog name (#1259)
- Hotfix for rare situation with 3D data but no vertical chunking defined (#1252)
- External yaml file to configure aqua-analysis (#1246)
- Adding diagnostics integration to AQUA installation process (#1229)

AQUA diagnostic complete list:
- Teleconnections: adding the catalog feature to the diagnostic (#1247)
- ECmean upgrades for the CLI (#1241)
- ECmean enables the computation of global mean diagostic (#1241)

## [v0.10.1]

AQUA core complete list:
- Fixer for monthly frequency data with monthly cumulated fluxes (#1201)
- Catalogs can be installed from the external repository (#1182)
- Added grid for NEMO multiIO r100 (#1227)
- Reorganized analysis output in catalog/model/exp structure (#1218)

## [v0.10]

Main changes are:
1. The catalog is externalized and AQUA supports multiple catalogs. It is now mandatory to use the aqua console to add a new catalog to the AQUA installation.

AQUA core complete list:
- Catalog is externalized to a separate repository (#1200)
- AQUA is now capable of accessing multiple catalogs at the same time (#1205)
- MN5 container for AQUA (#1213)

## [v0.9.2]

Main changes are:
1. The `aqua-config.yaml` file is replaced by a template to be installed. The aqua console is now mandatory to use aqua.
2. `$AQUA` removed from the `Configdir()` autosearch, an installation with the aqua console is mandatory to use aqua.
3. AQUA cli command to provide the installation path with `--path` option. This can substitute the `$AQUA` variable in scripts.
4. The catalog file is now split into `machine.yaml` and `catalog.yaml` to support machine dependency of data path and intake variables as kwargs into each catalog.

AQUA core complete list:
- More detailed documentation for Levante and Lumi installation (#1210)
- `aqua-config.yaml` replaced by a template to be installed on each machine (#1203)
- `$AQUA` removed from the `Configdir()` autosearch (#1208)
- AQUA cli command to provide the installation path with `--path` option (#1193)
- Restructure of the `machine` and `catalog` instances to support a catalog based development (#1186)
- AQUA installation via command line support a machine specification `aqua install lumi` (#1186)
- Introduction of `machine.yaml` file to support machine dependency of data path and intake variables as kwargs into each catalog (#1186)
- Removing all the AQUA catalogs from the repo, now using https://github.com/DestinE-Climate-DT/Climate-DT-catalog (#1200)

## [v0.9.1]

Main changes are:
1. Update of fdb libraries to be compatible with the FDB data bridge

AQUA core complete list:
- OutputNamer Class: Comprehensive Naming Scheme and Metadata Support (#998)
- Creation of png figures for AQUA explorer is local (#1189)

## [v0.9]

Main changes are:
1. AQUA has an `aqua` CLI entry point, that allow for installation/uninstallation, catalog add/remova/update, fixes and grids handling
2. Experiments placed half on HPC and half on DataBridge data can be accessed in continuous manner.

AQUA core complete list:
- AQUA entry point for installation and catalog maintanance and fixes/grids handling (#1131, #1134, #1146, #1168, #1169)
- Automatic switching between HPC and databridge FDB (#1054, #1190)
- CLI script for automatic multiple experiment analysis submission (#1160, #1175)

## [v0.8.2]

Main changes are: 
1. `aqua-grids.yaml` file split in multiple files into `grids` folder
2. Container for Levante

AQUA core complete list:
- Removing any machine name depencency from slurm files (#1135)
- Jinja replacement is added to the aqua-config.yaml (#1154)
- grid definitions split in multiple files (#1152)
- Add script to access the container on Levante HPC (#1151)
- Add support for IFS TL63 and TL159 grids (#1150)
- Swift links for tests and grids renewed (#1142)
- Removing the docker folder (#1137)
- Introducing a tool for benchmarking AQUA code (#1057)
- Define AQUA NEMO healpix grids as a function of their ORCA source (#1113)

AQUA diagnostics complete list:
- Tropical Rainfall: Improve Paths in Live Demonstration Notebook  (#1157)
- Atm global mean: produce seasonal bias plots by default (#1140)
- Tropical Rainfall: Notebook for the Live Demonstration (#1112)
- Teleconnections: MJO Hovmoller plot introduced as notebook (#247)
- Tropical Rainfall: Reduce Redundancy in Conversion Functions (#1096)

## [v0.8.1]

Main changes are: 
1. Fixes following internal D340.7.3.3 and D340.7.1.4 review 

AQUA core complete list:
- Tco399-eORCA025 control, historical and scenario runs added to Lumi catalog (#1070)
- ESA-CCI-L4 dataset added for Lumi and Levante catalogs (#1090)
- Various fixes to the documentation (#1106)
- Fixer for dimensions is now available (#1050)

AQUA diagnostics complete list:
- Timeseries: units can be overridden in the configuration file (#1098)
- Tropical Rainfall: Fixing the Bug in the CLI (#1100)

## [v0.8]

Main changes are:
1. Support for Python 3.12
2. Update in the catalog for Levante and introduction of Leonardo
3. Multiple diagnostics improvement to fullfil D340.7.3.3 and D340.7.1.4

AQUA core complete list:
- LRA for ICON avg_sos and avg_tos (#1076)
- LRA for IFS-NEMO, IFS-FESOM, ICON added to Levante catalog (#1072)
- IFS-FESOM storyline +2K added to the Lumi catalog (#1059)
- Allowing for jinja-based replacemente in load_yaml (#1045) 
- Support for Python 3.12 (#1052)
- Extending pytests (#1053)
- More efficient use of `_retrieve_plain` for acessing sample data (#1048)
- Introducing the catalog structure for Leonardo HPC (#1049)
- Introducing an rsync script between LUMI and levante for grids (#1044)
- Introducing a basic jinja-based catalog entry generator (#853)
- Adapt NextGEMS sources and fixes to the final DestinE governance (#1008, #1035)
- Remove  NextGEMS cycle2 sources (#1008)
- Avoid GSVSource multiple class instantiation in dask mode (#1051)

AQUA diagnostics complete list:
- Teleconnections: refactor of the documentation (#1061)
- Tropical rainfall: Updating the Documentation and Notebooks (#1083)
- Performance indices: minor improvements with the inclusion of mask and area files (#1076)
- Timeseries: Seasonal Cycle and Gregory plots save netcdf files (#1079)
- Tropical rainfall: minor modifications to the CLI and fixes to changes in the wrapper introduced in PR #1063 (#1074)
- Tropical rainfall: adding daily variability and precipitation profiles to the cli (#1063)
- Teleconnections: bootstrap evaluation of concordance with reference dataset (#1026)
- SSH: Improvement of the CLI (#1024) 
- Tropical rainfall: adding metadata and comparison with era5 and imerg to the plots, re-binning of the histograms and buffering of the data (#1014)
- Timeseries: refactor of the documentation (#1031)
- Radiation: boxplot can accomodate custom variables (#933)
- Seaice: convert to module, add Extent maps (#803)
- Seaice: Implement seaice Volume timeseries and thickness maps (#1043)

## [v0.7.3]

Main changes are:
1. IFS-FESOM NextGEMS4 and storylines simulations available in the catalog
2. Vertical chunking for GSV intake access
3. FDB monthly average data access is available
4. kwargs parsing of reader arguments (e.g. allowing for zoom and ensemble support)

AQUA core complete list:
- Add kwargs parsing of reader arguments, passing them to intake to substitute parameters (#757)
- Remove `zoom` and use kwargs instead (#757)
- Enabling the memory monitoring and (optional) full performance monitoring in LRA (#1010)
- Adding IFS_9-FESOM_5 NextGEMS4 simulation on levante (#1009)
- Function to plot multiple maps is introduced as `plot_maps()` and documented (#866)
- Adding the IFS-FESOM storylines simulation (#848)
- `file_is_complete()` accounts also for the mindate attribute (#1007)
- Introducing a `yearmonth` timestyle to access FDB data on monthly average (#1001)
- Adding expected time calculation for weight generation (#701)
- Vertical chunking for GSV intake access (#1003)

AQUA diagnostics complete list:
- Timeseries: Various bugfix and improvements for cli and formula (#1013, #1016, #1022)

## [v0.7.2]

Main changes are:
1. `mtpr` is used for precipitation in all the catalog entries
2. LRA CLI support for parallel SLURM submission and other improvements
3. ICON production simulations available in the catalog
4. `detrend()` method is available in the `Reader` class
5. All the diagnostics have dask support in their CLI

AQUA core complete list:
- Fix LRA sources to allow incomplete times for different vars (#994)
- Distributed dask option for diagnostic CLIs and wrapper (#981)
- Added documentation for `plot_timeseries`, `plot_seasonalcycle` and `plot_single_map_diff` (#975)
- Minimum date fixer feature / ICON net fluxes fix (#958)
- Unified logging for all diagnostics (#931)
- A `detrend()` method is added to the Reader class (#919)
- LRA file handling improvements (#849, #972)
- Updating fixer for ERA5 monthly and hourly data on Levante (#937)
- GSV pin to 1.0.0 (#950)
- Adding ICON production simulations (#925)
- LRA CLI for parallel SLURM submission support a max number of concurrent jobs and avoid same job to run (#955, #990)
- Renaming of EC-mean output figures in cli push tool for aqua-web (#930)
- Renaming the `tprate` variable into `mtpr` in all fixes (#944)

AQUA diagnostic complete list:
- Tropical rainfall: enhancements of plotting and performance, files path correction (#997)
- Timeseries: seasonal cycle runs as a separate cli in aqua-analysis for performance speed-up (#982)
- Timeseries: seasonal cycle is added if reference data are not available in some timespan (#974)
- Tropical rainfall: Removing unnecessary printing during the CLI, optimazing the CLi for low and high-resolution data (#963)
- Timeseries: Grergory plot TOA limits are dynamically chosen (#959)
- SSH: technical improvements including removal of hardcoded loglevel and timespan definition. (#677)
- SSH: ready with new data governance and option to plot difference plots added. (#677)
- Atmosferic Global Mean: added mean bias for the entire year in seasonal bias function (#947)
- Tropical Cyclones: working with IFS-NEMO and ICON, includes retrieval of orography from file (#1071).

## [v0.7.1]

Main changes are:
1. Complete update of the timeseries diagnostic
2. LRA CLI for parallel SLURM submission
3. SSP370 production scenario for IFS-NEMO available in the catalog

AQUA core complete list:
- Plot timeseries is now a framework function (#907)
- Improve the automatic parsing of date range according to schema from fdb (#928)
- LRA CLI for parallel SLURM submission (#909)
- Added graphics function to plot data and difference between two datasets on the same map (#892)
- Add IFS-NEMO ssp370 scenario (#906)

AQUA diagnostics complete list:
- Teleconnections: comparison with obs is done automatically in diagnostic CLI (#924)
- Teleconnections: capability to find index file if already present (#926)
- Timeseries: save flag introduced to save to enable/disable saving of the timeseries (#934)
- Improve the automatic parsing of date range according to schema from fdb (#928)
- Updated output filenames for atmglobalmean diagnostic (#921)
- Added graphics function to plot data and difference between two datasets on the same map (#892)
- Implemented `pyproject.toml` for global_time_series diagnostic (#920).
- Implemented `pyproject.toml` for tropical_rainfall diagnostic (#850).
- Updating CLi for tropical_rainfall diagnostic (#815)
- LRA cli for parallel SLURM submission (#909)
- Timeseries: seasonal cycle is available for the global timeseries (#912)
- Timeseries: refactory of Gregory plot as a class, comparison with multiple models and observations (#910)
- Add IFS-NEMO ssp370 scenario (#906)
- Timeseries: complete refactory of the timeseries as a class, comparison with multiple models and observations (#907)
- Plot timeseries is now a framework function (#907)

## [v0.7]

Main changes are:
1. Multiple updates to the diagnostics, both scientific and graphical, to work with more recent GSV data
2. `mtpr` is now used instead of `tprate` for precipitation
2. Documentation has been reorganized and integrated

Complete list:
- New utility `add_pdf_metadata` to add metadata to a pdf file (#898)
- Experiments `a0gg` and `a0jp` added to the IFS-NEMO catalog, and removal of `historical-1990-dev-lowres` (#889)
- Updated notebooks to ensure consistency across different machines by using observational datasets, and included a demo of aqua components for Lumi (#868)
- Scripts for pushing figures and docs to aqua-web (#880)
- Fixed catalog for historical-1990-dev-lowres source (#888, #895)
- data_models src files are now in the aqua/data_models folder, with minor modifications (#884)
- Warning options based on the `loglevel` (#852)
- Timeseries: formula bugfix and annual plot only for complete years (#876)
- mtpr instead of tprate derived from tp (#828)
- eccodes 2.34.0 does not accomodate for AQUA step approach, pin to <2.34.0 (#873)
- Bugfix of the `aqua-analysis` wrapper, now can work teleconnections on atmospheric and oceanic variables 
and the default path is an absolute one (#859, #862)
- Ocean3D: many fixes and adaptations to new data governance (#776)
- Bugfix of the `aqua-analysis` wrapper, now can work teleconnections on atmospheric and oceanic variables (#859)
- Radiation: adaptation to new data governance and many improvements (#727)
- Seaice: Sea ice extent has now seasonal cycle (#797)
- Fixing the paths in `cli/lumi-install/lumi_install.sh` (#856).
- Refactor of the documentation (#842, #871)
- The drop warning in `aqua/gsv/intake_gsv.py` (#844)
- Tropical cyclones diagnostic: working with new data governance (includes possibility to retrieve orography from file (#816)

## [v0.6.3]

Complete list:
- Setting last date for NaN fix for IFS-NEMO/IFS-FESOM to 1999-10-01 and cleaner merge of parent fixes (#819)
- Hotfix to set `intake==0.7.0` as default (#841)
- Timeseries: can add annual std and now default uncertainty is 2 std (#830)
- `retrieve_plain()` method now set off startdate and enddate (#829)
- Complete restructure of fixer to make use of `fixer_name`: set a default for each model and a `False` to disable it (#746)
- Added `center_time` option in the `timmean()` method to save the time coordinate in the middle of the time interval and create a Timmean module and related TimmeanMixin class (#811)
- Fixer to rename coordinates available (#822)
- Fixing new pandas timedelta definition: replacing H with h in all FDB catalog (#786)
- Change environment name from `aqua_common` to `aqua`(#805)
- Adding a run test label to trigger CI (#826)
- Tropical_rainfall: improve organization and maintainability, introducing nested classes (#814)
- Revisiting CERES fixes (#833)
- Timeseries: add bands for observation in Gregory plots (#837)

## [v0.6.2]

Complete list:
- Global time series plot annual and monthly timeseries together, improved Gregory plot (#809)
- Teleconnection can now take a time range as input and ylim in the index plot function (#799)
- LRA to use `auto` final time and `exclude_incomplete` (#791)
- Hotfix for v0.12.0 of the GSV_interface related to valid_time (#788)
- Global time series adapted to new data governance (#785)
- AtmoGlobalMean diagnostic improvements and adaptation to new data governance (#745 #789 #807 #812)
- Sea-ice diagnostic adapted to new data governance (#790)
- Implement a fix setting to NaN the data of the first step in each month (for IFS historical-1990) (#776)

## [v0.6.1]

Complete list:
- Teleconnection improvement to accept different variable names for ENSO (avg_tos instead of sst) (#778)
- ERA5 fixes compatible with new data governance (#772)
- Update the LRA generator (removing aggregation and improving) filecheck and fix entries for historical-1990-dev-lowres (#772)
- Updates of ECmean to work with production experiments (#773, #780)
- Automatic data start and end dates for FDB sources (#762)

## [v0.6]

Main changes are:
1. Inclusion in the catalog of the historical-1990 production simulations from IFS-NEMO and IFS-FESOM.
2. New fixes that targets the DestinE updated Data Governance

Complete list:
- IFS-FESOM historical-1990-dev-lowres with new data governance added to the catalog (#770)
- AtmoGlobalMean diagnostic improvements (#722)
- Teleconnections diagnostic improvements (#722)
- Read only one level for retrieving 3D array metadata, select single level for retrieve (#713)
- IFS-FESOM historical-1990-dev-lowres with new data governance added to the catalog
- Fix mismatch between var argument and variables specified in catalog for FDB (#761)
- Compact catalogs using yaml override syntax (#752)
- Fix loading source grid file before smmregrid weight generation (#756)

## [v0.5.2-beta]

Complete list:
-  A new fdb container is used to generate the correct AQUA container

## [v0.5.2-alpha]

Main changes are:
1. Coupled models IFS-NEMO and IFS-FESOM are now supported
2. Accessor to use functions and reader methods as if they were methods of xarray objects, see [notebook](https://github.com/DestinE-Climate-DT/AQUA/blob/main/notebooks/reader/accessor.ipynb)
3. Preliminary provenance information is now available in the history attribute of the output files
4. AQUA analysis wrapper is parallelized
5. A levelist can be provided in FDB sources, this will greatly speed up the data retrieve

Complete list:
- Fix reading only one sample variable and avoid _bnds variables (#743)
- Allow correct masked regridding after level selection. Add level selection also for not-FDB sources (#741)
- Read only one level for retrieving 3D array metadata, select specific levels for FDB retrieve (#713)
- Defining catalog entry for coupled models IFS-NEMO and IFS-FESOM (#720)
- Change fixer_name to fixer_name (#703)
- Reorganization of logging calls (#700)
- Accessor to use functions and reader methods as if they were methods of xarray objects (#716)
- Suggestions are printed if a model/exp/source is not found while inspecting the catalog (#721)
- Improvements in the single map plot function (#717)
- Minor metadata fixes (logger newline and keep "GRIB_" in attrs) (#715)
- LRA fix now correctly aggregating monthly data to yearly when a full year is available (#696)
- History update and refinement creating preliminary provenance information (plus AQUA emoji!) (#676)
- OPA lra compatible with no regrid.yaml (#692)
- Introducing fixer definitions not model/exp/source dependents to be specified at the metadata level (#681)
- AQUA analysis wrapper is parallelized and output folder is restructured (#684, #725)

## [v0.5.1]

Main changes are:
1. A new `Reader` method `info()` is available to print the catalog information
2. Grids are now stored online and a tool to deploy them on the `cli` folder is available

Complete list:
- Fix attributes of DataArrays read from FDB (#686)
- Reader.info() method to print the catalog information (#683)
- Simpler reader init() by reorganizing the calls to areas and regrid weights configuration and loading (#682)
- Optional autosearch for vert_coord (#682)
- plot_single_map adapted to different coordinate names and bugfixes (#680)
- Sea ice volume datasets for the Northern Hemisphere (PIOMAS) and the Southern Hemisphere (GIOMAS) (#598)
- Possibility of defining the regrid method from the grid definition (#678)
- Grids stored online and tool to deploy them on cli folder (#675)
- Global time series diagnostic improvements (#637)
- Teleconnections diagnostic improvements (#672)

## [v0.5]

Main changes are:
1. Refactor of the Reader() interface with less options at the init() level
2. Grids are now defined with the source metadata and not in a machine-dependent file
3. CLI wrapper is available to run all diagnostics in a single call
4. Refactoring of the streaming emulator with equal treatment for FDB or file sources

Complete list:
- Controlling the loglevel of the GSV interface (#665)
- Fix wrong fdb source (#657)
- Adding sample files and tests for NEMO 2D and 3D grids (#652)
- tprate not derived from tp for GSV sources (#653)
- Simplify reader init and retrieve providing less argument in initialization (#620)
- var='paramid' can be used to select variables in the retrieve method (#648)
- configdir is not searched based on util file position in the repo (#636)
- Cleaner mask treatment (Revision of mask structure in the reader #617)
- Fldmean fix if only one dimension is present for area selection (#640)
- Adding higher frequency ERA5 data on Levante and Lumi (#628)
- regrid.yaml files are removed, grid infos are now in the catalog metadata (#520, #622, #643)
- Load all available variables in FDB xarray/dask access (#619)
- Lint standard and enforced in CI (#616)
- Reader init split with methods (#523)
- Single map plot utility to be used by all diagnostics (#594)
- Script for automatic generation of Fdb catalog entries (IFS only) (#572)
- Fix loading of singularity mounting /projappl (#612)
- CLI wrapper parser (#599)
- Refactoring of streaming emulator (#593)
- Radiation CLI and diagnostic refinement (#537)
- Ocean3D CLI and diagnostic refinement (#578)
- AtmGlobalMean CLI and diagnostic refinement (#587)
- Tropical cyclones CLI refinements and TC module (#568, #645)
- Removing OPA, OPAgenerator and related tests from the AQUA (Remove OPA from AQUA #586)
- Renaming the experiments according to the DE340 AQUA syntax (Including dev-control-1990 in the source and rename the experiment according to DE340 scheme #556, #614, #618)
- Teleconnections diagnostic improvements (#571, #574, #576, #581, #592, #623)

## [v0.4]

Main changes are:
1. Update to all the diagnostics CLI
2. Refactor of the regridder so that `regrid.yaml`` is grid-based and not experiment-based
3. Xarray access to FDB sources
4. Refactor of the fixer so that merge/replace/default options are available
5. Remove of the `aqua` environment in favour of the `aqua_common` one. 

Complete list:
- Introduced color scheme for aqua logging (#567)
- CLI for sea diagnostic (#549)
- Add CLI for SSH diagnostic and some bug fixes (#540)
- Fix SSH diagnostic to be compatible with lates AQUA version (#538) 
- Helper function to identify vertical coordinates in a dataset (#552)
- Orography for tempest extremes TCs detection and update TCs CLI (Orography threshold included and CLI update #404)
- Improvement of performance indices CLI (Update of ECmean CLI #528)
- Fix to allow reading a list of multiple variables from FDB (#545)
- Further improvement of function to inspect the catalog (#533)
- Custom exceptions for AQUA (#518)
- Speed up of the `retrieve_plain` method (#524)
- Update documention for adding new data and setting up the container (Increase documentation coverage #519)
- CLI wrapper for the state-of-the-art diagnostics analysis (#517, #527, #525, #530, #534, #536, #539, #548, #549, #559)
- Refactor the regrid.yaml as grid-based instead of experiment-based (#291)
- aqua_common environment simplified and updated (#498)
- Update available variables in FDB catalogs on lumi (#514)
- Solve reversed latitudes bug for fixed data (#510)
- Switch to legacy eccodes tables based on intake source metadata (#493)
- Add GPM IMERG precipitation data to the catalog on levante (#505)
- Fix ocean3d diagnostic colorbars not being symmetric when missing values are present (#504) 
- FDB NEMO test access to data (#488)
- Xarray dask access to FDB (#476)
- Issue a warning when multiple gribcodes are associated to the same shortname (Cases for multiple eccodes grib codes #483)
- Allowing fixer to overwrite or merge default configuration (Increasing flexibiity of the fixer allowing for merge, replace and default options #480)
- Add new tests (Increase testing #250)
- Global time series diagnostic setup for multiple variables CLI (#474)
- Option to avoid incomplete chunk when averagin with timmean (Introduce check for chunk completeness in timmean() #466)
- Simplification of Fixer() workflow, more methods and less redundancy (Functionize fixer #478)
- Remove the `aqua` environment file, only `aqua_common` is left (#482)

## [v0.3]

Main changes are:
1. Fixer moved at `Reader()` level
2. Area selection available in `fldmean()` method
3. FDB/GSV access for IFS-NEMO development simulations
4. Configuration file `config-aqua.yaml` replaces `config.yaml`

Complete list:
- Templates in configuration yaml files (#469)
- Bug fixes for FDB access options (#463, #462)
- Add observational catalogs on Lumi (Update Lumi catalog #454)
- Automatic finding of cdo (#456)
- Area is fixed if data are fixed (Fixer applied to grid areas #442)
- Tests missing failure fix (Fix #436 CI workflow passes even if some tests fail #452)
- FDB/GSV access to IFS control and historical simulations (#434, #458)
- Climatology support restored in the Reader (Fix for climatology #445)
- Improvement function to inspect the catalog (Inspect_catalog improvement #446)
- Minor improvements of the gribber (Fix gribber fdb #427)
- Allow the LRA generator to work with generators and so with FDB (LRA from fdb on mafalda #430)
- Fixes only on selected variables (Fixer updates #428)
- Complete revision of the FDB/GSV access, allowing to access also recent experiments using variable step (#343)
- Teleconnections diagnostic adapted to new code improvements (Teleconnections Dev branch update #424, #465)
- Add support for area selection with fldmean (Fldmean box selection #409)
- Environment simplified, dependencies are now mostly on the pyproject file (A simpler environment.yml #286)
- Intake esm functionality added back (Fix intake-esm #287)
- Intake esm tests (Test also intake-esm #335)
- Yaml dependencies removed (Logger and yaml issues in util.py #334)
- Log history working for iterators as well (Logger and yaml issues in util.py #334)
- Util refactor (Utility refactor #405)
- Fixer at reader level (Fixes at Reader level #244)
- Uniform timmean (Uniform time after timmean and add option for time_bnds #419)
- FDB tests added (Add FDB 5.11, a local FDB with some test data #280, #432)
- Refactor of unit conversion and non-metpy cases (Flexible unit fix from YAML file #416)
- Refactor of the config file definition (Refactor of the configuration search #417)

## [v0.2.1]

- Add development control-1950 and historical-1990 experiments to the LRA (LRA for control-1950 and historical-1990 on Levante from v0.2 #455)

## [v0.2]

- Improve the LRA generator and worklow CLI (Streaming for the LRA #289)
- AQUA new common environment installation tool for LUMI added (#413)
- Added a bash script "load_aqua_lumi.sh" to load aqua environment in LUMI with containers (Adding an AQUA singularity container for LUMI #418)

## [v0.2-beta]

This is the `AQUA` version part of the Deliverable D340.7.1.2. 

- SSH diagnostic improvements (Linting SSH diagnostics #377, SSH diag: PDF file name changed #388)
- Timmean fix to uniform time axis (Fix for timmean() to uniform output time axis #381)
- New tests trigger routine (Tests trigger with label #385)
- Fix for tco1279 and FESOM (fix for masked tco1279 #390, psu fix for salinity #383)
- ECmean improvements (various improvement for ecmean #392)
- Seaice diagnostic improvements (Deliverable340.7.1.2 fix seaice #389, Linting Seaice diagnostics #376)
- Teleconnections diagnostic graphics module enhanced and various improvements (Teleconnections corrections for D340.7.1.2 #379, Fix import in teleconnections notebooks #395, Teleconnections fix docs #408)
- Tropical cyclones linting of the diagnostic (Linting tropical cyclones diagnostics #380, Improved plotting functions for tropical cyclones #391)
- Ocean diagnostics restructured in a single folder, sharing common functions and other improvements (Linting+Fixes Ocean diagnostics #374, Adding units for MLD plot in ocean3d package #406)
- Documentation fixes (Documentation fixes after review #403)
- Atmglobalmean and radiation diagnostic improvements (Atmglobalmean fix #371)
- MSWEP fixer bugfix (Change MSWEP datamodel #397, fixing of mswep #401)

## [v0.2-alpha]

This is the `AQUA` version that will be part of the Deliverable D340.7.1.2, sent to internal review. This is mostly done by the inclusion of twelve diagnostics within the AQUA framework

- Added teleconnections diagnostic (#308, #309, #318, #333, #352)
- Added tropical cyclones diagnostic (#310, #345)
- Added performance indices diagnostic based on ECmean tool (#57, #327) 
- Added sea ice diagnostic (#353, #368)
- Added global timeseries diagnostic (#358, #359)
- Added radiation analysis diagnostic (#301, #360)
- Added global mean bias diagnostic (#285, #371)
- Added SSH variability diagnostic (#367, #369)
- Added tropical rainfall diagnostic (#314)
- Added Ocean circulation diagnostic (#295)
- Added global ocean diagnosc (#164)
- Added global mean timeseries (#268)
- Multiple fixes in the Reader (#316, #324, #334)
- Avoid time duplicated in the Reader (#357)
- Enabling autodoc for diagnostics (#330)
- Data access improvement on Levante, including new datasets (#332, #355, #321)
- Added a common environment file (#363)
- Support for Lumi installation (#315)
- Added the `changelog` file

### Changed

- Dummy diagnostic is now in the `dummy` folder (previously was `dummy-diagnostic`)
- Tests and code is now working with python>=3.9 (previously python 3.11 was excluded)

## [v0.1-beta]

This is the `AQUA` version that will be part of the Deliverable D340.7.1.1.
This is mostly built on the `AQUA` `Reader` class which support for climate model data interpolation, spatial and temporal aggregation and conversion for a common GRIB-like data format.


- Low resolution archive documentation
- Fixed a bug in the `Gribber` class that was not reading the correct yaml catalog file

## v0.1-alpha

This is the AQUA pre-release to be sent to internal reviewers. 
Documentations is completed and notebooks are working.

[unreleased]: https://github.com/DestinE-Climate-DT/AQUA/compare/v0.17.0...HEAD
[v0.17.0]: https://github.com/DestinE-Climate-DT/AQUA/compare/v0.16.0...v0.17.0
[v0.16.0]: https://github.com/DestinE-Climate-DT/AQUA/compare/v0.15.0...v0.16.0
[v0.15.0]: https://github.com/DestinE-Climate-DT/AQUA/compare/v0.14.0...v0.15.0
[v0.14.0]: https://github.com/DestinE-Climate-DT/AQUA/compare/v0.13.1...v0.14.0
[v0.13.1]: https://github.com/DestinE-Climate-DT/AQUA/compare/v0.13.0...v0.13.1
[v0.13.0]: https://github.com/DestinE-Climate-DT/AQUA/compare/v0.13-beta...v0.13.0
[v0.13-beta]: https://github.com/DestinE-Climate-DT/AQUA/compare/v0.13-alpha...v0.13-beta
[v0.13-alpha]: https://github.com/DestinE-Climate-DT/AQUA/compare/v0.12.2...v0.13-alpha
[v0.12.2]: https://github.com/DestinE-Climate-DT/AQUA/compare/v0.12.1...v0.12.2
[v0.12.1]: https://github.com/DestinE-Climate-DT/AQUA/compare/v0.12...v0.12.1
[v0.12]: https://github.com/DestinE-Climate-DT/AQUA/compare/v0.11.3...v0.12
[v0.11.3]: https://github.com/DestinE-Climate-DT/AQUA/compare/v0.11.2...v0.11.3
[v0.11.2]: https://github.com/DestinE-Climate-DT/AQUA/compare/v0.11.1...v0.11.2
[v0.11.1]: https://github.com/DestinE-Climate-DT/AQUA/compare/v0.11...v0.11.1
[v0.11]: https://github.com/DestinE-Climate-DT/AQUA/compare/v0.10.3...v0.11
[v0.10.3]:https://github.com/DestinE-Climate-DT/AQUA/compare/v0.10.2...v0.10.3
[v0.10.2]: https://github.com/DestinE-Climate-DT/AQUA/compare/v0.10.1...v0.10.2
[v0.10.1]: https://github.com/DestinE-Climate-DT/AQUA/compare/v0.10...v0.10.1
[v0.10]: https://github.com/DestinE-Climate-DT/AQUA/compare/v0.9.2...v0.10
[v0.9.2]: https://github.com/DestinE-Climate-DT/AQUA/compare/v0.9.1...v0.9.2
[v0.9.1]: https://github.com/DestinE-Climate-DT/AQUA/compare/v0.9...v0.9.1
[v0.9]: https://github.com/DestinE-Climate-DT/AQUA/compare/v0.8.2...v0.9
[v0.8.2]: https://github.com/DestinE-Climate-DT/AQUA/compare/v0.8.1...v0.8.2
[v0.8.1]: https://github.com/DestinE-Climate-DT/AQUA/compare/v0.8...v0.8.1
[v0.8]: https://github.com/DestinE-Climate-DT/AQUA/compare/v0.7.3...v0.8
[v0.7.3]: https://github.com/DestinE-Climate-DT/AQUA/compare/v0.7.2...v0.7.3
[v0.7.2]: https://github.com/DestinE-Climate-DT/AQUA/compare/v0.7.1...v0.7.2
[v0.7.1]: https://github.com/DestinE-Climate-DT/AQUA/compare/v0.7...v0.7.1
[v0.7]: https://github.com/DestinE-Climate-DT/AQUA/compare/v0.6.3...v0.7
[v0.6.3]: https://github.com/DestinE-Climate-DT/AQUA/compare/v0.6.2...v0.6.3
[v0.6.2]: https://github.com/DestinE-Climate-DT/AQUA/compare/v0.6.1...v0.6.2
[v0.6.1]: https://github.com/DestinE-Climate-DT/AQUA/compare/v0.6...v0.6.1
[v0.6]: https://github.com/DestinE-Climate-DT/AQUA/compare/v0.5.2-beta...v0.6
[v0.5.2-beta]: https://github.com/DestinE-Climate-DT/AQUA/compare/v0.5.2-alpha...v0.5.2-beta
[v0.5.2-alpha]: https://github.com/DestinE-Climate-DT/AQUA/compare/v0.5.1...v0.5.2-alpha
[v0.5.1]: https://github.com/DestinE-Climate-DT/AQUA/compare/v0.5...v0.5.1
[v0.5]: https://github.com/DestinE-Climate-DT/AQUA/compare/v0.4...v0.5
[v0.4]: https://github.com/DestinE-Climate-DT/AQUA/compare/v0.3...v0.4
[v0.3]: https://github.com/DestinE-Climate-DT/AQUA/compare/v0.2.1...v0.3
[v0.2.1]: https://github.com/DestinE-Climate-DT/AQUA/compare/v0.2...v0.2.1
[v0.2]: https://github.com/DestinE-Climate-DT/AQUA/compare/v0.2-beta...v0.2
[v0.2-beta]: https://github.com/DestinE-Climate-DT/AQUA/compare/v0.2-alpha...v0.2-beta
[v0.2-alpha]: https://github.com/DestinE-Climate-DT/AQUA/compare/v0.1-beta...v0.2-alpha
[v0.1-beta]: https://github.com/DestinE-Climate-DT/AQUA/compare/v0.1-alpha...v0.1-beta<|MERGE_RESOLUTION|>--- conflicted
+++ resolved
@@ -7,14 +7,9 @@
 
 Unreleased in the current development version (target v0.18.0): 
 
-<<<<<<< HEAD
 AQUA core complete list:
 - Added Nord4 support in the `load-aqua-container.sh` script (#2130)
-- Add new refactored `seaice` diagnostic with cli, relative `config_seaice.yaml` and `regions_definition.yaml` files. Add updated tests for the diagnostic. Introduce bias plot with custom projections. Extend some graphics functions features (e.g. `add_land` in `single_map.py` or fig,ax definition of `plot_seasonalcycle`  in `timeseries.py`). Enhance utils functions (e.g. `set_map_title`; add `merge_attrs` in `sci_util.py`). Add `int_month_name` in `time.py` and `strlist_to_phrase` for grammar-consistent descriptions (#1684)
-=======
-AQUA core complete list: 
 - Add `aqua analysis` to replace the `aqua-analysis.py` script, with a more flexible CLI interface (#2065)
->>>>>>> b72d4f28
 - Bugfix in `plot_seasonalcycles()` trying to use a non-existing `time` coordinate (#2114)
 - Add `norm` keyword argument to the `plot_single_map` to allow non-linear colorbar normalisation (#2107)
 - `draw_manual_gridlines()` utility function to draw gridlines on cartopy maps (#2105)
