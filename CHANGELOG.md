--- conflicted
+++ resolved
@@ -8,12 +8,8 @@
 Unreleased in the current development version:
 
 AQUA core complete list:
-<<<<<<< HEAD
 - Safety checks and error messages on FDB folders (#1512)
 - Refreshed internal `to_list` function (#1512)
-- Added the `cdo_options: "--force"` to the definitions of the oceanic HealPix grids (#1539)
-- 
-=======
 - Reorganizing and extending CI/CD catalog with 5 years of hpz3 data from ERA5 (atm) and FESOM (oce) (#1552)
 - Version info in a separate module (#1546) 
 - Corrected `tcc` units to % (#1551)
@@ -27,9 +23,8 @@
 - Seaice: Fix to read sithick as fallback instead of sivol (#1543)
 - Ocean3d: Minor fix to allow to read new variable names (#1540)
 - Timeseries: The `timeseries` diagnostic is now integrated in the `aqua_diagnostics` module (#1340)
-- Integrating Updated OutputSaver into Timeseries (#1492)
-
->>>>>>> 41a583eb
+- Timeseries: Integrating Updated OutputSaver (#1492)
+
 ## [v0.13-alpha]
 
 Main changes are:
