--- conflicted
+++ resolved
@@ -8,11 +8,8 @@
 Unreleased in the current development version:
 
 AQUA core complete list:
-<<<<<<< HEAD
 - `catgen` to support data bridge options (#1499)
-=======
 - Enhance OutputSaver with Improved File Handling, Logging, and NetCDF Write Modes (#1495)
->>>>>>> 29290403
 - Introduction a specific pipeline and tests for `catgen`utiliy (#1505)
 - Remove pin on xarray (#1507)
 - FDB reader internally always asks for paramids (#1491, #1508)
