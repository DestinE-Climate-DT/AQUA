# Changelog

All notable changes to this project will be documented in this file.
The format is based on [Keep a Changelog](https://keepachangelog.com/en/1.0.0/)

## [Unreleased]

Unreleased in the current development version:

AQUA core complete list:
<<<<<<< HEAD
- AQUA entry point for installation and catalog addition (#1131, #1134, #1146)
=======
- Jinja replacement is added to the aqua-config.yaml (#1154)
- grid definitions split in multiple files (#1152)
- Add script to access the container on Levante HPC (#1151)
>>>>>>> aced5fe8
- Add support for IFS TL63 and TL159 grids (#1150)
- Swift links for tests and grids renewed (#1142)
- Removing the docker folder (#1137)
- Introducing a tool for benchmarking AQUA code (#1057)
- Define AQUA NEMO healpix grids as a function of their ORCA source (#1113)

AQUA diagnostics complete list:
- Tropical Rainfall: Improve Paths in Live Demonstration Notebook  (#1157)
- Atm global mean: produce seasonal bias plots by default (#1140)
- Tropical Rainfall: Notebook for the Live Demonstration (#1112)
- Teleconnections: MJO Hovmoller plot introduced as notebook (#247)
- Tropical Rainfall: Reduce Redundancy in Conversion Functions (#1096)

## [v0.8.1]

Main changes are: 
1. Fixes following internal D340.7.3.3 and D340.7.1.4 review 

AQUA core complete list:
- Tco399-eORCA025 control, historical and scenario runs added to Lumi catalog (#1070)
- ESA-CCI-L4 dataset added for Lumi and Levante catalogues (#1090)
- Various fixes to the documentation (#1106)
- Fixer for dimensions is now available (#1050)

AQUA diagnostics complete list:
- Timeseries: units can be overridden in the configuration file (#1098)
- Tropical Rainfall: Fixing the Bug in the CLI (#1100)

## [v0.8]

Main changes are:
1. Support for Python 3.12
2. Update in the catalog for Levante and introduction of Leonardo
3. Multiple diagnostics improvement to fullfil D340.7.3.3 and D340.7.1.4

AQUA core complete list:
- LRA for ICON avg_sos and avg_tos (#1076)
- LRA for IFS-NEMO, IFS-FESOM, ICON added to Levante catalog (#1072)
- IFS-FESOM storyline +2K added to the Lumi catalog (#1059)
- Allowing for jinja-based replacemente in load_yaml (#1045) 
- Support for Python 3.12 (#1052)
- Extending pytests (#1053)
- More efficient use of `_retrieve_plain` for acessing sample data (#1048)
- Introducing the catalogue structure for Leonardo HPC (#1049)
- Introducing an rsync script between LUMI and levante for grids (#1044)
- Introducing a basic jinja-based catalog entry generator (#853)
- Adapt NextGEMS sources and fixes to the final DestinE governance (#1008, #1035)
- Remove  NextGEMS cycle2 sources (#1008)
- Avoid GSVSource multiple class instantiation in dask mode (#1051)

AQUA diagnostics complete list:
- Teleconnections: refactor of the documentation (#1061)
- Tropical rainfall: Updating the Documentation and Notebooks (#1083)
- Performance indices: minor improvements with the inclusion of mask and area files (#1076)
- Timeseries: Seasonal Cycle and Gregory plots save netcdf files (#1079)
- Tropical rainfall: minor modifications to the CLI and fixes to changes in the wrapper introduced in PR #1063 (#1074)
- Tropical rainfall: adding daily variability and precipitation profiles to the cli (#1063)
- Teleconnections: bootstrap evaluation of concordance with reference dataset (#1026)
- SSH: Improvement of the CLI (#1024) 
- Tropical rainfall: adding metadata and comparison with era5 and imerg to the plots, re-binning of the histograms and buffering of the data (#1014)
- Timeseries: refactor of the documentation (#1031)
- Radiation: boxplot can accomodate custom variables (#933)
- Seaice: convert to module, add Extent maps (#803)
- Seaice: Implement seaice Volume timeseries and thickness maps (#1043)

## [v0.7.3]

Main changes are:
1. IFS-FESOM NextGEMS4 and storylines simulations available in the catalogue
2. Vertical chunking for GSV intake access
3. FDB monthly average data access is available
4. kwargs parsing of reader arguments (e.g. allowing for zoom and ensemble support)

AQUA core complete list:
- Add kwargs parsing of reader arguments, passing them to intake to substitute parameters (#757)
- Remove `zoom` and use kwargs instead (#757)
- Enabling the memory monitoring and (optional) full performance monitoring in LRA (#1010)
- Adding IFS_9-FESOM_5 NextGEMS4 simulation on levante (#1009)
- Function to plot multiple maps is introduced as `plot_maps()` and documented (#866)
- Adding the IFS-FESOM storylines simulation (#848)
- `file_is_complete()` accounts also for the mindate attribute (#1007)
- Introducing a `yearmonth` timestyle to access FDB data on monthly average (#1001)
- Adding expected time calculation for weight generation (#701)
- Vertical chunking for GSV intake access (#1003)

AQUA diagnostics complete list:
- Timeseries: Various bugfix and improvements for cli and formula (#1013, #1016, #1022)

## [v0.7.2]

Main changes are:
1. `mtpr` is used for precipitation in all the catalogue entries
2. LRA CLI support for parallel SLURM submission and other improvements
3. ICON production simulations available in the catalogue
4. `detrend()` method is available in the `Reader` class
5. All the diagnostics have dask support in their CLI

AQUA core complete list:
- Fix LRA sources to allow incomplete times for different vars (#994)
- Distributed dask option for diagnostic CLIs and wrapper (#981)
- Added documentation for `plot_timeseries`, `plot_seasonalcycle` and `plot_single_map_diff` (#975)
- Minimum date fixer feature / ICON net fluxes fix (#958)
- Unified logging for all diagnostics (#931)
- A `detrend()` method is added to the Reader class (#919)
- LRA file handling improvements (#849, #972)
- Updating fixer for ERA5 monthly and hourly data on Levante (#937)
- GSV pin to 1.0.0 (#950)
- Adding ICON production simulations (#925)
- LRA CLI for parallel SLURM submission support a max number of concurrent jobs and avoid same job to run (#955, #990)
- Renaming of EC-mean output figures in cli push tool for aqua-web (#930)
- Renaming the `tprate` variable into `mtpr` in all fixes (#944)

AQUA diagnostic complete list:
- Tropical rainfall: enhancements of plotting and performance, files path correction (#997)
- Timeseries: seasonal cycle runs as a separate cli in aqua-analysis for performance speed-up (#982)
- Timeseries: seasonal cycle is added if reference data are not available in some timespan (#974)
- Tropical rainfall: Removing unnecessary printing during the CLI, optimazing the CLi for low and high-resolution data (#963)
- Timeseries: Grergory plot TOA limits are dynamically chosen (#959)
- SSH: technical improvements including removal of hardcoded loglevel and timespan definition. (#677)
- SSH: ready with new data governance and option to plot difference plots added. (#677)
- Atmosferic Global Mean: added mean bias for the entire year in seasonal bias function (#947)
- Tropical Cyclones: working with IFS-NEMO and ICON, includes retrieval of orography from file (#1071).

## [v0.7.1]

Main changes are:
1. Complete update of the timeseries diagnostic
2. LRA CLI for parallel SLURM submission
3. SSP370 production scenario for IFS-NEMO available in the catalogue

AQUA core complete list:
- Plot timeseries is now a framework function (#907)
- Improve the automatic parsing of date range according to schema from fdb (#928)
- LRA CLI for parallel SLURM submission (#909)
- Added graphics function to plot data and difference between two datasets on the same map (#892)
- Add IFS-NEMO ssp370 scenario (#906)

AQUA diagnostics complete list:
- Teleconnections: comparison with obs is done automatically in diagnostic CLI (#924)
- Teleconnections: capability to find index file if already present (#926)
- Timeseries: save flag introduced to save to enable/disable saving of the timeseries (#934)
- Improve the automatic parsing of date range according to schema from fdb (#928)
- Updated output filenames for atmglobalmean diagnostic (#921)
- Added graphics function to plot data and difference between two datasets on the same map (#892)
- Implemented `pyproject.toml` for global_time_series diagnostic (#920).
- Implemented `pyproject.toml` for tropical_rainfall diagnostic (#850).
- Updating CLi for tropical_rainfall diagnostic (#815)
- LRA cli for parallel SLURM submission (#909)
- Timeseries: seasonal cycle is available for the global timeseries (#912)
- Timeseries: refactory of Gregory plot as a class, comparison with multiple models and observations (#910)
- Add IFS-NEMO ssp370 scenario (#906)
- Timeseries: complete refactory of the timeseries as a class, comparison with multiple models and observations (#907)
- Plot timeseries is now a framework function (#907)

## [v0.7]

Main changes are:
1. Multiple updates to the diagnostics, both scientific and graphical, to work with more recent GSV data
2. `mtpr` is now used instead of `tprate` for precipitation
2. Documentation has been reorganized and integrated

Complete list:
- New utility `add_pdf_metadata` to add metadata to a pdf file (#898)
- Experiments `a0gg` and `a0jp` added to the IFS-NEMO catalog, and removal of `historical-1990-dev-lowres` (#889)
- Updated notebooks to ensure consistency across different machines by using observational datasets, and included a demo of aqua components for Lumi (#868)
- Scripts for pushing figures and docs to aqua-web (#880)
- Fixed catalogue for historical-1990-dev-lowres source (#888, #895)
- data_models src files are now in the aqua/data_models folder, with minor modifications (#884)
- Warning options based on the `loglevel` (#852)
- Timeseries: formula bugfix and annual plot only for complete years (#876)
- mtpr instead of tprate derived from tp (#828)
- eccodes 2.34.0 does not accomodate for AQUA step approach, pin to <2.34.0 (#873)
- Bugfix of the `aqua-analysis` wrapper, now can work teleconnections on atmospheric and oceanic variables 
and the default path is an absolute one (#859, #862)
- Ocean3D: many fixes and adaptations to new data governance (#776)
- Bugfix of the `aqua-analysis` wrapper, now can work teleconnections on atmospheric and oceanic variables (#859)
- Radiation: adaptation to new data governance and many improvements (#727)
- Seaice: Sea ice extent has now seasonal cycle (#797)
- Fixing the paths in `cli/lumi-install/lumi_install.sh` (#856).
- Refactor of the documentation (#842, #871)
- The drop warning in `aqua/gsv/intake_gsv.py` (#844)
- Tropical cyclones diagnostic: working with new data governance (includes possibility to retrieve orography from file (#816)

## [v0.6.3]

Complete list:
- Setting last date for NaN fix for IFS-NEMO/IFS-FESOM to 1999-10-01 and cleaner merge of parent fixes (#819)
- Hotfix to set `intake==0.7.0` as default (#841)
- Timeseries: can add annual std and now default uncertainty is 2 std (#830)
- `retrieve_plain()` method now set off startdate and enddate (#829)
- Complete restructure of fixer to make use of `fixer_name`: set a default for each model and a `False` to disable it (#746)
- Added `center_time` option in the `timmean()` method to save the time coordinate in the middle of the time interval and create a Timmean module and related TimmeanMixin class (#811)
- Fixer to rename coordinates available (#822)
- Fixing new pandas timedelta definition: replacing H with h in all FDB catalog (#786)
- Change environment name from `aqua_common` to `aqua`(#805)
- Adding a run test label to trigger CI (#826)
- Tropical_rainfall: improve organization and maintainability, introducing nested classes (#814)
- Revisiting CERES fixes (#833)
- Timeseries: add bands for observation in Gregory plots (#837)

## [v0.6.2]

Complete list:
- Global time series plot annual and monthly timeseries together, improved Gregory plot (#809)
- Teleconnection can now take a time range as input and ylim in the index plot function (#799)
- LRA to use `auto` final time and `exclude_incomplete` (#791)
- Hotfix for v0.12.0 of the GSV_interface related to valid_time (#788)
- Global time series adapted to new data governance (#785)
- AtmoGlobalMean diagnostic improvements and adaptation to new data governance (#745 #789 #807 #812)
- Sea-ice diagnostic adapted to new data governance (#790)
- Implement a fix setting to NaN the data of the first step in each month (for IFS historical-1990) (#776)

## [v0.6.1]

Complete list:
- Teleconnection improvement to accept different variable names for ENSO (avg_tos instead of sst) (#778)
- ERA5 fixes compatible with new data governance (#772)
- Update the LRA generator (removing aggregation and improving) filecheck and fix entries for historical-1990-dev-lowres (#772)
- Updates of ECmean to work with production experiments (#773, #780)
- Automatic data start and end dates for FDB sources (#762)

## [v0.6]

Main changes are:
1. Inclusion in the catalog of the historical-1990 production simulations from IFS-NEMO and IFS-FESOM.
2. New fixes that targets the DestinE updated Data Governance

Complete list:
- IFS-FESOM historical-1990-dev-lowres with new data governance added to the catalogue (#770)
- AtmoGlobalMean diagnostic improvements (#722)
- Teleconnections diagnostic improvements (#722)
- Read only one level for retrieving 3D array metadata, select single level for retrieve (#713)
- IFS-FESOM historical-1990-dev-lowres with new data governance added to the catalogue
- Fix mismatch between var argument and variables specified in catalogue for FDB (#761)
- Compact catalogues using yaml override syntax (#752)
- Fix loading source grid file before smmregrid weight generation (#756)

## [v0.5.2-beta]

Complete list:
-  A new fdb container is used to generate the correct AQUA container

## [v0.5.2-alpha]

Main changes are:
1. Coupled models IFS-NEMO and IFS-FESOM are now supported
2. Accessor to use functions and reader methods as if they were methods of xarray objects, see [notebook](https://github.com/DestinE-Climate-DT/AQUA/blob/main/notebooks/reader/accessor.ipynb)
3. Preliminary provenance information is now available in the history attribute of the output files
4. AQUA analysis wrapper is parallelized
5. A levelist can be provided in FDB sources, this will greatly speed up the data retrieve

Complete list:
- Fix reading only one sample variable and avoid _bnds variables (#743)
- Allow correct masked regridding after level selection. Add level selection also for not-FDB sources (#741)
- Read only one level for retrieving 3D array metadata, select specific levels for FDB retrieve (#713)
- Defining catalog entry for coupled models IFS-NEMO and IFS-FESOM (#720)
- Change fixer_name to fixer_name (#703)
- Reorganization of logging calls (#700)
- Accessor to use functions and reader methods as if they were methods of xarray objects (#716)
- Suggestions are printed if a model/exp/source is not found while inspecting the catalogue (#721)
- Improvements in the single map plot function (#717)
- Minor metadata fixes (logger newline and keep "GRIB_" in attrs) (#715)
- LRA fix now correctly aggregating monthly data to yearly when a full year is available (#696)
- History update and refinement creating preliminary provenance information (plus AQUA emoji!) (#676)
- OPA lra compatible with no regrid.yaml (#692)
- Introducing fixer definitions not model/exp/source dependents to be specified at the metadata level (#681)
- AQUA analysis wrapper is parallelized and output folder is restructured (#684, #725)

## [v0.5.1]

Main changes are:
1. A new `Reader` method `info()` is available to print the catalogue information
2. Grids are now stored online and a tool to deploy them on the `cli` folder is available

Complete list:
- Fix attributes of DataArrays read from FDB (#686)
- Reader.info() method to print the catalogue information (#683)
- Simpler reader init() by reorganizing the calls to areas and regrid weights configuration and loading (#682)
- Optional autosearch for vert_coord (#682)
- plot_single_map adapted to different coordinate names and bugfixes (#680)
- Sea ice volume datasets for the Northern Hemisphere (PIOMAS) and the Southern Hemisphere (GIOMAS) (#598)
- Possibility of defining the regrid method from the grid definition (#678)
- Grids stored online and tool to deploy them on cli folder (#675)
- Global time series diagnostic improvements (#637)
- Teleconnections diagnostic improvements (#672)

## [v0.5]

Main changes are:
1. Refactor of the Reader() interface with less options at the init() level
2. Grids are now defined with the source metadata and not in a machine-dependent file
3. CLI wrapper is available to run all diagnostics in a single call
4. Refactoring of the streaming emulator with equal treatment for FDB or file sources

Complete list:
- Controlling the loglevel of the GSV interface (#665)
- Fix wrong fdb source (#657)
- Adding sample files and tests for NEMO 2D and 3D grids (#652)
- tprate not derived from tp for GSV sources (#653)
- Simplify reader init and retrieve providing less argument in initialization (#620)
- var='paramid' can be used to select variables in the retrieve method (#648)
- configdir is not searched based on util file position in the repo (#636)
- Cleaner mask treatment (Revision of mask structure in the reader #617)
- Fldmean fix if only one dimension is present for area selection (#640)
- Adding higher frequency ERA5 data on Levante and Lumi (#628)
- regrid.yaml files are removed, grid infos are now in the catalogue metadata (#520, #622, #643)
- Load all available variables in FDB xarray/dask access (#619)
- Lint standard and enforced in CI (#616)
- Reader init split with methods (#523)
- Single map plot utility to be used by all diagnostics (#594)
- Script for automatic generation of Fdb catalog entries (IFS only) (#572)
- Fix loading of singularity mounting /projappl (#612)
- CLI wrapper parser (#599)
- Refactoring of streaming emulator (#593)
- Radiation CLI and diagnostic refinement (#537)
- Ocean3D CLI and diagnostic refinement (#578)
- AtmGlobalMean CLI and diagnostic refinement (#587)
- Tropical cyclones CLI refinements and TC module (#568, #645)
- Removing OPA, OPAgenerator and related tests from the AQUA (Remove OPA from AQUA #586)
- Renaming the experiments according to the DE340 AQUA syntax (Including dev-control-1990 in the source and rename the experiment according to DE340 scheme #556, #614, #618)
- Teleconnections diagnostic improvements (#571, #574, #576, #581, #592, #623)

## [v0.4]

Main changes are:
1. Update to all the diagnostics CLI
2. Refactor of the regridder so that `regrid.yaml`` is grid-based and not experiment-based
3. Xarray access to FDB sources
4. Refactor of the fixer so that merge/replace/default options are available
5. Remove of the `aqua` environment in favour of the `aqua_common` one. 

Complete list:
- Introduced color scheme for aqua logging (#567)
- CLI for sea diagnostic (#549)
- Add CLI for SSH diagnostic and some bug fixes (#540)
- Fix SSH diagnostic to be compatible with lates AQUA version (#538) 
- Helper function to identify vertical coordinates in a dataset (#552)
- Orography for tempest extremes TCs detection and update TCs CLI (Orography threshold included and CLI update #404)
- Improvement of performance indices CLI (Update of ECmean CLI #528)
- Fix to allow reading a list of multiple variables from FDB (#545)
- Further improvement of function to inspect the catalogue (#533)
- Custom exceptions for AQUA (#518)
- Speed up of the `retrieve_plain` method (#524)
- Update documention for adding new data and setting up the container (Increase documentation coverage #519)
- CLI wrapper for the state-of-the-art diagnostics analysis (#517, #527, #525, #530, #534, #536, #539, #548, #549, #559)
- Refactor the regrid.yaml as grid-based instead of experiment-based (#291)
- aqua_common environment simplified and updated (#498)
- Update available variables in FDB catalogues on lumi (#514)
- Solve reversed latitudes bug for fixed data (#510)
- Switch to legacy eccodes tables based on intake source metadata (#493)
- Add GPM IMERG precipitation data to the catalogue on levante (#505)
- Fix ocean3d diagnostic colorbars not being symmetric when missing values are present (#504) 
- FDB NEMO test access to data (#488)
- Xarray dask access to FDB (#476)
- Issue a warning when multiple gribcodes are associated to the same shortname (Cases for multiple eccodes grib codes #483)
- Allowing fixer to overwrite or merge default configuration (Increasing flexibiity of the fixer allowing for merge, replace and default options #480)
- Add new tests (Increase testing #250)
- Global time series diagnostic setup for multiple variables CLI (#474)
- Option to avoid incomplete chunk when averagin with timmean (Introduce check for chunk completeness in timmean() #466)
- Simplification of Fixer() workflow, more methods and less redundancy (Functionize fixer #478)
- Remove the `aqua` environment file, only `aqua_common` is left (#482)

## [v0.3]

Main changes are:
1. Fixer moved at `Reader()` level
2. Area selection available in `fldmean()` method
3. FDB/GSV access for IFS-NEMO development simulations
4. Configuration file `config-aqua.yaml` replaces `config.yaml`

Complete list:
- Templates in configuration yaml files (#469)
- Bug fixes for FDB access options (#463, #462)
- Add observational catalogs on Lumi (Update Lumi catalog #454)
- Automatic finding of cdo (#456)
- Area is fixed if data are fixed (Fixer applied to grid areas #442)
- Tests missing failure fix (Fix #436 CI workflow passes even if some tests fail #452)
- FDB/GSV access to IFS control and historical simulations (#434, #458)
- Climatology support restored in the Reader (Fix for climatology #445)
- Improvement function to inspect the catalogue (Inspect_catalogue improvement #446)
- Minor improvements of the gribber (Fix gribber fdb #427)
- Allow the LRA generator to work with generators and so with FDB (LRA from fdb on mafalda #430)
- Fixes only on selected variables (Fixer updates #428)
- Complete revision of the FDB/GSV access, allowing to access also recent experiments using variable step (#343)
- Teleconnections diagnostic adapted to new code improvements (Teleconnections Dev branch update #424, #465)
- Add support for area selection with fldmean (Fldmean box selection #409)
- Environment simplified, dependencies are now mostly on the pyproject file (A simpler environment.yml #286)
- Intake esm functionality added back (Fix intake-esm #287)
- Intake esm tests (Test also intake-esm #335)
- Yaml dependencies removed (Logger and yaml issues in util.py #334)
- Log history working for iterators as well (Logger and yaml issues in util.py #334)
- Util refactor (Utility refactor #405)
- Fixer at reader level (Fixes at Reader level #244)
- Uniform timmean (Uniform time after timmean and add option for time_bnds #419)
- FDB tests added (Add FDB 5.11, a local FDB with some test data #280, #432)
- Refactor of unit conversion and non-metpy cases (Flexible unit fix from YAML file #416)
- Refactor of the config file definition (Refactor of the configuration search #417)

## [v0.2.1]

- Add development control-1950 and historical-1990 experiments to the LRA (LRA for control-1950 and historical-1990 on Levante from v0.2 #455)

## [v0.2]

- Improve the LRA generator and worklow CLI (Streaming for the LRA #289)
- AQUA new common environment installation tool for LUMI added (#413)
- Added a bash script "load_aqua_lumi.sh" to load aqua environment in LUMI with containers (Adding an AQUA singularity container for LUMI #418)

## [v0.2-beta]

This is the `AQUA` version part of the Deliverable D340.7.1.2. 

- SSH diagnostic improvements (Linting SSH diagnostics #377, SSH diag: PDF file name changed #388)
- Timmean fix to uniform time axis (Fix for timmean() to uniform output time axis #381)
- New tests trigger routine (Tests trigger with label #385)
- Fix for tco1279 and FESOM (fix for masked tco1279 #390, psu fix for salinity #383)
- ECmean improvements (various improvement for ecmean #392)
- Seaice diagnostic improvements (Deliverable340.7.1.2 fix seaice #389, Linting Seaice diagnostics #376)
- Teleconnections diagnostic graphics module enhanced and various improvements (Teleconnections corrections for D340.7.1.2 #379, Fix import in teleconnections notebooks #395, Teleconnections fix docs #408)
- Tropical cyclones linting of the diagnostic (Linting tropical cyclones diagnostics #380, Improved plotting functions for tropical cyclones #391)
- Ocean diagnostics restructured in a single folder, sharing common functions and other improvements (Linting+Fixes Ocean diagnostics #374, Adding units for MLD plot in ocean3d package #406)
- Documentation fixes (Documentation fixes after review #403)
- Atmglobalmean and radiation diagnostic improvements (Atmglobalmean fix #371)
- MSWEP fixer bugfix (Change MSWEP datamodel #397, fixing of mswep #401)

## [v0.2-alpha]

This is the `AQUA` version that will be part of the Deliverable D340.7.1.2, sent to internal review. This is mostly done by the inclusion of twelve diagnostics within the AQUA framework

- Added teleconnections diagnostic (#308, #309, #318, #333, #352)
- Added tropical cyclones diagnostic (#310, #345)
- Added performance indices diagnostic based on ECmean tool (#57, #327) 
- Added sea ice diagnostic (#353, #368)
- Added global timeseries diagnostic (#358, #359)
- Added radiation analysis diagnostic (#301, #360)
- Added global mean bias diagnostic (#285, #371)
- Added SSH variability diagnostic (#367, #369)
- Added tropical rainfall diagnostic (#314)
- Added Ocean circulation diagnostic (#295)
- Added global ocean diagnosc (#164)
- Added global mean timeseries (#268)
- Multiple fixes in the Reader (#316, #324, #334)
- Avoid time duplicated in the Reader (#357)
- Enabling autodoc for diagnostics (#330)
- Data access improvement on Levante, including new datasets (#332, #355, #321)
- Added a common environment file (#363)
- Support for Lumi installation (#315)
- Added the `changelog` file

### Changed

- Dummy diagnostic is now in the `dummy` folder (previously was `dummy-diagnostic`)
- Tests and code is now working with python>=3.9 (previously python 3.11 was excluded)

## [v0.1-beta]

This is the `AQUA` version that will be part of the Deliverable D340.7.1.1.
This is mostly built on the `AQUA` `Reader` class which support for climate model data interpolation, spatial and temporal aggregation and conversion for a common GRIB-like data format.


- Low resolution archive documentation
- Fixed a bug in the `Gribber` class that was not reading the correct yaml catalogue file

## v0.1-alpha

This is the AQUA pre-release to be sent to internal reviewers. 
Documentations is completed and notebooks are working.

[unreleased]: https://github.com/DestinE-Climate-DT/AQUA/compare/v0.8.1...HEAD
[v0.8.1]: https://github.com/DestinE-Climate-DT/AQUA/compare/v0.8...v0.8.1
[v0.8]: https://github.com/DestinE-Climate-DT/AQUA/compare/v0.7.3...v0.8
[v0.7.3]: https://github.com/DestinE-Climate-DT/AQUA/compare/v0.7.2...v0.7.3
[v0.7.2]: https://github.com/DestinE-Climate-DT/AQUA/compare/v0.7.1...v0.7.2
[v0.7.1]: https://github.com/DestinE-Climate-DT/AQUA/compare/v0.7...v0.7.1
[v0.7]: https://github.com/DestinE-Climate-DT/AQUA/compare/v0.6.3...v0.7
[v0.6.3]: https://github.com/DestinE-Climate-DT/AQUA/compare/v0.6.2...v0.6.3
[v0.6.2]: https://github.com/DestinE-Climate-DT/AQUA/compare/v0.6.1...v0.6.2
[v0.6.1]: https://github.com/DestinE-Climate-DT/AQUA/compare/v0.6...v0.6.1
[v0.6]: https://github.com/DestinE-Climate-DT/AQUA/compare/v0.5.2-beta...v0.6
[v0.5.2-beta]: https://github.com/DestinE-Climate-DT/AQUA/compare/v0.5.2-alpha...v0.5.2-beta
[v0.5.2-alpha]: https://github.com/DestinE-Climate-DT/AQUA/compare/v0.5.1...v0.5.2-alpha
[v0.5.1]: https://github.com/DestinE-Climate-DT/AQUA/compare/v0.5...v0.5.1
[v0.5]: https://github.com/DestinE-Climate-DT/AQUA/compare/v0.4...v0.5
[v0.4]: https://github.com/DestinE-Climate-DT/AQUA/compare/v0.3...v0.4
[v0.3]: https://github.com/DestinE-Climate-DT/AQUA/compare/v0.2.1...v0.3
[v0.2.1]: https://github.com/DestinE-Climate-DT/AQUA/compare/v0.2...v0.2.1
[v0.2]: https://github.com/DestinE-Climate-DT/AQUA/compare/v0.2-beta...v0.2
[v0.2-beta]: https://github.com/DestinE-Climate-DT/AQUA/compare/v0.2-alpha...v0.2-beta
[v0.2-alpha]: https://github.com/DestinE-Climate-DT/AQUA/compare/v0.1-beta...v0.2-alpha
[v0.1-beta]: https://github.com/DestinE-Climate-DT/AQUA/compare/v0.1-alpha...v0.1-beta<|MERGE_RESOLUTION|>--- conflicted
+++ resolved
@@ -8,13 +8,10 @@
 Unreleased in the current development version:
 
 AQUA core complete list:
-<<<<<<< HEAD
 - AQUA entry point for installation and catalog addition (#1131, #1134, #1146)
-=======
 - Jinja replacement is added to the aqua-config.yaml (#1154)
 - grid definitions split in multiple files (#1152)
 - Add script to access the container on Levante HPC (#1151)
->>>>>>> aced5fe8
 - Add support for IFS TL63 and TL159 grids (#1150)
 - Swift links for tests and grids renewed (#1142)
 - Removing the docker folder (#1137)
