--- conflicted
+++ resolved
@@ -14,11 +14,8 @@
 - Remove  NextGEMS cycle2 sources (#1008)
 
 AQUA diagnostics complete list:
-<<<<<<< HEAD
 - Seaice: convert to module, add Extent maps (#803)
-=======
 - Implement seaice Volume timeseries and thickness maps (#1043)
->>>>>>> 37114f47
 
 ## [v0.7.3]
 
