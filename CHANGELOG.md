--- conflicted
+++ resolved
@@ -7,14 +7,6 @@
 
 Unreleased in the current development version (target v0.18.0): 
 
-<<<<<<< HEAD
-Workflow modifications:
-
-AQUA core complete list:
-
-AQUA diagnostics complete list:
-- Radiation: complete refactor of the diagnostic, now based on the `Boxplots` diagnostic and the  `boxplot ` function in graphics (#2007)
-=======
 AQUA core complete list:
 - Add new refactored `seaice` diagnostic with cli, relative `config_seaice.yaml` and `regions_definition.yaml` files. Add updated tests for the diagnostic. Introduce bias plot with custom projections. Extend some graphics functions features (e.g. `add_land` in `single_map.py` or fig,ax definition of `plot_seasonalcycle`  in `timeseries.py`). Enhance utils functions (e.g. `set_map_title`; add `merge_attrs` in `sci_util.py`). Add `int_month_name` in `time.py` and `strlist_to_phrase` for grammar-consistent descriptions (#1684)
 - Bugfix in `plot_seasonalcycles()` trying to use a non-existing `time` coordinate (#2114)
@@ -23,8 +15,8 @@
 - `apply_circular_window()` utility function to apply a circular window to cartopy maps (#2100)
 
 AQUA diagnostics complete list:
+- Radiation: complete refactor of the diagnostic, now based on the `Boxplots` diagnostic and the  `boxplot ` function in graphics (#2007)
 - SeasonalCycles: fix a bug which was preventing to plot when no reference data is provided (#2114)
->>>>>>> 46576813
 
 ## [v0.17.0]
 
