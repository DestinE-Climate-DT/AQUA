# Changelog

All notable changes to this project will be documented in this file.
The format is based on [Keep a Changelog](https://keepachangelog.com/en/1.1.0/)

## [Unreleased]

Unreleased in the current development version (target v0.20.0):

ClimateDT workflow modifications:

AQUA core complete list:
- Safe dumping yaml with a temporary file and SoftFileLock (#2445)
- Add filelock when modifying catalog sources (#2432)

AQUA diagnostics complete list:
<<<<<<< HEAD
- Ocean Stratification and Ocean Trend: full support for regions across the dateline (#2433)
=======
- Area selection full support for regions across the dateline (#2430, #2434)
- LatLonProfiles: Documentation (#2442), adjustments on lines plotting order (#2431) and AQUA_realization management (#2421)
>>>>>>> 59cd3254

## [v0.19.0]

ClimateDT workflow modifications:
- The configuration file of the catalog generator now requires `expid`
- Aqua analysis config file organized differently with diagnostic groups
- Diagnostic and cli tool config files grouped differently in `$AQUA/config/diagnostics` and `$AQUA/config/tools`
- New position for push_analysis `config.grouping.yaml` in `$AQUA/config/analysis`

AQUA core complete list:
- Allow longer time default for connection to dask cluster (#2420)
- Safe parallel creation of area and weight files (#2412)
- New grid lat-lon-r100 with explicit grid file, new default in DROP catgen (#2410, #2413)
- Realization formatting correctly processed by the Reader (#2392) 
- Realization (and other intake kwargs) are an attribute of the Reader (#2392)
- Refactoring of aqua analysis to allow config file with diagnostic groups and reorganization of diagnostic config files (#2371)
- Optimizations of diagnostic parallel execution (#2371) 
- Including minor fixes to output filenames, figure descriptions and color ranges (#2371)
- Enumerate aqua analysis log file for multiple config files (#2407)
- Fix push_analysis.sh rsync functionality to not use ssh (#2403)
- Minor fixes to output filenames, figure descriptions and color ranges (#2371)
- `stardate` and `enddate` can be passed to DROP to limit the range of scan (#2325)
- Chunking of netcdf sources is not filtered anymore (#2380)
- Introduce `expid` into configuration file of the catalog generator (#2340)
- EC-EARTH4 ORCA2 and eORCA1 grids refactor (#2280)
- Added PALEORCA2 support for the EC-EARTH4 low-resolution paleoclimate configuration (#2280)
- AQUA analysis now can receive ``startdate`` and ``enddate`` (#2368, #2423)

AQUA diagnostics complete list:
- Cleanup diagnostic code, remove lower() and replace() for regions (#2422)
- Radiation surface and Gregory: update to CERES EBAF 4.2.1 (#2424)
- Ocean3D diagnostics: improve description, titles and notebook (#2397, #2414)
- Ocean3D diagnostics config files: fix optimal chunking (#2409)
- Boxplots: improve title and description (#2411)
- LatLonProfiles: figures description fix (#2388)
- Stratification: MLD and vertical profiles diagnostic refactor (#2268)
- ECmean Performance Indices replace EC23 climatology with the new EC24 (#2367)

## [v0.18.1]

AQUA core complete list:
- Handle unknown activity names in catgen (#2351)
- Update Data Portfolio to v2.1.0 (#2356)
- Updated target grib codes for cpr and snvol (#2346)
- Offline cartopy data added to environment (#2344)
- Allow start/enddate passed in `retrieve` to be used also in `retrieve_plain()` (#2335)
- Timeseries graphical function adapted to plot multiple levels for ocean diagnostic (#2328)
- Extending evaluate formula method to exponential and parenthesis (#2327)

AQUA diagnostics complete list:
- Global Biases/Boxplots: use diagnostic_name while saving netcdfs, remove radiative flux from config (#2363)
- Global Biases: add 10si as formula to config file (#2338)
- LatLonProfiles: tests (#2339), CLI implementation (#2345) and removal of hardcoded diagnostic_name (#2357)
- Ocean Drift: timeseries plotting function with update in cli (#2322)
- Implement `fldstat` methods in Seaice diagnostics (#2297)
- Gregory: more detailed description and plot labels (#2306)
- Ensemble: updated ensemble module to use realizations via Reader class (#2342)
- Radiation: using CERES ebaf42 instead of ebaf41 (#2333)

## [v0.18.0]

Main changes: 
1. LRA generator is renamed to DROP (Data Reduction OPerator)
2. `aqua analysis` is now an entry point replacing the `aqua_analysis.py` script
3. Timstat module is now extended to support custom function
4. Introduction of new LatLonProfiles diagnostic 
5. Completely refactored diagnostics: Sea Ice, radiation, Ocean drift and Ocean stratification

Removed:
-  removed old OutputSaver (#2146) 

ClimateDT workflow modifications:
- `aqua-analysis.py` is now an entry point `aqua analysis` in the AQUA console, with the same syntax as before.
- `aqua lra` entry point is renamed to `aqua drop`.
- DVC is now used for observations, grids and CI/CD: please refer to aqua-dvc for AQUA support data. 

AQUA core complete list:
- File locking for catalog generator (#2348)
- nc2zarr installation and sample for zarr conversion (#2332)
- Allow `Reader()` to access standard and custom `fldstat` methods provided by `FldStat()` (#2277)
- Actions now upload artifacts with test results and environment specifications (#2323)
- Pin for pydantic<2.12.0 (#2323)
- Rename LRA to DROP (Data Reduction OPerator) via the `Drop()` class (#2234)
- Add updated grids conformal to OSI-SAF v3 (#2317)
- Area selection is now a separate class, `AreaSelection` in the `aqua.fldstat` module (#2245)
- Added graphical function for vertical profile plotting (#2314, #2316)
- Added catgen support for storyline experiments (#2308)
- Pin maximum version of xarray (#2303)
- CI/CD data now is read from aqua-dvc repository (#8370)
- Histogram (or any callable function) possible through TimStat. New timhist method (#2263)
- Update AQUA base container to ECMWF specifications for new cycle with FDB 5.17.3 (#2217)
- Data extraction (LRA) can be done without regrid option and LRA log history is more accurate (#2142)
- Split out plotting function for vertical profile and add contour option (#2190)
- GSV update to v2.13.1, support for Polytope access to MN5 DataBridge (#2202)
- Separation of concerns in LRA between dask-based computation and serial netcdf writing (#2212)
- Refactor `grids-downloader.sh` script, now outputdir is a cli argument (#2209)
- Refactor of some `aqua.util.time` function, improving name and pandas integration (#2205,#2218)
- Refactor of the `dump_yaml` utility function, now correctly handling `None` values as `null` (#2198)
- `Reader` will now turn off areas and grids capabilities when `src_grid_name` is `False` (#2198)
- LRA and `OutputSaver` jinja-related duplicated methods are now merged (#2198)
- LatLonProfiles: refinement of the graphical functions (#2201)
- Minor EC-Earth4 adjustments (#2196)
- Hotfix in catgen for monthly chunking (#2184)
- Fix loaded areas as dataset (#2174)
- Show error message if empty data are retrieved by in `reader` (#2170)
- Few graphical adjustments in multiple_maps (#2159)
- Add description for ECmean diagnostic (#2158)
- Fix fldstat coordinate treatment (#2147)
- Fixer applied when units name changes is required and no factor is found (#2128)
- Update aqua-analysis config for refactored diagnostics (#2144)
- Fixed incompatible coordinate transformatiosn (#2137)
- Added Nord4 support in the `load-aqua-container.sh` script (#2130)
- Add `aqua analysis` to replace the `aqua-analysis.py` script, with a more flexible CLI interface (#2065)
- Bugfix in `plot_seasonalcycles()` trying to use a non-existing `time` coordinate (#2114)
- Add `norm` keyword argument to the `plot_single_map` to allow non-linear colorbar normalisation (#2107)
- `draw_manual_gridlines()` utility function to draw gridlines on cartopy maps (#2105)
- `apply_circular_window()` utility function to apply a circular window to cartopy maps (#2100)

AQUA diagnostics complete list:
- Radiation: add Surface Radiation Fluxes (snlwrf, snswrf, latent and sensible heat) (#2318)
- Seaice: added documentation and updated notebooks (#2249)
- Seaice: update varname for PIOMAS and GIOMAS from sivol to sithick after updating the data in `obs` catalog (#2290)
- Global Biases: allow GlobalBias to take color palette as argument (#2283)
- Boxplots: added option to plot anomalies and add a mean value dotted line (#2255)
- Global Biases: address formatting issues in plots (#2272)
- Global Biases: fix location of config file for cli (#2284)
- Timeseries: fix for annual only plots (#2279)
- Timeseries: add `reader_kwargs` option to pass extra arguments to the Reader and ensemble support (#2222, #2279)
- Add `source_oce` option for ECmean to aqua anlysis (#2246)
- Add missing center time option to seasonalcycles (#2247)
- Teleconnections: adapted MJO to the new Hovmoller graphical function (#1969)
- Ocean Drift: Hovmoller multiplot class and complete diagnostic cli (#1969)
- Diagnostic core: Locking of catalog yaml when modified (#2238)
- Timeseries: fix output figure to use diagnostic name (#2240)
- Diagnostic core: bugfix in Diagnostic class related to parsing realization (#2226)
- Updated grouping file for dashboard (#2241)
- Dummy: removed old diagnostic (#2210)
- Diagnostic core: `retrieve` and `_retrieve` methods can take a `months_required` argument so that diagnostics can raise an error if insufficient months of data are available. (#2205)
- Timeseries: introduction of the catalog entry capability, default in CLI (#2198)
- Diagnostic core: introduction of the catalog entry capability and `self.realization` attribute (#2198)
- Ensemble: Updating the ensemble module according the the issue #1925 (#2004)
- Timeseries: refined title and description, more attributes used (#2193)
- New LatLonProfiles diagnostic tool (#1934 and #2207)
- Boxplots: add support for reader_kwargs (#2149)
- Global Biases: add the `diagnostic_name` option in config file (#2159)
- Gregory: refined the reference label generation (#2157)
- Seaice: add support for `reader_kwargs` (#2153)
- Remove old seaice diagnostic scripts (#2152)
- Timeseries: fix lazy calculation of seasonal cycles (#2143)
- Boxplots: fix output dir (#2136) 
- Boxplots: add tests and update docs (#2129)
- Seaice: refactored diagnostic with cli and added bias plot with custom projections (#1684, #2140, #2165, #2171, #2178, #2185, #2221)
- Stratification: Stratification class to create density and mixed layer depth data, notebook and tests added. (#2093)
- Radiation: complete refactor of the diagnostic, now based on the `Boxplots` diagnostic and the  `boxplot ` function in graphics (#2007)
- SeasonalCycles: fix a bug which was preventing to plot when no reference data is provided (#2114)

## [v0.17.0]

Main changes are:
1. Support for realizations for `aqua-analysis`, `aqua-push` and a set of diagnostics (Timeseries, Global Biases, Teleconnections, Ecmean)
2. Support for data-portfolio v2.0.0
3. LRA output tree refactored accomodating for realization, statistic and frequency

Removed:
-  removed Reader.info() method (#2076) 

ClimateDT workflow modifications:
- `machine` and `author` are mandatory fields in the catalog generator config file.
- Data portfolio required is v2.0.0, no API changes are involved in this change.
- Add possibility to change the 'default' realization in Catalog Generator config file.
- AQUA analysis can take a `--realization` option to enable the analysis of a specific realization.

AQUA core complete list:
- Introduce a tentative command to generate grids from sources, `aqua grids build` based on `GridBuilder` class (#2066)
- Support for data-portfolio v2.0.0: updated catalog generator, pinned gsv to v2.12.0. Machine now required in config. (#2092)
- Add possibility to change the 'default' realization in Catalog Generator config file (#2058) 
- `aqua add <catalog>` option in the AQUA console can use GITHUB_TOKEN and GITHUB_USER environment variables to authenticate with GitHub API (#2081)
- Added a `aqua update -c all` option in the AQUA console to update all the catalogs intalled from the Climate-DT repository (#2081)
- `Reader` can filter kwargs so that a parameter not available in the intake source is removed and not passed to the intake driver (#2074)
- Adapt catgen to changes in data-portfolio v1.3.2 (#2076)
- Add `get_projection()` utility function for selection of Cartopy map projections (#2068)
- Tools to push to dashboard support ensemble realizations (#2070)
- `aqua-analysis.py` now supports a `--realization` option to enable the analysis of a specific realization (#2041, #2090)
- Separate new histogram function in the framework (#2061)
- Introducing `timsum()` method to compute cumulative sum (#2059)
- `EvaluateFormula` class to replace the `eval_formula` function with extra provenance features (#2042)
- Solve fixer issue leading to wrong target variable names (#2057)
- Upgrade to `smmregrid=0.1.2`, which fixes coastal erosion in conservative regridding (#1963)
- Refactor LRA of output and catalog entry creatro with `OutputPathBuilder` and `CatalogEntryBuilder` classes (#1932)
- LRA cli support realization, stat and frequency (#1932)
- Update to the new STACv2 API for Lumi (#2039)
- `aqua add` and `aqua avail` commands now support a `--repository` option to specify a different repository to explore (#2037)
- `AQUA_CONFIG` environment variable can be set to customize the path of the configuration files in `aqua-analysis.py` (#2027)
- Development base container updated to stack 7.0.2.8 (#2022, #2025)
- `Trender()` class provide also coefficients and normalize them (#1991)
- Catalog entry builder functionality for diagnostics included in OutputSaver Class (#2086)

AQUA diagnostics complete list:
- Sea-ice extent and volume: bugs related to use of legacy reader functionality (#2111)
- Ocean Trends: Trends class to create trend data along with zonal trend, notebook and tests added. (#1990)
- Global Biases: allow GlobalBias to take projection as argument (#2036)
- ECmean: diagnostics refactored to use `OutputSaver` and new common configuration file (#2012)
- ECmean: dependency to 0.1.15 (#2012)
- Timeseries, Global Biases, Teleconnections, Ecmean: `--realization` option to select a specific realization in the CLI (#2041)
- Global Biases: add try-except block in cli (#2069)
- Global Biases: handling of formulae and Cloud Radiative Forcing Computation (#2031)
- Global Biases: pressure levels plot works correctly with the CLI (#2027)
- Timeseries: `diagnostic_name` option to override the default name in the CLI (#2027)
- Global Biases: output directory is now correctly set in the cli (#2027)
- Timeseries: `center_time` option to center the time axis is exposed in the CLI (#2028)
- Timeseries: fix the missing variable name in some netcdf output (#2023)
- Diagnostic core: new `_select_region` method in `Diagnostic`, wrapped by `select_region` to select a region also on custom datasets (#2020, #2032)

## [v0.16.0]

Removed:
- Removed source or experiment specific fixes; only the `fixer_name` is now supported.

ClimateDT workflow modifications:
- Due to a bug in Singularity, `--no-mount /etc/localtime` has to be implemented into the AQUA container call 
- `push_analysis.sh` now updates and pushes to LUMI-O the file `experiments.yaml`, which is used by the 
  dashboard to know which experiments to list. The file is downloaded from the object store, updated and 
  pushed back. Additionally it exit with different error codes if the bucket is missing or the S3 credential
  are not correct.

AQUA core complete list:
- Update to the new STAC API for Lumi (#2017)
- Added the `aqua grids set` command to set the paths block in the `aqua-config.yaml` file, overwriting the default values (#2003)
- Derivation of metadata from eccodes is done with a builtin python method instead of definiton file inspection (#2009, #2014)
- `h5py` installed from pypi. Hard pin to version 3.12.1 removed in favor of a lower limit to the version (#2002)
- `aqua-analysis` can accept a `--regrid` argument in order to activate the regrid on each diagnostics supporting it (#1947)
- `--no-mount /etc/localtime` option added to the `load_aqua_container.sh` script for all HPC (#1975)
- Upgrade to eccodes==2.41.0 (#1890)
- Fix HPC2020 (ECMWF) installation (#1994)
- `plot_timeseries` can handle multiple references and ensemble mean and std (#1988, #1999)
- Support for CDO 2.5.0, modified test files accordingly (v6) (#1987)
- Remove DOCKER secrets and prepare ground for dependabot action e.g introduce AQUA_GITHUB_PAT (#1983)
- `Trender()` class to include both `trend()` and `detrend()` method (#1980)
- `cartopy_offlinedata` is added on container and path is set in cli call, to support MN5 no internet for coastlines download (#1960)
- plot_single_map() can now handle high nlevels with a decreased cbar ticks density (#1940)
- plot_single_map() now can avoid coastlines to support paleoclimate maps (#1940)
- Fixes to support EC-EARTH4 conversion to GRIB2 (#1940)
- Added support for TL63, TL255, eORCA1, ORCA2 grids for EC-EARTH4 model (#1940)
- `FldStat()` as independent module for area-weighted operations (#1835)
- Refactor of `Fixer()`, now independent from the `Reader()` and supported by classes `FixerDataModel` and `FixerOperator` (#1929) 
- Update and push to lumi-o the a file listing experiments needed by the dashboard (#1950)
- Integration of HEALPix data with `plot_single_map()` (#1897)
- Use scientific notation in multiple maps plotting to avoid label overlapping (#1953)

AQUA diagnostics complete list:
- Diagnostic core: a `diagnostic_name` is now available in the configuration file to override the default name (#2000)
- Ecmean, GlobalBiases, Teleconnections: regrid functionality correctly working in cli (#2006)
- Diagnostic core: updated docs for `OutputSaver` (#2010)
- Diagnostic core: save_netcdf() is now based on the new OutputSaver (#1965)
- Diagnostic core: raise an error if retrieve() returns an empty dataset (#1997)
- GlobalBiases: major refactor (#1803, #1993)
- Ocean Drift: using the `_set_region` method from the `Diagnostic` class (#1981)
- Diagnostic core: new `_set_region` method in `Diagnostic` class to find region name, lon and lat limits (#1979)
- Timeseries: regions are now in the `definitions` folder (not `interface` anymore) (#1884)
- Teleconnections: complete refactor according to the Diagnostic, PlotDiagnostic schema (#1884)
- Radiations: timeseries correctly working for exps with enddate before 2000 (#1940)
- Diagnostic core: new `round_startdate` and `round_enddate` functions for time management (#1940)
- Timeseries: fix in the new cli wich was ignoring the regrid option and had bad time handling (#1940)
- Timeseries: Use new OutputSaver in Timeseries diagnostics (#1948, #2000)
- Diagnostic core: new `select_region` to crop a region based on `_set_region` and `area_selection` method (#1984)

## [v0.15.0]

Main changes are:
- Polytope support 
- Plotting routines support cartopy projections and matplotlib styles
- Major refactor of AQUA core functionalities: Regridder, Datamodel, OutputSaver, Timstat  
- Major refactor of Timeseries, SeasonalCycle, GregoryPlot diagnostics

Removed:
- `aqua.slurm` has been removed.

ClimateDT workflow modifications:
- `push_analysis.sh` (and the tool `push_s3.py` which it calls) now both return proper error codes if the transfer fails. 0 = ok, 1 = credentials not valid, 2 = bucket not found. This would allow the workflow to check return codes. As an alternative, connectivity could be tested before attempting to run push_analysis by pushing a small file (e.g. with `python push_s3.py aqua-web ping.txt`))

AQUA core complete list:
- Add FDB_HOME to debug logs (#1914)
- Enabling support for DestinE STAC API to detect `bridge_start_date`and `bridge_end_date` (#1895)
- Return codes for push_s3 and push_analysis utilities (#1903)
- Polytope support (#1893)
- Additional stats for LRA and other refinements (#1886) 
- New OutputSaver class (#1837)
- Introduce a `Timstat()` module independent from the `Reader()` (#1832)
- Adapt Catalog Generator to Data-Portfolio v1.3.0 (#1848)
- Introduction of a internal AQUA data model able to guess coordinates and convert toward required target data convention definition (#1862, #1877, #1883)
- Custom `paths` in the `config-aqua.yaml` can now be defined and will take priority over the catalog paths (#1809)
- Remove deprecated `aqua.slurm` module (#1860)
- Refactor of `plot_maps()` and `plot_maps_diff()` functions with projection support and use their single map version internally (#1865)
- Refactor of `plot_single_map()` and `plot_single_map_diff()` functions with projection support (#1854)
- Refactor time handling: replacement of `datetime` objects and of `pd.Timestamp` lists (#1828)
- Fix the `regrid_method` option in the Reader (#1859)
- Add a GitHub Token for downloading ClimateDT catalogs (#1855)
- Ignore `nonlocal` complaints by flake8 (#1855)
- WOCE-ARGO ocean dataset grids and fixes added (#1846)
- Upgrade of base container to FDB 5.15.11 (#1845)
- Matplotlib styles can be set in the configuration file (#1729)
- Graphics refactoring for timeseries plot functions (#1729, #1841)
- Major refactor of the regrid options, with new modular `Regridder()` class replacing `Regrid()` mixin (#1768)
- Refactor of the `retrieve_plain()` function with contextmanager and smmregrid GridInspector (#1768)

AQUA diagnostics complete list:
- Diagnostic core: refinement of OutputSaver metadata and name handling (#1901)
- Diagnostic core: refactor of the documentation folder structure (#1891)
- Timeseries: complete refactor of the timeseries diagnostic according to the Diagnostic, PlotDiagnostic schema (#1712, #1896)

## [v0.14.0]

Main changes are:
- AQUA is now open source
- Documentation is now available on ReadTheDocs
- Attributes added by AQUA are now "AQUA_" prefixed
- A core diagnostic class has been introduced

Removed:
- Support for python==3.9 has been dropped.
- Generators option from the Reader has been removed.

ClimateDT workflow modifications:
- `aqua_analysis.py`: all the config files are used from the `AQUA_CONFIG` folder. This allows individual run modification kept in the `AQUA_CONFIG` folder for reproducibility.
- `makes_contents.py`: can now take a config file as an argument to generate the `content.yaml` file.
- `push_analysis.sh`: now has an option to rsync the figures to a specified location. Extra flags have been added (see Dashboard section in the documentation).

AQUA core complete list:
- Updated AQUA development container to micromamba 2.0.7 (#1834)
- Updated base container to eccodes 2.40 (#1833)
- Added Healpix zoom 7 grid for ICON R02B08 native oceanic grid (#1823)
- Remove generators from Reader (#1791)
- Fix tcc grib code and add some cmor codes in the convention file (#1800)
- Add a regrid option to cli of relevant diagnostics (#1792)
- Limit estimation of time for weight generation only to regular lon/lat grids (#1786)
- LRA generation can operate spatial subsection (#1711)
- Attributes added by AQUA are now "AQUA_" prefixed (#1790)
- Remove zarr pin (#1794)
- Dropping support for python==3.9 (#1778, #1797)
- Reader intake-xarray sources can select a coder for time decoding (#1778)
- Document use of AQUA on ECMWF HPC2020 (#1782)
- Added history logging for lat-lon in area selection (#1479)
- Cleaner workflow and pytest/coverage configuration (#1755, #1758)
- catalog, model, exp, source info are now stored in the DataArray attributes (#1753)
- Avoid infinite hanging during bridge access (#1733, #1738)
- Enable dependabot to monitor dependencies every month (#1748)
- `eccodes` bump to 2.40.0 (#1747)
- Integrate codecov to monitor coverage and test analytics and remove old bot (#1736, #1737, #1755, #1819)
- Reinitialize `GSVRetriever` instance only when needed (#1733)
- Enable the option to read FDB data info from file, and refactor start/end hpc/bridge dates handling (#1732, #1743, #1762)
- Fix `push_analysis.sh` options and `aqua_analysis.py` config paths (#1723, #1754)
- Enable zip compression for LRA yearly files (#1726)
- Enable publication of documentation on ReadTheDocs (#1699, #1716)
- Adapt Catgen test to the new number of sources for ICON (#1708)
- Added tests for the Hovmoller plot routine (#1532)
- `push_s3` compatibility with `boto3>=1.36.0` (#1704)
- Rsync option for push_analysis.sh (#1689)
- Multiple updates to allow for AQUA open source, including Dockerfiles, actions, dependencies and containers (#1574)

AQUA diagnostics complete list:
- Ensemble: config file structure and tests (#1630)
- Ocean3d: Tests for the Ocean3d diagnostic (#1780)
- Diagnostic core: A common function to check and convert variable units is provided as `convert_data_units()` (#1806)
- Ocean3d: Bug fix to regridding of observations in cli (#1811)
- Diagnostic core: the `retrieve()` method uses internally a `_retrieve()` method that returns instead of updating attributes (#1763)
- Diagnostic core: documentation about class and config file structure (#1790)
- Diagnostic core: A common function to load the diagnostic config file is provided (#1750)
- Global bias: add test (#1675)
- Diagnostic core: Add additional command-line arguments for configuration and processing options (#1745)
- Global bias: Handling plev and using scientific notation in contour plots (#1649)
- Ecmean: Fix net surface radiative flux and wind stresses in ecmean (#1696)
- Diagnostic core: A common parser and fuctions to open/close the dask cluster are provided (#1703)

## [v0.13.1]

Main changes are:
1. Ocean3d major refactoring

AQUA core complete list:
- Fixer delete option accepts non-lists (#1687)
- Ansi color 8-bit fix for logger (#1671)
- Hotfix for unmatched string in catgen (#1672)
- Test for aqua-analysis.py (#1664)
- Fix in the catgen now correctly generating an automatic description if not provided (#1662)

AQUA diagnostics complete list:
- Diagnostic core: added a Diagnostic class to be inherited by all diagnostics (#1681)
- Timeseries: hotfix of problems with the catalog usage in output saving (#1669)
- Tropical Rainfall: Update of the precomputed histograms paths for lumi and MN5 (#1661)
- Ocean3d: Trend is calculating using polyfit. Restructed the mixed layer depth function. (#1651)
- Global bias: hotfix for regrid option (#1670)

## [v0.13.0]

Main changes are:
1. Grids updated to work with operational O-25.1
2. Compliance of the catalog generator to the O-25.1 data portfolio
3. New 'Biases and Radiation' diagnostics replace the old 'AtmGlobalMean and Radiation'
4. Push of figures to LUMI-O and improvements for aqua-web

Deprecated:
- `aqua-analysis.sh` script is deprecated and has been removed. Use `aqua-analysis.py` instead.
- `cli_dummy.py` script is deprecated and will be removed in the next release. Use the `cli_checker.py` instead.
 
AQUA core complete list:
- More general checksum checker for grids and observations ( #1550)
- Output dir including catalogue for aqua-analysis.py (#1640)
- Grids for O-25.1 cycle are added in the grids folder (they are v3) (#1647)
- `deltat` for fixer can now be specified in source metadata and not only in fixes (#1626)
- LRA generator integrates ``--rebuild`` flag to regenerate areas and weights. The `--autosubmit` option is removed (#1623)
- Hotfix for catgen tests (#1648)
- Experiment and dashboard metadata are now created with the catalog generator (#1637)
- Safety checks according to data frequency for HPC, bridge and request start/end dates in intake GSV (#1636, #1655)
- Experiment metadata for aqua-web and dashboard from catalog entry (#1633)
- Automatic identification of ocean grid in the catalog generator (#1621)
- `OutputSaver` can deduce the catalog name from the model, exp (#1627)
- Pin zarr<3.0.0 to avoid breaking changes (#1625)
- Units utility are now functions and not methods of FixerMixin (#1558)
- New `cli_checker.py` tool to check the existance of the required model in the catalog and rebuild the area files (#1619)
- Update the catalog generator to align with changes in the data portfolio (#1593)
- Adding ICON phase2 hpx6 and hpz9 grids (#1596)
- Push figures to LUMI-O for dashboard (#1582, #1607)
- Bridge_start_date and expver switching (#1597)
- Include all available figure metadata in content.json for dashboard/aqua-web (#1573)
- Upgrade LUMI module to 24.03 and to eccodes 2.39.0

AQUA diagnostics complete list:
- Old AtmoGlobalMean and Radiation diagnostics removed (#1622)
- `--catalog` is accepted by all the diagnostics altough it is not used by all of them yet (#1619)
- Timeseries: enabled region selection in the CLI (#1564)
- Ocean3d: Bugfix of values for Ocean trend function (#1583)
- Biases and Radiation: Refactoring of Bias and Radiation Diagnostics (#1243)
- Biases and Radiation: Fix Seasonal Bias Output in global_biases for NetCDF Saving Compatibility and other fixes (#1585, #1604, #1628)
- Biases and Radiation: Adding `save_netcdf` flag and function (#1510)
- Biases and Radiation: Integrating Updated OutputSaver (#1487)

## [v0.13-beta]

Main changes are:
1. All the diagnostics are now compatible with the new fixes and eccodes version.
2. Full compatibility with HealPix grids and the new CDO version.
3. Major improvements in the Ocean3D diagnostic.

AQUA core complete list:
- Safety checks and error messages on FDB folders (#1512)
- Refreshed internal `to_list` function (#1512)
- Reorganizing and extending CI/CD catalog with 5 years of hpz3 data from ERA5 (atm) and FESOM (oce) (#1552)
- Version info in a separate module (#1546) 
- Corrected `tcc` units to % (#1551)
- Fix pdf attributes (#1547)
- Catgen fixes (#1536)
- Introduced fixer for ClimateDT phase 2 (#1536)
- `aqua_analysis.py` using a common central dask cluster (#1525)
- Added the `cdo_options: "--force"` to the definitions of the oceanic HealPix grids (#1539)

AQUA diagnostic complete list:
- ECmean: Integrating the performance indices and global mean within the `aqua_diagnostics` module (#1556)
- Teleconnections: The `teleconnections` diagnostic is now integrated in the `aqua_diagnostics` module (#1352)
- Teleconnections: OutputSaver for the teleconnections diagnostic (#1567, #1570)
- Ocean3d: Fix to improve memory usage and cli (#1490)
- Seaice: Fix to read sithick as fallback instead of sivol (#1543)
- Ocean3d: Minor fix to allow to read new variable names (#1540)
- Timeseries: The `timeseries` diagnostic is now integrated in the `aqua_diagnostics` module (#1340)
- Timeseries: Integrating Updated OutputSaver (#1492)

## [v0.13-alpha]

Main changes are:
1. A refactor of the fixes, with a new common main convention table is available, based on eccodes.
2. Diagnostics are updated to work with the new fixes and the new eccodes version. This is not yet complete and will be finalized in the next release.
3. The FDB reader always rely on paramids, so that support for eccodes 2.39.0 and backward compatibility is ensured.

AQUA core complete list:
- push-analysis.sh maintenance (#1555)
- Added the `cdo_options: "--force"` to the definitions of the HealPix grids (#1527)
- Removing default fixes (#1519)
- Support for eccodes=2.39.0 with full fixes refactoring (#1519)
- Dashboard: Moved making of contents yaml to local hpc (#1470)
- Support for new smmregrid==0.1.0 including simpler weights and area generation (#1395)
- Removing cdo pin for more recent versions (#1395)
- Change `bridge_end_date` convention (#1498)
- `catgen` to support data bridge options (#1499)
- Enhance OutputSaver with Improved File Handling, Logging, and NetCDF Write Modes (#1495)
- Introduction a specific pipeline and tests for `catgen` utiliy (#1505)
- Remove pin on xarray (#1507)
- FDB reader internally always asks for paramids (#1491, #1508, #1529)
- Introduction of a convention table for the fixer, in order to create a more general fixer (#1488, #1506)
- Refactor of `cli_lra_parallel_slurm.py` to work with container via jinja (#1497) 
- Convert `aqua-analysis.sh` to Python with Subprocess and Multiprocessing Support (#1354, #1521)
- New base container for aqua-container (#1441)
- Autodetection of latest AQUA in `load-aqua-container.sh` script (#1437)
- Update Metadata Handling for NetCDF, PDF, and PNG Outputs (#1430)
- Add instructions to install AQUA on MN5 (#1468)
- Introduce `grids-checker.py` tool to verify presence and checksum of the grid files (#1486)

AQUA diagnostic complete list:
- Tropical Cyclones: Adaptation to IFS-FESOM and tool to compute orography from data (#1393)
- Seaice: Hotfix for sea ice plots (#1432)

## [v0.12.2]

Main changes are: 
1. Single container script to be used on Lumi, MN5 and Levante

AQUA core complete list:
- Introduce `timeshift` option for the fixer to roll forward/back the time axis (#1411)
- Centralize and refactor in single script the tool to load AQUA container (#1413)
- Add extra maintenance options to submit-aqua-web (#1415)
- Update push-analysis.sh removing dependency on full AQUA and option not to convert to png (#1419)
- Pin to xarray<2024.09 to prevent bug in polyfit requires temporary (#1420)
- Remove spurious dimensions when running `fldmean()` (#1423)

AQUA diagnostic complete list:
- Refactor of plotThickness method in the sea ice diagnostic (#1427)


## [v0.12.1]

AQUA core complete list:
- Allow multiple realizations in fdb-catalog-generator (#1335)
- Fix the container loading script in order to avoid load of local libraries (#1399)
- Fix using AQUA container for submit-aqua-web, do not wipe old figures by default (#1387)
- New `timstat` module which opens complement `timmean()` with `timmax()`, `timmin()` and `timstd()` methods (#1391)
- Fix installation to avoid mismatch between `hdf5` and `h5py` libraries (#1408)

## [v0.12]

Main changes are:
1. AQUA installation now requires a mandatory machine name.
2. The `aqua` source code has been moved to the `src` folder. The change is transparent to the user.
3. A diagnostic module, called `aqua.diagnostics`, is under development. The module is not yet active, diagnostics are still available with the previous structure.

AQUA core complete list:
- Mixed updates to support data for NextGEMS cycle4 hackathon (#1375)
- Preprocess functionality added to the `Reader` class (#1298)
- The AQUAthon material has been moved under the `notebooks` folder (#1342)
- `aqua` source code has been moved to the `src` folder (#1332)
- A diagnostic module, called `aqua.diagnostics`, has been created under the `src` folder (#1332, #1341)
- LRA generator tool support for multiple relizations (#1357, #1375)
- LRA generator requires `catalog` as a mandatory argument (#1357)
- AQUA console revisiting, adding `avail` method and `update` method (#1346)
- AQUA install now requires mandatory machine name (#1346)
- Fix to make keyword step optional in request (#1360)

## [v0.11.3]

AQUA core complete list:
- LRA, both from CLI and worklow, is part of the AQUA console and can be run with `aqua lra $options` (#1294)
- FDB catalog generator is part of the AQUA console and can be run with `aqua catgen $options` (#1294)
- Coordinate unit overriding is now possible via the `tgt_units` argument (#1320)
- Full support for python>=3.9 (#1325)
- Pin of (python) eccodes<2.37.0 in pyproject due to recent changes in binary/python structure (#1325)

AQUA diagnostic complete list:
- Radiation: Bugfix in the CLI for the radiation diagnostic (#1319)

## [v0.11.2]

AQUA core complete list:
- Renaming of FESOM grids to include original resolution name (#1312)
- Bugfix of the fdb-catalog-generator tool that was not correctly assigning NEMO grids (#1309)
- Bugfix of the GSV intake driver that was not handling correctly metadata jinja replacement (#1304) 
- Bugfix of _merge_fixes() method when the parent fix has no vars specified (#1310)
- Safety check for the netcdf driver providing more informative error when files are not found (#1307, #1313)

AQUA diagnostic complete list:
- Tropical Rainfall: Fix Minor Issues in Tropical Precipitation CLI Metadata and Formatting (#1266)

## [v0.11.1]

Attention: If you are accessing FDB experiments, we suggest to not use versions older than this release.

Main changes are:
1. AQUA works with FDB written with ecCodes versions > 2.35 as well as lower.
2. Timeseries and Seasonal cyle can now be evaluated also on a specific region 

AQUA core complete list:
- ecCodes now pinned to >=2.36.0 and tool for fixing older definition files (#1302)

AQUA diagnostic complete list:
- Timeseries: a region can be selected for Timeseries and Seasonal Cycle with the `lon_limits` and `lat_limits` arguments (#1299)
- Timeseries: the cli argument for extending the time range is now extend (previously expand) (#1299)
- Timeseries: all the available diagnostics support the catalog argument (#1299)

## [v0.11]

Attention: this version is not compatible with catalog entries with ecCodes >= 2.35.0.

1. LRA supports multi-catalog structure
2. ecCodes temporarily restricted to < 2.34

AQUA core complete list:
- Refactor the fdb-catalog-generator tool to work with data-portfolio repository (#1275)
- Introduce a function to convert NetCDF to Zarr and zarr catalog entry for LRA (#1068)
- Suppress the warning of missing catalogs in the AQUA console `add` command (#1288)
- Lumi installation is completely updated to LUMI/23.09 modules (#1290)
- gsv_intake switches eccodes also for shortname definitions (#1279)
- Increase compatibility between LRA generator and multi-catalog (#1278)
- Allow for intake string replacement within LRA-generated catalogs (#1278)
- Avoid warning for missing intake variable default when calling the `Reader()` (#1287)

AQUA diagnostic complete list:
- Teleconnections: catalog feature bugfix (#1276)

## [v0.10.3]

Attention: this version is not compatible with catalog entries with ecCodes < 2.35.0.

Main changes are:
1. support for ecCodes >= 2.35.0 (to be used with caution, not working with exps with eccodes < 2.35.0)
2. fdb_path is deprecated in favour of fdb_home

AQUA core complete list:
- Restructure fixes folder and files (#1271)
- Removed eccodes pin, better handling of tables in get_eccodes_attr (#1269)
- Added test for diagnostics integration to AQUA installation process (#1244)
- Bugfix for the monthly frequency data with monthly cumulated fluxes (#1255)
- fdb_path becomes optional and deprecated in favour of fdb_home (#1262)
- Branch support for tool to push analysis to explorer (#1273)

AQUA diagnostic complete list:
- ECmean documentation updates (#1264)

## [v0.10.2]

Main changes are:
1. aqua-analysis script can be configured with an external yaml file
2. AQUA installation process now includes diagnostics integration

AQUA core complete list:
- Rename OutputNamer to OutputSaver and add catalog name (#1259)
- Hotfix for rare situation with 3D data but no vertical chunking defined (#1252)
- External yaml file to configure aqua-analysis (#1246)
- Adding diagnostics integration to AQUA installation process (#1229)

AQUA diagnostic complete list:
- Teleconnections: adding the catalog feature to the diagnostic (#1247)
- ECmean upgrades for the CLI (#1241)
- ECmean enables the computation of global mean diagostic (#1241)

## [v0.10.1]

AQUA core complete list:
- Fixer for monthly frequency data with monthly cumulated fluxes (#1201)
- Catalogs can be installed from the external repository (#1182)
- Added grid for NEMO multiIO r100 (#1227)
- Reorganized analysis output in catalog/model/exp structure (#1218)

## [v0.10]

Main changes are:
1. The catalog is externalized and AQUA supports multiple catalogs. It is now mandatory to use the aqua console to add a new catalog to the AQUA installation.

AQUA core complete list:
- Catalog is externalized to a separate repository (#1200)
- AQUA is now capable of accessing multiple catalogs at the same time (#1205)
- MN5 container for AQUA (#1213)

## [v0.9.2]

Main changes are:
1. The `aqua-config.yaml` file is replaced by a template to be installed. The aqua console is now mandatory to use aqua.
2. `$AQUA` removed from the `Configdir()` autosearch, an installation with the aqua console is mandatory to use aqua.
3. AQUA cli command to provide the installation path with `--path` option. This can substitute the `$AQUA` variable in scripts.
4. The catalog file is now split into `machine.yaml` and `catalog.yaml` to support machine dependency of data path and intake variables as kwargs into each catalog.

AQUA core complete list:
- More detailed documentation for Levante and Lumi installation (#1210)
- `aqua-config.yaml` replaced by a template to be installed on each machine (#1203)
- `$AQUA` removed from the `Configdir()` autosearch (#1208)
- AQUA cli command to provide the installation path with `--path` option (#1193)
- Restructure of the `machine` and `catalog` instances to support a catalog based development (#1186)
- AQUA installation via command line support a machine specification `aqua install lumi` (#1186)
- Introduction of `machine.yaml` file to support machine dependency of data path and intake variables as kwargs into each catalog (#1186)
- Removing all the AQUA catalogs from the repo, now using https://github.com/DestinE-Climate-DT/Climate-DT-catalog (#1200)

## [v0.9.1]

Main changes are:
1. Update of fdb libraries to be compatible with the FDB data bridge

AQUA core complete list:
- OutputNamer Class: Comprehensive Naming Scheme and Metadata Support (#998)
- Creation of png figures for AQUA explorer is local (#1189)

## [v0.9]

Main changes are:
1. AQUA has an `aqua` CLI entry point, that allow for installation/uninstallation, catalog add/remova/update, fixes and grids handling
2. Experiments placed half on HPC and half on DataBridge data can be accessed in continuous manner.

AQUA core complete list:
- AQUA entry point for installation and catalog maintanance and fixes/grids handling (#1131, #1134, #1146, #1168, #1169)
- Automatic switching between HPC and databridge FDB (#1054, #1190)
- CLI script for automatic multiple experiment analysis submission (#1160, #1175)

## [v0.8.2]

Main changes are: 
1. `aqua-grids.yaml` file split in multiple files into `grids` folder
2. Container for Levante

AQUA core complete list:
- Removing any machine name depencency from slurm files (#1135)
- Jinja replacement is added to the aqua-config.yaml (#1154)
- grid definitions split in multiple files (#1152)
- Add script to access the container on Levante HPC (#1151)
- Add support for IFS TL63 and TL159 grids (#1150)
- Swift links for tests and grids renewed (#1142)
- Removing the docker folder (#1137)
- Introducing a tool for benchmarking AQUA code (#1057)
- Define AQUA NEMO healpix grids as a function of their ORCA source (#1113)

AQUA diagnostics complete list:
- Tropical Rainfall: Improve Paths in Live Demonstration Notebook  (#1157)
- Atm global mean: produce seasonal bias plots by default (#1140)
- Tropical Rainfall: Notebook for the Live Demonstration (#1112)
- Teleconnections: MJO Hovmoller plot introduced as notebook (#247)
- Tropical Rainfall: Reduce Redundancy in Conversion Functions (#1096)

## [v0.8.1]

Main changes are: 
1. Fixes following internal D340.7.3.3 and D340.7.1.4 review 

AQUA core complete list:
- Tco399-eORCA025 control, historical and scenario runs added to Lumi catalog (#1070)
- ESA-CCI-L4 dataset added for Lumi and Levante catalogs (#1090)
- Various fixes to the documentation (#1106)
- Fixer for dimensions is now available (#1050)

AQUA diagnostics complete list:
- Timeseries: units can be overridden in the configuration file (#1098)
- Tropical Rainfall: Fixing the Bug in the CLI (#1100)

## [v0.8]

Main changes are:
1. Support for Python 3.12
2. Update in the catalog for Levante and introduction of Leonardo
3. Multiple diagnostics improvement to fullfil D340.7.3.3 and D340.7.1.4

AQUA core complete list:
- LRA for ICON avg_sos and avg_tos (#1076)
- LRA for IFS-NEMO, IFS-FESOM, ICON added to Levante catalog (#1072)
- IFS-FESOM storyline +2K added to the Lumi catalog (#1059)
- Allowing for jinja-based replacemente in load_yaml (#1045) 
- Support for Python 3.12 (#1052)
- Extending pytests (#1053)
- More efficient use of `_retrieve_plain` for acessing sample data (#1048)
- Introducing the catalog structure for Leonardo HPC (#1049)
- Introducing an rsync script between LUMI and levante for grids (#1044)
- Introducing a basic jinja-based catalog entry generator (#853)
- Adapt NextGEMS sources and fixes to the final DestinE governance (#1008, #1035)
- Remove  NextGEMS cycle2 sources (#1008)
- Avoid GSVSource multiple class instantiation in dask mode (#1051)

AQUA diagnostics complete list:
- Teleconnections: refactor of the documentation (#1061)
- Tropical rainfall: Updating the Documentation and Notebooks (#1083)
- Performance indices: minor improvements with the inclusion of mask and area files (#1076)
- Timeseries: Seasonal Cycle and Gregory plots save netcdf files (#1079)
- Tropical rainfall: minor modifications to the CLI and fixes to changes in the wrapper introduced in PR #1063 (#1074)
- Tropical rainfall: adding daily variability and precipitation profiles to the cli (#1063)
- Teleconnections: bootstrap evaluation of concordance with reference dataset (#1026)
- SSH: Improvement of the CLI (#1024) 
- Tropical rainfall: adding metadata and comparison with era5 and imerg to the plots, re-binning of the histograms and buffering of the data (#1014)
- Timeseries: refactor of the documentation (#1031)
- Radiation: boxplot can accomodate custom variables (#933)
- Seaice: convert to module, add Extent maps (#803)
- Seaice: Implement seaice Volume timeseries and thickness maps (#1043)

## [v0.7.3]

Main changes are:
1. IFS-FESOM NextGEMS4 and storylines simulations available in the catalog
2. Vertical chunking for GSV intake access
3. FDB monthly average data access is available
4. kwargs parsing of reader arguments (e.g. allowing for zoom and ensemble support)

AQUA core complete list:
- Add kwargs parsing of reader arguments, passing them to intake to substitute parameters (#757)
- Remove `zoom` and use kwargs instead (#757)
- Enabling the memory monitoring and (optional) full performance monitoring in LRA (#1010)
- Adding IFS_9-FESOM_5 NextGEMS4 simulation on levante (#1009)
- Function to plot multiple maps is introduced as `plot_maps()` and documented (#866)
- Adding the IFS-FESOM storylines simulation (#848)
- `file_is_complete()` accounts also for the mindate attribute (#1007)
- Introducing a `yearmonth` timestyle to access FDB data on monthly average (#1001)
- Adding expected time calculation for weight generation (#701)
- Vertical chunking for GSV intake access (#1003)

AQUA diagnostics complete list:
- Timeseries: Various bugfix and improvements for cli and formula (#1013, #1016, #1022)

## [v0.7.2]

Main changes are:
1. `mtpr` is used for precipitation in all the catalog entries
2. LRA CLI support for parallel SLURM submission and other improvements
3. ICON production simulations available in the catalog
4. `detrend()` method is available in the `Reader` class
5. All the diagnostics have dask support in their CLI

AQUA core complete list:
- Fix LRA sources to allow incomplete times for different vars (#994)
- Distributed dask option for diagnostic CLIs and wrapper (#981)
- Added documentation for `plot_timeseries`, `plot_seasonalcycle` and `plot_single_map_diff` (#975)
- Minimum date fixer feature / ICON net fluxes fix (#958)
- Unified logging for all diagnostics (#931)
- A `detrend()` method is added to the Reader class (#919)
- LRA file handling improvements (#849, #972)
- Updating fixer for ERA5 monthly and hourly data on Levante (#937)
- GSV pin to 1.0.0 (#950)
- Adding ICON production simulations (#925)
- LRA CLI for parallel SLURM submission support a max number of concurrent jobs and avoid same job to run (#955, #990)
- Renaming of EC-mean output figures in cli push tool for aqua-web (#930)
- Renaming the `tprate` variable into `mtpr` in all fixes (#944)

AQUA diagnostic complete list:
- Tropical rainfall: enhancements of plotting and performance, files path correction (#997)
- Timeseries: seasonal cycle runs as a separate cli in aqua-analysis for performance speed-up (#982)
- Timeseries: seasonal cycle is added if reference data are not available in some timespan (#974)
- Tropical rainfall: Removing unnecessary printing during the CLI, optimazing the CLi for low and high-resolution data (#963)
- Timeseries: Grergory plot TOA limits are dynamically chosen (#959)
- SSH: technical improvements including removal of hardcoded loglevel and timespan definition. (#677)
- SSH: ready with new data governance and option to plot difference plots added. (#677)
- Atmosferic Global Mean: added mean bias for the entire year in seasonal bias function (#947)
- Tropical Cyclones: working with IFS-NEMO and ICON, includes retrieval of orography from file (#1071).

## [v0.7.1]

Main changes are:
1. Complete update of the timeseries diagnostic
2. LRA CLI for parallel SLURM submission
3. SSP370 production scenario for IFS-NEMO available in the catalog

AQUA core complete list:
- Plot timeseries is now a framework function (#907)
- Improve the automatic parsing of date range according to schema from fdb (#928)
- LRA CLI for parallel SLURM submission (#909)
- Added graphics function to plot data and difference between two datasets on the same map (#892)
- Add IFS-NEMO ssp370 scenario (#906)

AQUA diagnostics complete list:
- Teleconnections: comparison with obs is done automatically in diagnostic CLI (#924)
- Teleconnections: capability to find index file if already present (#926)
- Timeseries: save flag introduced to save to enable/disable saving of the timeseries (#934)
- Improve the automatic parsing of date range according to schema from fdb (#928)
- Updated output filenames for atmglobalmean diagnostic (#921)
- Added graphics function to plot data and difference between two datasets on the same map (#892)
- Implemented `pyproject.toml` for global_time_series diagnostic (#920).
- Implemented `pyproject.toml` for tropical_rainfall diagnostic (#850).
- Updating CLi for tropical_rainfall diagnostic (#815)
- LRA cli for parallel SLURM submission (#909)
- Timeseries: seasonal cycle is available for the global timeseries (#912)
- Timeseries: refactory of Gregory plot as a class, comparison with multiple models and observations (#910)
- Add IFS-NEMO ssp370 scenario (#906)
- Timeseries: complete refactory of the timeseries as a class, comparison with multiple models and observations (#907)
- Plot timeseries is now a framework function (#907)

## [v0.7]

Main changes are:
1. Multiple updates to the diagnostics, both scientific and graphical, to work with more recent GSV data
2. `mtpr` is now used instead of `tprate` for precipitation
2. Documentation has been reorganized and integrated

Complete list:
- New utility `add_pdf_metadata` to add metadata to a pdf file (#898)
- Experiments `a0gg` and `a0jp` added to the IFS-NEMO catalog, and removal of `historical-1990-dev-lowres` (#889)
- Updated notebooks to ensure consistency across different machines by using observational datasets, and included a demo of aqua components for Lumi (#868)
- Scripts for pushing figures and docs to aqua-web (#880)
- Fixed catalog for historical-1990-dev-lowres source (#888, #895)
- data_models src files are now in the aqua/data_models folder, with minor modifications (#884)
- Warning options based on the `loglevel` (#852)
- Timeseries: formula bugfix and annual plot only for complete years (#876)
- mtpr instead of tprate derived from tp (#828)
- eccodes 2.34.0 does not accomodate for AQUA step approach, pin to <2.34.0 (#873)
- Bugfix of the `aqua-analysis` wrapper, now can work teleconnections on atmospheric and oceanic variables 
and the default path is an absolute one (#859, #862)
- Ocean3D: many fixes and adaptations to new data governance (#776)
- Bugfix of the `aqua-analysis` wrapper, now can work teleconnections on atmospheric and oceanic variables (#859)
- Radiation: adaptation to new data governance and many improvements (#727)
- Seaice: Sea ice extent has now seasonal cycle (#797)
- Fixing the paths in `cli/lumi-install/lumi_install.sh` (#856).
- Refactor of the documentation (#842, #871)
- The drop warning in `aqua/gsv/intake_gsv.py` (#844)
- Tropical cyclones diagnostic: working with new data governance (includes possibility to retrieve orography from file (#816)

## [v0.6.3]

Complete list:
- Setting last date for NaN fix for IFS-NEMO/IFS-FESOM to 1999-10-01 and cleaner merge of parent fixes (#819)
- Hotfix to set `intake==0.7.0` as default (#841)
- Timeseries: can add annual std and now default uncertainty is 2 std (#830)
- `retrieve_plain()` method now set off startdate and enddate (#829)
- Complete restructure of fixer to make use of `fixer_name`: set a default for each model and a `False` to disable it (#746)
- Added `center_time` option in the `timmean()` method to save the time coordinate in the middle of the time interval and create a Timmean module and related TimmeanMixin class (#811)
- Fixer to rename coordinates available (#822)
- Fixing new pandas timedelta definition: replacing H with h in all FDB catalog (#786)
- Change environment name from `aqua_common` to `aqua`(#805)
- Adding a run test label to trigger CI (#826)
- Tropical_rainfall: improve organization and maintainability, introducing nested classes (#814)
- Revisiting CERES fixes (#833)
- Timeseries: add bands for observation in Gregory plots (#837)

## [v0.6.2]

Complete list:
- Global time series plot annual and monthly timeseries together, improved Gregory plot (#809)
- Teleconnection can now take a time range as input and ylim in the index plot function (#799)
- LRA to use `auto` final time and `exclude_incomplete` (#791)
- Hotfix for v0.12.0 of the GSV_interface related to valid_time (#788)
- Global time series adapted to new data governance (#785)
- AtmoGlobalMean diagnostic improvements and adaptation to new data governance (#745 #789 #807 #812)
- Sea-ice diagnostic adapted to new data governance (#790)
- Implement a fix setting to NaN the data of the first step in each month (for IFS historical-1990) (#776)

## [v0.6.1]

Complete list:
- Teleconnection improvement to accept different variable names for ENSO (avg_tos instead of sst) (#778)
- ERA5 fixes compatible with new data governance (#772)
- Update the LRA generator (removing aggregation and improving) filecheck and fix entries for historical-1990-dev-lowres (#772)
- Updates of ECmean to work with production experiments (#773, #780)
- Automatic data start and end dates for FDB sources (#762)

## [v0.6]

Main changes are:
1. Inclusion in the catalog of the historical-1990 production simulations from IFS-NEMO and IFS-FESOM.
2. New fixes that targets the DestinE updated Data Governance

Complete list:
- IFS-FESOM historical-1990-dev-lowres with new data governance added to the catalog (#770)
- AtmoGlobalMean diagnostic improvements (#722)
- Teleconnections diagnostic improvements (#722)
- Read only one level for retrieving 3D array metadata, select single level for retrieve (#713)
- IFS-FESOM historical-1990-dev-lowres with new data governance added to the catalog
- Fix mismatch between var argument and variables specified in catalog for FDB (#761)
- Compact catalogs using yaml override syntax (#752)
- Fix loading source grid file before smmregrid weight generation (#756)

## [v0.5.2-beta]

Complete list:
-  A new fdb container is used to generate the correct AQUA container

## [v0.5.2-alpha]

Main changes are:
1. Coupled models IFS-NEMO and IFS-FESOM are now supported
2. Accessor to use functions and reader methods as if they were methods of xarray objects, see [notebook](https://github.com/DestinE-Climate-DT/AQUA/blob/main/notebooks/reader/accessor.ipynb)
3. Preliminary provenance information is now available in the history attribute of the output files
4. AQUA analysis wrapper is parallelized
5. A levelist can be provided in FDB sources, this will greatly speed up the data retrieve

Complete list:
- Fix reading only one sample variable and avoid _bnds variables (#743)
- Allow correct masked regridding after level selection. Add level selection also for not-FDB sources (#741)
- Read only one level for retrieving 3D array metadata, select specific levels for FDB retrieve (#713)
- Defining catalog entry for coupled models IFS-NEMO and IFS-FESOM (#720)
- Change fixer_name to fixer_name (#703)
- Reorganization of logging calls (#700)
- Accessor to use functions and reader methods as if they were methods of xarray objects (#716)
- Suggestions are printed if a model/exp/source is not found while inspecting the catalog (#721)
- Improvements in the single map plot function (#717)
- Minor metadata fixes (logger newline and keep "GRIB_" in attrs) (#715)
- LRA fix now correctly aggregating monthly data to yearly when a full year is available (#696)
- History update and refinement creating preliminary provenance information (plus AQUA emoji!) (#676)
- OPA lra compatible with no regrid.yaml (#692)
- Introducing fixer definitions not model/exp/source dependents to be specified at the metadata level (#681)
- AQUA analysis wrapper is parallelized and output folder is restructured (#684, #725)

## [v0.5.1]

Main changes are:
1. A new `Reader` method `info()` is available to print the catalog information
2. Grids are now stored online and a tool to deploy them on the `cli` folder is available

Complete list:
- Fix attributes of DataArrays read from FDB (#686)
- Reader.info() method to print the catalog information (#683)
- Simpler reader init() by reorganizing the calls to areas and regrid weights configuration and loading (#682)
- Optional autosearch for vert_coord (#682)
- plot_single_map adapted to different coordinate names and bugfixes (#680)
- Sea ice volume datasets for the Northern Hemisphere (PIOMAS) and the Southern Hemisphere (GIOMAS) (#598)
- Possibility of defining the regrid method from the grid definition (#678)
- Grids stored online and tool to deploy them on cli folder (#675)
- Global time series diagnostic improvements (#637)
- Teleconnections diagnostic improvements (#672)

## [v0.5]

Main changes are:
1. Refactor of the Reader() interface with less options at the init() level
2. Grids are now defined with the source metadata and not in a machine-dependent file
3. CLI wrapper is available to run all diagnostics in a single call
4. Refactoring of the streaming emulator with equal treatment for FDB or file sources

Complete list:
- Controlling the loglevel of the GSV interface (#665)
- Fix wrong fdb source (#657)
- Adding sample files and tests for NEMO 2D and 3D grids (#652)
- tprate not derived from tp for GSV sources (#653)
- Simplify reader init and retrieve providing less argument in initialization (#620)
- var='paramid' can be used to select variables in the retrieve method (#648)
- configdir is not searched based on util file position in the repo (#636)
- Cleaner mask treatment (Revision of mask structure in the reader #617)
- Fldmean fix if only one dimension is present for area selection (#640)
- Adding higher frequency ERA5 data on Levante and Lumi (#628)
- regrid.yaml files are removed, grid infos are now in the catalog metadata (#520, #622, #643)
- Load all available variables in FDB xarray/dask access (#619)
- Lint standard and enforced in CI (#616)
- Reader init split with methods (#523)
- Single map plot utility to be used by all diagnostics (#594)
- Script for automatic generation of Fdb catalog entries (IFS only) (#572)
- Fix loading of singularity mounting /projappl (#612)
- CLI wrapper parser (#599)
- Refactoring of streaming emulator (#593)
- Radiation CLI and diagnostic refinement (#537)
- Ocean3D CLI and diagnostic refinement (#578)
- AtmGlobalMean CLI and diagnostic refinement (#587)
- Tropical cyclones CLI refinements and TC module (#568, #645)
- Removing OPA, OPAgenerator and related tests from the AQUA (Remove OPA from AQUA #586)
- Renaming the experiments according to the DE340 AQUA syntax (Including dev-control-1990 in the source and rename the experiment according to DE340 scheme #556, #614, #618)
- Teleconnections diagnostic improvements (#571, #574, #576, #581, #592, #623)

## [v0.4]

Main changes are:
1. Update to all the diagnostics CLI
2. Refactor of the regridder so that `regrid.yaml`` is grid-based and not experiment-based
3. Xarray access to FDB sources
4. Refactor of the fixer so that merge/replace/default options are available
5. Remove of the `aqua` environment in favour of the `aqua_common` one. 

Complete list:
- Introduced color scheme for aqua logging (#567)
- CLI for sea diagnostic (#549)
- Add CLI for SSH diagnostic and some bug fixes (#540)
- Fix SSH diagnostic to be compatible with lates AQUA version (#538) 
- Helper function to identify vertical coordinates in a dataset (#552)
- Orography for tempest extremes TCs detection and update TCs CLI (Orography threshold included and CLI update #404)
- Improvement of performance indices CLI (Update of ECmean CLI #528)
- Fix to allow reading a list of multiple variables from FDB (#545)
- Further improvement of function to inspect the catalog (#533)
- Custom exceptions for AQUA (#518)
- Speed up of the `retrieve_plain` method (#524)
- Update documention for adding new data and setting up the container (Increase documentation coverage #519)
- CLI wrapper for the state-of-the-art diagnostics analysis (#517, #527, #525, #530, #534, #536, #539, #548, #549, #559)
- Refactor the regrid.yaml as grid-based instead of experiment-based (#291)
- aqua_common environment simplified and updated (#498)
- Update available variables in FDB catalogs on lumi (#514)
- Solve reversed latitudes bug for fixed data (#510)
- Switch to legacy eccodes tables based on intake source metadata (#493)
- Add GPM IMERG precipitation data to the catalog on levante (#505)
- Fix ocean3d diagnostic colorbars not being symmetric when missing values are present (#504) 
- FDB NEMO test access to data (#488)
- Xarray dask access to FDB (#476)
- Issue a warning when multiple gribcodes are associated to the same shortname (Cases for multiple eccodes grib codes #483)
- Allowing fixer to overwrite or merge default configuration (Increasing flexibiity of the fixer allowing for merge, replace and default options #480)
- Add new tests (Increase testing #250)
- Global time series diagnostic setup for multiple variables CLI (#474)
- Option to avoid incomplete chunk when averagin with timmean (Introduce check for chunk completeness in timmean() #466)
- Simplification of Fixer() workflow, more methods and less redundancy (Functionize fixer #478)
- Remove the `aqua` environment file, only `aqua_common` is left (#482)

## [v0.3]

Main changes are:
1. Fixer moved at `Reader()` level
2. Area selection available in `fldmean()` method
3. FDB/GSV access for IFS-NEMO development simulations
4. Configuration file `config-aqua.yaml` replaces `config.yaml`

Complete list:
- Templates in configuration yaml files (#469)
- Bug fixes for FDB access options (#463, #462)
- Add observational catalogs on Lumi (Update Lumi catalog #454)
- Automatic finding of cdo (#456)
- Area is fixed if data are fixed (Fixer applied to grid areas #442)
- Tests missing failure fix (Fix #436 CI workflow passes even if some tests fail #452)
- FDB/GSV access to IFS control and historical simulations (#434, #458)
- Climatology support restored in the Reader (Fix for climatology #445)
- Improvement function to inspect the catalog (Inspect_catalog improvement #446)
- Minor improvements of the gribber (Fix gribber fdb #427)
- Allow the LRA generator to work with generators and so with FDB (LRA from fdb on mafalda #430)
- Fixes only on selected variables (Fixer updates #428)
- Complete revision of the FDB/GSV access, allowing to access also recent experiments using variable step (#343)
- Teleconnections diagnostic adapted to new code improvements (Teleconnections Dev branch update #424, #465)
- Add support for area selection with fldmean (Fldmean box selection #409)
- Environment simplified, dependencies are now mostly on the pyproject file (A simpler environment.yml #286)
- Intake esm functionality added back (Fix intake-esm #287)
- Intake esm tests (Test also intake-esm #335)
- Yaml dependencies removed (Logger and yaml issues in util.py #334)
- Log history working for iterators as well (Logger and yaml issues in util.py #334)
- Util refactor (Utility refactor #405)
- Fixer at reader level (Fixes at Reader level #244)
- Uniform timmean (Uniform time after timmean and add option for time_bnds #419)
- FDB tests added (Add FDB 5.11, a local FDB with some test data #280, #432)
- Refactor of unit conversion and non-metpy cases (Flexible unit fix from YAML file #416)
- Refactor of the config file definition (Refactor of the configuration search #417)

## [v0.2.1]

- Add development control-1950 and historical-1990 experiments to the LRA (LRA for control-1950 and historical-1990 on Levante from v0.2 #455)

## [v0.2]

- Improve the LRA generator and worklow CLI (Streaming for the LRA #289)
- AQUA new common environment installation tool for LUMI added (#413)
- Added a bash script "load_aqua_lumi.sh" to load aqua environment in LUMI with containers (Adding an AQUA singularity container for LUMI #418)

## [v0.2-beta]

This is the `AQUA` version part of the Deliverable D340.7.1.2. 

- SSH diagnostic improvements (Linting SSH diagnostics #377, SSH diag: PDF file name changed #388)
- Timmean fix to uniform time axis (Fix for timmean() to uniform output time axis #381)
- New tests trigger routine (Tests trigger with label #385)
- Fix for tco1279 and FESOM (fix for masked tco1279 #390, psu fix for salinity #383)
- ECmean improvements (various improvement for ecmean #392)
- Seaice diagnostic improvements (Deliverable340.7.1.2 fix seaice #389, Linting Seaice diagnostics #376)
- Teleconnections diagnostic graphics module enhanced and various improvements (Teleconnections corrections for D340.7.1.2 #379, Fix import in teleconnections notebooks #395, Teleconnections fix docs #408)
- Tropical cyclones linting of the diagnostic (Linting tropical cyclones diagnostics #380, Improved plotting functions for tropical cyclones #391)
- Ocean diagnostics restructured in a single folder, sharing common functions and other improvements (Linting+Fixes Ocean diagnostics #374, Adding units for MLD plot in ocean3d package #406)
- Documentation fixes (Documentation fixes after review #403)
- Atmglobalmean and radiation diagnostic improvements (Atmglobalmean fix #371)
- MSWEP fixer bugfix (Change MSWEP datamodel #397, fixing of mswep #401)

## [v0.2-alpha]

This is the `AQUA` version that will be part of the Deliverable D340.7.1.2, sent to internal review. This is mostly done by the inclusion of twelve diagnostics within the AQUA framework

- Added teleconnections diagnostic (#308, #309, #318, #333, #352)
- Added tropical cyclones diagnostic (#310, #345)
- Added performance indices diagnostic based on ECmean tool (#57, #327) 
- Added sea ice diagnostic (#353, #368)
- Added global timeseries diagnostic (#358, #359)
- Added radiation analysis diagnostic (#301, #360)
- Added global mean bias diagnostic (#285, #371)
- Added SSH variability diagnostic (#367, #369)
- Added tropical rainfall diagnostic (#314)
- Added Ocean circulation diagnostic (#295)
- Added global ocean diagnosc (#164)
- Added global mean timeseries (#268)
- Multiple fixes in the Reader (#316, #324, #334)
- Avoid time duplicated in the Reader (#357)
- Enabling autodoc for diagnostics (#330)
- Data access improvement on Levante, including new datasets (#332, #355, #321)
- Added a common environment file (#363)
- Support for Lumi installation (#315)
- Added the `changelog` file

### Changed

- Dummy diagnostic is now in the `dummy` folder (previously was `dummy-diagnostic`)
- Tests and code is now working with python>=3.9 (previously python 3.11 was excluded)

## [v0.1-beta]

This is the `AQUA` version that will be part of the Deliverable D340.7.1.1.
This is mostly built on the `AQUA` `Reader` class which support for climate model data interpolation, spatial and temporal aggregation and conversion for a common GRIB-like data format.


- Low resolution archive documentation
- Fixed a bug in the `Gribber` class that was not reading the correct yaml catalog file

## v0.1-alpha

This is the AQUA pre-release to be sent to internal reviewers. 
Documentations is completed and notebooks are working.

[unreleased]: https://github.com/DestinE-Climate-DT/AQUA/compare/v0.19.0...HEAD
[v0.19.0]: https://github.com/DestinE-Climate-DT/AQUA/compare/v0.18.1...v0.19.0
[v0.18.1]: https://github.com/DestinE-Climate-DT/AQUA/compare/v0.18.0...v0.18.1
[v0.18.0]: https://github.com/DestinE-Climate-DT/AQUA/compare/v0.17.0...v0.18.0
[v0.17.0]: https://github.com/DestinE-Climate-DT/AQUA/compare/v0.16.0...v0.17.0
[v0.16.0]: https://github.com/DestinE-Climate-DT/AQUA/compare/v0.15.0...v0.16.0
[v0.15.0]: https://github.com/DestinE-Climate-DT/AQUA/compare/v0.14.0...v0.15.0
[v0.14.0]: https://github.com/DestinE-Climate-DT/AQUA/compare/v0.13.1...v0.14.0
[v0.13.1]: https://github.com/DestinE-Climate-DT/AQUA/compare/v0.13.0...v0.13.1
[v0.13.0]: https://github.com/DestinE-Climate-DT/AQUA/compare/v0.13-beta...v0.13.0
[v0.13-beta]: https://github.com/DestinE-Climate-DT/AQUA/compare/v0.13-alpha...v0.13-beta
[v0.13-alpha]: https://github.com/DestinE-Climate-DT/AQUA/compare/v0.12.2...v0.13-alpha
[v0.12.2]: https://github.com/DestinE-Climate-DT/AQUA/compare/v0.12.1...v0.12.2
[v0.12.1]: https://github.com/DestinE-Climate-DT/AQUA/compare/v0.12...v0.12.1
[v0.12]: https://github.com/DestinE-Climate-DT/AQUA/compare/v0.11.3...v0.12
[v0.11.3]: https://github.com/DestinE-Climate-DT/AQUA/compare/v0.11.2...v0.11.3
[v0.11.2]: https://github.com/DestinE-Climate-DT/AQUA/compare/v0.11.1...v0.11.2
[v0.11.1]: https://github.com/DestinE-Climate-DT/AQUA/compare/v0.11...v0.11.1
[v0.11]: https://github.com/DestinE-Climate-DT/AQUA/compare/v0.10.3...v0.11
[v0.10.3]:https://github.com/DestinE-Climate-DT/AQUA/compare/v0.10.2...v0.10.3
[v0.10.2]: https://github.com/DestinE-Climate-DT/AQUA/compare/v0.10.1...v0.10.2
[v0.10.1]: https://github.com/DestinE-Climate-DT/AQUA/compare/v0.10...v0.10.1
[v0.10]: https://github.com/DestinE-Climate-DT/AQUA/compare/v0.9.2...v0.10
[v0.9.2]: https://github.com/DestinE-Climate-DT/AQUA/compare/v0.9.1...v0.9.2
[v0.9.1]: https://github.com/DestinE-Climate-DT/AQUA/compare/v0.9...v0.9.1
[v0.9]: https://github.com/DestinE-Climate-DT/AQUA/compare/v0.8.2...v0.9
[v0.8.2]: https://github.com/DestinE-Climate-DT/AQUA/compare/v0.8.1...v0.8.2
[v0.8.1]: https://github.com/DestinE-Climate-DT/AQUA/compare/v0.8...v0.8.1
[v0.8]: https://github.com/DestinE-Climate-DT/AQUA/compare/v0.7.3...v0.8
[v0.7.3]: https://github.com/DestinE-Climate-DT/AQUA/compare/v0.7.2...v0.7.3
[v0.7.2]: https://github.com/DestinE-Climate-DT/AQUA/compare/v0.7.1...v0.7.2
[v0.7.1]: https://github.com/DestinE-Climate-DT/AQUA/compare/v0.7...v0.7.1
[v0.7]: https://github.com/DestinE-Climate-DT/AQUA/compare/v0.6.3...v0.7
[v0.6.3]: https://github.com/DestinE-Climate-DT/AQUA/compare/v0.6.2...v0.6.3
[v0.6.2]: https://github.com/DestinE-Climate-DT/AQUA/compare/v0.6.1...v0.6.2
[v0.6.1]: https://github.com/DestinE-Climate-DT/AQUA/compare/v0.6...v0.6.1
[v0.6]: https://github.com/DestinE-Climate-DT/AQUA/compare/v0.5.2-beta...v0.6
[v0.5.2-beta]: https://github.com/DestinE-Climate-DT/AQUA/compare/v0.5.2-alpha...v0.5.2-beta
[v0.5.2-alpha]: https://github.com/DestinE-Climate-DT/AQUA/compare/v0.5.1...v0.5.2-alpha
[v0.5.1]: https://github.com/DestinE-Climate-DT/AQUA/compare/v0.5...v0.5.1
[v0.5]: https://github.com/DestinE-Climate-DT/AQUA/compare/v0.4...v0.5
[v0.4]: https://github.com/DestinE-Climate-DT/AQUA/compare/v0.3...v0.4
[v0.3]: https://github.com/DestinE-Climate-DT/AQUA/compare/v0.2.1...v0.3
[v0.2.1]: https://github.com/DestinE-Climate-DT/AQUA/compare/v0.2...v0.2.1
[v0.2]: https://github.com/DestinE-Climate-DT/AQUA/compare/v0.2-beta...v0.2
[v0.2-beta]: https://github.com/DestinE-Climate-DT/AQUA/compare/v0.2-alpha...v0.2-beta
[v0.2-alpha]: https://github.com/DestinE-Climate-DT/AQUA/compare/v0.1-beta...v0.2-alpha
[v0.1-beta]: https://github.com/DestinE-Climate-DT/AQUA/compare/v0.1-alpha...v0.1-beta<|MERGE_RESOLUTION|>--- conflicted
+++ resolved
@@ -14,12 +14,9 @@
 - Add filelock when modifying catalog sources (#2432)
 
 AQUA diagnostics complete list:
-<<<<<<< HEAD
 - Ocean Stratification and Ocean Trend: full support for regions across the dateline (#2433)
-=======
 - Area selection full support for regions across the dateline (#2430, #2434)
 - LatLonProfiles: Documentation (#2442), adjustments on lines plotting order (#2431) and AQUA_realization management (#2421)
->>>>>>> 59cd3254
 
 ## [v0.19.0]
 
