--- conflicted
+++ resolved
@@ -21,12 +21,9 @@
 - Remove  NextGEMS cycle2 sources (#1008)
 
 AQUA diagnostics complete list:
-<<<<<<< HEAD
 - Teleconnections: refactor of the documentation (#1061)
-=======
 - Tropical rainfall: minor modifications to the CLI and fixes to changes in the wrapper introduced in PR #1063 (#1074)
 - Tropical rainfall: adding daily variability and precipitation profiles to the cli (#1063)
->>>>>>> 9edb8893
 - Teleconnections: bootstrap evaluation of concordance with reference dataset (#1026)
 - SSH: Improvement of the CLI (#1024) 
 - Tropical rainfall: adding metadata and comparison with era5 and imerg to the plots, re-binning of the histograms and buffering of the data (#1014)
