# Changelog

All notable changes to this project will be documented in this file.
The format is based on [Keep a Changelog](https://keepachangelog.com/en/1.1.0/)

## [Unreleased]

Unreleased in the current development version (target v0.22.0):

AQUA core complete list:
<<<<<<< HEAD
- New EC-Earth4 TL63 grid (#2536)
- Improved handling of strings in `time_to_string` function (#2536)
=======
- Fix for 3d grid generation of `GridBuilder` (#2545)
- Fix failing console test (#2549)
>>>>>>> 77fb9b29
- New `filter_key` option to filter NetCDF files before loading them based on year (#2543)
- Removed plt.close() in plotting functions (#2538)
- Documentation aligned to the new repository structure (#2525)
- Complete workflow for pypi version to be run once per week (#2527)
- Add a `cleanup` class with a fixture to clean files from tests (#2526)

## [v0.21.0]

Main changes:
1. From this version on, AQUA-core and AQUA-diagnostics are two separated repositories
2. Console installation is refactored to account for the unpacking of the two repositories

AQUA core complete list:
- Extend the actions to support pypi testing and publishing (#2500)
- Console installation is more flexible with `--core` and `--diagnostics` options (#2512)
- Re-usable workflow to be shared across multiple github actions (#2519)
- Lumi install for core only (#2502)
- AQUA-core and AQUA-diagnostic coupling (#2504, #2511)
- Introducing preliminary support for aqua-diagnostics installation with console (#2503, #2507)
- Unpacking of console class in multiple smaller mixin classes (#2507)
- Restructuring the folder structure of core removing the src (#2499) 
- The big repository split (in aqua-core and aqua-diagnostics) (#2487)

## [v0.20.0]

AQUA core complete list:
- Parallelise tests execution using `pytest-xdist` module, centralise common fixtures to speed up tests execution time (#2402)
- Expose `ConfigPath`and separate the resolver `ConfigLocator`. Add catalog utility `show_catalog_content` (#2469)
- Simplify grid files by removing `vert_coord` which is detected from the path dictionary (#2276)
- Remove some warnings and adapt the code to the incoming standards (#2436)
- Fix DROP CLI support for enddate, startdate and catalog (#2472)
- Autodefine DROP chunking in a more uniform way to speed up aqua-analysis computation (#2450)
- eORCA025 nested grid for o25.1 and o26.1 support (#2459)
- Safe dumping yaml with a temporary file and SoftFileLock (#2445)
- Add filelock when modifying catalog sources (#2432)
- Updated SSH diagnotic (#1842)

AQUA diagnostics complete list:
- Introduce a centralised `DiagnosticCLI` to control CLI for diagnostics in a common way, including dask cluster and config file access (#2360, #2470, #2466)
- Biases: results are stored in memory before netcdf saving and plotting (#2481)
- LatLonProfiles: Documentation (#2442)
- Include the correct realization in output names for all diagnostics (#2457)
- Histogram: new Histogram diagnostic tool (#2372)
- Tropical Cyclones: restore TC diagnostic functionality (#2206)
- Add unique random key to dask graph tokens for each CLI (#2462)
- Ocean3D: removed old diagnostic files (#2467)
- Teleconnections: ENSO better vmin/vmax for regression plots (#2453)
- Ocean Stratification and Ocean Trend: full support for regions across the dateline (#2433)
- Area selection full support for regions across the dateline (#2430, #2434)
- LatLonProfiles: Documentation (#2442), adjustments on lines plotting order (#2431) and AQUA_realization management (#2421)
- Updated SSH diagnotic (#1842)

## [v0.19.0]

ClimateDT workflow modifications:
- The configuration file of the catalog generator now requires `expid`
- Aqua analysis config file organized differently with diagnostic groups
- Diagnostic and cli tool config files grouped differently in `$AQUA/config/diagnostics` and `$AQUA/config/tools`
- New position for push_analysis `config.grouping.yaml` in `$AQUA/config/analysis`

AQUA core complete list:
- Centralise `save_figure` in OutputSaver class (#2425)
- Allow longer time default for connection to dask cluster (#2420)
- Safe parallel creation of area and weight files (#2412)
- New grid lat-lon-r100 with explicit grid file, new default in DROP catgen (#2410, #2413)
- Realization formatting correctly processed by the Reader (#2392)
- Realization (and other intake kwargs) are an attribute of the Reader (#2392)
- Refactoring of aqua analysis to allow config file with diagnostic groups and reorganization of diagnostic config files (#2371)
- Optimizations of diagnostic parallel execution (#2371)
- Including minor fixes to output filenames, figure descriptions and color ranges (#2371)
- Enumerate aqua analysis log file for multiple config files (#2407)
- Fix push_analysis.sh rsync functionality to not use ssh (#2403)
- Minor fixes to output filenames, figure descriptions and color ranges (#2371)
- `stardate` and `enddate` can be passed to DROP to limit the range of scan (#2325)
- Chunking of netcdf sources is not filtered anymore (#2380)
- Introduce `expid` into configuration file of the catalog generator (#2340)
- EC-EARTH4 ORCA2 and eORCA1 grids refactor (#2280)
- Added PALEORCA2 support for the EC-EARTH4 low-resolution paleoclimate configuration (#2280)
- AQUA analysis now can receive ``startdate`` and ``enddate`` (#2368, #2423)

AQUA diagnostics complete list:
- Tropical Rainfall: speedup histogram computation and other fixes (#2390, #2375)
- Ensemble: CLI for single experiment ensemble analysis for timeseries and climatology (#2387, #2393)
- Cleanup diagnostic code, remove lower() and replace() for regions (#2422)
- Radiation surface and Gregory: update to CERES EBAF 4.2.1 (#2424)
- Ocean3D diagnostics: improve description, titles and notebook (#2397, #2414)
- Ocean3D diagnostics config files: fix optimal chunking (#2409)
- Boxplots: improve title and description (#2411)
- LatLonProfiles: figures description fix (#2388)
- Stratification: MLD and vertical profiles diagnostic refactor (#2268)
- ECmean Performance Indices replace EC23 climatology with the new EC24 (#2367)

## [v0.18.1]

AQUA core complete list:
- Handle unknown activity names in catgen (#2351)
- Update Data Portfolio to v2.1.0 (#2356)
- Updated target grib codes for cpr and snvol (#2346)
- Offline cartopy data added to environment (#2344)
- Allow start/enddate passed in `retrieve` to be used also in `retrieve_plain()` (#2335)
- Timeseries graphical function adapted to plot multiple levels for ocean diagnostic (#2328)
- Extending evaluate formula method to exponential and parenthesis (#2327)

AQUA diagnostics complete list:
- Global Biases/Boxplots: use diagnostic_name while saving netcdfs, remove radiative flux from config (#2363)
- Global Biases: add 10si as formula to config file (#2338)
- LatLonProfiles: tests (#2339), CLI implementation (#2345) and removal of hardcoded diagnostic_name (#2357)
- Ocean Drift: timeseries plotting function with update in cli (#2322)
- Implement `fldstat` methods in Seaice diagnostics (#2297)
- Gregory: more detailed description and plot labels (#2306)
- Ensemble: updated ensemble module to use realizations via Reader class (#2342)
- Radiation: using CERES ebaf42 instead of ebaf41 (#2333)

## [v0.18.0]

Main changes: 
1. LRA generator is renamed to DROP (Data Reduction OPerator)
2. `aqua analysis` is now an entry point replacing the `aqua_analysis.py` script
3. Timstat module is now extended to support custom function
4. Introduction of new LatLonProfiles diagnostic 
5. Completely refactored diagnostics: Sea Ice, radiation, Ocean drift and Ocean stratification

Removed:
-  removed old OutputSaver (#2146) 

ClimateDT workflow modifications:
- `aqua-analysis.py` is now an entry point `aqua analysis` in the AQUA console, with the same syntax as before.
- `aqua lra` entry point is renamed to `aqua drop`.
- DVC is now used for observations, grids and CI/CD: please refer to aqua-dvc for AQUA support data. 

AQUA core complete list:
- File locking for catalog generator (#2348)
- nc2zarr installation and sample for zarr conversion (#2332)
- Allow `Reader()` to access standard and custom `fldstat` methods provided by `FldStat()` (#2277)
- Actions now upload artifacts with test results and environment specifications (#2323)
- Pin for pydantic<2.12.0 (#2323)
- Rename LRA to DROP (Data Reduction OPerator) via the `Drop()` class (#2234)
- Add updated grids conformal to OSI-SAF v3 (#2317)
- Area selection is now a separate class, `AreaSelection` in the `aqua.fldstat` module (#2245)
- Added graphical function for vertical profile plotting (#2314, #2316)
- Added catgen support for storyline experiments (#2308)
- Pin maximum version of xarray (#2303)
- CI/CD data now is read from aqua-dvc repository (#8370)
- Histogram (or any callable function) possible through TimStat. New timhist method (#2263)
- Update AQUA base container to ECMWF specifications for new cycle with FDB 5.17.3 (#2217)
- Data extraction (LRA) can be done without regrid option and LRA log history is more accurate (#2142)
- Split out plotting function for vertical profile and add contour option (#2190)
- GSV update to v2.13.1, support for Polytope access to MN5 DataBridge (#2202)
- Separation of concerns in LRA between dask-based computation and serial netcdf writing (#2212)
- Refactor `grids-downloader.sh` script, now outputdir is a cli argument (#2209)
- Refactor of some `aqua.util.time` function, improving name and pandas integration (#2205,#2218)
- Refactor of the `dump_yaml` utility function, now correctly handling `None` values as `null` (#2198)
- `Reader` will now turn off areas and grids capabilities when `src_grid_name` is `False` (#2198)
- LRA and `OutputSaver` jinja-related duplicated methods are now merged (#2198)
- LatLonProfiles: refinement of the graphical functions (#2201)
- Minor EC-Earth4 adjustments (#2196)
- Hotfix in catgen for monthly chunking (#2184)
- Fix loaded areas as dataset (#2174)
- Show error message if empty data are retrieved by in `reader` (#2170)
- Few graphical adjustments in multiple_maps (#2159)
- Add description for ECmean diagnostic (#2158)
- Fix fldstat coordinate treatment (#2147)
- Fixer applied when units name changes is required and no factor is found (#2128)
- Update aqua-analysis config for refactored diagnostics (#2144)
- Fixed incompatible coordinate transformatiosn (#2137)
- Added Nord4 support in the `load-aqua-container.sh` script (#2130)
- Add `aqua analysis` to replace the `aqua-analysis.py` script, with a more flexible CLI interface (#2065)
- Bugfix in `plot_seasonalcycles()` trying to use a non-existing `time` coordinate (#2114)
- Add `norm` keyword argument to the `plot_single_map` to allow non-linear colorbar normalisation (#2107)
- `draw_manual_gridlines()` utility function to draw gridlines on cartopy maps (#2105)
- `apply_circular_window()` utility function to apply a circular window to cartopy maps (#2100)

AQUA diagnostics complete list:
- Radiation: add Surface Radiation Fluxes (snlwrf, snswrf, latent and sensible heat) (#2318)
- Seaice: added documentation and updated notebooks (#2249)
- Seaice: update varname for PIOMAS and GIOMAS from sivol to sithick after updating the data in `obs` catalog (#2290)
- Global Biases: allow GlobalBias to take color palette as argument (#2283)
- Boxplots: added option to plot anomalies and add a mean value dotted line (#2255)
- Global Biases: address formatting issues in plots (#2272)
- Global Biases: fix location of config file for cli (#2284)
- Timeseries: fix for annual only plots (#2279)
- Timeseries: add `reader_kwargs` option to pass extra arguments to the Reader and ensemble support (#2222, #2279)
- Add `source_oce` option for ECmean to aqua anlysis (#2246)
- Add missing center time option to seasonalcycles (#2247)
- Teleconnections: adapted MJO to the new Hovmoller graphical function (#1969)
- Ocean Drift: Hovmoller multiplot class and complete diagnostic cli (#1969)
- Diagnostic core: Locking of catalog yaml when modified (#2238)
- Timeseries: fix output figure to use diagnostic name (#2240)
- Diagnostic core: bugfix in Diagnostic class related to parsing realization (#2226)
- Updated grouping file for dashboard (#2241)
- Dummy: removed old diagnostic (#2210)
- Diagnostic core: `retrieve` and `_retrieve` methods can take a `months_required` argument so that diagnostics can raise an error if insufficient months of data are available. (#2205)
- Timeseries: introduction of the catalog entry capability, default in CLI (#2198)
- Diagnostic core: introduction of the catalog entry capability and `self.realization` attribute (#2198)
- Ensemble: Updating the ensemble module according the the issue #1925 (#2004)
- Timeseries: refined title and description, more attributes used (#2193)
- New LatLonProfiles diagnostic tool (#1934 and #2207)
- Boxplots: add support for reader_kwargs (#2149)
- Global Biases: add the `diagnostic_name` option in config file (#2159)
- Gregory: refined the reference label generation (#2157)
- Seaice: add support for `reader_kwargs` (#2153)
- Remove old seaice diagnostic scripts (#2152)
- Timeseries: fix lazy calculation of seasonal cycles (#2143)
- Boxplots: fix output dir (#2136) 
- Boxplots: add tests and update docs (#2129)
- Seaice: refactored diagnostic with cli and added bias plot with custom projections (#1684, #2140, #2165, #2171, #2178, #2185, #2221)
- Stratification: Stratification class to create density and mixed layer depth data, notebook and tests added. (#2093)
- Radiation: complete refactor of the diagnostic, now based on the `Boxplots` diagnostic and the  `boxplot ` function in graphics (#2007)
- SeasonalCycles: fix a bug which was preventing to plot when no reference data is provided (#2114)

## [v0.17.0]

Main changes are:
1. Support for realizations for `aqua-analysis`, `aqua-push` and a set of diagnostics (Timeseries, Global Biases, Teleconnections, Ecmean)
2. Support for data-portfolio v2.0.0
3. LRA output tree refactored accomodating for realization, statistic and frequency

Removed:
-  removed Reader.info() method (#2076) 

ClimateDT workflow modifications:
- `machine` and `author` are mandatory fields in the catalog generator config file.
- Data portfolio required is v2.0.0, no API changes are involved in this change.
- Add possibility to change the 'default' realization in Catalog Generator config file.
- AQUA analysis can take a `--realization` option to enable the analysis of a specific realization.

AQUA core complete list:
- Introduce a tentative command to generate grids from sources, `aqua grids build` based on `GridBuilder` class (#2066)
- Support for data-portfolio v2.0.0: updated catalog generator, pinned gsv to v2.12.0. Machine now required in config. (#2092)
- Add possibility to change the 'default' realization in Catalog Generator config file (#2058) 
- `aqua add <catalog>` option in the AQUA console can use GITHUB_TOKEN and GITHUB_USER environment variables to authenticate with GitHub API (#2081)
- Added a `aqua update -c all` option in the AQUA console to update all the catalogs intalled from the Climate-DT repository (#2081)
- `Reader` can filter kwargs so that a parameter not available in the intake source is removed and not passed to the intake driver (#2074)
- Adapt catgen to changes in data-portfolio v1.3.2 (#2076)
- Add `get_projection()` utility function for selection of Cartopy map projections (#2068)
- Tools to push to dashboard support ensemble realizations (#2070)
- `aqua-analysis.py` now supports a `--realization` option to enable the analysis of a specific realization (#2041, #2090)
- Separate new histogram function in the framework (#2061)
- Introducing `timsum()` method to compute cumulative sum (#2059)
- `EvaluateFormula` class to replace the `eval_formula` function with extra provenance features (#2042)
- Solve fixer issue leading to wrong target variable names (#2057)
- Upgrade to `smmregrid=0.1.2`, which fixes coastal erosion in conservative regridding (#1963)
- Refactor LRA of output and catalog entry creatro with `OutputPathBuilder` and `CatalogEntryBuilder` classes (#1932)
- LRA cli support realization, stat and frequency (#1932)
- Update to the new STACv2 API for Lumi (#2039)
- `aqua add` and `aqua avail` commands now support a `--repository` option to specify a different repository to explore (#2037)
- `AQUA_CONFIG` environment variable can be set to customize the path of the configuration files in `aqua-analysis.py` (#2027)
- Development base container updated to stack 7.0.2.8 (#2022, #2025)
- `Trender()` class provide also coefficients and normalize them (#1991)
- Catalog entry builder functionality for diagnostics included in OutputSaver Class (#2086)

AQUA diagnostics complete list:
- Sea-ice extent and volume: bugs related to use of legacy reader functionality (#2111)
- Ocean Trends: Trends class to create trend data along with zonal trend, notebook and tests added. (#1990)
- Global Biases: allow GlobalBias to take projection as argument (#2036)
- ECmean: diagnostics refactored to use `OutputSaver` and new common configuration file (#2012)
- ECmean: dependency to 0.1.15 (#2012)
- Timeseries, Global Biases, Teleconnections, Ecmean: `--realization` option to select a specific realization in the CLI (#2041)
- Global Biases: add try-except block in cli (#2069)
- Global Biases: handling of formulae and Cloud Radiative Forcing Computation (#2031)
- Global Biases: pressure levels plot works correctly with the CLI (#2027)
- Timeseries: `diagnostic_name` option to override the default name in the CLI (#2027)
- Global Biases: output directory is now correctly set in the cli (#2027)
- Timeseries: `center_time` option to center the time axis is exposed in the CLI (#2028)
- Timeseries: fix the missing variable name in some netcdf output (#2023)
- Diagnostic core: new `_select_region` method in `Diagnostic`, wrapped by `select_region` to select a region also on custom datasets (#2020, #2032)

## [v0.16.0]

Removed:
- Removed source or experiment specific fixes; only the `fixer_name` is now supported.

ClimateDT workflow modifications:
- Due to a bug in Singularity, `--no-mount /etc/localtime` has to be implemented into the AQUA container call 
- `push_analysis.sh` now updates and pushes to LUMI-O the file `experiments.yaml`, which is used by the 
  dashboard to know which experiments to list. The file is downloaded from the object store, updated and 
  pushed back. Additionally it exit with different error codes if the bucket is missing or the S3 credential
  are not correct.

AQUA core complete list:
- Update to the new STAC API for Lumi (#2017)
- Added the `aqua grids set` command to set the paths block in the `aqua-config.yaml` file, overwriting the default values (#2003)
- Derivation of metadata from eccodes is done with a builtin python method instead of definiton file inspection (#2009, #2014)
- `h5py` installed from pypi. Hard pin to version 3.12.1 removed in favor of a lower limit to the version (#2002)
- `aqua-analysis` can accept a `--regrid` argument in order to activate the regrid on each diagnostics supporting it (#1947)
- `--no-mount /etc/localtime` option added to the `load_aqua_container.sh` script for all HPC (#1975)
- Upgrade to eccodes==2.41.0 (#1890)
- Fix HPC2020 (ECMWF) installation (#1994)
- `plot_timeseries` can handle multiple references and ensemble mean and std (#1988, #1999)
- Support for CDO 2.5.0, modified test files accordingly (v6) (#1987)
- Remove DOCKER secrets and prepare ground for dependabot action e.g introduce AQUA_GITHUB_PAT (#1983)
- `Trender()` class to include both `trend()` and `detrend()` method (#1980)
- `cartopy_offlinedata` is added on container and path is set in cli call, to support MN5 no internet for coastlines download (#1960)
- plot_single_map() can now handle high nlevels with a decreased cbar ticks density (#1940)
- plot_single_map() now can avoid coastlines to support paleoclimate maps (#1940)
- Fixes to support EC-EARTH4 conversion to GRIB2 (#1940)
- Added support for TL63, TL255, eORCA1, ORCA2 grids for EC-EARTH4 model (#1940)
- `FldStat()` as independent module for area-weighted operations (#1835)
- Refactor of `Fixer()`, now independent from the `Reader()` and supported by classes `FixerDataModel` and `FixerOperator` (#1929) 
- Update and push to lumi-o the a file listing experiments needed by the dashboard (#1950)
- Integration of HEALPix data with `plot_single_map()` (#1897)
- Use scientific notation in multiple maps plotting to avoid label overlapping (#1953)

AQUA diagnostics complete list:
- Diagnostic core: a `diagnostic_name` is now available in the configuration file to override the default name (#2000)
- Ecmean, GlobalBiases, Teleconnections: regrid functionality correctly working in cli (#2006)
- Diagnostic core: updated docs for `OutputSaver` (#2010)
- Diagnostic core: save_netcdf() is now based on the new OutputSaver (#1965)
- Diagnostic core: raise an error if retrieve() returns an empty dataset (#1997)
- GlobalBiases: major refactor (#1803, #1993)
- Ocean Drift: using the `_set_region` method from the `Diagnostic` class (#1981)
- Diagnostic core: new `_set_region` method in `Diagnostic` class to find region name, lon and lat limits (#1979)
- Timeseries: regions are now in the `definitions` folder (not `interface` anymore) (#1884)
- Teleconnections: complete refactor according to the Diagnostic, PlotDiagnostic schema (#1884)
- Radiations: timeseries correctly working for exps with enddate before 2000 (#1940)
- Diagnostic core: new `round_startdate` and `round_enddate` functions for time management (#1940)
- Timeseries: fix in the new cli wich was ignoring the regrid option and had bad time handling (#1940)
- Timeseries: Use new OutputSaver in Timeseries diagnostics (#1948, #2000)
- Diagnostic core: new `select_region` to crop a region based on `_set_region` and `area_selection` method (#1984)

## [v0.15.0]

Main changes are:
- Polytope support 
- Plotting routines support cartopy projections and matplotlib styles
- Major refactor of AQUA core functionalities: Regridder, Datamodel, OutputSaver, Timstat  
- Major refactor of Timeseries, SeasonalCycle, GregoryPlot diagnostics

Removed:
- `aqua.slurm` has been removed.

ClimateDT workflow modifications:
- `push_analysis.sh` (and the tool `push_s3.py` which it calls) now both return proper error codes if the transfer fails. 0 = ok, 1 = credentials not valid, 2 = bucket not found. This would allow the workflow to check return codes. As an alternative, connectivity could be tested before attempting to run push_analysis by pushing a small file (e.g. with `python push_s3.py aqua-web ping.txt`))

AQUA core complete list:
- Add FDB_HOME to debug logs (#1914)
- Enabling support for DestinE STAC API to detect `bridge_start_date`and `bridge_end_date` (#1895)
- Return codes for push_s3 and push_analysis utilities (#1903)
- Polytope support (#1893)
- Additional stats for LRA and other refinements (#1886) 
- New OutputSaver class (#1837)
- Introduce a `Timstat()` module independent from the `Reader()` (#1832)
- Adapt Catalog Generator to Data-Portfolio v1.3.0 (#1848)
- Introduction of a internal AQUA data model able to guess coordinates and convert toward required target data convention definition (#1862, #1877, #1883)
- Custom `paths` in the `config-aqua.yaml` can now be defined and will take priority over the catalog paths (#1809)
- Remove deprecated `aqua.slurm` module (#1860)
- Refactor of `plot_maps()` and `plot_maps_diff()` functions with projection support and use their single map version internally (#1865)
- Refactor of `plot_single_map()` and `plot_single_map_diff()` functions with projection support (#1854)
- Refactor time handling: replacement of `datetime` objects and of `pd.Timestamp` lists (#1828)
- Fix the `regrid_method` option in the Reader (#1859)
- Add a GitHub Token for downloading ClimateDT catalogs (#1855)
- Ignore `nonlocal` complaints by flake8 (#1855)
- WOCE-ARGO ocean dataset grids and fixes added (#1846)
- Upgrade of base container to FDB 5.15.11 (#1845)
- Matplotlib styles can be set in the configuration file (#1729)
- Graphics refactoring for timeseries plot functions (#1729, #1841)
- Major refactor of the regrid options, with new modular `Regridder()` class replacing `Regrid()` mixin (#1768)
- Refactor of the `retrieve_plain()` function with contextmanager and smmregrid GridInspector (#1768)

AQUA diagnostics complete list:
- Diagnostic core: refinement of OutputSaver metadata and name handling (#1901)
- Diagnostic core: refactor of the documentation folder structure (#1891)
- Timeseries: complete refactor of the timeseries diagnostic according to the Diagnostic, PlotDiagnostic schema (#1712, #1896)

## [v0.14.0]

Main changes are:
- AQUA is now open source
- Documentation is now available on ReadTheDocs
- Attributes added by AQUA are now "AQUA_" prefixed
- A core diagnostic class has been introduced

Removed:
- Support for python==3.9 has been dropped.
- Generators option from the Reader has been removed.

ClimateDT workflow modifications:
- `aqua_analysis.py`: all the config files are used from the `AQUA_CONFIG` folder. This allows individual run modification kept in the `AQUA_CONFIG` folder for reproducibility.
- `makes_contents.py`: can now take a config file as an argument to generate the `content.yaml` file.
- `push_analysis.sh`: now has an option to rsync the figures to a specified location. Extra flags have been added (see Dashboard section in the documentation).

AQUA core complete list:
- Updated AQUA development container to micromamba 2.0.7 (#1834)
- Updated base container to eccodes 2.40 (#1833)
- Added Healpix zoom 7 grid for ICON R02B08 native oceanic grid (#1823)
- Remove generators from Reader (#1791)
- Fix tcc grib code and add some cmor codes in the convention file (#1800)
- Add a regrid option to cli of relevant diagnostics (#1792)
- Limit estimation of time for weight generation only to regular lon/lat grids (#1786)
- LRA generation can operate spatial subsection (#1711)
- Attributes added by AQUA are now "AQUA_" prefixed (#1790)
- Remove zarr pin (#1794)
- Dropping support for python==3.9 (#1778, #1797)
- Reader intake-xarray sources can select a coder for time decoding (#1778)
- Document use of AQUA on ECMWF HPC2020 (#1782)
- Added history logging for lat-lon in area selection (#1479)
- Cleaner workflow and pytest/coverage configuration (#1755, #1758)
- catalog, model, exp, source info are now stored in the DataArray attributes (#1753)
- Avoid infinite hanging during bridge access (#1733, #1738)
- Enable dependabot to monitor dependencies every month (#1748)
- `eccodes` bump to 2.40.0 (#1747)
- Integrate codecov to monitor coverage and test analytics and remove old bot (#1736, #1737, #1755, #1819)
- Reinitialize `GSVRetriever` instance only when needed (#1733)
- Enable the option to read FDB data info from file, and refactor start/end hpc/bridge dates handling (#1732, #1743, #1762)
- Fix `push_analysis.sh` options and `aqua_analysis.py` config paths (#1723, #1754)
- Enable zip compression for LRA yearly files (#1726)
- Enable publication of documentation on ReadTheDocs (#1699, #1716)
- Adapt Catgen test to the new number of sources for ICON (#1708)
- Added tests for the Hovmoller plot routine (#1532)
- `push_s3` compatibility with `boto3>=1.36.0` (#1704)
- Rsync option for push_analysis.sh (#1689)
- Multiple updates to allow for AQUA open source, including Dockerfiles, actions, dependencies and containers (#1574)

AQUA diagnostics complete list:
- Ensemble: config file structure and tests (#1630)
- Ocean3d: Tests for the Ocean3d diagnostic (#1780)
- Diagnostic core: A common function to check and convert variable units is provided as `convert_data_units()` (#1806)
- Ocean3d: Bug fix to regridding of observations in cli (#1811)
- Diagnostic core: the `retrieve()` method uses internally a `_retrieve()` method that returns instead of updating attributes (#1763)
- Diagnostic core: documentation about class and config file structure (#1790)
- Diagnostic core: A common function to load the diagnostic config file is provided (#1750)
- Global bias: add test (#1675)
- Diagnostic core: Add additional command-line arguments for configuration and processing options (#1745)
- Global bias: Handling plev and using scientific notation in contour plots (#1649)
- Ecmean: Fix net surface radiative flux and wind stresses in ecmean (#1696)
- Diagnostic core: A common parser and fuctions to open/close the dask cluster are provided (#1703)
- ssh: Updated the SSH diagnostics. Updating the notebooks is remaining (#1601). 

## [v0.13.9]

Hotfixes:
- Added catgen support for storyline experiments (#2305)

## [v0.13.8]

Hotfixes:
- Ocean3d: Fix for weighted mean calculation (#2242)

## [v0.13.7]

- Pinning specific version of dask/xarray/numpy (#1974)
- Fix for time axis in container timeseries plots (#1973)

## [v0.13.6]

Hotfixes:
- AQUA console uses token as in main to access the catalog repository without authentication (#1954)
- Data Portfolio tag specified in tests in order to keep testing the operational tag (#1954)
- Cartopy offline maps available due to MN5 missing internet connection (#1954)
- Hardcode regrid='r100' in setup_checker (#1945)
- Fix for make_content failing to accept expected argument (#1898)
- Update experiments.yaml needed by the dashboard (#1951)

## [v0.13.5]

Hotfixes:
- Fix for Healpix zoom 7 grid for ICON R02B08 native oceanic grid, missing in yaml files (#1821)
- Fix for Tropical Rainfall diagnostic to work with new E cycle and O cycle machines (#1814)
- Fix for target tcc grib code (#1812)
- Fix for the Timeseries diagnostic which was not creating a ylabel in the plot for some variables (#1783)

AQUA core complete list:
- Update GSV to 2.9.6 (#1813)

## [v0.13.4]

Hotfixes:
- Fix for the `fdb_info_file` feature, that now can have a `data` only block when no data is on the bridge (#1761)

## [v0.13.3]

Hotfixes:
- Fix for the `aqua-analysis` that was changing the AQUA_CONFIG environment variable with a wrong path (#1752)
- Fix catalog generator when fdb_info_file is used (#1742)

## [v0.13.2]

AQUA core complete list:
- Fix push_analysis options and aqua_analysis config paths (#1731)
- Enable tests for the operational v0.13-operational branch (#1730)
- push_s3 compatibility with boto3>=1.36.0 (#1709)
- Enable the option to read FDB data info from file, and refactor start/end hpc/bridge dates handling (#1656)

AQUA diagnostics complete list:
- Ecmean: Fix net surface radiative flux and wind stresses in ecmean (#1697)
- Tropical Rainfall: Update of the precomputed histograms paths for lumi and MN5 operational (#1702)

## [v0.13.1]

Main changes are:
1. Ocean3d major refactoring

AQUA core complete list:
- Fixer delete option accepts non-lists (#1687)
- Ansi color 8-bit fix for logger (#1671)
- Hotfix for unmatched string in catgen (#1672)
- Test for aqua-analysis.py (#1664)
- Fix in the catgen now correctly generating an automatic description if not provided (#1662)

AQUA diagnostics complete list:
- Diagnostic core: added a Diagnostic class to be inherited by all diagnostics (#1681)
- Timeseries: hotfix of problems with the catalog usage in output saving (#1669)
- Tropical Rainfall: Update of the precomputed histograms paths for lumi and MN5 (#1661)
- Ocean3d: Trend is calculating using polyfit. Restructed the mixed layer depth function. (#1651)
- Global bias: hotfix for regrid option (#1670)

## [v0.13.0]

Main changes are:
1. Grids updated to work with operational O-25.1
2. Compliance of the catalog generator to the O-25.1 data portfolio
3. New 'Biases and Radiation' diagnostics replace the old 'AtmGlobalMean and Radiation'
4. Push of figures to LUMI-O and improvements for aqua-web

Deprecated:
- `aqua-analysis.sh` script is deprecated and has been removed. Use `aqua-analysis.py` instead.
- `cli_dummy.py` script is deprecated and will be removed in the next release. Use the `cli_checker.py` instead.
 
AQUA core complete list:
- More general checksum checker for grids and observations ( #1550)
- Output dir including catalogue for aqua-analysis.py (#1640)
- Grids for O-25.1 cycle are added in the grids folder (they are v3) (#1647)
- `deltat` for fixer can now be specified in source metadata and not only in fixes (#1626)
- LRA generator integrates ``--rebuild`` flag to regenerate areas and weights. The `--autosubmit` option is removed (#1623)
- Hotfix for catgen tests (#1648)
- Experiment and dashboard metadata are now created with the catalog generator (#1637)
- Safety checks according to data frequency for HPC, bridge and request start/end dates in intake GSV (#1636, #1655)
- Experiment metadata for aqua-web and dashboard from catalog entry (#1633)
- Automatic identification of ocean grid in the catalog generator (#1621)
- `OutputSaver` can deduce the catalog name from the model, exp (#1627)
- Pin zarr<3.0.0 to avoid breaking changes (#1625)
- Units utility are now functions and not methods of FixerMixin (#1558)
- New `cli_checker.py` tool to check the existance of the required model in the catalog and rebuild the area files (#1619)
- Update the catalog generator to align with changes in the data portfolio (#1593)
- Adding ICON phase2 hpx6 and hpz9 grids (#1596)
- Push figures to LUMI-O for dashboard (#1582, #1607)
- Bridge_start_date and expver switching (#1597)
- Include all available figure metadata in content.json for dashboard/aqua-web (#1573)
- Upgrade LUMI module to 24.03 and to eccodes 2.39.0

AQUA diagnostics complete list:
- Old AtmoGlobalMean and Radiation diagnostics removed (#1622)
- `--catalog` is accepted by all the diagnostics altough it is not used by all of them yet (#1619)
- Timeseries: enabled region selection in the CLI (#1564)
- Ocean3d: Bugfix of values for Ocean trend function (#1583)
- Biases and Radiation: Refactoring of Bias and Radiation Diagnostics (#1243)
- Biases and Radiation: Fix Seasonal Bias Output in global_biases for NetCDF Saving Compatibility and other fixes (#1585, #1604, #1628)
- Biases and Radiation: Adding `save_netcdf` flag and function (#1510)
- Biases and Radiation: Integrating Updated OutputSaver (#1487)

## [v0.13-beta]

Main changes are:
1. All the diagnostics are now compatible with the new fixes and eccodes version.
2. Full compatibility with HealPix grids and the new CDO version.
3. Major improvements in the Ocean3D diagnostic.

AQUA core complete list:
- Safety checks and error messages on FDB folders (#1512)
- Refreshed internal `to_list` function (#1512)
- Reorganizing and extending CI/CD catalog with 5 years of hpz3 data from ERA5 (atm) and FESOM (oce) (#1552)
- Version info in a separate module (#1546) 
- Corrected `tcc` units to % (#1551)
- Fix pdf attributes (#1547)
- Catgen fixes (#1536)
- Introduced fixer for ClimateDT phase 2 (#1536)
- `aqua_analysis.py` using a common central dask cluster (#1525)
- Added the `cdo_options: "--force"` to the definitions of the oceanic HealPix grids (#1539)

AQUA diagnostic complete list:
- ECmean: Integrating the performance indices and global mean within the `aqua_diagnostics` module (#1556)
- Teleconnections: The `teleconnections` diagnostic is now integrated in the `aqua_diagnostics` module (#1352)
- Teleconnections: OutputSaver for the teleconnections diagnostic (#1567, #1570)
- Ocean3d: Fix to improve memory usage and cli (#1490)
- Seaice: Fix to read sithick as fallback instead of sivol (#1543)
- Ocean3d: Minor fix to allow to read new variable names (#1540)
- Timeseries: The `timeseries` diagnostic is now integrated in the `aqua_diagnostics` module (#1340)
- Timeseries: Integrating Updated OutputSaver (#1492)

## [v0.13-alpha]

Main changes are:
1. A refactor of the fixes, with a new common main convention table is available, based on eccodes.
2. Diagnostics are updated to work with the new fixes and the new eccodes version. This is not yet complete and will be finalized in the next release.
3. The FDB reader always rely on paramids, so that support for eccodes 2.39.0 and backward compatibility is ensured.

AQUA core complete list:
- push-analysis.sh maintenance (#1555)
- Added the `cdo_options: "--force"` to the definitions of the HealPix grids (#1527)
- Removing default fixes (#1519)
- Support for eccodes=2.39.0 with full fixes refactoring (#1519)
- Dashboard: Moved making of contents yaml to local hpc (#1470)
- Support for new smmregrid==0.1.0 including simpler weights and area generation (#1395)
- Removing cdo pin for more recent versions (#1395)
- Change `bridge_end_date` convention (#1498)
- `catgen` to support data bridge options (#1499)
- Enhance OutputSaver with Improved File Handling, Logging, and NetCDF Write Modes (#1495)
- Introduction a specific pipeline and tests for `catgen` utiliy (#1505)
- Remove pin on xarray (#1507)
- FDB reader internally always asks for paramids (#1491, #1508, #1529)
- Introduction of a convention table for the fixer, in order to create a more general fixer (#1488, #1506)
- Refactor of `cli_lra_parallel_slurm.py` to work with container via jinja (#1497) 
- Convert `aqua-analysis.sh` to Python with Subprocess and Multiprocessing Support (#1354, #1521)
- New base container for aqua-container (#1441)
- Autodetection of latest AQUA in `load-aqua-container.sh` script (#1437)
- Update Metadata Handling for NetCDF, PDF, and PNG Outputs (#1430)
- Add instructions to install AQUA on MN5 (#1468)
- Introduce `grids-checker.py` tool to verify presence and checksum of the grid files (#1486)

AQUA diagnostic complete list:
- Tropical Cyclones: Adaptation to IFS-FESOM and tool to compute orography from data (#1393)
- Seaice: Hotfix for sea ice plots (#1432)

## [v0.12.2]

Main changes are: 
1. Single container script to be used on Lumi, MN5 and Levante

AQUA core complete list:
- Introduce `timeshift` option for the fixer to roll forward/back the time axis (#1411)
- Centralize and refactor in single script the tool to load AQUA container (#1413)
- Add extra maintenance options to submit-aqua-web (#1415)
- Update push-analysis.sh removing dependency on full AQUA and option not to convert to png (#1419)
- Pin to xarray<2024.09 to prevent bug in polyfit requires temporary (#1420)
- Remove spurious dimensions when running `fldmean()` (#1423)

AQUA diagnostic complete list:
- Refactor of plotThickness method in the sea ice diagnostic (#1427)


## [v0.12.1]

AQUA core complete list:
- Allow multiple realizations in fdb-catalog-generator (#1335)
- Fix the container loading script in order to avoid load of local libraries (#1399)
- Fix using AQUA container for submit-aqua-web, do not wipe old figures by default (#1387)
- New `timstat` module which opens complement `timmean()` with `timmax()`, `timmin()` and `timstd()` methods (#1391)
- Fix installation to avoid mismatch between `hdf5` and `h5py` libraries (#1408)

## [v0.12]

Main changes are:
1. AQUA installation now requires a mandatory machine name.
2. The `aqua` source code has been moved to the `src` folder. The change is transparent to the user.
3. A diagnostic module, called `aqua.diagnostics`, is under development. The module is not yet active, diagnostics are still available with the previous structure.

AQUA core complete list:
- Mixed updates to support data for NextGEMS cycle4 hackathon (#1375)
- Preprocess functionality added to the `Reader` class (#1298)
- The AQUAthon material has been moved under the `notebooks` folder (#1342)
- `aqua` source code has been moved to the `src` folder (#1332)
- A diagnostic module, called `aqua.diagnostics`, has been created under the `src` folder (#1332, #1341)
- LRA generator tool support for multiple relizations (#1357, #1375)
- LRA generator requires `catalog` as a mandatory argument (#1357)
- AQUA console revisiting, adding `avail` method and `update` method (#1346)
- AQUA install now requires mandatory machine name (#1346)
- Fix to make keyword step optional in request (#1360)

## [v0.11.3]

AQUA core complete list:
- LRA, both from CLI and worklow, is part of the AQUA console and can be run with `aqua lra $options` (#1294)
- FDB catalog generator is part of the AQUA console and can be run with `aqua catgen $options` (#1294)
- Coordinate unit overriding is now possible via the `tgt_units` argument (#1320)
- Full support for python>=3.9 (#1325)
- Pin of (python) eccodes<2.37.0 in pyproject due to recent changes in binary/python structure (#1325)

AQUA diagnostic complete list:
- Radiation: Bugfix in the CLI for the radiation diagnostic (#1319)

## [v0.11.2]

AQUA core complete list:
- Renaming of FESOM grids to include original resolution name (#1312)
- Bugfix of the fdb-catalog-generator tool that was not correctly assigning NEMO grids (#1309)
- Bugfix of the GSV intake driver that was not handling correctly metadata jinja replacement (#1304) 
- Bugfix of _merge_fixes() method when the parent fix has no vars specified (#1310)
- Safety check for the netcdf driver providing more informative error when files are not found (#1307, #1313)

AQUA diagnostic complete list:
- Tropical Rainfall: Fix Minor Issues in Tropical Precipitation CLI Metadata and Formatting (#1266)

## [v0.11.1]

Attention: If you are accessing FDB experiments, we suggest to not use versions older than this release.

Main changes are:
1. AQUA works with FDB written with ecCodes versions > 2.35 as well as lower.
2. Timeseries and Seasonal cyle can now be evaluated also on a specific region 

AQUA core complete list:
- ecCodes now pinned to >=2.36.0 and tool for fixing older definition files (#1302)

AQUA diagnostic complete list:
- Timeseries: a region can be selected for Timeseries and Seasonal Cycle with the `lon_limits` and `lat_limits` arguments (#1299)
- Timeseries: the cli argument for extending the time range is now extend (previously expand) (#1299)
- Timeseries: all the available diagnostics support the catalog argument (#1299)

## [v0.11]

Attention: this version is not compatible with catalog entries with ecCodes >= 2.35.0.

1. LRA supports multi-catalog structure
2. ecCodes temporarily restricted to < 2.34

AQUA core complete list:
- Refactor the fdb-catalog-generator tool to work with data-portfolio repository (#1275)
- Introduce a function to convert NetCDF to Zarr and zarr catalog entry for LRA (#1068)
- Suppress the warning of missing catalogs in the AQUA console `add` command (#1288)
- Lumi installation is completely updated to LUMI/23.09 modules (#1290)
- gsv_intake switches eccodes also for shortname definitions (#1279)
- Increase compatibility between LRA generator and multi-catalog (#1278)
- Allow for intake string replacement within LRA-generated catalogs (#1278)
- Avoid warning for missing intake variable default when calling the `Reader()` (#1287)

AQUA diagnostic complete list:
- Teleconnections: catalog feature bugfix (#1276)

## [v0.10.3]

Attention: this version is not compatible with catalog entries with ecCodes < 2.35.0.

Main changes are:
1. support for ecCodes >= 2.35.0 (to be used with caution, not working with exps with eccodes < 2.35.0)
2. fdb_path is deprecated in favour of fdb_home

AQUA core complete list:
- Restructure fixes folder and files (#1271)
- Removed eccodes pin, better handling of tables in get_eccodes_attr (#1269)
- Added test for diagnostics integration to AQUA installation process (#1244)
- Bugfix for the monthly frequency data with monthly cumulated fluxes (#1255)
- fdb_path becomes optional and deprecated in favour of fdb_home (#1262)
- Branch support for tool to push analysis to explorer (#1273)

AQUA diagnostic complete list:
- ECmean documentation updates (#1264)

## [v0.10.2]

Main changes are:
1. aqua-analysis script can be configured with an external yaml file
2. AQUA installation process now includes diagnostics integration

AQUA core complete list:
- Rename OutputNamer to OutputSaver and add catalog name (#1259)
- Hotfix for rare situation with 3D data but no vertical chunking defined (#1252)
- External yaml file to configure aqua-analysis (#1246)
- Adding diagnostics integration to AQUA installation process (#1229)

AQUA diagnostic complete list:
- Teleconnections: adding the catalog feature to the diagnostic (#1247)
- ECmean upgrades for the CLI (#1241)
- ECmean enables the computation of global mean diagostic (#1241)

## [v0.10.1]

AQUA core complete list:
- Fixer for monthly frequency data with monthly cumulated fluxes (#1201)
- Catalogs can be installed from the external repository (#1182)
- Added grid for NEMO multiIO r100 (#1227)
- Reorganized analysis output in catalog/model/exp structure (#1218)

## [v0.10]

Main changes are:
1. The catalog is externalized and AQUA supports multiple catalogs. It is now mandatory to use the aqua console to add a new catalog to the AQUA installation.

AQUA core complete list:
- Catalog is externalized to a separate repository (#1200)
- AQUA is now capable of accessing multiple catalogs at the same time (#1205)
- MN5 container for AQUA (#1213)

## [v0.9.2]

Main changes are:
1. The `aqua-config.yaml` file is replaced by a template to be installed. The aqua console is now mandatory to use aqua.
2. `$AQUA` removed from the `Configdir()` autosearch, an installation with the aqua console is mandatory to use aqua.
3. AQUA cli command to provide the installation path with `--path` option. This can substitute the `$AQUA` variable in scripts.
4. The catalog file is now split into `machine.yaml` and `catalog.yaml` to support machine dependency of data path and intake variables as kwargs into each catalog.

AQUA core complete list:
- More detailed documentation for Levante and Lumi installation (#1210)
- `aqua-config.yaml` replaced by a template to be installed on each machine (#1203)
- `$AQUA` removed from the `Configdir()` autosearch (#1208)
- AQUA cli command to provide the installation path with `--path` option (#1193)
- Restructure of the `machine` and `catalog` instances to support a catalog based development (#1186)
- AQUA installation via command line support a machine specification `aqua install lumi` (#1186)
- Introduction of `machine.yaml` file to support machine dependency of data path and intake variables as kwargs into each catalog (#1186)
- Removing all the AQUA catalogs from the repo, now using https://github.com/DestinE-Climate-DT/Climate-DT-catalog (#1200)

## [v0.9.1]

Main changes are:
1. Update of fdb libraries to be compatible with the FDB data bridge

AQUA core complete list:
- OutputNamer Class: Comprehensive Naming Scheme and Metadata Support (#998)
- Creation of png figures for AQUA explorer is local (#1189)

## [v0.9]

Main changes are:
1. AQUA has an `aqua` CLI entry point, that allow for installation/uninstallation, catalog add/remova/update, fixes and grids handling
2. Experiments placed half on HPC and half on DataBridge data can be accessed in continuous manner.

AQUA core complete list:
- AQUA entry point for installation and catalog maintanance and fixes/grids handling (#1131, #1134, #1146, #1168, #1169)
- Automatic switching between HPC and databridge FDB (#1054, #1190)
- CLI script for automatic multiple experiment analysis submission (#1160, #1175)

## [v0.8.2]

Main changes are: 
1. `aqua-grids.yaml` file split in multiple files into `grids` folder
2. Container for Levante

AQUA core complete list:
- Removing any machine name depencency from slurm files (#1135)
- Jinja replacement is added to the aqua-config.yaml (#1154)
- grid definitions split in multiple files (#1152)
- Add script to access the container on Levante HPC (#1151)
- Add support for IFS TL63 and TL159 grids (#1150)
- Swift links for tests and grids renewed (#1142)
- Removing the docker folder (#1137)
- Introducing a tool for benchmarking AQUA code (#1057)
- Define AQUA NEMO healpix grids as a function of their ORCA source (#1113)

AQUA diagnostics complete list:
- Tropical Rainfall: Improve Paths in Live Demonstration Notebook  (#1157)
- Atm global mean: produce seasonal bias plots by default (#1140)
- Tropical Rainfall: Notebook for the Live Demonstration (#1112)
- Teleconnections: MJO Hovmoller plot introduced as notebook (#247)
- Tropical Rainfall: Reduce Redundancy in Conversion Functions (#1096)

## [v0.8.1]

Main changes are: 
1. Fixes following internal D340.7.3.3 and D340.7.1.4 review 

AQUA core complete list:
- Tco399-eORCA025 control, historical and scenario runs added to Lumi catalog (#1070)
- ESA-CCI-L4 dataset added for Lumi and Levante catalogs (#1090)
- Various fixes to the documentation (#1106)
- Fixer for dimensions is now available (#1050)

AQUA diagnostics complete list:
- Timeseries: units can be overridden in the configuration file (#1098)
- Tropical Rainfall: Fixing the Bug in the CLI (#1100)

## [v0.8]

Main changes are:
1. Support for Python 3.12
2. Update in the catalog for Levante and introduction of Leonardo
3. Multiple diagnostics improvement to fullfil D340.7.3.3 and D340.7.1.4

AQUA core complete list:
- LRA for ICON avg_sos and avg_tos (#1076)
- LRA for IFS-NEMO, IFS-FESOM, ICON added to Levante catalog (#1072)
- IFS-FESOM storyline +2K added to the Lumi catalog (#1059)
- Allowing for jinja-based replacemente in load_yaml (#1045) 
- Support for Python 3.12 (#1052)
- Extending pytests (#1053)
- More efficient use of `_retrieve_plain` for acessing sample data (#1048)
- Introducing the catalog structure for Leonardo HPC (#1049)
- Introducing an rsync script between LUMI and levante for grids (#1044)
- Introducing a basic jinja-based catalog entry generator (#853)
- Adapt NextGEMS sources and fixes to the final DestinE governance (#1008, #1035)
- Remove  NextGEMS cycle2 sources (#1008)
- Avoid GSVSource multiple class instantiation in dask mode (#1051)

AQUA diagnostics complete list:
- Teleconnections: refactor of the documentation (#1061)
- Tropical rainfall: Updating the Documentation and Notebooks (#1083)
- Performance indices: minor improvements with the inclusion of mask and area files (#1076)
- Timeseries: Seasonal Cycle and Gregory plots save netcdf files (#1079)
- Tropical rainfall: minor modifications to the CLI and fixes to changes in the wrapper introduced in PR #1063 (#1074)
- Tropical rainfall: adding daily variability and precipitation profiles to the cli (#1063)
- Teleconnections: bootstrap evaluation of concordance with reference dataset (#1026)
- SSH: Improvement of the CLI (#1024) 
- Tropical rainfall: adding metadata and comparison with era5 and imerg to the plots, re-binning of the histograms and buffering of the data (#1014)
- Timeseries: refactor of the documentation (#1031)
- Radiation: boxplot can accomodate custom variables (#933)
- Seaice: convert to module, add Extent maps (#803)
- Seaice: Implement seaice Volume timeseries and thickness maps (#1043)

## [v0.7.3]

Main changes are:
1. IFS-FESOM NextGEMS4 and storylines simulations available in the catalog
2. Vertical chunking for GSV intake access
3. FDB monthly average data access is available
4. kwargs parsing of reader arguments (e.g. allowing for zoom and ensemble support)

AQUA core complete list:
- Add kwargs parsing of reader arguments, passing them to intake to substitute parameters (#757)
- Remove `zoom` and use kwargs instead (#757)
- Enabling the memory monitoring and (optional) full performance monitoring in LRA (#1010)
- Adding IFS_9-FESOM_5 NextGEMS4 simulation on levante (#1009)
- Function to plot multiple maps is introduced as `plot_maps()` and documented (#866)
- Adding the IFS-FESOM storylines simulation (#848)
- `file_is_complete()` accounts also for the mindate attribute (#1007)
- Introducing a `yearmonth` timestyle to access FDB data on monthly average (#1001)
- Adding expected time calculation for weight generation (#701)
- Vertical chunking for GSV intake access (#1003)

AQUA diagnostics complete list:
- Timeseries: Various bugfix and improvements for cli and formula (#1013, #1016, #1022)

## [v0.7.2]

Main changes are:
1. `mtpr` is used for precipitation in all the catalog entries
2. LRA CLI support for parallel SLURM submission and other improvements
3. ICON production simulations available in the catalog
4. `detrend()` method is available in the `Reader` class
5. All the diagnostics have dask support in their CLI

AQUA core complete list:
- Fix LRA sources to allow incomplete times for different vars (#994)
- Distributed dask option for diagnostic CLIs and wrapper (#981)
- Added documentation for `plot_timeseries`, `plot_seasonalcycle` and `plot_single_map_diff` (#975)
- Minimum date fixer feature / ICON net fluxes fix (#958)
- Unified logging for all diagnostics (#931)
- A `detrend()` method is added to the Reader class (#919)
- LRA file handling improvements (#849, #972)
- Updating fixer for ERA5 monthly and hourly data on Levante (#937)
- GSV pin to 1.0.0 (#950)
- Adding ICON production simulations (#925)
- LRA CLI for parallel SLURM submission support a max number of concurrent jobs and avoid same job to run (#955, #990)
- Renaming of EC-mean output figures in cli push tool for aqua-web (#930)
- Renaming the `tprate` variable into `mtpr` in all fixes (#944)

AQUA diagnostic complete list:
- Tropical rainfall: enhancements of plotting and performance, files path correction (#997)
- Timeseries: seasonal cycle runs as a separate cli in aqua-analysis for performance speed-up (#982)
- Timeseries: seasonal cycle is added if reference data are not available in some timespan (#974)
- Tropical rainfall: Removing unnecessary printing during the CLI, optimazing the CLi for low and high-resolution data (#963)
- Timeseries: Grergory plot TOA limits are dynamically chosen (#959)
- SSH: technical improvements including removal of hardcoded loglevel and timespan definition. (#677)
- SSH: ready with new data governance and option to plot difference plots added. (#677)
- Atmosferic Global Mean: added mean bias for the entire year in seasonal bias function (#947)
- Tropical Cyclones: working with IFS-NEMO and ICON, includes retrieval of orography from file (#1071).

## [v0.7.1]

Main changes are:
1. Complete update of the timeseries diagnostic
2. LRA CLI for parallel SLURM submission
3. SSP370 production scenario for IFS-NEMO available in the catalog

AQUA core complete list:
- Plot timeseries is now a framework function (#907)
- Improve the automatic parsing of date range according to schema from fdb (#928)
- LRA CLI for parallel SLURM submission (#909)
- Added graphics function to plot data and difference between two datasets on the same map (#892)
- Add IFS-NEMO ssp370 scenario (#906)

AQUA diagnostics complete list:
- Teleconnections: comparison with obs is done automatically in diagnostic CLI (#924)
- Teleconnections: capability to find index file if already present (#926)
- Timeseries: save flag introduced to save to enable/disable saving of the timeseries (#934)
- Improve the automatic parsing of date range according to schema from fdb (#928)
- Updated output filenames for atmglobalmean diagnostic (#921)
- Added graphics function to plot data and difference between two datasets on the same map (#892)
- Implemented `pyproject.toml` for global_time_series diagnostic (#920).
- Implemented `pyproject.toml` for tropical_rainfall diagnostic (#850).
- Updating CLi for tropical_rainfall diagnostic (#815)
- LRA cli for parallel SLURM submission (#909)
- Timeseries: seasonal cycle is available for the global timeseries (#912)
- Timeseries: refactory of Gregory plot as a class, comparison with multiple models and observations (#910)
- Add IFS-NEMO ssp370 scenario (#906)
- Timeseries: complete refactory of the timeseries as a class, comparison with multiple models and observations (#907)
- Plot timeseries is now a framework function (#907)

## [v0.7]

Main changes are:
1. Multiple updates to the diagnostics, both scientific and graphical, to work with more recent GSV data
2. `mtpr` is now used instead of `tprate` for precipitation
2. Documentation has been reorganized and integrated

Complete list:
- New utility `add_pdf_metadata` to add metadata to a pdf file (#898)
- Experiments `a0gg` and `a0jp` added to the IFS-NEMO catalog, and removal of `historical-1990-dev-lowres` (#889)
- Updated notebooks to ensure consistency across different machines by using observational datasets, and included a demo of aqua components for Lumi (#868)
- Scripts for pushing figures and docs to aqua-web (#880)
- Fixed catalog for historical-1990-dev-lowres source (#888, #895)
- data_models src files are now in the aqua/data_models folder, with minor modifications (#884)
- Warning options based on the `loglevel` (#852)
- Timeseries: formula bugfix and annual plot only for complete years (#876)
- mtpr instead of tprate derived from tp (#828)
- eccodes 2.34.0 does not accomodate for AQUA step approach, pin to <2.34.0 (#873)
- Bugfix of the `aqua-analysis` wrapper, now can work teleconnections on atmospheric and oceanic variables 
and the default path is an absolute one (#859, #862)
- Ocean3D: many fixes and adaptations to new data governance (#776)
- Bugfix of the `aqua-analysis` wrapper, now can work teleconnections on atmospheric and oceanic variables (#859)
- Radiation: adaptation to new data governance and many improvements (#727)
- Seaice: Sea ice extent has now seasonal cycle (#797)
- Fixing the paths in `cli/lumi-install/lumi_install.sh` (#856).
- Refactor of the documentation (#842, #871)
- The drop warning in `aqua/gsv/intake_gsv.py` (#844)
- Tropical cyclones diagnostic: working with new data governance (includes possibility to retrieve orography from file (#816)

## [v0.6.3]

Complete list:
- Setting last date for NaN fix for IFS-NEMO/IFS-FESOM to 1999-10-01 and cleaner merge of parent fixes (#819)
- Hotfix to set `intake==0.7.0` as default (#841)
- Timeseries: can add annual std and now default uncertainty is 2 std (#830)
- `retrieve_plain()` method now set off startdate and enddate (#829)
- Complete restructure of fixer to make use of `fixer_name`: set a default for each model and a `False` to disable it (#746)
- Added `center_time` option in the `timmean()` method to save the time coordinate in the middle of the time interval and create a Timmean module and related TimmeanMixin class (#811)
- Fixer to rename coordinates available (#822)
- Fixing new pandas timedelta definition: replacing H with h in all FDB catalog (#786)
- Change environment name from `aqua_common` to `aqua`(#805)
- Adding a run test label to trigger CI (#826)
- Tropical_rainfall: improve organization and maintainability, introducing nested classes (#814)
- Revisiting CERES fixes (#833)
- Timeseries: add bands for observation in Gregory plots (#837)

## [v0.6.2]

Complete list:
- Global time series plot annual and monthly timeseries together, improved Gregory plot (#809)
- Teleconnection can now take a time range as input and ylim in the index plot function (#799)
- LRA to use `auto` final time and `exclude_incomplete` (#791)
- Hotfix for v0.12.0 of the GSV_interface related to valid_time (#788)
- Global time series adapted to new data governance (#785)
- AtmoGlobalMean diagnostic improvements and adaptation to new data governance (#745 #789 #807 #812)
- Sea-ice diagnostic adapted to new data governance (#790)
- Implement a fix setting to NaN the data of the first step in each month (for IFS historical-1990) (#776)

## [v0.6.1]

Complete list:
- Teleconnection improvement to accept different variable names for ENSO (avg_tos instead of sst) (#778)
- ERA5 fixes compatible with new data governance (#772)
- Update the LRA generator (removing aggregation and improving) filecheck and fix entries for historical-1990-dev-lowres (#772)
- Updates of ECmean to work with production experiments (#773, #780)
- Automatic data start and end dates for FDB sources (#762)

## [v0.6]

Main changes are:
1. Inclusion in the catalog of the historical-1990 production simulations from IFS-NEMO and IFS-FESOM.
2. New fixes that targets the DestinE updated Data Governance

Complete list:
- IFS-FESOM historical-1990-dev-lowres with new data governance added to the catalog (#770)
- AtmoGlobalMean diagnostic improvements (#722)
- Teleconnections diagnostic improvements (#722)
- Read only one level for retrieving 3D array metadata, select single level for retrieve (#713)
- IFS-FESOM historical-1990-dev-lowres with new data governance added to the catalog
- Fix mismatch between var argument and variables specified in catalog for FDB (#761)
- Compact catalogs using yaml override syntax (#752)
- Fix loading source grid file before smmregrid weight generation (#756)

## [v0.5.2-beta]

Complete list:
-  A new fdb container is used to generate the correct AQUA container

## [v0.5.2-alpha]

Main changes are:
1. Coupled models IFS-NEMO and IFS-FESOM are now supported
2. Accessor to use functions and reader methods as if they were methods of xarray objects, see [notebook](https://github.com/DestinE-Climate-DT/AQUA/blob/main/notebooks/reader/accessor.ipynb)
3. Preliminary provenance information is now available in the history attribute of the output files
4. AQUA analysis wrapper is parallelized
5. A levelist can be provided in FDB sources, this will greatly speed up the data retrieve

Complete list:
- Fix reading only one sample variable and avoid _bnds variables (#743)
- Allow correct masked regridding after level selection. Add level selection also for not-FDB sources (#741)
- Read only one level for retrieving 3D array metadata, select specific levels for FDB retrieve (#713)
- Defining catalog entry for coupled models IFS-NEMO and IFS-FESOM (#720)
- Change fixer_name to fixer_name (#703)
- Reorganization of logging calls (#700)
- Accessor to use functions and reader methods as if they were methods of xarray objects (#716)
- Suggestions are printed if a model/exp/source is not found while inspecting the catalog (#721)
- Improvements in the single map plot function (#717)
- Minor metadata fixes (logger newline and keep "GRIB_" in attrs) (#715)
- LRA fix now correctly aggregating monthly data to yearly when a full year is available (#696)
- History update and refinement creating preliminary provenance information (plus AQUA emoji!) (#676)
- OPA lra compatible with no regrid.yaml (#692)
- Introducing fixer definitions not model/exp/source dependents to be specified at the metadata level (#681)
- AQUA analysis wrapper is parallelized and output folder is restructured (#684, #725)

## [v0.5.1]

Main changes are:
1. A new `Reader` method `info()` is available to print the catalog information
2. Grids are now stored online and a tool to deploy them on the `cli` folder is available

Complete list:
- Fix attributes of DataArrays read from FDB (#686)
- Reader.info() method to print the catalog information (#683)
- Simpler reader init() by reorganizing the calls to areas and regrid weights configuration and loading (#682)
- Optional autosearch for vert_coord (#682)
- plot_single_map adapted to different coordinate names and bugfixes (#680)
- Sea ice volume datasets for the Northern Hemisphere (PIOMAS) and the Southern Hemisphere (GIOMAS) (#598)
- Possibility of defining the regrid method from the grid definition (#678)
- Grids stored online and tool to deploy them on cli folder (#675)
- Global time series diagnostic improvements (#637)
- Teleconnections diagnostic improvements (#672)

## [v0.5]

Main changes are:
1. Refactor of the Reader() interface with less options at the init() level
2. Grids are now defined with the source metadata and not in a machine-dependent file
3. CLI wrapper is available to run all diagnostics in a single call
4. Refactoring of the streaming emulator with equal treatment for FDB or file sources

Complete list:
- Controlling the loglevel of the GSV interface (#665)
- Fix wrong fdb source (#657)
- Adding sample files and tests for NEMO 2D and 3D grids (#652)
- tprate not derived from tp for GSV sources (#653)
- Simplify reader init and retrieve providing less argument in initialization (#620)
- var='paramid' can be used to select variables in the retrieve method (#648)
- configdir is not searched based on util file position in the repo (#636)
- Cleaner mask treatment (Revision of mask structure in the reader #617)
- Fldmean fix if only one dimension is present for area selection (#640)
- Adding higher frequency ERA5 data on Levante and Lumi (#628)
- regrid.yaml files are removed, grid infos are now in the catalog metadata (#520, #622, #643)
- Load all available variables in FDB xarray/dask access (#619)
- Lint standard and enforced in CI (#616)
- Reader init split with methods (#523)
- Single map plot utility to be used by all diagnostics (#594)
- Script for automatic generation of Fdb catalog entries (IFS only) (#572)
- Fix loading of singularity mounting /projappl (#612)
- CLI wrapper parser (#599)
- Refactoring of streaming emulator (#593)
- Radiation CLI and diagnostic refinement (#537)
- Ocean3D CLI and diagnostic refinement (#578)
- AtmGlobalMean CLI and diagnostic refinement (#587)
- Tropical cyclones CLI refinements and TC module (#568, #645)
- Removing OPA, OPAgenerator and related tests from the AQUA (Remove OPA from AQUA #586)
- Renaming the experiments according to the DE340 AQUA syntax (Including dev-control-1990 in the source and rename the experiment according to DE340 scheme #556, #614, #618)
- Teleconnections diagnostic improvements (#571, #574, #576, #581, #592, #623)

## [v0.4]

Main changes are:
1. Update to all the diagnostics CLI
2. Refactor of the regridder so that `regrid.yaml`` is grid-based and not experiment-based
3. Xarray access to FDB sources
4. Refactor of the fixer so that merge/replace/default options are available
5. Remove of the `aqua` environment in favour of the `aqua_common` one. 

Complete list:
- Introduced color scheme for aqua logging (#567)
- CLI for sea diagnostic (#549)
- Add CLI for SSH diagnostic and some bug fixes (#540)
- Fix SSH diagnostic to be compatible with lates AQUA version (#538) 
- Helper function to identify vertical coordinates in a dataset (#552)
- Orography for tempest extremes TCs detection and update TCs CLI (Orography threshold included and CLI update #404)
- Improvement of performance indices CLI (Update of ECmean CLI #528)
- Fix to allow reading a list of multiple variables from FDB (#545)
- Further improvement of function to inspect the catalog (#533)
- Custom exceptions for AQUA (#518)
- Speed up of the `retrieve_plain` method (#524)
- Update documention for adding new data and setting up the container (Increase documentation coverage #519)
- CLI wrapper for the state-of-the-art diagnostics analysis (#517, #527, #525, #530, #534, #536, #539, #548, #549, #559)
- Refactor the regrid.yaml as grid-based instead of experiment-based (#291)
- aqua_common environment simplified and updated (#498)
- Update available variables in FDB catalogs on lumi (#514)
- Solve reversed latitudes bug for fixed data (#510)
- Switch to legacy eccodes tables based on intake source metadata (#493)
- Add GPM IMERG precipitation data to the catalog on levante (#505)
- Fix ocean3d diagnostic colorbars not being symmetric when missing values are present (#504) 
- FDB NEMO test access to data (#488)
- Xarray dask access to FDB (#476)
- Issue a warning when multiple gribcodes are associated to the same shortname (Cases for multiple eccodes grib codes #483)
- Allowing fixer to overwrite or merge default configuration (Increasing flexibiity of the fixer allowing for merge, replace and default options #480)
- Add new tests (Increase testing #250)
- Global time series diagnostic setup for multiple variables CLI (#474)
- Option to avoid incomplete chunk when averagin with timmean (Introduce check for chunk completeness in timmean() #466)
- Simplification of Fixer() workflow, more methods and less redundancy (Functionize fixer #478)
- Remove the `aqua` environment file, only `aqua_common` is left (#482)

## [v0.3]

Main changes are:
1. Fixer moved at `Reader()` level
2. Area selection available in `fldmean()` method
3. FDB/GSV access for IFS-NEMO development simulations
4. Configuration file `config-aqua.yaml` replaces `config.yaml`

Complete list:
- Templates in configuration yaml files (#469)
- Bug fixes for FDB access options (#463, #462)
- Add observational catalogs on Lumi (Update Lumi catalog #454)
- Automatic finding of cdo (#456)
- Area is fixed if data are fixed (Fixer applied to grid areas #442)
- Tests missing failure fix (Fix #436 CI workflow passes even if some tests fail #452)
- FDB/GSV access to IFS control and historical simulations (#434, #458)
- Climatology support restored in the Reader (Fix for climatology #445)
- Improvement function to inspect the catalog (Inspect_catalog improvement #446)
- Minor improvements of the gribber (Fix gribber fdb #427)
- Allow the LRA generator to work with generators and so with FDB (LRA from fdb on mafalda #430)
- Fixes only on selected variables (Fixer updates #428)
- Complete revision of the FDB/GSV access, allowing to access also recent experiments using variable step (#343)
- Teleconnections diagnostic adapted to new code improvements (Teleconnections Dev branch update #424, #465)
- Add support for area selection with fldmean (Fldmean box selection #409)
- Environment simplified, dependencies are now mostly on the pyproject file (A simpler environment.yml #286)
- Intake esm functionality added back (Fix intake-esm #287)
- Intake esm tests (Test also intake-esm #335)
- Yaml dependencies removed (Logger and yaml issues in util.py #334)
- Log history working for iterators as well (Logger and yaml issues in util.py #334)
- Util refactor (Utility refactor #405)
- Fixer at reader level (Fixes at Reader level #244)
- Uniform timmean (Uniform time after timmean and add option for time_bnds #419)
- FDB tests added (Add FDB 5.11, a local FDB with some test data #280, #432)
- Refactor of unit conversion and non-metpy cases (Flexible unit fix from YAML file #416)
- Refactor of the config file definition (Refactor of the configuration search #417)

## [v0.2.1]

- Add development control-1950 and historical-1990 experiments to the LRA (LRA for control-1950 and historical-1990 on Levante from v0.2 #455)

## [v0.2]

- Improve the LRA generator and worklow CLI (Streaming for the LRA #289)
- AQUA new common environment installation tool for LUMI added (#413)
- Added a bash script "load_aqua_lumi.sh" to load aqua environment in LUMI with containers (Adding an AQUA singularity container for LUMI #418)

## [v0.2-beta]

This is the `AQUA` version part of the Deliverable D340.7.1.2. 

- SSH diagnostic improvements (Linting SSH diagnostics #377, SSH diag: PDF file name changed #388)
- Timmean fix to uniform time axis (Fix for timmean() to uniform output time axis #381)
- New tests trigger routine (Tests trigger with label #385)
- Fix for tco1279 and FESOM (fix for masked tco1279 #390, psu fix for salinity #383)
- ECmean improvements (various improvement for ecmean #392)
- Seaice diagnostic improvements (Deliverable340.7.1.2 fix seaice #389, Linting Seaice diagnostics #376)
- Teleconnections diagnostic graphics module enhanced and various improvements (Teleconnections corrections for D340.7.1.2 #379, Fix import in teleconnections notebooks #395, Teleconnections fix docs #408)
- Tropical cyclones linting of the diagnostic (Linting tropical cyclones diagnostics #380, Improved plotting functions for tropical cyclones #391)
- Ocean diagnostics restructured in a single folder, sharing common functions and other improvements (Linting+Fixes Ocean diagnostics #374, Adding units for MLD plot in ocean3d package #406)
- Documentation fixes (Documentation fixes after review #403)
- Atmglobalmean and radiation diagnostic improvements (Atmglobalmean fix #371)
- MSWEP fixer bugfix (Change MSWEP datamodel #397, fixing of mswep #401)

## [v0.2-alpha]

This is the `AQUA` version that will be part of the Deliverable D340.7.1.2, sent to internal review. This is mostly done by the inclusion of twelve diagnostics within the AQUA framework

- Added teleconnections diagnostic (#308, #309, #318, #333, #352)
- Added tropical cyclones diagnostic (#310, #345)
- Added performance indices diagnostic based on ECmean tool (#57, #327) 
- Added sea ice diagnostic (#353, #368)
- Added global timeseries diagnostic (#358, #359)
- Added radiation analysis diagnostic (#301, #360)
- Added global mean bias diagnostic (#285, #371)
- Added SSH variability diagnostic (#367, #369)
- Added tropical rainfall diagnostic (#314)
- Added Ocean circulation diagnostic (#295)
- Added global ocean diagnosc (#164)
- Added global mean timeseries (#268)
- Multiple fixes in the Reader (#316, #324, #334)
- Avoid time duplicated in the Reader (#357)
- Enabling autodoc for diagnostics (#330)
- Data access improvement on Levante, including new datasets (#332, #355, #321)
- Added a common environment file (#363)
- Support for Lumi installation (#315)
- Added the `changelog` file

### Changed

- Dummy diagnostic is now in the `dummy` folder (previously was `dummy-diagnostic`)
- Tests and code is now working with python>=3.9 (previously python 3.11 was excluded)

## [v0.1-beta]

This is the `AQUA` version that will be part of the Deliverable D340.7.1.1.
This is mostly built on the `AQUA` `Reader` class which support for climate model data interpolation, spatial and temporal aggregation and conversion for a common GRIB-like data format.


- Low resolution archive documentation
- Fixed a bug in the `Gribber` class that was not reading the correct yaml catalog file

## v0.1-alpha

This is the AQUA pre-release to be sent to internal reviewers. 
Documentations is completed and notebooks are working.

[unreleased]: https://github.com/DestinE-Climate-DT/AQUA/compare/v0.21.0...HEAD
[v0.21.0]: https://github.com/DestinE-Climate-DT/AQUA/compare/v0.20.0...v0.21.0
[v0.20.0]: https://github.com/DestinE-Climate-DT/AQUA/compare/v0.19.0...v0.20.0
[v0.19.0]: https://github.com/DestinE-Climate-DT/AQUA/compare/v0.18.1...v0.19.0
[v0.18.1]: https://github.com/DestinE-Climate-DT/AQUA/compare/v0.18.0...v0.18.1
[v0.18.0]: https://github.com/DestinE-Climate-DT/AQUA/compare/v0.17.0...v0.18.0
[v0.17.0]: https://github.com/DestinE-Climate-DT/AQUA/compare/v0.16.0...v0.17.0
[v0.16.0]: https://github.com/DestinE-Climate-DT/AQUA/compare/v0.15.0...v0.16.0
[v0.15.0]: https://github.com/DestinE-Climate-DT/AQUA/compare/v0.14.0...v0.15.0
[v0.14.0]: https://github.com/DestinE-Climate-DT/AQUA/compare/v0.13.1...v0.14.0
[v0.13.9]: https://github.com/DestinE-Climate-DT/AQUA/compare/v0.13.8...v0.13.9
[v0.13.8]: https://github.com/DestinE-Climate-DT/AQUA/compare/v0.13.7...v0.13.8
[v0.13.7]: https://github.com/DestinE-Climate-DT/AQUA/compare/v0.13.6...v0.13.7
[v0.13.6]: https://github.com/DestinE-Climate-DT/AQUA/compare/v0.13.5...v0.13.6
[v0.13.5]: https://github.com/DestinE-Climate-DT/AQUA/compare/v0.13.4...v0.13.5
[v0.13.4]: https://github.com/DestinE-Climate-DT/AQUA/compare/v0.13.3...v0.13.4
[v0.13.3]: https://github.com/DestinE-Climate-DT/AQUA/compare/v0.13.2...v0.13.3
[v0.13.2]: https://github.com/DestinE-Climate-DT/AQUA/compare/v0.13.1...v0.13.2
[v0.13.1]: https://github.com/DestinE-Climate-DT/AQUA/compare/v0.13.0...v0.13.1
[v0.13.0]: https://github.com/DestinE-Climate-DT/AQUA/compare/v0.13-beta...v0.13.0
[v0.13-beta]: https://github.com/DestinE-Climate-DT/AQUA/compare/v0.13-alpha...v0.13-beta
[v0.13-alpha]: https://github.com/DestinE-Climate-DT/AQUA/compare/v0.12.2...v0.13-alpha
[v0.12.2]: https://github.com/DestinE-Climate-DT/AQUA/compare/v0.12.1...v0.12.2
[v0.12.1]: https://github.com/DestinE-Climate-DT/AQUA/compare/v0.12...v0.12.1
[v0.12]: https://github.com/DestinE-Climate-DT/AQUA/compare/v0.11.3...v0.12
[v0.11.3]: https://github.com/DestinE-Climate-DT/AQUA/compare/v0.11.2...v0.11.3
[v0.11.2]: https://github.com/DestinE-Climate-DT/AQUA/compare/v0.11.1...v0.11.2
[v0.11.1]: https://github.com/DestinE-Climate-DT/AQUA/compare/v0.11...v0.11.1
[v0.11]: https://github.com/DestinE-Climate-DT/AQUA/compare/v0.10.3...v0.11
[v0.10.3]:https://github.com/DestinE-Climate-DT/AQUA/compare/v0.10.2...v0.10.3
[v0.10.2]: https://github.com/DestinE-Climate-DT/AQUA/compare/v0.10.1...v0.10.2
[v0.10.1]: https://github.com/DestinE-Climate-DT/AQUA/compare/v0.10...v0.10.1
[v0.10]: https://github.com/DestinE-Climate-DT/AQUA/compare/v0.9.2...v0.10
[v0.9.2]: https://github.com/DestinE-Climate-DT/AQUA/compare/v0.9.1...v0.9.2
[v0.9.1]: https://github.com/DestinE-Climate-DT/AQUA/compare/v0.9...v0.9.1
[v0.9]: https://github.com/DestinE-Climate-DT/AQUA/compare/v0.8.2...v0.9
[v0.8.2]: https://github.com/DestinE-Climate-DT/AQUA/compare/v0.8.1...v0.8.2
[v0.8.1]: https://github.com/DestinE-Climate-DT/AQUA/compare/v0.8...v0.8.1
[v0.8]: https://github.com/DestinE-Climate-DT/AQUA/compare/v0.7.3...v0.8
[v0.7.3]: https://github.com/DestinE-Climate-DT/AQUA/compare/v0.7.2...v0.7.3
[v0.7.2]: https://github.com/DestinE-Climate-DT/AQUA/compare/v0.7.1...v0.7.2
[v0.7.1]: https://github.com/DestinE-Climate-DT/AQUA/compare/v0.7...v0.7.1
[v0.7]: https://github.com/DestinE-Climate-DT/AQUA/compare/v0.6.3...v0.7
[v0.6.3]: https://github.com/DestinE-Climate-DT/AQUA/compare/v0.6.2...v0.6.3
[v0.6.2]: https://github.com/DestinE-Climate-DT/AQUA/compare/v0.6.1...v0.6.2
[v0.6.1]: https://github.com/DestinE-Climate-DT/AQUA/compare/v0.6...v0.6.1
[v0.6]: https://github.com/DestinE-Climate-DT/AQUA/compare/v0.5.2-beta...v0.6
[v0.5.2-beta]: https://github.com/DestinE-Climate-DT/AQUA/compare/v0.5.2-alpha...v0.5.2-beta
[v0.5.2-alpha]: https://github.com/DestinE-Climate-DT/AQUA/compare/v0.5.1...v0.5.2-alpha
[v0.5.1]: https://github.com/DestinE-Climate-DT/AQUA/compare/v0.5...v0.5.1
[v0.5]: https://github.com/DestinE-Climate-DT/AQUA/compare/v0.4...v0.5
[v0.4]: https://github.com/DestinE-Climate-DT/AQUA/compare/v0.3...v0.4
[v0.3]: https://github.com/DestinE-Climate-DT/AQUA/compare/v0.2.1...v0.3
[v0.2.1]: https://github.com/DestinE-Climate-DT/AQUA/compare/v0.2...v0.2.1
[v0.2]: https://github.com/DestinE-Climate-DT/AQUA/compare/v0.2-beta...v0.2
[v0.2-beta]: https://github.com/DestinE-Climate-DT/AQUA/compare/v0.2-alpha...v0.2-beta
[v0.2-alpha]: https://github.com/DestinE-Climate-DT/AQUA/compare/v0.1-beta...v0.2-alpha
[v0.1-beta]: https://github.com/DestinE-Climate-DT/AQUA/compare/v0.1-alpha...v0.1-beta<|MERGE_RESOLUTION|>--- conflicted
+++ resolved
@@ -8,13 +8,10 @@
 Unreleased in the current development version (target v0.22.0):
 
 AQUA core complete list:
-<<<<<<< HEAD
 - New EC-Earth4 TL63 grid (#2536)
 - Improved handling of strings in `time_to_string` function (#2536)
-=======
 - Fix for 3d grid generation of `GridBuilder` (#2545)
 - Fix failing console test (#2549)
->>>>>>> 77fb9b29
 - New `filter_key` option to filter NetCDF files before loading them based on year (#2543)
 - Removed plt.close() in plotting functions (#2538)
 - Documentation aligned to the new repository structure (#2525)
