--- conflicted
+++ resolved
@@ -12,13 +12,10 @@
 - `Trender()` class provide also coefficients and normalize them (#1991)
 
 AQUA diagnostics complete list:
-<<<<<<< HEAD
-- ECmean diagnostics refactored to use `OutputSaver` and new common configuration file (#2012)
-- ECmean minimum dependency is 0.1.14 (#2012)
-=======
+- ECmean: diagnostics refactored to use `OutputSaver` and new common configuration file (#2012)
+- ECmean: minimum dependency is 0.1.14 (#2012)
 - Timeseries: `center_time` option to center the time axis is exposed in the CLI (#2028)
 - Timeseries: fix the missing variable name in some netcdf output (#2023)
->>>>>>> fcb18a1e
 - Diagnostic core: new `_select_region` method in `Diagnostic`, wrapped by `select_region` to select a region also on custom datasets (#2020)
 
 ## [v0.16.0]
