--- conflicted
+++ resolved
@@ -14,24 +14,19 @@
   are not correct.
 
 AQUA core complete list:
-<<<<<<< HEAD
 - plot_single_map() can now handle high nlevels with a decreased cbar ticks density (#1940)
 - plot_single_map() now can avoid coastlines to support paleoclimate maps (#1940)
 - Fixes to support EC-EARTH4 conversion to GRIB2 (#1940)
 - Added support for TL63, TL255, eORCA1, ORCA2 grids for EC-EARTH4 model (#1940)
+- Update and push to lumi-o the a file listing experiments needed by the dashboard (#1950)
+- Integration of HEALPix data with `plot_single_map()` (#1897)
+- Use scientific notation in multiple maps plotting to avoid label overlapping (#1953)
 
 AQUA diagnostics complete list:
 - Radiations: timeseries correctly working for exps with enddate before 2000 (#1940)
 - Diagnostic core: new `round_startdate` and `round_enddate` functions for time management (#1940)
 - Timeseries: fix in the new cli wich was ignoring the regrid option and had bad time handling (#1940)
-=======
-- Update and push to lumi-o the a file listing experiments needed by the dashboard (#1950)
-- Integration of HEALPix data with `plot_single_map()` (#1897)
-- Use scientific notation in multiple maps plotting to avoid label overlapping (#1953)
-
-AQUA diagnostics complete list:
 - Timeseries: Use new OutputSaver in Timeseries diagnostics (#1948)
->>>>>>> 064fc5c6
 
 
 ## [v0.15.0]
