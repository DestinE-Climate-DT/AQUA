--- conflicted
+++ resolved
@@ -7,10 +7,7 @@
 
 Unreleased in the current development version:
 
-<<<<<<< HEAD
 - LRA file handling improvements (#849)
-- Updated output filenames for atmglobalmean diagnostic (#921)
-=======
 AQUA core complete list:
 - Adding ICON production simulations (#925)
 
@@ -28,7 +25,6 @@
 - Plot timeseries is now a framework function (#907)
 - Improve the automatic parsing of date range according to schema from fdb (#928)
 - LRA CLI for parallel SLURM submission (#909)
->>>>>>> 73d7bd6f
 - Added graphics function to plot data and difference between two datasets on the same map (#892)
 - Add IFS-NEMO ssp370 scenario (#906)
 
