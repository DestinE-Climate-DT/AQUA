# Changelog

All notable changes to this project will be documented in this file.
The format is based on [Keep a Changelog](https://keepachangelog.com/en/1.0.0/)

## [Unreleased]

Unreleased is the current development version.

<<<<<<< HEAD
- Added GPM IMERG precipitation data to the catalogue on levante
=======
- Fix ocean3d diagnostic colorbars not being symmetric when missing values are present (#504) 
- FDB NEMO test access to data (#488)
>>>>>>> 0e023f9a
- Xarray dask access to FDB (#476)
- Issue a warning when multiple gribcodes are associated to the same shortname (Cases for multiple eccodes grib codes #483)
- Allowing fixer to overwrite or merge default configuration (Increasing flexibiity of the fixer allowing for merge, replace and default options #480)
- Added new tests (Increase testing #250)
- Global time series diagnostic setup for multiple variables CLI (#474)
- Option to avoid incomplete chunk when averagin with timmean (Introduce check for chunk completeness in timmean() #466)
- Simplification of Fixer() workflow, more methods and less redundancy (Functionize fixer #478)
- Removed the `aqua` environment file, only `aqua_common` is left (#482)

## [v0.3]

Main changes are:
1. Fixer moved at `Reader()` level
2. Area selection available in `fldmean()` method
3. FDB/GSV access for IFS-NEMO development simulations
4. Configuration file `config-aqua.yaml` replaces `config.yaml`

Complete list:
- Templates in configuration yaml files (#469)
- Bug fixes for FDB access options (#463, #462)
- Add observational catalogs on Lumi (Update Lumi catalog #454)
- Automatic finding of cdo (#456)
- Area is fixed if data are fixed (Fixer applied to grid areas #442)
- Tests missing failure fix (Fix #436 CI workflow passes even if some tests fail #452)
- FDB/GSV access to IFS control and historical simulations (#434, #458)
- Climatology support restored in the Reader (Fix for climatology #445)
- Improvement function to inspect the catalogue (Inspect_catalogue improvement #446)
- Minor improvements of the gribber (Fix gribber fdb #427)
- Allow the LRA generator to work with generators and so with FDB (LRA from fdb on mafalda #430)
- Fixes only on selected variables (Fixer updates #428)
- Complete revision of the FDB/GSV access, allowing to access also recent experiments using variable step (#343)
- Teleconnections diagnostic adapted to new code improvements (Teleconnections Dev branch update #424, #465)
- Add support for area selection with fldmean (Fldmean box selection #409)
- Environment simplified, dependencies are now mostly on the pyproject file (A simpler environment.yml #286)
- Intake esm functionality added back (Fix intake-esm #287)
- Intake esm tests (Test also intake-esm #335)
- Yaml dependencies removed (Logger and yaml issues in util.py #334)
- Log history working for iterators as well (Logger and yaml issues in util.py #334)
- Util refactor (Utility refactor #405)
- Fixer at reader level (Fixes at Reader level #244)
- Uniform timmean (Uniform time after timmean and add option for time_bnds #419)
- FDB tests added (Add FDB 5.11, a local FDB with some test data #280, #432)
- Refactor of unit conversion and non-metpy cases (Flexible unit fix from YAML file #416)
- Refactor of the config file definition (Refactor of the configuration search #417)

## [v0.2.1]

- Add development control-1950 and historical-1990 experiments to the LRA (LRA for control-1950 and historical-1990 on Levante from v0.2 #455)

## [v0.2]

- Improve the LRA generator and worklow CLI (Streaming for the LRA #289)
- AQUA new common environment installation tool for LUMI added (#413)
- Added a bash script "load_aqua_lumi.sh" to load aqua environment in LUMI with containers (Adding an AQUA singularity container for LUMI #418)

## [v0.2-beta]

This is the `AQUA` version part of the Deliverable D340.7.1.2. 

- SSH diagnostic improvements (Linting SSH diagnostics #377, SSH diag: PDF file name changed #388)
- Timmean fix to uniform time axis (Fix for timmean() to uniform output time axis #381)
- New tests trigger routine (Tests trigger with label #385)
- Fix for tco1279 and FESOM (fix for masked tco1279 #390, psu fix for salinity #383)
- ECmean improvements (various improvement for ecmean #392)
- Seaice diagnostic improvements (Deliverable340.7.1.2 fix seaice #389, Linting Seaice diagnostics #376)
- Teleconnections diagnostic graphics module enhanced and various improvements (Teleconnections corrections for D340.7.1.2 #379, Fix import in teleconnections notebooks #395, Teleconnections fix docs #408)
- Tropical cyclones linting of the diagnostic (Linting tropical cyclones diagnostics #380, Improved plotting functions for tropical cyclones #391)
- Ocean diagnostics restructured in a single folder, sharing common functions and other improvements (Linting+Fixes Ocean diagnostics #374, Adding units for MLD plot in ocean3d package #406)
- Documentation fixes (Documentation fixes after review #403)
- Atmglobalmean and radiation diagnostic improvements (Atmglobalmean fix #371)
- MSWEP fixer bugfix (Change MSWEP datamodel #397, fixing of mswep #401)

## [v0.2-alpha]

This is the `AQUA` version that will be part of the Deliverable D340.7.1.2, sent to internal review. This is mostly done by the inclusion of twelve diagnostics within the AQUA framework

- Added teleconnections diagnostic (#308, #309, #318, #333, #352)
- Added tropical cyclones diagnostic (#310, #345)
- Added performance indices diagnostic based on ECmean tool (#57, #327) 
- Added sea ice diagnostic (#353, #368)
- Added global timeseries diagnostic (#358, #359)
- Added radiation analysis diagnostic (#301, #360)
- Added global mean bias diagnostic (#285, #371)
- Added SSH variability diagnostic (#367, #369)
- Added tropical rainfall diagnostic (#314)
- Added Ocean circulation diagnostic (#295)
- Added global ocean diagnosc (#164)
- Added global mean timeseries (#268)
- Multiple fixes in the Reader (#316, #324, #334)
- Avoid time duplicated in the Reader (#357)
- Enabling autodoc for diagnostics (#330)
- Data access improvement on Levante, including new datasets (#332, #355, #321)
- Added a common environment file (#363)
- Support for Lumi installation (#315)
- Added the `changelog` file

### Changed

- Dummy diagnostic is now in the `dummy` folder (previously was `dummy-diagnostic`)
- Tests and code is now working with python>=3.9 (previously python 3.11 was excluded)

## [v0.1-beta]

This is the `AQUA` version that will be part of the Deliverable D340.7.1.1.
This is mostly built on the `AQUA` `Reader` class which support for climate model data interpolation, spatial and temporal aggregation and conversion for a common GRIB-like data format.


- Low resolution archive documentation
- Fixed a bug in the `Gribber` class that was not reading the correct yaml catalogue file

## v0.1-alpha

This is the AQUA pre-release to be sent to internal reviewers. 
Documentations is completed and notebooks are working.

[unreleased]: https://github.com/oloapinivad/AQUA/compare/v0.3...HEAD
[v0.3]: https://github.com/oloapinivad/AQUA/compare/v0.2.1...v0.3
[v0.2.1]: https://github.com/oloapinivad/AQUA/compare/v0.2...v0.2.1
[v0.2]: https://github.com/oloapinivad/AQUA/compare/v0.2-beta...v0.2
[v0.2-beta]: https://github.com/oloapinivad/AQUA/compare/v0.2-alpha...v0.2-beta
[v0.2-alpha]: https://github.com/oloapinivad/AQUA/compare/v0.1-beta...v0.2-alpha
[v0.1-beta]: https://github.com/oloapinivad/AQUA/compare/v0.1-alpha...v0.1-beta<|MERGE_RESOLUTION|>--- conflicted
+++ resolved
@@ -7,20 +7,17 @@
 
 Unreleased is the current development version.
 
-<<<<<<< HEAD
-- Added GPM IMERG precipitation data to the catalogue on levante
-=======
+- Add GPM IMERG precipitation data to the catalogue on levante
 - Fix ocean3d diagnostic colorbars not being symmetric when missing values are present (#504) 
 - FDB NEMO test access to data (#488)
->>>>>>> 0e023f9a
 - Xarray dask access to FDB (#476)
 - Issue a warning when multiple gribcodes are associated to the same shortname (Cases for multiple eccodes grib codes #483)
 - Allowing fixer to overwrite or merge default configuration (Increasing flexibiity of the fixer allowing for merge, replace and default options #480)
-- Added new tests (Increase testing #250)
+- Add new tests (Increase testing #250)
 - Global time series diagnostic setup for multiple variables CLI (#474)
 - Option to avoid incomplete chunk when averagin with timmean (Introduce check for chunk completeness in timmean() #466)
 - Simplification of Fixer() workflow, more methods and less redundancy (Functionize fixer #478)
-- Removed the `aqua` environment file, only `aqua_common` is left (#482)
+- Remove the `aqua` environment file, only `aqua_common` is left (#482)
 
 ## [v0.3]
 
