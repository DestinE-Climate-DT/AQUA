# Changelog

All notable changes to this project will be documented in this file.
The format is based on [Keep a Changelog](https://keepachangelog.com/en/1.1.0/)

## [Unreleased]

Unreleased in the current development version (target v0.19.0):

AQUA core complete list:

AQUA diagnostics complete list:

## [v0.18.0]

Main changes: 
1. LRA generator is renamed to DROP (Data Reduction OPerator)
2. `aqua analysis` is now an entry point replacing the `aqua_analysis.py` script
3. Timstat module is now extended to support custom function
4. Introduction of new LatLonProfiles diagnostic 
5. Completely refactored diagnostics: Sea Ice, radiation, Ocean drift and Ocean stratification

Removed:
-  removed old OutputSaver (#2146) 

ClimateDT workflow modifications:
- `aqua-analysis.py` is now an entry point `aqua analysis` in the AQUA console, with the same syntax as before.
- `aqua lra` entry point is renamed to `aqua drop`.
- DVC is now used for observations, grids and CI/CD: please refer to aqua-dvc for AQUA support data. 

AQUA core complete list:
- Actions now upload artifacts with test results and environment specifications (#2323)
- Pin for pydantic<2.12.0 (#2323)
- Rename LRA to DROP (Data Reduction OPerator) via the `Drop()` class (#2234)
- Add updated grids conformal to OSI-SAF v3 (#2317)
- Area selection is now a separate class, `AreaSelection` in the `aqua.fldstat` module (#2245)
- Added graphical function for vertical profile plotting (#2314, #2316)
- Added catgen support for storyline experiments (#2308)
- Pin maximum version of xarray (#2303)
- CI/CD data now is read from aqua-dvc repository (#8370)
- Histogram (or any callable function) possible through TimStat. New timhist method (#2263)
- Update AQUA base container to ECMWF specifications for new cycle with FDB 5.17.3 (#2217)
- Data extraction (LRA) can be done without regrid option and LRA log history is more accurate (#2142)
- Split out plotting function for vertical profile and add contour option (#2190)
- GSV update to v2.13.1, support for Polytope access to MN5 DataBridge (#2202)
- Separation of concerns in LRA between dask-based computation and serial netcdf writing (#2212)
- Refactor `grids-downloader.sh` script, now outputdir is a cli argument (#2209)
- Refactor of some `aqua.util.time` function, improving name and pandas integration (#2205,#2218)
- Refactor of the `dump_yaml` utility function, now correctly handling `None` values as `null` (#2198)
- `Reader` will now turn off areas and grids capabilities when `src_grid_name` is `False` (#2198)
- LRA and `OutputSaver` jinja-related duplicated methods are now merged (#2198)
- LatLonProfiles: refinement of the graphical functions (#2201)
- Minor EC-Earth4 adjustments (#2196)
- Hotfix in catgen for monthly chunking (#2184)
- Fix loaded areas as dataset (#2174)
- Show error message if empty data are retrieved by in `reader` (#2170)
- Few graphical adjustments in multiple_maps (#2159)
- Add description for ECmean diagnostic (#2158)
- Fix fldstat coordinate treatment (#2147)
- Fixer applied when units name changes is required and no factor is found (#2128)
- Update aqua-analysis config for refactored diagnostics (#2144)
- Fixed incompatible coordinate transformatiosn (#2137)
- Added Nord4 support in the `load-aqua-container.sh` script (#2130)
- Add `aqua analysis` to replace the `aqua-analysis.py` script, with a more flexible CLI interface (#2065)
- Bugfix in `plot_seasonalcycles()` trying to use a non-existing `time` coordinate (#2114)
- Add `norm` keyword argument to the `plot_single_map` to allow non-linear colorbar normalisation (#2107)
- `draw_manual_gridlines()` utility function to draw gridlines on cartopy maps (#2105)
- `apply_circular_window()` utility function to apply a circular window to cartopy maps (#2100)

AQUA diagnostics complete list:
<<<<<<< HEAD
- Gregory: more detailed description and plot labels (#2306)
=======
- Timeseries: fix title and description generation (#2311)
- Timeseries: update SeasonalCycles caption (#2299)
>>>>>>> 4aa56bc3
- Seaice: added documentation and updated notebooks (#2249)
- Seaice: update varname for PIOMAS and GIOMAS from sivol to sithick after updating the data in `obs` catalog (#2290)
- Global Biases: allow GlobalBias to take color palette as argument (#2283)
- Boxplots: added option to plot anomalies and add a mean value dotted line (#2255)
- Global Biases: address formatting issues in plots (#2272)
- Global Biases: fix location of config file for cli (#2284)
- Timeseries: fix for annual only plots (#2279)
- Timeseries: add `reader_kwargs` option to pass extra arguments to the Reader and ensemble support (#2222, #2279)
- Add `source_oce` option for ECmean to aqua anlysis (#2246)
- Add missing center time option to seasonalcycles (#2247)
- Teleconnections: adapted MJO to the new Hovmoller graphical function (#1969)
- Ocean Drift: Hovmoller multiplot class and complete diagnostic cli (#1969)
- Diagnostic core: Locking of catalog yaml when modified (#2238)
- Timeseries: fix output figure to use diagnostic name (#2240)
- Diagnostic core: bugfix in Diagnostic class related to parsing realization (#2226)
- Updated grouping file for dashboard (#2241)
- Dummy: removed old diagnostic (#2210)
- Diagnostic core: `retrieve` and `_retrieve` methods can take a `months_required` argument so that diagnostics can raise an error if insufficient months of data are available. (#2205)
- Timeseries: introduction of the catalog entry capability, default in CLI (#2198)
- Diagnostic core: introduction of the catalog entry capability and `self.realization` attribute (#2198)
- Ensemble: Updating the ensemble module according the the issue #1925 (#2004)
- Timeseries: refined title and description, more attributes used (#2193)
- New LatLonProfiles diagnostic tool (#1934 and #2207)
- Boxplots: add support for reader_kwargs (#2149)
- Global Biases: add the `diagnostic_name` option in config file (#2159)
- Gregory: refined the reference label generation (#2157)
- Seaice: add support for `reader_kwargs` (#2153)
- Remove old seaice diagnostic scripts (#2152)
- Timeseries: fix lazy calculation of seasonal cycles (#2143)
- Boxplots: fix output dir (#2136) 
- Boxplots: add tests and update docs (#2129)
- Seaice: refactored diagnostic with cli and added bias plot with custom projections (#1684, #2140, #2165, #2171, #2178, #2185, #2221)
- Stratification: Stratification class to create density and mixed layer depth data, notebook and tests added. (#2093)
- Radiation: complete refactor of the diagnostic, now based on the `Boxplots` diagnostic and the  `boxplot ` function in graphics (#2007)
- SeasonalCycles: fix a bug which was preventing to plot when no reference data is provided (#2114)

## [v0.17.0]

Main changes are:
1. Support for realizations for `aqua-analysis`, `aqua-push` and a set of diagnostics (Timeseries, Global Biases, Teleconnections, Ecmean)
2. Support for data-portfolio v2.0.0
3. LRA output tree refactored accomodating for realization, statistic and frequency

Removed:
-  removed Reader.info() method (#2076) 

ClimateDT workflow modifications:
- `machine` and `author` are mandatory fields in the catalog generator config file.
- Data portfolio required is v2.0.0, no API changes are involved in this change.
- Add possibility to change the 'default' realization in Catalog Generator config file.
- AQUA analysis can take a `--realization` option to enable the analysis of a specific realization.

AQUA core complete list:
- Introduce a tentative command to generate grids from sources, `aqua grids build` based on `GridBuilder` class (#2066)
- Support for data-portfolio v2.0.0: updated catalog generator, pinned gsv to v2.12.0. Machine now required in config. (#2092)
- Add possibility to change the 'default' realization in Catalog Generator config file (#2058) 
- `aqua add <catalog>` option in the AQUA console can use GITHUB_TOKEN and GITHUB_USER environment variables to authenticate with GitHub API (#2081)
- Added a `aqua update -c all` option in the AQUA console to update all the catalogs intalled from the Climate-DT repository (#2081)
- `Reader` can filter kwargs so that a parameter not available in the intake source is removed and not passed to the intake driver (#2074)
- Adapt catgen to changes in data-portfolio v1.3.2 (#2076)
- Add `get_projection()` utility function for selection of Cartopy map projections (#2068)
- Tools to push to dashboard support ensemble realizations (#2070)
- `aqua-analysis.py` now supports a `--realization` option to enable the analysis of a specific realization (#2041, #2090)
- Separate new histogram function in the framework (#2061)
- Introducing `timsum()` method to compute cumulative sum (#2059)
- `EvaluateFormula` class to replace the `eval_formula` function with extra provenance features (#2042)
- Solve fixer issue leading to wrong target variable names (#2057)
- Upgrade to `smmregrid=0.1.2`, which fixes coastal erosion in conservative regridding (#1963)
- Refactor LRA of output and catalog entry creatro with `OutputPathBuilder` and `CatalogEntryBuilder` classes (#1932)
- LRA cli support realization, stat and frequency (#1932)
- Update to the new STACv2 API for Lumi (#2039)
- `aqua add` and `aqua avail` commands now support a `--repository` option to specify a different repository to explore (#2037)
- `AQUA_CONFIG` environment variable can be set to customize the path of the configuration files in `aqua-analysis.py` (#2027)
- Development base container updated to stack 7.0.2.8 (#2022, #2025)
- `Trender()` class provide also coefficients and normalize them (#1991)
- Catalog entry builder functionality for diagnostics included in OutputSaver Class (#2086)

AQUA diagnostics complete list:
- Sea-ice extent and volume: bugs related to use of legacy reader functionality (#2111)
- Ocean Trends: Trends class to create trend data along with zonal trend, notebook and tests added. (#1990)
- Global Biases: allow GlobalBias to take projection as argument (#2036)
- ECmean: diagnostics refactored to use `OutputSaver` and new common configuration file (#2012)
- ECmean: dependency to 0.1.15 (#2012)
- Timeseries, Global Biases, Teleconnections, Ecmean: `--realization` option to select a specific realization in the CLI (#2041)
- Global Biases: add try-except block in cli (#2069)
- Global Biases: handling of formulae and Cloud Radiative Forcing Computation (#2031)
- Global Biases: pressure levels plot works correctly with the CLI (#2027)
- Timeseries: `diagnostic_name` option to override the default name in the CLI (#2027)
- Global Biases: output directory is now correctly set in the cli (#2027)
- Timeseries: `center_time` option to center the time axis is exposed in the CLI (#2028)
- Timeseries: fix the missing variable name in some netcdf output (#2023)
- Diagnostic core: new `_select_region` method in `Diagnostic`, wrapped by `select_region` to select a region also on custom datasets (#2020, #2032)

## [v0.16.0]

Removed:
- Removed source or experiment specific fixes; only the `fixer_name` is now supported.

ClimateDT workflow modifications:
- Due to a bug in Singularity, `--no-mount /etc/localtime` has to be implemented into the AQUA container call 
- `push_analysis.sh` now updates and pushes to LUMI-O the file `experiments.yaml`, which is used by the 
  dashboard to know which experiments to list. The file is downloaded from the object store, updated and 
  pushed back. Additionally it exit with different error codes if the bucket is missing or the S3 credential
  are not correct.

AQUA core complete list:
- Update to the new STAC API for Lumi (#2017)
- Added the `aqua grids set` command to set the paths block in the `aqua-config.yaml` file, overwriting the default values (#2003)
- Derivation of metadata from eccodes is done with a builtin python method instead of definiton file inspection (#2009, #2014)
- `h5py` installed from pypi. Hard pin to version 3.12.1 removed in favor of a lower limit to the version (#2002)
- `aqua-analysis` can accept a `--regrid` argument in order to activate the regrid on each diagnostics supporting it (#1947)
- `--no-mount /etc/localtime` option added to the `load_aqua_container.sh` script for all HPC (#1975)
- Upgrade to eccodes==2.41.0 (#1890)
- Fix HPC2020 (ECMWF) installation (#1994)
- `plot_timeseries` can handle multiple references and ensemble mean and std (#1988, #1999)
- Support for CDO 2.5.0, modified test files accordingly (v6) (#1987)
- Remove DOCKER secrets and prepare ground for dependabot action e.g introduce AQUA_GITHUB_PAT (#1983)
- `Trender()` class to include both `trend()` and `detrend()` method (#1980)
- `cartopy_offlinedata` is added on container and path is set in cli call, to support MN5 no internet for coastlines download (#1960)
- plot_single_map() can now handle high nlevels with a decreased cbar ticks density (#1940)
- plot_single_map() now can avoid coastlines to support paleoclimate maps (#1940)
- Fixes to support EC-EARTH4 conversion to GRIB2 (#1940)
- Added support for TL63, TL255, eORCA1, ORCA2 grids for EC-EARTH4 model (#1940)
- `FldStat()` as independent module for area-weighted operations (#1835)
- Refactor of `Fixer()`, now independent from the `Reader()` and supported by classes `FixerDataModel` and `FixerOperator` (#1929) 
- Update and push to lumi-o the a file listing experiments needed by the dashboard (#1950)
- Integration of HEALPix data with `plot_single_map()` (#1897)
- Use scientific notation in multiple maps plotting to avoid label overlapping (#1953)

AQUA diagnostics complete list:
- Diagnostic core: a `diagnostic_name` is now available in the configuration file to override the default name (#2000)
- Ecmean, GlobalBiases, Teleconnections: regrid functionality correctly working in cli (#2006)
- Diagnostic core: updated docs for `OutputSaver` (#2010)
- Diagnostic core: save_netcdf() is now based on the new OutputSaver (#1965)
- Diagnostic core: raise an error if retrieve() returns an empty dataset (#1997)
- GlobalBiases: major refactor (#1803, #1993)
- Ocean Drift: using the `_set_region` method from the `Diagnostic` class (#1981)
- Diagnostic core: new `_set_region` method in `Diagnostic` class to find region name, lon and lat limits (#1979)
- Timeseries: regions are now in the `definitions` folder (not `interface` anymore) (#1884)
- Teleconnections: complete refactor according to the Diagnostic, PlotDiagnostic schema (#1884)
- Radiations: timeseries correctly working for exps with enddate before 2000 (#1940)
- Diagnostic core: new `round_startdate` and `round_enddate` functions for time management (#1940)
- Timeseries: fix in the new cli wich was ignoring the regrid option and had bad time handling (#1940)
- Timeseries: Use new OutputSaver in Timeseries diagnostics (#1948, #2000)
- Diagnostic core: new `select_region` to crop a region based on `_set_region` and `area_selection` method (#1984)

## [v0.15.0]

Main changes are:
- Polytope support 
- Plotting routines support cartopy projections and matplotlib styles
- Major refactor of AQUA core functionalities: Regridder, Datamodel, OutputSaver, Timstat  
- Major refactor of Timeseries, SeasonalCycle, GregoryPlot diagnostics

Removed:
- `aqua.slurm` has been removed.

ClimateDT workflow modifications:
- `push_analysis.sh` (and the tool `push_s3.py` which it calls) now both return proper error codes if the transfer fails. 0 = ok, 1 = credentials not valid, 2 = bucket not found. This would allow the workflow to check return codes. As an alternative, connectivity could be tested before attempting to run push_analysis by pushing a small file (e.g. with `python push_s3.py aqua-web ping.txt`))

AQUA core complete list:
- Add FDB_HOME to debug logs (#1914)
- Enabling support for DestinE STAC API to detect `bridge_start_date`and `bridge_end_date` (#1895)
- Return codes for push_s3 and push_analysis utilities (#1903)
- Polytope support (#1893)
- Additional stats for LRA and other refinements (#1886) 
- New OutputSaver class (#1837)
- Introduce a `Timstat()` module independent from the `Reader()` (#1832)
- Adapt Catalog Generator to Data-Portfolio v1.3.0 (#1848)
- Introduction of a internal AQUA data model able to guess coordinates and convert toward required target data convention definition (#1862, #1877, #1883)
- Custom `paths` in the `config-aqua.yaml` can now be defined and will take priority over the catalog paths (#1809)
- Remove deprecated `aqua.slurm` module (#1860)
- Refactor of `plot_maps()` and `plot_maps_diff()` functions with projection support and use their single map version internally (#1865)
- Refactor of `plot_single_map()` and `plot_single_map_diff()` functions with projection support (#1854)
- Refactor time handling: replacement of `datetime` objects and of `pd.Timestamp` lists (#1828)
- Fix the `regrid_method` option in the Reader (#1859)
- Add a GitHub Token for downloading ClimateDT catalogs (#1855)
- Ignore `nonlocal` complaints by flake8 (#1855)
- WOCE-ARGO ocean dataset grids and fixes added (#1846)
- Upgrade of base container to FDB 5.15.11 (#1845)
- Matplotlib styles can be set in the configuration file (#1729)
- Graphics refactoring for timeseries plot functions (#1729, #1841)
- Major refactor of the regrid options, with new modular `Regridder()` class replacing `Regrid()` mixin (#1768)
- Refactor of the `retrieve_plain()` function with contextmanager and smmregrid GridInspector (#1768)

AQUA diagnostics complete list:
- Diagnostic core: refinement of OutputSaver metadata and name handling (#1901)
- Diagnostic core: refactor of the documentation folder structure (#1891)
- Timeseries: complete refactor of the timeseries diagnostic according to the Diagnostic, PlotDiagnostic schema (#1712, #1896)

## [v0.14.0]

Main changes are:
- AQUA is now open source
- Documentation is now available on ReadTheDocs
- Attributes added by AQUA are now "AQUA_" prefixed
- A core diagnostic class has been introduced

Removed:
- Support for python==3.9 has been dropped.
- Generators option from the Reader has been removed.

ClimateDT workflow modifications:
- `aqua_analysis.py`: all the config files are used from the `AQUA_CONFIG` folder. This allows individual run modification kept in the `AQUA_CONFIG` folder for reproducibility.
- `makes_contents.py`: can now take a config file as an argument to generate the `content.yaml` file.
- `push_analysis.sh`: now has an option to rsync the figures to a specified location. Extra flags have been added (see Dashboard section in the documentation).

AQUA core complete list:
- Updated AQUA development container to micromamba 2.0.7 (#1834)
- Updated base container to eccodes 2.40 (#1833)
- Added Healpix zoom 7 grid for ICON R02B08 native oceanic grid (#1823)
- Remove generators from Reader (#1791)
- Fix tcc grib code and add some cmor codes in the convention file (#1800)
- Add a regrid option to cli of relevant diagnostics (#1792)
- Limit estimation of time for weight generation only to regular lon/lat grids (#1786)
- LRA generation can operate spatial subsection (#1711)
- Attributes added by AQUA are now "AQUA_" prefixed (#1790)
- Remove zarr pin (#1794)
- Dropping support for python==3.9 (#1778, #1797)
- Reader intake-xarray sources can select a coder for time decoding (#1778)
- Document use of AQUA on ECMWF HPC2020 (#1782)
- Added history logging for lat-lon in area selection (#1479)
- Cleaner workflow and pytest/coverage configuration (#1755, #1758)
- catalog, model, exp, source info are now stored in the DataArray attributes (#1753)
- Avoid infinite hanging during bridge access (#1733, #1738)
- Enable dependabot to monitor dependencies every month (#1748)
- `eccodes` bump to 2.40.0 (#1747)
- Integrate codecov to monitor coverage and test analytics and remove old bot (#1736, #1737, #1755, #1819)
- Reinitialize `GSVRetriever` instance only when needed (#1733)
- Enable the option to read FDB data info from file, and refactor start/end hpc/bridge dates handling (#1732, #1743, #1762)
- Fix `push_analysis.sh` options and `aqua_analysis.py` config paths (#1723, #1754)
- Enable zip compression for LRA yearly files (#1726)
- Enable publication of documentation on ReadTheDocs (#1699, #1716)
- Adapt Catgen test to the new number of sources for ICON (#1708)
- Added tests for the Hovmoller plot routine (#1532)
- `push_s3` compatibility with `boto3>=1.36.0` (#1704)
- Rsync option for push_analysis.sh (#1689)
- Multiple updates to allow for AQUA open source, including Dockerfiles, actions, dependencies and containers (#1574)

AQUA diagnostics complete list:
- Ensemble: config file structure and tests (#1630)
- Ocean3d: Tests for the Ocean3d diagnostic (#1780)
- Diagnostic core: A common function to check and convert variable units is provided as `convert_data_units()` (#1806)
- Ocean3d: Bug fix to regridding of observations in cli (#1811)
- Diagnostic core: the `retrieve()` method uses internally a `_retrieve()` method that returns instead of updating attributes (#1763)
- Diagnostic core: documentation about class and config file structure (#1790)
- Diagnostic core: A common function to load the diagnostic config file is provided (#1750)
- Global bias: add test (#1675)
- Diagnostic core: Add additional command-line arguments for configuration and processing options (#1745)
- Global bias: Handling plev and using scientific notation in contour plots (#1649)
- Ecmean: Fix net surface radiative flux and wind stresses in ecmean (#1696)
- Diagnostic core: A common parser and fuctions to open/close the dask cluster are provided (#1703)

## [v0.13.1]

Main changes are:
1. Ocean3d major refactoring

AQUA core complete list:
- Fixer delete option accepts non-lists (#1687)
- Ansi color 8-bit fix for logger (#1671)
- Hotfix for unmatched string in catgen (#1672)
- Test for aqua-analysis.py (#1664)
- Fix in the catgen now correctly generating an automatic description if not provided (#1662)

AQUA diagnostics complete list:
- Diagnostic core: added a Diagnostic class to be inherited by all diagnostics (#1681)
- Timeseries: hotfix of problems with the catalog usage in output saving (#1669)
- Tropical Rainfall: Update of the precomputed histograms paths for lumi and MN5 (#1661)
- Ocean3d: Trend is calculating using polyfit. Restructed the mixed layer depth function. (#1651)
- Global bias: hotfix for regrid option (#1670)

## [v0.13.0]

Main changes are:
1. Grids updated to work with operational O-25.1
2. Compliance of the catalog generator to the O-25.1 data portfolio
3. New 'Biases and Radiation' diagnostics replace the old 'AtmGlobalMean and Radiation'
4. Push of figures to LUMI-O and improvements for aqua-web

Deprecated:
- `aqua-analysis.sh` script is deprecated and has been removed. Use `aqua-analysis.py` instead.
- `cli_dummy.py` script is deprecated and will be removed in the next release. Use the `cli_checker.py` instead.
 
AQUA core complete list:
- More general checksum checker for grids and observations ( #1550)
- Output dir including catalogue for aqua-analysis.py (#1640)
- Grids for O-25.1 cycle are added in the grids folder (they are v3) (#1647)
- `deltat` for fixer can now be specified in source metadata and not only in fixes (#1626)
- LRA generator integrates ``--rebuild`` flag to regenerate areas and weights. The `--autosubmit` option is removed (#1623)
- Hotfix for catgen tests (#1648)
- Experiment and dashboard metadata are now created with the catalog generator (#1637)
- Safety checks according to data frequency for HPC, bridge and request start/end dates in intake GSV (#1636, #1655)
- Experiment metadata for aqua-web and dashboard from catalog entry (#1633)
- Automatic identification of ocean grid in the catalog generator (#1621)
- `OutputSaver` can deduce the catalog name from the model, exp (#1627)
- Pin zarr<3.0.0 to avoid breaking changes (#1625)
- Units utility are now functions and not methods of FixerMixin (#1558)
- New `cli_checker.py` tool to check the existance of the required model in the catalog and rebuild the area files (#1619)
- Update the catalog generator to align with changes in the data portfolio (#1593)
- Adding ICON phase2 hpx6 and hpz9 grids (#1596)
- Push figures to LUMI-O for dashboard (#1582, #1607)
- Bridge_start_date and expver switching (#1597)
- Include all available figure metadata in content.json for dashboard/aqua-web (#1573)
- Upgrade LUMI module to 24.03 and to eccodes 2.39.0

AQUA diagnostics complete list:
- Old AtmoGlobalMean and Radiation diagnostics removed (#1622)
- `--catalog` is accepted by all the diagnostics altough it is not used by all of them yet (#1619)
- Timeseries: enabled region selection in the CLI (#1564)
- Ocean3d: Bugfix of values for Ocean trend function (#1583)
- Biases and Radiation: Refactoring of Bias and Radiation Diagnostics (#1243)
- Biases and Radiation: Fix Seasonal Bias Output in global_biases for NetCDF Saving Compatibility and other fixes (#1585, #1604, #1628)
- Biases and Radiation: Adding `save_netcdf` flag and function (#1510)
- Biases and Radiation: Integrating Updated OutputSaver (#1487)

## [v0.13-beta]

Main changes are:
1. All the diagnostics are now compatible with the new fixes and eccodes version.
2. Full compatibility with HealPix grids and the new CDO version.
3. Major improvements in the Ocean3D diagnostic.

AQUA core complete list:
- Safety checks and error messages on FDB folders (#1512)
- Refreshed internal `to_list` function (#1512)
- Reorganizing and extending CI/CD catalog with 5 years of hpz3 data from ERA5 (atm) and FESOM (oce) (#1552)
- Version info in a separate module (#1546) 
- Corrected `tcc` units to % (#1551)
- Fix pdf attributes (#1547)
- Catgen fixes (#1536)
- Introduced fixer for ClimateDT phase 2 (#1536)
- `aqua_analysis.py` using a common central dask cluster (#1525)
- Added the `cdo_options: "--force"` to the definitions of the oceanic HealPix grids (#1539)

AQUA diagnostic complete list:
- ECmean: Integrating the performance indices and global mean within the `aqua_diagnostics` module (#1556)
- Teleconnections: The `teleconnections` diagnostic is now integrated in the `aqua_diagnostics` module (#1352)
- Teleconnections: OutputSaver for the teleconnections diagnostic (#1567, #1570)
- Ocean3d: Fix to improve memory usage and cli (#1490)
- Seaice: Fix to read sithick as fallback instead of sivol (#1543)
- Ocean3d: Minor fix to allow to read new variable names (#1540)
- Timeseries: The `timeseries` diagnostic is now integrated in the `aqua_diagnostics` module (#1340)
- Timeseries: Integrating Updated OutputSaver (#1492)

## [v0.13-alpha]

Main changes are:
1. A refactor of the fixes, with a new common main convention table is available, based on eccodes.
2. Diagnostics are updated to work with the new fixes and the new eccodes version. This is not yet complete and will be finalized in the next release.
3. The FDB reader always rely on paramids, so that support for eccodes 2.39.0 and backward compatibility is ensured.

AQUA core complete list:
- push-analysis.sh maintenance (#1555)
- Added the `cdo_options: "--force"` to the definitions of the HealPix grids (#1527)
- Removing default fixes (#1519)
- Support for eccodes=2.39.0 with full fixes refactoring (#1519)
- Dashboard: Moved making of contents yaml to local hpc (#1470)
- Support for new smmregrid==0.1.0 including simpler weights and area generation (#1395)
- Removing cdo pin for more recent versions (#1395)
- Change `bridge_end_date` convention (#1498)
- `catgen` to support data bridge options (#1499)
- Enhance OutputSaver with Improved File Handling, Logging, and NetCDF Write Modes (#1495)
- Introduction a specific pipeline and tests for `catgen` utiliy (#1505)
- Remove pin on xarray (#1507)
- FDB reader internally always asks for paramids (#1491, #1508, #1529)
- Introduction of a convention table for the fixer, in order to create a more general fixer (#1488, #1506)
- Refactor of `cli_lra_parallel_slurm.py` to work with container via jinja (#1497) 
- Convert `aqua-analysis.sh` to Python with Subprocess and Multiprocessing Support (#1354, #1521)
- New base container for aqua-container (#1441)
- Autodetection of latest AQUA in `load-aqua-container.sh` script (#1437)
- Update Metadata Handling for NetCDF, PDF, and PNG Outputs (#1430)
- Add instructions to install AQUA on MN5 (#1468)
- Introduce `grids-checker.py` tool to verify presence and checksum of the grid files (#1486)

AQUA diagnostic complete list:
- Tropical Cyclones: Adaptation to IFS-FESOM and tool to compute orography from data (#1393)
- Seaice: Hotfix for sea ice plots (#1432)

## [v0.12.2]

Main changes are: 
1. Single container script to be used on Lumi, MN5 and Levante

AQUA core complete list:
- Introduce `timeshift` option for the fixer to roll forward/back the time axis (#1411)
- Centralize and refactor in single script the tool to load AQUA container (#1413)
- Add extra maintenance options to submit-aqua-web (#1415)
- Update push-analysis.sh removing dependency on full AQUA and option not to convert to png (#1419)
- Pin to xarray<2024.09 to prevent bug in polyfit requires temporary (#1420)
- Remove spurious dimensions when running `fldmean()` (#1423)

AQUA diagnostic complete list:
- Refactor of plotThickness method in the sea ice diagnostic (#1427)


## [v0.12.1]

AQUA core complete list:
- Allow multiple realizations in fdb-catalog-generator (#1335)
- Fix the container loading script in order to avoid load of local libraries (#1399)
- Fix using AQUA container for submit-aqua-web, do not wipe old figures by default (#1387)
- New `timstat` module which opens complement `timmean()` with `timmax()`, `timmin()` and `timstd()` methods (#1391)
- Fix installation to avoid mismatch between `hdf5` and `h5py` libraries (#1408)

## [v0.12]

Main changes are:
1. AQUA installation now requires a mandatory machine name.
2. The `aqua` source code has been moved to the `src` folder. The change is transparent to the user.
3. A diagnostic module, called `aqua.diagnostics`, is under development. The module is not yet active, diagnostics are still available with the previous structure.

AQUA core complete list:
- Mixed updates to support data for NextGEMS cycle4 hackathon (#1375)
- Preprocess functionality added to the `Reader` class (#1298)
- The AQUAthon material has been moved under the `notebooks` folder (#1342)
- `aqua` source code has been moved to the `src` folder (#1332)
- A diagnostic module, called `aqua.diagnostics`, has been created under the `src` folder (#1332, #1341)
- LRA generator tool support for multiple relizations (#1357, #1375)
- LRA generator requires `catalog` as a mandatory argument (#1357)
- AQUA console revisiting, adding `avail` method and `update` method (#1346)
- AQUA install now requires mandatory machine name (#1346)
- Fix to make keyword step optional in request (#1360)

## [v0.11.3]

AQUA core complete list:
- LRA, both from CLI and worklow, is part of the AQUA console and can be run with `aqua lra $options` (#1294)
- FDB catalog generator is part of the AQUA console and can be run with `aqua catgen $options` (#1294)
- Coordinate unit overriding is now possible via the `tgt_units` argument (#1320)
- Full support for python>=3.9 (#1325)
- Pin of (python) eccodes<2.37.0 in pyproject due to recent changes in binary/python structure (#1325)

AQUA diagnostic complete list:
- Radiation: Bugfix in the CLI for the radiation diagnostic (#1319)

## [v0.11.2]

AQUA core complete list:
- Renaming of FESOM grids to include original resolution name (#1312)
- Bugfix of the fdb-catalog-generator tool that was not correctly assigning NEMO grids (#1309)
- Bugfix of the GSV intake driver that was not handling correctly metadata jinja replacement (#1304) 
- Bugfix of _merge_fixes() method when the parent fix has no vars specified (#1310)
- Safety check for the netcdf driver providing more informative error when files are not found (#1307, #1313)

AQUA diagnostic complete list:
- Tropical Rainfall: Fix Minor Issues in Tropical Precipitation CLI Metadata and Formatting (#1266)

## [v0.11.1]

Attention: If you are accessing FDB experiments, we suggest to not use versions older than this release.

Main changes are:
1. AQUA works with FDB written with ecCodes versions > 2.35 as well as lower.
2. Timeseries and Seasonal cyle can now be evaluated also on a specific region 

AQUA core complete list:
- ecCodes now pinned to >=2.36.0 and tool for fixing older definition files (#1302)

AQUA diagnostic complete list:
- Timeseries: a region can be selected for Timeseries and Seasonal Cycle with the `lon_limits` and `lat_limits` arguments (#1299)
- Timeseries: the cli argument for extending the time range is now extend (previously expand) (#1299)
- Timeseries: all the available diagnostics support the catalog argument (#1299)

## [v0.11]

Attention: this version is not compatible with catalog entries with ecCodes >= 2.35.0.

1. LRA supports multi-catalog structure
2. ecCodes temporarily restricted to < 2.34

AQUA core complete list:
- Refactor the fdb-catalog-generator tool to work with data-portfolio repository (#1275)
- Introduce a function to convert NetCDF to Zarr and zarr catalog entry for LRA (#1068)
- Suppress the warning of missing catalogs in the AQUA console `add` command (#1288)
- Lumi installation is completely updated to LUMI/23.09 modules (#1290)
- gsv_intake switches eccodes also for shortname definitions (#1279)
- Increase compatibility between LRA generator and multi-catalog (#1278)
- Allow for intake string replacement within LRA-generated catalogs (#1278)
- Avoid warning for missing intake variable default when calling the `Reader()` (#1287)

AQUA diagnostic complete list:
- Teleconnections: catalog feature bugfix (#1276)

## [v0.10.3]

Attention: this version is not compatible with catalog entries with ecCodes < 2.35.0.

Main changes are:
1. support for ecCodes >= 2.35.0 (to be used with caution, not working with exps with eccodes < 2.35.0)
2. fdb_path is deprecated in favour of fdb_home

AQUA core complete list:
- Restructure fixes folder and files (#1271)
- Removed eccodes pin, better handling of tables in get_eccodes_attr (#1269)
- Added test for diagnostics integration to AQUA installation process (#1244)
- Bugfix for the monthly frequency data with monthly cumulated fluxes (#1255)
- fdb_path becomes optional and deprecated in favour of fdb_home (#1262)
- Branch support for tool to push analysis to explorer (#1273)

AQUA diagnostic complete list:
- ECmean documentation updates (#1264)

## [v0.10.2]

Main changes are:
1. aqua-analysis script can be configured with an external yaml file
2. AQUA installation process now includes diagnostics integration

AQUA core complete list:
- Rename OutputNamer to OutputSaver and add catalog name (#1259)
- Hotfix for rare situation with 3D data but no vertical chunking defined (#1252)
- External yaml file to configure aqua-analysis (#1246)
- Adding diagnostics integration to AQUA installation process (#1229)

AQUA diagnostic complete list:
- Teleconnections: adding the catalog feature to the diagnostic (#1247)
- ECmean upgrades for the CLI (#1241)
- ECmean enables the computation of global mean diagostic (#1241)

## [v0.10.1]

AQUA core complete list:
- Fixer for monthly frequency data with monthly cumulated fluxes (#1201)
- Catalogs can be installed from the external repository (#1182)
- Added grid for NEMO multiIO r100 (#1227)
- Reorganized analysis output in catalog/model/exp structure (#1218)

## [v0.10]

Main changes are:
1. The catalog is externalized and AQUA supports multiple catalogs. It is now mandatory to use the aqua console to add a new catalog to the AQUA installation.

AQUA core complete list:
- Catalog is externalized to a separate repository (#1200)
- AQUA is now capable of accessing multiple catalogs at the same time (#1205)
- MN5 container for AQUA (#1213)

## [v0.9.2]

Main changes are:
1. The `aqua-config.yaml` file is replaced by a template to be installed. The aqua console is now mandatory to use aqua.
2. `$AQUA` removed from the `Configdir()` autosearch, an installation with the aqua console is mandatory to use aqua.
3. AQUA cli command to provide the installation path with `--path` option. This can substitute the `$AQUA` variable in scripts.
4. The catalog file is now split into `machine.yaml` and `catalog.yaml` to support machine dependency of data path and intake variables as kwargs into each catalog.

AQUA core complete list:
- More detailed documentation for Levante and Lumi installation (#1210)
- `aqua-config.yaml` replaced by a template to be installed on each machine (#1203)
- `$AQUA` removed from the `Configdir()` autosearch (#1208)
- AQUA cli command to provide the installation path with `--path` option (#1193)
- Restructure of the `machine` and `catalog` instances to support a catalog based development (#1186)
- AQUA installation via command line support a machine specification `aqua install lumi` (#1186)
- Introduction of `machine.yaml` file to support machine dependency of data path and intake variables as kwargs into each catalog (#1186)
- Removing all the AQUA catalogs from the repo, now using https://github.com/DestinE-Climate-DT/Climate-DT-catalog (#1200)

## [v0.9.1]

Main changes are:
1. Update of fdb libraries to be compatible with the FDB data bridge

AQUA core complete list:
- OutputNamer Class: Comprehensive Naming Scheme and Metadata Support (#998)
- Creation of png figures for AQUA explorer is local (#1189)

## [v0.9]

Main changes are:
1. AQUA has an `aqua` CLI entry point, that allow for installation/uninstallation, catalog add/remova/update, fixes and grids handling
2. Experiments placed half on HPC and half on DataBridge data can be accessed in continuous manner.

AQUA core complete list:
- AQUA entry point for installation and catalog maintanance and fixes/grids handling (#1131, #1134, #1146, #1168, #1169)
- Automatic switching between HPC and databridge FDB (#1054, #1190)
- CLI script for automatic multiple experiment analysis submission (#1160, #1175)

## [v0.8.2]

Main changes are: 
1. `aqua-grids.yaml` file split in multiple files into `grids` folder
2. Container for Levante

AQUA core complete list:
- Removing any machine name depencency from slurm files (#1135)
- Jinja replacement is added to the aqua-config.yaml (#1154)
- grid definitions split in multiple files (#1152)
- Add script to access the container on Levante HPC (#1151)
- Add support for IFS TL63 and TL159 grids (#1150)
- Swift links for tests and grids renewed (#1142)
- Removing the docker folder (#1137)
- Introducing a tool for benchmarking AQUA code (#1057)
- Define AQUA NEMO healpix grids as a function of their ORCA source (#1113)

AQUA diagnostics complete list:
- Tropical Rainfall: Improve Paths in Live Demonstration Notebook  (#1157)
- Atm global mean: produce seasonal bias plots by default (#1140)
- Tropical Rainfall: Notebook for the Live Demonstration (#1112)
- Teleconnections: MJO Hovmoller plot introduced as notebook (#247)
- Tropical Rainfall: Reduce Redundancy in Conversion Functions (#1096)

## [v0.8.1]

Main changes are: 
1. Fixes following internal D340.7.3.3 and D340.7.1.4 review 

AQUA core complete list:
- Tco399-eORCA025 control, historical and scenario runs added to Lumi catalog (#1070)
- ESA-CCI-L4 dataset added for Lumi and Levante catalogs (#1090)
- Various fixes to the documentation (#1106)
- Fixer for dimensions is now available (#1050)

AQUA diagnostics complete list:
- Timeseries: units can be overridden in the configuration file (#1098)
- Tropical Rainfall: Fixing the Bug in the CLI (#1100)

## [v0.8]

Main changes are:
1. Support for Python 3.12
2. Update in the catalog for Levante and introduction of Leonardo
3. Multiple diagnostics improvement to fullfil D340.7.3.3 and D340.7.1.4

AQUA core complete list:
- LRA for ICON avg_sos and avg_tos (#1076)
- LRA for IFS-NEMO, IFS-FESOM, ICON added to Levante catalog (#1072)
- IFS-FESOM storyline +2K added to the Lumi catalog (#1059)
- Allowing for jinja-based replacemente in load_yaml (#1045) 
- Support for Python 3.12 (#1052)
- Extending pytests (#1053)
- More efficient use of `_retrieve_plain` for acessing sample data (#1048)
- Introducing the catalog structure for Leonardo HPC (#1049)
- Introducing an rsync script between LUMI and levante for grids (#1044)
- Introducing a basic jinja-based catalog entry generator (#853)
- Adapt NextGEMS sources and fixes to the final DestinE governance (#1008, #1035)
- Remove  NextGEMS cycle2 sources (#1008)
- Avoid GSVSource multiple class instantiation in dask mode (#1051)

AQUA diagnostics complete list:
- Teleconnections: refactor of the documentation (#1061)
- Tropical rainfall: Updating the Documentation and Notebooks (#1083)
- Performance indices: minor improvements with the inclusion of mask and area files (#1076)
- Timeseries: Seasonal Cycle and Gregory plots save netcdf files (#1079)
- Tropical rainfall: minor modifications to the CLI and fixes to changes in the wrapper introduced in PR #1063 (#1074)
- Tropical rainfall: adding daily variability and precipitation profiles to the cli (#1063)
- Teleconnections: bootstrap evaluation of concordance with reference dataset (#1026)
- SSH: Improvement of the CLI (#1024) 
- Tropical rainfall: adding metadata and comparison with era5 and imerg to the plots, re-binning of the histograms and buffering of the data (#1014)
- Timeseries: refactor of the documentation (#1031)
- Radiation: boxplot can accomodate custom variables (#933)
- Seaice: convert to module, add Extent maps (#803)
- Seaice: Implement seaice Volume timeseries and thickness maps (#1043)

## [v0.7.3]

Main changes are:
1. IFS-FESOM NextGEMS4 and storylines simulations available in the catalog
2. Vertical chunking for GSV intake access
3. FDB monthly average data access is available
4. kwargs parsing of reader arguments (e.g. allowing for zoom and ensemble support)

AQUA core complete list:
- Add kwargs parsing of reader arguments, passing them to intake to substitute parameters (#757)
- Remove `zoom` and use kwargs instead (#757)
- Enabling the memory monitoring and (optional) full performance monitoring in LRA (#1010)
- Adding IFS_9-FESOM_5 NextGEMS4 simulation on levante (#1009)
- Function to plot multiple maps is introduced as `plot_maps()` and documented (#866)
- Adding the IFS-FESOM storylines simulation (#848)
- `file_is_complete()` accounts also for the mindate attribute (#1007)
- Introducing a `yearmonth` timestyle to access FDB data on monthly average (#1001)
- Adding expected time calculation for weight generation (#701)
- Vertical chunking for GSV intake access (#1003)

AQUA diagnostics complete list:
- Timeseries: Various bugfix and improvements for cli and formula (#1013, #1016, #1022)

## [v0.7.2]

Main changes are:
1. `mtpr` is used for precipitation in all the catalog entries
2. LRA CLI support for parallel SLURM submission and other improvements
3. ICON production simulations available in the catalog
4. `detrend()` method is available in the `Reader` class
5. All the diagnostics have dask support in their CLI

AQUA core complete list:
- Fix LRA sources to allow incomplete times for different vars (#994)
- Distributed dask option for diagnostic CLIs and wrapper (#981)
- Added documentation for `plot_timeseries`, `plot_seasonalcycle` and `plot_single_map_diff` (#975)
- Minimum date fixer feature / ICON net fluxes fix (#958)
- Unified logging for all diagnostics (#931)
- A `detrend()` method is added to the Reader class (#919)
- LRA file handling improvements (#849, #972)
- Updating fixer for ERA5 monthly and hourly data on Levante (#937)
- GSV pin to 1.0.0 (#950)
- Adding ICON production simulations (#925)
- LRA CLI for parallel SLURM submission support a max number of concurrent jobs and avoid same job to run (#955, #990)
- Renaming of EC-mean output figures in cli push tool for aqua-web (#930)
- Renaming the `tprate` variable into `mtpr` in all fixes (#944)

AQUA diagnostic complete list:
- Tropical rainfall: enhancements of plotting and performance, files path correction (#997)
- Timeseries: seasonal cycle runs as a separate cli in aqua-analysis for performance speed-up (#982)
- Timeseries: seasonal cycle is added if reference data are not available in some timespan (#974)
- Tropical rainfall: Removing unnecessary printing during the CLI, optimazing the CLi for low and high-resolution data (#963)
- Timeseries: Grergory plot TOA limits are dynamically chosen (#959)
- SSH: technical improvements including removal of hardcoded loglevel and timespan definition. (#677)
- SSH: ready with new data governance and option to plot difference plots added. (#677)
- Atmosferic Global Mean: added mean bias for the entire year in seasonal bias function (#947)
- Tropical Cyclones: working with IFS-NEMO and ICON, includes retrieval of orography from file (#1071).

## [v0.7.1]

Main changes are:
1. Complete update of the timeseries diagnostic
2. LRA CLI for parallel SLURM submission
3. SSP370 production scenario for IFS-NEMO available in the catalog

AQUA core complete list:
- Plot timeseries is now a framework function (#907)
- Improve the automatic parsing of date range according to schema from fdb (#928)
- LRA CLI for parallel SLURM submission (#909)
- Added graphics function to plot data and difference between two datasets on the same map (#892)
- Add IFS-NEMO ssp370 scenario (#906)

AQUA diagnostics complete list:
- Teleconnections: comparison with obs is done automatically in diagnostic CLI (#924)
- Teleconnections: capability to find index file if already present (#926)
- Timeseries: save flag introduced to save to enable/disable saving of the timeseries (#934)
- Improve the automatic parsing of date range according to schema from fdb (#928)
- Updated output filenames for atmglobalmean diagnostic (#921)
- Added graphics function to plot data and difference between two datasets on the same map (#892)
- Implemented `pyproject.toml` for global_time_series diagnostic (#920).
- Implemented `pyproject.toml` for tropical_rainfall diagnostic (#850).
- Updating CLi for tropical_rainfall diagnostic (#815)
- LRA cli for parallel SLURM submission (#909)
- Timeseries: seasonal cycle is available for the global timeseries (#912)
- Timeseries: refactory of Gregory plot as a class, comparison with multiple models and observations (#910)
- Add IFS-NEMO ssp370 scenario (#906)
- Timeseries: complete refactory of the timeseries as a class, comparison with multiple models and observations (#907)
- Plot timeseries is now a framework function (#907)

## [v0.7]

Main changes are:
1. Multiple updates to the diagnostics, both scientific and graphical, to work with more recent GSV data
2. `mtpr` is now used instead of `tprate` for precipitation
2. Documentation has been reorganized and integrated

Complete list:
- New utility `add_pdf_metadata` to add metadata to a pdf file (#898)
- Experiments `a0gg` and `a0jp` added to the IFS-NEMO catalog, and removal of `historical-1990-dev-lowres` (#889)
- Updated notebooks to ensure consistency across different machines by using observational datasets, and included a demo of aqua components for Lumi (#868)
- Scripts for pushing figures and docs to aqua-web (#880)
- Fixed catalog for historical-1990-dev-lowres source (#888, #895)
- data_models src files are now in the aqua/data_models folder, with minor modifications (#884)
- Warning options based on the `loglevel` (#852)
- Timeseries: formula bugfix and annual plot only for complete years (#876)
- mtpr instead of tprate derived from tp (#828)
- eccodes 2.34.0 does not accomodate for AQUA step approach, pin to <2.34.0 (#873)
- Bugfix of the `aqua-analysis` wrapper, now can work teleconnections on atmospheric and oceanic variables 
and the default path is an absolute one (#859, #862)
- Ocean3D: many fixes and adaptations to new data governance (#776)
- Bugfix of the `aqua-analysis` wrapper, now can work teleconnections on atmospheric and oceanic variables (#859)
- Radiation: adaptation to new data governance and many improvements (#727)
- Seaice: Sea ice extent has now seasonal cycle (#797)
- Fixing the paths in `cli/lumi-install/lumi_install.sh` (#856).
- Refactor of the documentation (#842, #871)
- The drop warning in `aqua/gsv/intake_gsv.py` (#844)
- Tropical cyclones diagnostic: working with new data governance (includes possibility to retrieve orography from file (#816)

## [v0.6.3]

Complete list:
- Setting last date for NaN fix for IFS-NEMO/IFS-FESOM to 1999-10-01 and cleaner merge of parent fixes (#819)
- Hotfix to set `intake==0.7.0` as default (#841)
- Timeseries: can add annual std and now default uncertainty is 2 std (#830)
- `retrieve_plain()` method now set off startdate and enddate (#829)
- Complete restructure of fixer to make use of `fixer_name`: set a default for each model and a `False` to disable it (#746)
- Added `center_time` option in the `timmean()` method to save the time coordinate in the middle of the time interval and create a Timmean module and related TimmeanMixin class (#811)
- Fixer to rename coordinates available (#822)
- Fixing new pandas timedelta definition: replacing H with h in all FDB catalog (#786)
- Change environment name from `aqua_common` to `aqua`(#805)
- Adding a run test label to trigger CI (#826)
- Tropical_rainfall: improve organization and maintainability, introducing nested classes (#814)
- Revisiting CERES fixes (#833)
- Timeseries: add bands for observation in Gregory plots (#837)

## [v0.6.2]

Complete list:
- Global time series plot annual and monthly timeseries together, improved Gregory plot (#809)
- Teleconnection can now take a time range as input and ylim in the index plot function (#799)
- LRA to use `auto` final time and `exclude_incomplete` (#791)
- Hotfix for v0.12.0 of the GSV_interface related to valid_time (#788)
- Global time series adapted to new data governance (#785)
- AtmoGlobalMean diagnostic improvements and adaptation to new data governance (#745 #789 #807 #812)
- Sea-ice diagnostic adapted to new data governance (#790)
- Implement a fix setting to NaN the data of the first step in each month (for IFS historical-1990) (#776)

## [v0.6.1]

Complete list:
- Teleconnection improvement to accept different variable names for ENSO (avg_tos instead of sst) (#778)
- ERA5 fixes compatible with new data governance (#772)
- Update the LRA generator (removing aggregation and improving) filecheck and fix entries for historical-1990-dev-lowres (#772)
- Updates of ECmean to work with production experiments (#773, #780)
- Automatic data start and end dates for FDB sources (#762)

## [v0.6]

Main changes are:
1. Inclusion in the catalog of the historical-1990 production simulations from IFS-NEMO and IFS-FESOM.
2. New fixes that targets the DestinE updated Data Governance

Complete list:
- IFS-FESOM historical-1990-dev-lowres with new data governance added to the catalog (#770)
- AtmoGlobalMean diagnostic improvements (#722)
- Teleconnections diagnostic improvements (#722)
- Read only one level for retrieving 3D array metadata, select single level for retrieve (#713)
- IFS-FESOM historical-1990-dev-lowres with new data governance added to the catalog
- Fix mismatch between var argument and variables specified in catalog for FDB (#761)
- Compact catalogs using yaml override syntax (#752)
- Fix loading source grid file before smmregrid weight generation (#756)

## [v0.5.2-beta]

Complete list:
-  A new fdb container is used to generate the correct AQUA container

## [v0.5.2-alpha]

Main changes are:
1. Coupled models IFS-NEMO and IFS-FESOM are now supported
2. Accessor to use functions and reader methods as if they were methods of xarray objects, see [notebook](https://github.com/DestinE-Climate-DT/AQUA/blob/main/notebooks/reader/accessor.ipynb)
3. Preliminary provenance information is now available in the history attribute of the output files
4. AQUA analysis wrapper is parallelized
5. A levelist can be provided in FDB sources, this will greatly speed up the data retrieve

Complete list:
- Fix reading only one sample variable and avoid _bnds variables (#743)
- Allow correct masked regridding after level selection. Add level selection also for not-FDB sources (#741)
- Read only one level for retrieving 3D array metadata, select specific levels for FDB retrieve (#713)
- Defining catalog entry for coupled models IFS-NEMO and IFS-FESOM (#720)
- Change fixer_name to fixer_name (#703)
- Reorganization of logging calls (#700)
- Accessor to use functions and reader methods as if they were methods of xarray objects (#716)
- Suggestions are printed if a model/exp/source is not found while inspecting the catalog (#721)
- Improvements in the single map plot function (#717)
- Minor metadata fixes (logger newline and keep "GRIB_" in attrs) (#715)
- LRA fix now correctly aggregating monthly data to yearly when a full year is available (#696)
- History update and refinement creating preliminary provenance information (plus AQUA emoji!) (#676)
- OPA lra compatible with no regrid.yaml (#692)
- Introducing fixer definitions not model/exp/source dependents to be specified at the metadata level (#681)
- AQUA analysis wrapper is parallelized and output folder is restructured (#684, #725)

## [v0.5.1]

Main changes are:
1. A new `Reader` method `info()` is available to print the catalog information
2. Grids are now stored online and a tool to deploy them on the `cli` folder is available

Complete list:
- Fix attributes of DataArrays read from FDB (#686)
- Reader.info() method to print the catalog information (#683)
- Simpler reader init() by reorganizing the calls to areas and regrid weights configuration and loading (#682)
- Optional autosearch for vert_coord (#682)
- plot_single_map adapted to different coordinate names and bugfixes (#680)
- Sea ice volume datasets for the Northern Hemisphere (PIOMAS) and the Southern Hemisphere (GIOMAS) (#598)
- Possibility of defining the regrid method from the grid definition (#678)
- Grids stored online and tool to deploy them on cli folder (#675)
- Global time series diagnostic improvements (#637)
- Teleconnections diagnostic improvements (#672)

## [v0.5]

Main changes are:
1. Refactor of the Reader() interface with less options at the init() level
2. Grids are now defined with the source metadata and not in a machine-dependent file
3. CLI wrapper is available to run all diagnostics in a single call
4. Refactoring of the streaming emulator with equal treatment for FDB or file sources

Complete list:
- Controlling the loglevel of the GSV interface (#665)
- Fix wrong fdb source (#657)
- Adding sample files and tests for NEMO 2D and 3D grids (#652)
- tprate not derived from tp for GSV sources (#653)
- Simplify reader init and retrieve providing less argument in initialization (#620)
- var='paramid' can be used to select variables in the retrieve method (#648)
- configdir is not searched based on util file position in the repo (#636)
- Cleaner mask treatment (Revision of mask structure in the reader #617)
- Fldmean fix if only one dimension is present for area selection (#640)
- Adding higher frequency ERA5 data on Levante and Lumi (#628)
- regrid.yaml files are removed, grid infos are now in the catalog metadata (#520, #622, #643)
- Load all available variables in FDB xarray/dask access (#619)
- Lint standard and enforced in CI (#616)
- Reader init split with methods (#523)
- Single map plot utility to be used by all diagnostics (#594)
- Script for automatic generation of Fdb catalog entries (IFS only) (#572)
- Fix loading of singularity mounting /projappl (#612)
- CLI wrapper parser (#599)
- Refactoring of streaming emulator (#593)
- Radiation CLI and diagnostic refinement (#537)
- Ocean3D CLI and diagnostic refinement (#578)
- AtmGlobalMean CLI and diagnostic refinement (#587)
- Tropical cyclones CLI refinements and TC module (#568, #645)
- Removing OPA, OPAgenerator and related tests from the AQUA (Remove OPA from AQUA #586)
- Renaming the experiments according to the DE340 AQUA syntax (Including dev-control-1990 in the source and rename the experiment according to DE340 scheme #556, #614, #618)
- Teleconnections diagnostic improvements (#571, #574, #576, #581, #592, #623)

## [v0.4]

Main changes are:
1. Update to all the diagnostics CLI
2. Refactor of the regridder so that `regrid.yaml`` is grid-based and not experiment-based
3. Xarray access to FDB sources
4. Refactor of the fixer so that merge/replace/default options are available
5. Remove of the `aqua` environment in favour of the `aqua_common` one. 

Complete list:
- Introduced color scheme for aqua logging (#567)
- CLI for sea diagnostic (#549)
- Add CLI for SSH diagnostic and some bug fixes (#540)
- Fix SSH diagnostic to be compatible with lates AQUA version (#538) 
- Helper function to identify vertical coordinates in a dataset (#552)
- Orography for tempest extremes TCs detection and update TCs CLI (Orography threshold included and CLI update #404)
- Improvement of performance indices CLI (Update of ECmean CLI #528)
- Fix to allow reading a list of multiple variables from FDB (#545)
- Further improvement of function to inspect the catalog (#533)
- Custom exceptions for AQUA (#518)
- Speed up of the `retrieve_plain` method (#524)
- Update documention for adding new data and setting up the container (Increase documentation coverage #519)
- CLI wrapper for the state-of-the-art diagnostics analysis (#517, #527, #525, #530, #534, #536, #539, #548, #549, #559)
- Refactor the regrid.yaml as grid-based instead of experiment-based (#291)
- aqua_common environment simplified and updated (#498)
- Update available variables in FDB catalogs on lumi (#514)
- Solve reversed latitudes bug for fixed data (#510)
- Switch to legacy eccodes tables based on intake source metadata (#493)
- Add GPM IMERG precipitation data to the catalog on levante (#505)
- Fix ocean3d diagnostic colorbars not being symmetric when missing values are present (#504) 
- FDB NEMO test access to data (#488)
- Xarray dask access to FDB (#476)
- Issue a warning when multiple gribcodes are associated to the same shortname (Cases for multiple eccodes grib codes #483)
- Allowing fixer to overwrite or merge default configuration (Increasing flexibiity of the fixer allowing for merge, replace and default options #480)
- Add new tests (Increase testing #250)
- Global time series diagnostic setup for multiple variables CLI (#474)
- Option to avoid incomplete chunk when averagin with timmean (Introduce check for chunk completeness in timmean() #466)
- Simplification of Fixer() workflow, more methods and less redundancy (Functionize fixer #478)
- Remove the `aqua` environment file, only `aqua_common` is left (#482)

## [v0.3]

Main changes are:
1. Fixer moved at `Reader()` level
2. Area selection available in `fldmean()` method
3. FDB/GSV access for IFS-NEMO development simulations
4. Configuration file `config-aqua.yaml` replaces `config.yaml`

Complete list:
- Templates in configuration yaml files (#469)
- Bug fixes for FDB access options (#463, #462)
- Add observational catalogs on Lumi (Update Lumi catalog #454)
- Automatic finding of cdo (#456)
- Area is fixed if data are fixed (Fixer applied to grid areas #442)
- Tests missing failure fix (Fix #436 CI workflow passes even if some tests fail #452)
- FDB/GSV access to IFS control and historical simulations (#434, #458)
- Climatology support restored in the Reader (Fix for climatology #445)
- Improvement function to inspect the catalog (Inspect_catalog improvement #446)
- Minor improvements of the gribber (Fix gribber fdb #427)
- Allow the LRA generator to work with generators and so with FDB (LRA from fdb on mafalda #430)
- Fixes only on selected variables (Fixer updates #428)
- Complete revision of the FDB/GSV access, allowing to access also recent experiments using variable step (#343)
- Teleconnections diagnostic adapted to new code improvements (Teleconnections Dev branch update #424, #465)
- Add support for area selection with fldmean (Fldmean box selection #409)
- Environment simplified, dependencies are now mostly on the pyproject file (A simpler environment.yml #286)
- Intake esm functionality added back (Fix intake-esm #287)
- Intake esm tests (Test also intake-esm #335)
- Yaml dependencies removed (Logger and yaml issues in util.py #334)
- Log history working for iterators as well (Logger and yaml issues in util.py #334)
- Util refactor (Utility refactor #405)
- Fixer at reader level (Fixes at Reader level #244)
- Uniform timmean (Uniform time after timmean and add option for time_bnds #419)
- FDB tests added (Add FDB 5.11, a local FDB with some test data #280, #432)
- Refactor of unit conversion and non-metpy cases (Flexible unit fix from YAML file #416)
- Refactor of the config file definition (Refactor of the configuration search #417)

## [v0.2.1]

- Add development control-1950 and historical-1990 experiments to the LRA (LRA for control-1950 and historical-1990 on Levante from v0.2 #455)

## [v0.2]

- Improve the LRA generator and worklow CLI (Streaming for the LRA #289)
- AQUA new common environment installation tool for LUMI added (#413)
- Added a bash script "load_aqua_lumi.sh" to load aqua environment in LUMI with containers (Adding an AQUA singularity container for LUMI #418)

## [v0.2-beta]

This is the `AQUA` version part of the Deliverable D340.7.1.2. 

- SSH diagnostic improvements (Linting SSH diagnostics #377, SSH diag: PDF file name changed #388)
- Timmean fix to uniform time axis (Fix for timmean() to uniform output time axis #381)
- New tests trigger routine (Tests trigger with label #385)
- Fix for tco1279 and FESOM (fix for masked tco1279 #390, psu fix for salinity #383)
- ECmean improvements (various improvement for ecmean #392)
- Seaice diagnostic improvements (Deliverable340.7.1.2 fix seaice #389, Linting Seaice diagnostics #376)
- Teleconnections diagnostic graphics module enhanced and various improvements (Teleconnections corrections for D340.7.1.2 #379, Fix import in teleconnections notebooks #395, Teleconnections fix docs #408)
- Tropical cyclones linting of the diagnostic (Linting tropical cyclones diagnostics #380, Improved plotting functions for tropical cyclones #391)
- Ocean diagnostics restructured in a single folder, sharing common functions and other improvements (Linting+Fixes Ocean diagnostics #374, Adding units for MLD plot in ocean3d package #406)
- Documentation fixes (Documentation fixes after review #403)
- Atmglobalmean and radiation diagnostic improvements (Atmglobalmean fix #371)
- MSWEP fixer bugfix (Change MSWEP datamodel #397, fixing of mswep #401)

## [v0.2-alpha]

This is the `AQUA` version that will be part of the Deliverable D340.7.1.2, sent to internal review. This is mostly done by the inclusion of twelve diagnostics within the AQUA framework

- Added teleconnections diagnostic (#308, #309, #318, #333, #352)
- Added tropical cyclones diagnostic (#310, #345)
- Added performance indices diagnostic based on ECmean tool (#57, #327) 
- Added sea ice diagnostic (#353, #368)
- Added global timeseries diagnostic (#358, #359)
- Added radiation analysis diagnostic (#301, #360)
- Added global mean bias diagnostic (#285, #371)
- Added SSH variability diagnostic (#367, #369)
- Added tropical rainfall diagnostic (#314)
- Added Ocean circulation diagnostic (#295)
- Added global ocean diagnosc (#164)
- Added global mean timeseries (#268)
- Multiple fixes in the Reader (#316, #324, #334)
- Avoid time duplicated in the Reader (#357)
- Enabling autodoc for diagnostics (#330)
- Data access improvement on Levante, including new datasets (#332, #355, #321)
- Added a common environment file (#363)
- Support for Lumi installation (#315)
- Added the `changelog` file

### Changed

- Dummy diagnostic is now in the `dummy` folder (previously was `dummy-diagnostic`)
- Tests and code is now working with python>=3.9 (previously python 3.11 was excluded)

## [v0.1-beta]

This is the `AQUA` version that will be part of the Deliverable D340.7.1.1.
This is mostly built on the `AQUA` `Reader` class which support for climate model data interpolation, spatial and temporal aggregation and conversion for a common GRIB-like data format.


- Low resolution archive documentation
- Fixed a bug in the `Gribber` class that was not reading the correct yaml catalog file

## v0.1-alpha

This is the AQUA pre-release to be sent to internal reviewers. 
Documentations is completed and notebooks are working.

[unreleased]: https://github.com/DestinE-Climate-DT/AQUA/compare/v0.18.0...HEAD
[v0.18.0]: https://github.com/DestinE-Climate-DT/AQUA/compare/v0.17.0...v0.18.0
[v0.17.0]: https://github.com/DestinE-Climate-DT/AQUA/compare/v0.16.0...v0.17.0
[v0.16.0]: https://github.com/DestinE-Climate-DT/AQUA/compare/v0.15.0...v0.16.0
[v0.15.0]: https://github.com/DestinE-Climate-DT/AQUA/compare/v0.14.0...v0.15.0
[v0.14.0]: https://github.com/DestinE-Climate-DT/AQUA/compare/v0.13.1...v0.14.0
[v0.13.1]: https://github.com/DestinE-Climate-DT/AQUA/compare/v0.13.0...v0.13.1
[v0.13.0]: https://github.com/DestinE-Climate-DT/AQUA/compare/v0.13-beta...v0.13.0
[v0.13-beta]: https://github.com/DestinE-Climate-DT/AQUA/compare/v0.13-alpha...v0.13-beta
[v0.13-alpha]: https://github.com/DestinE-Climate-DT/AQUA/compare/v0.12.2...v0.13-alpha
[v0.12.2]: https://github.com/DestinE-Climate-DT/AQUA/compare/v0.12.1...v0.12.2
[v0.12.1]: https://github.com/DestinE-Climate-DT/AQUA/compare/v0.12...v0.12.1
[v0.12]: https://github.com/DestinE-Climate-DT/AQUA/compare/v0.11.3...v0.12
[v0.11.3]: https://github.com/DestinE-Climate-DT/AQUA/compare/v0.11.2...v0.11.3
[v0.11.2]: https://github.com/DestinE-Climate-DT/AQUA/compare/v0.11.1...v0.11.2
[v0.11.1]: https://github.com/DestinE-Climate-DT/AQUA/compare/v0.11...v0.11.1
[v0.11]: https://github.com/DestinE-Climate-DT/AQUA/compare/v0.10.3...v0.11
[v0.10.3]:https://github.com/DestinE-Climate-DT/AQUA/compare/v0.10.2...v0.10.3
[v0.10.2]: https://github.com/DestinE-Climate-DT/AQUA/compare/v0.10.1...v0.10.2
[v0.10.1]: https://github.com/DestinE-Climate-DT/AQUA/compare/v0.10...v0.10.1
[v0.10]: https://github.com/DestinE-Climate-DT/AQUA/compare/v0.9.2...v0.10
[v0.9.2]: https://github.com/DestinE-Climate-DT/AQUA/compare/v0.9.1...v0.9.2
[v0.9.1]: https://github.com/DestinE-Climate-DT/AQUA/compare/v0.9...v0.9.1
[v0.9]: https://github.com/DestinE-Climate-DT/AQUA/compare/v0.8.2...v0.9
[v0.8.2]: https://github.com/DestinE-Climate-DT/AQUA/compare/v0.8.1...v0.8.2
[v0.8.1]: https://github.com/DestinE-Climate-DT/AQUA/compare/v0.8...v0.8.1
[v0.8]: https://github.com/DestinE-Climate-DT/AQUA/compare/v0.7.3...v0.8
[v0.7.3]: https://github.com/DestinE-Climate-DT/AQUA/compare/v0.7.2...v0.7.3
[v0.7.2]: https://github.com/DestinE-Climate-DT/AQUA/compare/v0.7.1...v0.7.2
[v0.7.1]: https://github.com/DestinE-Climate-DT/AQUA/compare/v0.7...v0.7.1
[v0.7]: https://github.com/DestinE-Climate-DT/AQUA/compare/v0.6.3...v0.7
[v0.6.3]: https://github.com/DestinE-Climate-DT/AQUA/compare/v0.6.2...v0.6.3
[v0.6.2]: https://github.com/DestinE-Climate-DT/AQUA/compare/v0.6.1...v0.6.2
[v0.6.1]: https://github.com/DestinE-Climate-DT/AQUA/compare/v0.6...v0.6.1
[v0.6]: https://github.com/DestinE-Climate-DT/AQUA/compare/v0.5.2-beta...v0.6
[v0.5.2-beta]: https://github.com/DestinE-Climate-DT/AQUA/compare/v0.5.2-alpha...v0.5.2-beta
[v0.5.2-alpha]: https://github.com/DestinE-Climate-DT/AQUA/compare/v0.5.1...v0.5.2-alpha
[v0.5.1]: https://github.com/DestinE-Climate-DT/AQUA/compare/v0.5...v0.5.1
[v0.5]: https://github.com/DestinE-Climate-DT/AQUA/compare/v0.4...v0.5
[v0.4]: https://github.com/DestinE-Climate-DT/AQUA/compare/v0.3...v0.4
[v0.3]: https://github.com/DestinE-Climate-DT/AQUA/compare/v0.2.1...v0.3
[v0.2.1]: https://github.com/DestinE-Climate-DT/AQUA/compare/v0.2...v0.2.1
[v0.2]: https://github.com/DestinE-Climate-DT/AQUA/compare/v0.2-beta...v0.2
[v0.2-beta]: https://github.com/DestinE-Climate-DT/AQUA/compare/v0.2-alpha...v0.2-beta
[v0.2-alpha]: https://github.com/DestinE-Climate-DT/AQUA/compare/v0.1-beta...v0.2-alpha
[v0.1-beta]: https://github.com/DestinE-Climate-DT/AQUA/compare/v0.1-alpha...v0.1-beta<|MERGE_RESOLUTION|>--- conflicted
+++ resolved
@@ -10,6 +10,7 @@
 AQUA core complete list:
 
 AQUA diagnostics complete list:
+- Gregory: more detailed description and plot labels (#2306)
 
 ## [v0.18.0]
 
@@ -68,12 +69,6 @@
 - `apply_circular_window()` utility function to apply a circular window to cartopy maps (#2100)
 
 AQUA diagnostics complete list:
-<<<<<<< HEAD
-- Gregory: more detailed description and plot labels (#2306)
-=======
-- Timeseries: fix title and description generation (#2311)
-- Timeseries: update SeasonalCycles caption (#2299)
->>>>>>> 4aa56bc3
 - Seaice: added documentation and updated notebooks (#2249)
 - Seaice: update varname for PIOMAS and GIOMAS from sivol to sithick after updating the data in `obs` catalog (#2290)
 - Global Biases: allow GlobalBias to take color palette as argument (#2283)
