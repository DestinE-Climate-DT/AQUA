--- conflicted
+++ resolved
@@ -6,15 +6,12 @@
 ## [Unreleased]
 
 Unreleased is the current development version.
-<<<<<<< HEAD
+
+
 - Allow the LRA generator to work with generators and so with FDB (LRA from fdb on mafalda #430)
 - Improve the LRA generator and workflow CLI (Streaming for the LRA #289)
-=======
-- Improve the LRA generator and worklow CLI (Streaming for the LRA #289)
-
-- Fixes only on selected variables
+- Fixes only on selected variables (Fixer updates #428)
 - Complete revision of the FDB/GSV access, allowing to access also recent experiments using variable step
->>>>>>> a559a19e
 - Teleconnections diagnostic adapted to new code improvements (Teleconnections Dev branch update #424)
 - Add support for area selection with fldmean (Fldmean box selection #409)
 - Environment simplified, dependencies are now mostly on the pyproject file (A simpler environment.yml #286)
