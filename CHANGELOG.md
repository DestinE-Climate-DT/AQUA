--- conflicted
+++ resolved
@@ -14,12 +14,8 @@
 - New position for push_analysis ``config.grouping.yaml` in `$AQUA/config/analysis`
 
 AQUA core complete list:
-<<<<<<< HEAD
-- Parallelise tests execution using `pytest-xdist` module (#2402)
-- Reduce calls to retrieve using common fixtures to speed up tests execution time (#2361)
-=======
+- Parallelise tests execution using `pytest-xdist` module, centralise common fixtures to speed up tests execution time (#2402)
 - Allow longer time default for connection to dask cluster (#2420)
->>>>>>> 70525b02
 - Safe parallel creation of area and weight files (#2412)
 - New grid lat-lon-r100 with explicit grid file, new default in DROP catgen (#2410, #2413)
 - Realization formatting correctly processed by the Reader (#2392)
