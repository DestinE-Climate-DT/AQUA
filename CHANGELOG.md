# Changelog

All notable changes to this project will be documented in this file.
The format is based on [Keep a Changelog](https://keepachangelog.com/en/1.0.0/)

## [Unreleased]

Unreleased is the current development version.

<<<<<<< HEAD
- OPA lra compatible with no regrid.yaml (#692)
=======
- Introducing fixer definitions not model/exp/source dependents to be specified at the metadata level (#681)
>>>>>>> 4cf888d3
- AQUA analysis wrapper is parallelized (#684)

## [v0.5.1]

Main changes are:
1. A new `Reader` method `info()` is available to print the catalogue information
2. Grids are now stored online and a tool to deploy them on the `cli` folder is available

Complete list:
- Fix attributes of DataArrays read from FDB (#686)
- Reader.info() method to print the catalogue information (#683)
- Simpler reader init() by reorganizing the calls to areas and regrid weights configuration and loading (#682)
- Optional autosearch for vert_coord (#682)
- plot_single_map adapted to different coordinate names and bugfixes (#680)
- Sea ice volume datasets for the Northern Hemisphere (PIOMAS) and the Southern Hemisphere (GIOMAS) (#598)
- Possibility of defining the regrid method from the grid definition (#678)
- Grids stored online and tool to deploy them on cli folder (#675)
- Global time series diagnostic improvements (#637)
- Teleconnections diagnostic improvements (#672)

## [v0.5]

Main changes are:
1. Refactor of the Reader() interface with less options at the init() level
2. Grids are now defined with the source metadata and not in a machine-dependent file
3. CLI wrapper is available to run all diagnostics in a single call
4. Refactoring of the streaming emulator with equal treatment for FDB or file sources

Complete list:
- Controlling the loglevel of the GSV interface (#665)
- Fix wrong fdb source (#657)
- Adding sample files and tests for NEMO 2D and 3D grids (#652)
- tprate not derived from tp for GSV sources (#653)
- Simplify reader init and retrieve providing less argument in initialization (#620)
- var='paramid' can be used to select variables in the retrieve method (#648)
- configdir is not searched based on util file position in the repo (#636)
- Cleaner mask treatment (Revision of mask structure in the reader #617)
- Fldmean fix if only one dimension is present for area selection (#640)
- Adding higher frequency ERA5 data on Levante and Lumi (#628)
- regrid.yaml files are removed, grid infos are now in the catalogue metadata (#520, #622, #643)
- Load all available variables in FDB xarray/dask access (#619)
- Lint standard and enforced in CI (#616)
- Reader init split with methods (#523)
- Single map plot utility to be used by all diagnostics (#594)
- Script for automatic generation of Fdb catalog entries (IFS only) (#572)
- Fix loading of singularity mounting /projappl (#612)
- CLI wrapper parser (#599)
- Refactoring of streaming emulator (#593)
- Radiation CLI and diagnostic refinement (#537)
- Ocean3D CLI and diagnostic refinement (#578)
- AtmGlobalMean CLI and diagnostic refinement (#587)
- Tropical cyclones CLI refinements and TC module (#568, #645)
- Removing OPA, OPAgenerator and related tests from the AQUA (Remove OPA from AQUA #586)
- Renaming the experiments according to the DE340 AQUA syntax (Including dev-control-1990 in the source and rename the experiment according to DE340 scheme #556, #614, #618)
- Teleconnections diagnostic improvements (#571, #574, #576, #581, #592, #623)

## [v0.4]

Main changes are:
1. Update to all the diagnostics CLI
2. Refactor of the regridder so that `regrid.yaml`` is grid-based and not experiment-based
3. Xarray access to FDB sources
4. Refactor of the fixer so that merge/replace/default options are available
5. Remove of the `aqua` environment in favour of the `aqua_common` one. 

Complete list:
- Introduced color scheme for aqua logging (#567)
- CLI for sea diagnostic (#549)
- Add CLI for SSH diagnostic and some bug fixes (#540)
- Fix SSH diagnostic to be compatible with lates AQUA version (#538) 
- Helper function to identify vertical coordinates in a dataset (#552)
- Orography for tempest extremes TCs detection and update TCs CLI (Orography threshold included and CLI update #404)
- Improvement of performance indices CLI (Update of ECmean CLI #528)
- Fix to allow reading a list of multiple variables from FDB (#545)
- Further improvement of function to inspect the catalogue (#533)
- Custom exceptions for AQUA (#518)
- Speed up of the `retrieve_plain` method (#524)
- Update documention for adding new data and setting up the container (Increase documentation coverage #519)
- CLI wrapper for the state-of-the-art diagnostics analysis (#517, #527, #525, #530, #534, #536, #539, #548, #549, #559)
- Refactor the regrid.yaml as grid-based instead of experiment-based (#291)
- aqua_common environment simplified and updated (#498)
- Update available variables in FDB catalogues on lumi (#514)
- Solve reversed latitudes bug for fixed data (#510)
- Switch to legacy eccodes tables based on intake source metadata (#493)
- Add GPM IMERG precipitation data to the catalogue on levante (#505)
- Fix ocean3d diagnostic colorbars not being symmetric when missing values are present (#504) 
- FDB NEMO test access to data (#488)
- Xarray dask access to FDB (#476)
- Issue a warning when multiple gribcodes are associated to the same shortname (Cases for multiple eccodes grib codes #483)
- Allowing fixer to overwrite or merge default configuration (Increasing flexibiity of the fixer allowing for merge, replace and default options #480)
- Add new tests (Increase testing #250)
- Global time series diagnostic setup for multiple variables CLI (#474)
- Option to avoid incomplete chunk when averagin with timmean (Introduce check for chunk completeness in timmean() #466)
- Simplification of Fixer() workflow, more methods and less redundancy (Functionize fixer #478)
- Remove the `aqua` environment file, only `aqua_common` is left (#482)

## [v0.3]

Main changes are:
1. Fixer moved at `Reader()` level
2. Area selection available in `fldmean()` method
3. FDB/GSV access for IFS-NEMO development simulations
4. Configuration file `config-aqua.yaml` replaces `config.yaml`

Complete list:
- Templates in configuration yaml files (#469)
- Bug fixes for FDB access options (#463, #462)
- Add observational catalogs on Lumi (Update Lumi catalog #454)
- Automatic finding of cdo (#456)
- Area is fixed if data are fixed (Fixer applied to grid areas #442)
- Tests missing failure fix (Fix #436 CI workflow passes even if some tests fail #452)
- FDB/GSV access to IFS control and historical simulations (#434, #458)
- Climatology support restored in the Reader (Fix for climatology #445)
- Improvement function to inspect the catalogue (Inspect_catalogue improvement #446)
- Minor improvements of the gribber (Fix gribber fdb #427)
- Allow the LRA generator to work with generators and so with FDB (LRA from fdb on mafalda #430)
- Fixes only on selected variables (Fixer updates #428)
- Complete revision of the FDB/GSV access, allowing to access also recent experiments using variable step (#343)
- Teleconnections diagnostic adapted to new code improvements (Teleconnections Dev branch update #424, #465)
- Add support for area selection with fldmean (Fldmean box selection #409)
- Environment simplified, dependencies are now mostly on the pyproject file (A simpler environment.yml #286)
- Intake esm functionality added back (Fix intake-esm #287)
- Intake esm tests (Test also intake-esm #335)
- Yaml dependencies removed (Logger and yaml issues in util.py #334)
- Log history working for iterators as well (Logger and yaml issues in util.py #334)
- Util refactor (Utility refactor #405)
- Fixer at reader level (Fixes at Reader level #244)
- Uniform timmean (Uniform time after timmean and add option for time_bnds #419)
- FDB tests added (Add FDB 5.11, a local FDB with some test data #280, #432)
- Refactor of unit conversion and non-metpy cases (Flexible unit fix from YAML file #416)
- Refactor of the config file definition (Refactor of the configuration search #417)

## [v0.2.1]

- Add development control-1950 and historical-1990 experiments to the LRA (LRA for control-1950 and historical-1990 on Levante from v0.2 #455)

## [v0.2]

- Improve the LRA generator and worklow CLI (Streaming for the LRA #289)
- AQUA new common environment installation tool for LUMI added (#413)
- Added a bash script "load_aqua_lumi.sh" to load aqua environment in LUMI with containers (Adding an AQUA singularity container for LUMI #418)

## [v0.2-beta]

This is the `AQUA` version part of the Deliverable D340.7.1.2. 

- SSH diagnostic improvements (Linting SSH diagnostics #377, SSH diag: PDF file name changed #388)
- Timmean fix to uniform time axis (Fix for timmean() to uniform output time axis #381)
- New tests trigger routine (Tests trigger with label #385)
- Fix for tco1279 and FESOM (fix for masked tco1279 #390, psu fix for salinity #383)
- ECmean improvements (various improvement for ecmean #392)
- Seaice diagnostic improvements (Deliverable340.7.1.2 fix seaice #389, Linting Seaice diagnostics #376)
- Teleconnections diagnostic graphics module enhanced and various improvements (Teleconnections corrections for D340.7.1.2 #379, Fix import in teleconnections notebooks #395, Teleconnections fix docs #408)
- Tropical cyclones linting of the diagnostic (Linting tropical cyclones diagnostics #380, Improved plotting functions for tropical cyclones #391)
- Ocean diagnostics restructured in a single folder, sharing common functions and other improvements (Linting+Fixes Ocean diagnostics #374, Adding units for MLD plot in ocean3d package #406)
- Documentation fixes (Documentation fixes after review #403)
- Atmglobalmean and radiation diagnostic improvements (Atmglobalmean fix #371)
- MSWEP fixer bugfix (Change MSWEP datamodel #397, fixing of mswep #401)

## [v0.2-alpha]

This is the `AQUA` version that will be part of the Deliverable D340.7.1.2, sent to internal review. This is mostly done by the inclusion of twelve diagnostics within the AQUA framework

- Added teleconnections diagnostic (#308, #309, #318, #333, #352)
- Added tropical cyclones diagnostic (#310, #345)
- Added performance indices diagnostic based on ECmean tool (#57, #327) 
- Added sea ice diagnostic (#353, #368)
- Added global timeseries diagnostic (#358, #359)
- Added radiation analysis diagnostic (#301, #360)
- Added global mean bias diagnostic (#285, #371)
- Added SSH variability diagnostic (#367, #369)
- Added tropical rainfall diagnostic (#314)
- Added Ocean circulation diagnostic (#295)
- Added global ocean diagnosc (#164)
- Added global mean timeseries (#268)
- Multiple fixes in the Reader (#316, #324, #334)
- Avoid time duplicated in the Reader (#357)
- Enabling autodoc for diagnostics (#330)
- Data access improvement on Levante, including new datasets (#332, #355, #321)
- Added a common environment file (#363)
- Support for Lumi installation (#315)
- Added the `changelog` file

### Changed

- Dummy diagnostic is now in the `dummy` folder (previously was `dummy-diagnostic`)
- Tests and code is now working with python>=3.9 (previously python 3.11 was excluded)

## [v0.1-beta]

This is the `AQUA` version that will be part of the Deliverable D340.7.1.1.
This is mostly built on the `AQUA` `Reader` class which support for climate model data interpolation, spatial and temporal aggregation and conversion for a common GRIB-like data format.


- Low resolution archive documentation
- Fixed a bug in the `Gribber` class that was not reading the correct yaml catalogue file

## v0.1-alpha

This is the AQUA pre-release to be sent to internal reviewers. 
Documentations is completed and notebooks are working.

[unreleased]: https://github.com/oloapinivad/AQUA/compare/v0.5.1...HEAD
[v0.5.1]: https://github.com/oloapinivad/AQUA/compare/v0.5...v0.5.1
[v0.5]: https://github.com/oloapinivad/AQUA/compare/v0.4...v0.5
[v0.4]: https://github.com/oloapinivad/AQUA/compare/v0.3...v0.4
[v0.3]: https://github.com/oloapinivad/AQUA/compare/v0.2.1...v0.3
[v0.2.1]: https://github.com/oloapinivad/AQUA/compare/v0.2...v0.2.1
[v0.2]: https://github.com/oloapinivad/AQUA/compare/v0.2-beta...v0.2
[v0.2-beta]: https://github.com/oloapinivad/AQUA/compare/v0.2-alpha...v0.2-beta
[v0.2-alpha]: https://github.com/oloapinivad/AQUA/compare/v0.1-beta...v0.2-alpha
[v0.1-beta]: https://github.com/oloapinivad/AQUA/compare/v0.1-alpha...v0.1-beta<|MERGE_RESOLUTION|>--- conflicted
+++ resolved
@@ -7,11 +7,8 @@
 
 Unreleased is the current development version.
 
-<<<<<<< HEAD
 - OPA lra compatible with no regrid.yaml (#692)
-=======
 - Introducing fixer definitions not model/exp/source dependents to be specified at the metadata level (#681)
->>>>>>> 4cf888d3
 - AQUA analysis wrapper is parallelized (#684)
 
 ## [v0.5.1]
