# Changelog

All notable changes to this project will be documented in this file.
The format is based on [Keep a Changelog](https://keepachangelog.com/en/1.0.0/)

## [Unreleased]

Unreleased in the current development version:

Deprecated:
- `aqua-analysis.sh` script is deprecated and has been removed. Use `aqua-analysis.py` instead.
- `cli_dummy.py` script is deprecated and will be removed in the next release. Use the `cli_checker.py` instead.
 
AQUA core complete list:
<<<<<<< HEAD
- `deltat` for fixer can now be specified in source metadata and not only in fixes (#1626)
- LRA generator integrates ``--rebuild`` flag to regenerate areas and weights. The `--autosubmit` option is removed (#1623)
=======
- Safety checks for dates according to frequency for HPC and bridge in intake GSV (#1636)
- Experiment metadata for aqua-web and dashboard from catalog entry (#1633)
- Automatic identification of ocean grid in the catalog generator (#1621)
- `OutputSaver` can deduce the catalog name from the model, exp (#1627)
- Pin zarr<3.0.0 to avoid breaking changes (#1625)
- LRA generator integrates ``-rebuild`` option to regenerate areas and weights. The `--autosubmit` option is removed (#1623)
>>>>>>> 0aaac8db
- Units utility are now functions and not methods of FixerMixin (#1558)
- New `cli_checker.py` tool to check the existance of the required model in the catalog and rebuild the area files (#1619)
- Update the catalog generator to align with changes in the data portfolio (#1593)
- Adding ICON phase2 hpx6 and hpz9 grids (#1596)
- Push figures to LUMI-O for dashboard (#1582, #1607)
- Bridge_start_date and expver switching (#1597)
- Include all available figure metadata in content.json for dashboard/aqua-web (#1573)
- Upgrade LUMI module to 24.03 and to eccodes 2.39.0

AQUA diagnostics complete list:
- Old AtmoGlobalMean and Radiation diagnostics removed (#1622)
- `--catalog` is accepted by all the diagnostics altough it is not used by all of them yet (#1619)
- Timeseries: enabled region selection in the CLI (#1564)
- Ocean3d: Bugfix of values for Ocean trend function (#1583)
- Biases and Radiation: Refactoring of Bias and Radiation Diagnostics (#1243)
- Biases and Radiation: Fix Seasonal Bias Output in global_biases for NetCDF Saving Compatibility and other fixes (#1585, #1604, #1628)
- Biases and Radiation: Adding `save_netcdf` flag and function (#1510)
- Biases and Radiation: Integrating Updated OutputSaver (#1487)

## [v0.13-beta]

Main changes are:
1. All the diagnostics are now compatible with the new fixes and eccodes version.
2. Full compatibility with HealPix grids and the new CDO version.
3. Major improvements in the Ocean3D diagnostic.

AQUA core complete list:
- Safety checks and error messages on FDB folders (#1512)
- Refreshed internal `to_list` function (#1512)
- Reorganizing and extending CI/CD catalog with 5 years of hpz3 data from ERA5 (atm) and FESOM (oce) (#1552)
- Version info in a separate module (#1546) 
- Corrected `tcc` units to % (#1551)
- Fix pdf attributes (#1547)
- Catgen fixes (#1536)
- Introduced fixer for ClimateDT phase 2 (#1536)
- `aqua_analysis.py` using a common central dask cluster (#1525)
- Added the `cdo_options: "--force"` to the definitions of the oceanic HealPix grids (#1539)

AQUA diagnostic complete list:
- ECmean: Integrating the performance indices and global mean within the `aqua_diagnostics` module (#1556)
- Teleconnections: The `teleconnections` diagnostic is now integrated in the `aqua_diagnostics` module (#1352)
- Teleconnections: OutputSaver for the teleconnections diagnostic (#1567, #1570)
- Ocean3d: Fix to improve memory usage and cli (#1490)
- Seaice: Fix to read sithick as fallback instead of sivol (#1543)
- Ocean3d: Minor fix to allow to read new variable names (#1540)
- Timeseries: The `timeseries` diagnostic is now integrated in the `aqua_diagnostics` module (#1340)
- Timeseries: Integrating Updated OutputSaver (#1492)

## [v0.13-alpha]

Main changes are:
1. A refactor of the fixes, with a new common main convention table is available, based on eccodes.
2. Diagnostics are updated to work with the new fixes and the new eccodes version. This is not yet complete and will be finalized in the next release.
3. The FDB reader always rely on paramids, so that support for eccodes 2.39.0 and backward compatibility is ensured.

AQUA core complete list:
- push-analysis.sh maintenance (#1555)
- Added the `cdo_options: "--force"` to the definitions of the HealPix grids (#1527)
- Removing default fixes (#1519)
- Support for eccodes=2.39.0 with full fixes refactoring (#1519)
- Dashboard: Moved making of contents yaml to local hpc (#1470)
- Support for new smmregrid==0.1.0 including simpler weights and area generation (#1395)
- Removing cdo pin for more recent versions (#1395)
- Change `bridge_end_date` convention (#1498)
- `catgen` to support data bridge options (#1499)
- Enhance OutputSaver with Improved File Handling, Logging, and NetCDF Write Modes (#1495)
- Introduction a specific pipeline and tests for `catgen` utiliy (#1505)
- Remove pin on xarray (#1507)
- FDB reader internally always asks for paramids (#1491, #1508, #1529)
- Introduction of a convention table for the fixer, in order to create a more general fixer (#1488, #1506)
- Refactor of `cli_lra_parallel_slurm.py` to work with container via jinja (#1497) 
- Convert `aqua-analysis.sh` to Python with Subprocess and Multiprocessing Support (#1354, #1521)
- New base container for aqua-container (#1441)
- Autodetection of latest AQUA in `load-aqua-container.sh` script (#1437)
- Update Metadata Handling for NetCDF, PDF, and PNG Outputs (#1430)
- Add instructions to install AQUA on MN5 (#1468)
- Introduce `grids-checker.py` tool to verify presence and checksum of the grid files (#1486)

AQUA diagnostic complete list:
- Tropical Cyclones: Adaptation to IFS-FESOM and tool to compute orography from data (#1393)
- Seaice: Hotfix for sea ice plots (#1432)

## [v0.12.2]

Main changes are: 
1. Single container script to be used on Lumi, MN5 and Levante

AQUA core complete list:
- Introduce `timeshift` option for the fixer to roll forward/back the time axis (#1411)
- Centralize and refactor in single script the tool to load AQUA container (#1413)
- Add extra maintenance options to submit-aqua-web (#1415)
- Update push-analysis.sh removing dependency on full AQUA and option not to convert to png (#1419)
- Pin to xarray<2024.09 to prevent bug in polyfit requires temporary (#1420)
- Remove spurious dimensions when running `fldmean()` (#1423)

AQUA diagnostic complete list:
- Refactor of plotThickness method in the sea ice diagnostic (#1427)


## [v0.12.1]

AQUA core complete list:
- Allow multiple realizations in fdb-catalog-generator (#1335)
- Fix the container loading script in order to avoid load of local libraries (#1399)
- Fix using AQUA container for submit-aqua-web, do not wipe old figures by default (#1387)
- New `timstat` module which opens complement `timmean()` with `timmax()`, `timmin()` and `timstd()` methods (#1391)
- Fix installation to avoid mismatch between `hdf5` and `h5py` libraries (#1408)

## [v0.12]

Main changes are:
1. AQUA installation now requires a mandatory machine name.
2. The `aqua` source code has been moved to the `src` folder. The change is transparent to the user.
3. A diagnostic module, called `aqua.diagnostics`, is under development. The module is not yet active, diagnostics are still available with the previous structure.

AQUA core complete list:
- Mixed updates to support data for NextGEMS cycle4 hackathon (#1375)
- Preprocess functionality added to the `Reader` class (#1298)
- The AQUAthon material has been moved under the `notebooks` folder (#1342)
- `aqua` source code has been moved to the `src` folder (#1332)
- A diagnostic module, called `aqua.diagnostics`, has been created under the `src` folder (#1332, #1341)
- LRA generator tool support for multiple relizations (#1357, #1375)
- LRA generator requires `catalog` as a mandatory argument (#1357)
- AQUA console revisiting, adding `avail` method and `update` method (#1346)
- AQUA install now requires mandatory machine name (#1346)
- Fix to make keyword step optional in request (#1360)

## [v0.11.3]

AQUA core complete list:
- LRA, both from CLI and worklow, is part of the AQUA console and can be run with `aqua lra $options` (#1294)
- FDB catalog generator is part of the AQUA console and can be run with `aqua catgen $options` (#1294)
- Coordinate unit overriding is now possible via the `tgt_units` argument (#1320)
- Full support for python>=3.9 (#1325)
- Pin of (python) eccodes<2.37.0 in pyproject due to recent changes in binary/python structure (#1325)

AQUA diagnostic complete list:
- Radiation: Bugfix in the CLI for the radiation diagnostic (#1319)

## [v0.11.2]

AQUA core complete list:
- Renaming of FESOM grids to include original resolution name (#1312)
- Bugfix of the fdb-catalog-generator tool that was not correctly assigning NEMO grids (#1309)
- Bugfix of the GSV intake driver that was not handling correctly metadata jinja replacement (#1304) 
- Bugfix of _merge_fixes() method when the parent fix has no vars specified (#1310)
- Safety check for the netcdf driver providing more informative error when files are not found (#1307, #1313)

AQUA diagnostic complete list:
- Tropical Rainfall: Fix Minor Issues in Tropical Precipitation CLI Metadata and Formatting (#1266)

## [v0.11.1]

Attention: If you are accessing FDB experiments, we suggest to not use versions older than this release.

Main changes are:
1. AQUA works with FDB written with ecCodes versions > 2.35 as well as lower.
2. Timeseries and Seasonal cyle can now be evaluated also on a specific region 

AQUA core complete list:
- ecCodes now pinned to >=2.36.0 and tool for fixing older definition files (#1302)

AQUA diagnostic complete list:
- Timeseries: a region can be selected for Timeseries and Seasonal Cycle with the `lon_limits` and `lat_limits` arguments (#1299)
- Timeseries: the cli argument for extending the time range is now extend (previously expand) (#1299)
- Timeseries: all the available diagnostics support the catalog argument (#1299)

## [v0.11]

Attention: this version is not compatible with catalog entries with ecCodes >= 2.35.0.

1. LRA supports multi-catalog structure
2. ecCodes temporarily restricted to < 2.34

AQUA core complete list:
- Refactor the fdb-catalog-generator tool to work with data-portfolio repository (#1275)
- Introduce a function to convert NetCDF to Zarr and zarr catalog entry for LRA (#1068)
- Suppress the warning of missing catalogs in the AQUA console `add` command (#1288)
- Lumi installation is completely updated to LUMI/23.09 modules (#1290)
- gsv_intake switches eccodes also for shortname definitions (#1279)
- Increase compatibility between LRA generator and multi-catalog (#1278)
- Allow for intake string replacement within LRA-generated catalogs (#1278)
- Avoid warning for missing intake variable default when calling the `Reader()` (#1287)

AQUA diagnostic complete list:
- Teleconnections: catalog feature bugfix (#1276)

## [v0.10.3]

Attention: this version is not compatible with catalog entries with ecCodes < 2.35.0.

Main changes are:
1. support for ecCodes >= 2.35.0 (to be used with caution, not working with exps with eccodes < 2.35.0)
2. fdb_path is deprecated in favour of fdb_home

AQUA core complete list:
- Restructure fixes folder and files (#1271)
- Removed eccodes pin, better handling of tables in get_eccodes_attr (#1269)
- Added test for diagnostics integration to AQUA installation process (#1244)
- Bugfix for the monthly frequency data with monthly cumulated fluxes (#1255)
- fdb_path becomes optional and deprecated in favour of fdb_home (#1262)
- Branch support for tool to push analysis to explorer (#1273)

AQUA diagnostic complete list:
- ECmean documentation updates (#1264)

## [v0.10.2]

Main changes are:
1. aqua-analysis script can be configured with an external yaml file
2. AQUA installation process now includes diagnostics integration

AQUA core complete list:
- Rename OutputNamer to OutputSaver and add catalog name (#1259)
- Hotfix for rare situation with 3D data but no vertical chunking defined (#1252)
- External yaml file to configure aqua-analysis (#1246)
- Adding diagnostics integration to AQUA installation process (#1229)

AQUA diagnostic complete list:
- Teleconnections: adding the catalog feature to the diagnostic (#1247)
- ECmean upgrades for the CLI (#1241)
- ECmean enables the computation of global mean diagostic (#1241)

## [v0.10.1]

AQUA core complete list:
- Fixer for monthly frequency data with monthly cumulated fluxes (#1201)
- Catalogs can be installed from the external repository (#1182)
- Added grid for NEMO multiIO r100 (#1227)
- Reorganized analysis output in catalog/model/exp structure (#1218)

## [v0.10]

Main changes are:
1. The catalog is externalized and AQUA supports multiple catalogs. It is now mandatory to use the aqua console to add a new catalog to the AQUA installation.

AQUA core complete list:
- Catalog is externalized to a separate repository (#1200)
- AQUA is now capable of accessing multiple catalogs at the same time (#1205)
- MN5 container for AQUA (#1213)

## [v0.9.2]

Main changes are:
1. The `aqua-config.yaml` file is replaced by a template to be installed. The aqua console is now mandatory to use aqua.
2. `$AQUA` removed from the `Configdir()` autosearch, an installation with the aqua console is mandatory to use aqua.
3. AQUA cli command to provide the installation path with `--path` option. This can substitute the `$AQUA` variable in scripts.
4. The catalog file is now split into `machine.yaml` and `catalog.yaml` to support machine dependency of data path and intake variables as kwargs into each catalog.

AQUA core complete list:
- More detailed documentation for Levante and Lumi installation (#1210)
- `aqua-config.yaml` replaced by a template to be installed on each machine (#1203)
- `$AQUA` removed from the `Configdir()` autosearch (#1208)
- AQUA cli command to provide the installation path with `--path` option (#1193)
- Restructure of the `machine` and `catalog` instances to support a catalog based development (#1186)
- AQUA installation via command line support a machine specification `aqua install lumi` (#1186)
- Introduction of `machine.yaml` file to support machine dependency of data path and intake variables as kwargs into each catalog (#1186)
- Removing all the AQUA catalogs from the repo, now using https://github.com/DestinE-Climate-DT/Climate-DT-catalog (#1200)

## [v0.9.1]

Main changes are:
1. Update of fdb libraries to be compatible with the FDB data bridge

AQUA core complete list:
- OutputNamer Class: Comprehensive Naming Scheme and Metadata Support (#998)
- Creation of png figures for AQUA explorer is local (#1189)

## [v0.9]

Main changes are:
1. AQUA has an `aqua` CLI entry point, that allow for installation/uninstallation, catalog add/remova/update, fixes and grids handling
2. Experiments placed half on HPC and half on DataBridge data can be accessed in continuous manner.

AQUA core complete list:
- AQUA entry point for installation and catalog maintanance and fixes/grids handling (#1131, #1134, #1146, #1168, #1169)
- Automatic switching between HPC and databridge FDB (#1054, #1190)
- CLI script for automatic multiple experiment analysis submission (#1160, #1175)

## [v0.8.2]

Main changes are: 
1. `aqua-grids.yaml` file split in multiple files into `grids` folder
2. Container for Levante

AQUA core complete list:
- Removing any machine name depencency from slurm files (#1135)
- Jinja replacement is added to the aqua-config.yaml (#1154)
- grid definitions split in multiple files (#1152)
- Add script to access the container on Levante HPC (#1151)
- Add support for IFS TL63 and TL159 grids (#1150)
- Swift links for tests and grids renewed (#1142)
- Removing the docker folder (#1137)
- Introducing a tool for benchmarking AQUA code (#1057)
- Define AQUA NEMO healpix grids as a function of their ORCA source (#1113)

AQUA diagnostics complete list:
- Tropical Rainfall: Improve Paths in Live Demonstration Notebook  (#1157)
- Atm global mean: produce seasonal bias plots by default (#1140)
- Tropical Rainfall: Notebook for the Live Demonstration (#1112)
- Teleconnections: MJO Hovmoller plot introduced as notebook (#247)
- Tropical Rainfall: Reduce Redundancy in Conversion Functions (#1096)

## [v0.8.1]

Main changes are: 
1. Fixes following internal D340.7.3.3 and D340.7.1.4 review 

AQUA core complete list:
- Tco399-eORCA025 control, historical and scenario runs added to Lumi catalog (#1070)
- ESA-CCI-L4 dataset added for Lumi and Levante catalogs (#1090)
- Various fixes to the documentation (#1106)
- Fixer for dimensions is now available (#1050)

AQUA diagnostics complete list:
- Timeseries: units can be overridden in the configuration file (#1098)
- Tropical Rainfall: Fixing the Bug in the CLI (#1100)

## [v0.8]

Main changes are:
1. Support for Python 3.12
2. Update in the catalog for Levante and introduction of Leonardo
3. Multiple diagnostics improvement to fullfil D340.7.3.3 and D340.7.1.4

AQUA core complete list:
- LRA for ICON avg_sos and avg_tos (#1076)
- LRA for IFS-NEMO, IFS-FESOM, ICON added to Levante catalog (#1072)
- IFS-FESOM storyline +2K added to the Lumi catalog (#1059)
- Allowing for jinja-based replacemente in load_yaml (#1045) 
- Support for Python 3.12 (#1052)
- Extending pytests (#1053)
- More efficient use of `_retrieve_plain` for acessing sample data (#1048)
- Introducing the catalog structure for Leonardo HPC (#1049)
- Introducing an rsync script between LUMI and levante for grids (#1044)
- Introducing a basic jinja-based catalog entry generator (#853)
- Adapt NextGEMS sources and fixes to the final DestinE governance (#1008, #1035)
- Remove  NextGEMS cycle2 sources (#1008)
- Avoid GSVSource multiple class instantiation in dask mode (#1051)

AQUA diagnostics complete list:
- Teleconnections: refactor of the documentation (#1061)
- Tropical rainfall: Updating the Documentation and Notebooks (#1083)
- Performance indices: minor improvements with the inclusion of mask and area files (#1076)
- Timeseries: Seasonal Cycle and Gregory plots save netcdf files (#1079)
- Tropical rainfall: minor modifications to the CLI and fixes to changes in the wrapper introduced in PR #1063 (#1074)
- Tropical rainfall: adding daily variability and precipitation profiles to the cli (#1063)
- Teleconnections: bootstrap evaluation of concordance with reference dataset (#1026)
- SSH: Improvement of the CLI (#1024) 
- Tropical rainfall: adding metadata and comparison with era5 and imerg to the plots, re-binning of the histograms and buffering of the data (#1014)
- Timeseries: refactor of the documentation (#1031)
- Radiation: boxplot can accomodate custom variables (#933)
- Seaice: convert to module, add Extent maps (#803)
- Seaice: Implement seaice Volume timeseries and thickness maps (#1043)

## [v0.7.3]

Main changes are:
1. IFS-FESOM NextGEMS4 and storylines simulations available in the catalog
2. Vertical chunking for GSV intake access
3. FDB monthly average data access is available
4. kwargs parsing of reader arguments (e.g. allowing for zoom and ensemble support)

AQUA core complete list:
- Add kwargs parsing of reader arguments, passing them to intake to substitute parameters (#757)
- Remove `zoom` and use kwargs instead (#757)
- Enabling the memory monitoring and (optional) full performance monitoring in LRA (#1010)
- Adding IFS_9-FESOM_5 NextGEMS4 simulation on levante (#1009)
- Function to plot multiple maps is introduced as `plot_maps()` and documented (#866)
- Adding the IFS-FESOM storylines simulation (#848)
- `file_is_complete()` accounts also for the mindate attribute (#1007)
- Introducing a `yearmonth` timestyle to access FDB data on monthly average (#1001)
- Adding expected time calculation for weight generation (#701)
- Vertical chunking for GSV intake access (#1003)

AQUA diagnostics complete list:
- Timeseries: Various bugfix and improvements for cli and formula (#1013, #1016, #1022)

## [v0.7.2]

Main changes are:
1. `mtpr` is used for precipitation in all the catalog entries
2. LRA CLI support for parallel SLURM submission and other improvements
3. ICON production simulations available in the catalog
4. `detrend()` method is available in the `Reader` class
5. All the diagnostics have dask support in their CLI

AQUA core complete list:
- Fix LRA sources to allow incomplete times for different vars (#994)
- Distributed dask option for diagnostic CLIs and wrapper (#981)
- Added documentation for `plot_timeseries`, `plot_seasonalcycle` and `plot_single_map_diff` (#975)
- Minimum date fixer feature / ICON net fluxes fix (#958)
- Unified logging for all diagnostics (#931)
- A `detrend()` method is added to the Reader class (#919)
- LRA file handling improvements (#849, #972)
- Updating fixer for ERA5 monthly and hourly data on Levante (#937)
- GSV pin to 1.0.0 (#950)
- Adding ICON production simulations (#925)
- LRA CLI for parallel SLURM submission support a max number of concurrent jobs and avoid same job to run (#955, #990)
- Renaming of EC-mean output figures in cli push tool for aqua-web (#930)
- Renaming the `tprate` variable into `mtpr` in all fixes (#944)

AQUA diagnostic complete list:
- Tropical rainfall: enhancements of plotting and performance, files path correction (#997)
- Timeseries: seasonal cycle runs as a separate cli in aqua-analysis for performance speed-up (#982)
- Timeseries: seasonal cycle is added if reference data are not available in some timespan (#974)
- Tropical rainfall: Removing unnecessary printing during the CLI, optimazing the CLi for low and high-resolution data (#963)
- Timeseries: Grergory plot TOA limits are dynamically chosen (#959)
- SSH: technical improvements including removal of hardcoded loglevel and timespan definition. (#677)
- SSH: ready with new data governance and option to plot difference plots added. (#677)
- Atmosferic Global Mean: added mean bias for the entire year in seasonal bias function (#947)
- Tropical Cyclones: working with IFS-NEMO and ICON, includes retrieval of orography from file (#1071).

## [v0.7.1]

Main changes are:
1. Complete update of the timeseries diagnostic
2. LRA CLI for parallel SLURM submission
3. SSP370 production scenario for IFS-NEMO available in the catalog

AQUA core complete list:
- Plot timeseries is now a framework function (#907)
- Improve the automatic parsing of date range according to schema from fdb (#928)
- LRA CLI for parallel SLURM submission (#909)
- Added graphics function to plot data and difference between two datasets on the same map (#892)
- Add IFS-NEMO ssp370 scenario (#906)

AQUA diagnostics complete list:
- Teleconnections: comparison with obs is done automatically in diagnostic CLI (#924)
- Teleconnections: capability to find index file if already present (#926)
- Timeseries: save flag introduced to save to enable/disable saving of the timeseries (#934)
- Improve the automatic parsing of date range according to schema from fdb (#928)
- Updated output filenames for atmglobalmean diagnostic (#921)
- Added graphics function to plot data and difference between two datasets on the same map (#892)
- Implemented `pyproject.toml` for global_time_series diagnostic (#920).
- Implemented `pyproject.toml` for tropical_rainfall diagnostic (#850).
- Updating CLi for tropical_rainfall diagnostic (#815)
- LRA cli for parallel SLURM submission (#909)
- Timeseries: seasonal cycle is available for the global timeseries (#912)
- Timeseries: refactory of Gregory plot as a class, comparison with multiple models and observations (#910)
- Add IFS-NEMO ssp370 scenario (#906)
- Timeseries: complete refactory of the timeseries as a class, comparison with multiple models and observations (#907)
- Plot timeseries is now a framework function (#907)

## [v0.7]

Main changes are:
1. Multiple updates to the diagnostics, both scientific and graphical, to work with more recent GSV data
2. `mtpr` is now used instead of `tprate` for precipitation
2. Documentation has been reorganized and integrated

Complete list:
- New utility `add_pdf_metadata` to add metadata to a pdf file (#898)
- Experiments `a0gg` and `a0jp` added to the IFS-NEMO catalog, and removal of `historical-1990-dev-lowres` (#889)
- Updated notebooks to ensure consistency across different machines by using observational datasets, and included a demo of aqua components for Lumi (#868)
- Scripts for pushing figures and docs to aqua-web (#880)
- Fixed catalog for historical-1990-dev-lowres source (#888, #895)
- data_models src files are now in the aqua/data_models folder, with minor modifications (#884)
- Warning options based on the `loglevel` (#852)
- Timeseries: formula bugfix and annual plot only for complete years (#876)
- mtpr instead of tprate derived from tp (#828)
- eccodes 2.34.0 does not accomodate for AQUA step approach, pin to <2.34.0 (#873)
- Bugfix of the `aqua-analysis` wrapper, now can work teleconnections on atmospheric and oceanic variables 
and the default path is an absolute one (#859, #862)
- Ocean3D: many fixes and adaptations to new data governance (#776)
- Bugfix of the `aqua-analysis` wrapper, now can work teleconnections on atmospheric and oceanic variables (#859)
- Radiation: adaptation to new data governance and many improvements (#727)
- Seaice: Sea ice extent has now seasonal cycle (#797)
- Fixing the paths in `cli/lumi-install/lumi_install.sh` (#856).
- Refactor of the documentation (#842, #871)
- The drop warning in `aqua/gsv/intake_gsv.py` (#844)
- Tropical cyclones diagnostic: working with new data governance (includes possibility to retrieve orography from file (#816)

## [v0.6.3]

Complete list:
- Setting last date for NaN fix for IFS-NEMO/IFS-FESOM to 1999-10-01 and cleaner merge of parent fixes (#819)
- Hotfix to set `intake==0.7.0` as default (#841)
- Timeseries: can add annual std and now default uncertainty is 2 std (#830)
- `retrieve_plain()` method now set off startdate and enddate (#829)
- Complete restructure of fixer to make use of `fixer_name`: set a default for each model and a `False` to disable it (#746)
- Added `center_time` option in the `timmean()` method to save the time coordinate in the middle of the time interval and create a Timmean module and related TimmeanMixin class (#811)
- Fixer to rename coordinates available (#822)
- Fixing new pandas timedelta definition: replacing H with h in all FDB catalog (#786)
- Change environment name from `aqua_common` to `aqua`(#805)
- Adding a run test label to trigger CI (#826)
- Tropical_rainfall: improve organization and maintainability, introducing nested classes (#814)
- Revisiting CERES fixes (#833)
- Timeseries: add bands for observation in Gregory plots (#837)

## [v0.6.2]

Complete list:
- Global time series plot annual and monthly timeseries together, improved Gregory plot (#809)
- Teleconnection can now take a time range as input and ylim in the index plot function (#799)
- LRA to use `auto` final time and `exclude_incomplete` (#791)
- Hotfix for v0.12.0 of the GSV_interface related to valid_time (#788)
- Global time series adapted to new data governance (#785)
- AtmoGlobalMean diagnostic improvements and adaptation to new data governance (#745 #789 #807 #812)
- Sea-ice diagnostic adapted to new data governance (#790)
- Implement a fix setting to NaN the data of the first step in each month (for IFS historical-1990) (#776)

## [v0.6.1]

Complete list:
- Teleconnection improvement to accept different variable names for ENSO (avg_tos instead of sst) (#778)
- ERA5 fixes compatible with new data governance (#772)
- Update the LRA generator (removing aggregation and improving) filecheck and fix entries for historical-1990-dev-lowres (#772)
- Updates of ECmean to work with production experiments (#773, #780)
- Automatic data start and end dates for FDB sources (#762)

## [v0.6]

Main changes are:
1. Inclusion in the catalog of the historical-1990 production simulations from IFS-NEMO and IFS-FESOM.
2. New fixes that targets the DestinE updated Data Governance

Complete list:
- IFS-FESOM historical-1990-dev-lowres with new data governance added to the catalog (#770)
- AtmoGlobalMean diagnostic improvements (#722)
- Teleconnections diagnostic improvements (#722)
- Read only one level for retrieving 3D array metadata, select single level for retrieve (#713)
- IFS-FESOM historical-1990-dev-lowres with new data governance added to the catalog
- Fix mismatch between var argument and variables specified in catalog for FDB (#761)
- Compact catalogs using yaml override syntax (#752)
- Fix loading source grid file before smmregrid weight generation (#756)

## [v0.5.2-beta]

Complete list:
-  A new fdb container is used to generate the correct AQUA container

## [v0.5.2-alpha]

Main changes are:
1. Coupled models IFS-NEMO and IFS-FESOM are now supported
2. Accessor to use functions and reader methods as if they were methods of xarray objects, see [notebook](https://github.com/DestinE-Climate-DT/AQUA/blob/main/notebooks/reader/accessor.ipynb)
3. Preliminary provenance information is now available in the history attribute of the output files
4. AQUA analysis wrapper is parallelized
5. A levelist can be provided in FDB sources, this will greatly speed up the data retrieve

Complete list:
- Fix reading only one sample variable and avoid _bnds variables (#743)
- Allow correct masked regridding after level selection. Add level selection also for not-FDB sources (#741)
- Read only one level for retrieving 3D array metadata, select specific levels for FDB retrieve (#713)
- Defining catalog entry for coupled models IFS-NEMO and IFS-FESOM (#720)
- Change fixer_name to fixer_name (#703)
- Reorganization of logging calls (#700)
- Accessor to use functions and reader methods as if they were methods of xarray objects (#716)
- Suggestions are printed if a model/exp/source is not found while inspecting the catalog (#721)
- Improvements in the single map plot function (#717)
- Minor metadata fixes (logger newline and keep "GRIB_" in attrs) (#715)
- LRA fix now correctly aggregating monthly data to yearly when a full year is available (#696)
- History update and refinement creating preliminary provenance information (plus AQUA emoji!) (#676)
- OPA lra compatible with no regrid.yaml (#692)
- Introducing fixer definitions not model/exp/source dependents to be specified at the metadata level (#681)
- AQUA analysis wrapper is parallelized and output folder is restructured (#684, #725)

## [v0.5.1]

Main changes are:
1. A new `Reader` method `info()` is available to print the catalog information
2. Grids are now stored online and a tool to deploy them on the `cli` folder is available

Complete list:
- Fix attributes of DataArrays read from FDB (#686)
- Reader.info() method to print the catalog information (#683)
- Simpler reader init() by reorganizing the calls to areas and regrid weights configuration and loading (#682)
- Optional autosearch for vert_coord (#682)
- plot_single_map adapted to different coordinate names and bugfixes (#680)
- Sea ice volume datasets for the Northern Hemisphere (PIOMAS) and the Southern Hemisphere (GIOMAS) (#598)
- Possibility of defining the regrid method from the grid definition (#678)
- Grids stored online and tool to deploy them on cli folder (#675)
- Global time series diagnostic improvements (#637)
- Teleconnections diagnostic improvements (#672)

## [v0.5]

Main changes are:
1. Refactor of the Reader() interface with less options at the init() level
2. Grids are now defined with the source metadata and not in a machine-dependent file
3. CLI wrapper is available to run all diagnostics in a single call
4. Refactoring of the streaming emulator with equal treatment for FDB or file sources

Complete list:
- Controlling the loglevel of the GSV interface (#665)
- Fix wrong fdb source (#657)
- Adding sample files and tests for NEMO 2D and 3D grids (#652)
- tprate not derived from tp for GSV sources (#653)
- Simplify reader init and retrieve providing less argument in initialization (#620)
- var='paramid' can be used to select variables in the retrieve method (#648)
- configdir is not searched based on util file position in the repo (#636)
- Cleaner mask treatment (Revision of mask structure in the reader #617)
- Fldmean fix if only one dimension is present for area selection (#640)
- Adding higher frequency ERA5 data on Levante and Lumi (#628)
- regrid.yaml files are removed, grid infos are now in the catalog metadata (#520, #622, #643)
- Load all available variables in FDB xarray/dask access (#619)
- Lint standard and enforced in CI (#616)
- Reader init split with methods (#523)
- Single map plot utility to be used by all diagnostics (#594)
- Script for automatic generation of Fdb catalog entries (IFS only) (#572)
- Fix loading of singularity mounting /projappl (#612)
- CLI wrapper parser (#599)
- Refactoring of streaming emulator (#593)
- Radiation CLI and diagnostic refinement (#537)
- Ocean3D CLI and diagnostic refinement (#578)
- AtmGlobalMean CLI and diagnostic refinement (#587)
- Tropical cyclones CLI refinements and TC module (#568, #645)
- Removing OPA, OPAgenerator and related tests from the AQUA (Remove OPA from AQUA #586)
- Renaming the experiments according to the DE340 AQUA syntax (Including dev-control-1990 in the source and rename the experiment according to DE340 scheme #556, #614, #618)
- Teleconnections diagnostic improvements (#571, #574, #576, #581, #592, #623)

## [v0.4]

Main changes are:
1. Update to all the diagnostics CLI
2. Refactor of the regridder so that `regrid.yaml`` is grid-based and not experiment-based
3. Xarray access to FDB sources
4. Refactor of the fixer so that merge/replace/default options are available
5. Remove of the `aqua` environment in favour of the `aqua_common` one. 

Complete list:
- Introduced color scheme for aqua logging (#567)
- CLI for sea diagnostic (#549)
- Add CLI for SSH diagnostic and some bug fixes (#540)
- Fix SSH diagnostic to be compatible with lates AQUA version (#538) 
- Helper function to identify vertical coordinates in a dataset (#552)
- Orography for tempest extremes TCs detection and update TCs CLI (Orography threshold included and CLI update #404)
- Improvement of performance indices CLI (Update of ECmean CLI #528)
- Fix to allow reading a list of multiple variables from FDB (#545)
- Further improvement of function to inspect the catalog (#533)
- Custom exceptions for AQUA (#518)
- Speed up of the `retrieve_plain` method (#524)
- Update documention for adding new data and setting up the container (Increase documentation coverage #519)
- CLI wrapper for the state-of-the-art diagnostics analysis (#517, #527, #525, #530, #534, #536, #539, #548, #549, #559)
- Refactor the regrid.yaml as grid-based instead of experiment-based (#291)
- aqua_common environment simplified and updated (#498)
- Update available variables in FDB catalogs on lumi (#514)
- Solve reversed latitudes bug for fixed data (#510)
- Switch to legacy eccodes tables based on intake source metadata (#493)
- Add GPM IMERG precipitation data to the catalog on levante (#505)
- Fix ocean3d diagnostic colorbars not being symmetric when missing values are present (#504) 
- FDB NEMO test access to data (#488)
- Xarray dask access to FDB (#476)
- Issue a warning when multiple gribcodes are associated to the same shortname (Cases for multiple eccodes grib codes #483)
- Allowing fixer to overwrite or merge default configuration (Increasing flexibiity of the fixer allowing for merge, replace and default options #480)
- Add new tests (Increase testing #250)
- Global time series diagnostic setup for multiple variables CLI (#474)
- Option to avoid incomplete chunk when averagin with timmean (Introduce check for chunk completeness in timmean() #466)
- Simplification of Fixer() workflow, more methods and less redundancy (Functionize fixer #478)
- Remove the `aqua` environment file, only `aqua_common` is left (#482)

## [v0.3]

Main changes are:
1. Fixer moved at `Reader()` level
2. Area selection available in `fldmean()` method
3. FDB/GSV access for IFS-NEMO development simulations
4. Configuration file `config-aqua.yaml` replaces `config.yaml`

Complete list:
- Templates in configuration yaml files (#469)
- Bug fixes for FDB access options (#463, #462)
- Add observational catalogs on Lumi (Update Lumi catalog #454)
- Automatic finding of cdo (#456)
- Area is fixed if data are fixed (Fixer applied to grid areas #442)
- Tests missing failure fix (Fix #436 CI workflow passes even if some tests fail #452)
- FDB/GSV access to IFS control and historical simulations (#434, #458)
- Climatology support restored in the Reader (Fix for climatology #445)
- Improvement function to inspect the catalog (Inspect_catalog improvement #446)
- Minor improvements of the gribber (Fix gribber fdb #427)
- Allow the LRA generator to work with generators and so with FDB (LRA from fdb on mafalda #430)
- Fixes only on selected variables (Fixer updates #428)
- Complete revision of the FDB/GSV access, allowing to access also recent experiments using variable step (#343)
- Teleconnections diagnostic adapted to new code improvements (Teleconnections Dev branch update #424, #465)
- Add support for area selection with fldmean (Fldmean box selection #409)
- Environment simplified, dependencies are now mostly on the pyproject file (A simpler environment.yml #286)
- Intake esm functionality added back (Fix intake-esm #287)
- Intake esm tests (Test also intake-esm #335)
- Yaml dependencies removed (Logger and yaml issues in util.py #334)
- Log history working for iterators as well (Logger and yaml issues in util.py #334)
- Util refactor (Utility refactor #405)
- Fixer at reader level (Fixes at Reader level #244)
- Uniform timmean (Uniform time after timmean and add option for time_bnds #419)
- FDB tests added (Add FDB 5.11, a local FDB with some test data #280, #432)
- Refactor of unit conversion and non-metpy cases (Flexible unit fix from YAML file #416)
- Refactor of the config file definition (Refactor of the configuration search #417)

## [v0.2.1]

- Add development control-1950 and historical-1990 experiments to the LRA (LRA for control-1950 and historical-1990 on Levante from v0.2 #455)

## [v0.2]

- Improve the LRA generator and worklow CLI (Streaming for the LRA #289)
- AQUA new common environment installation tool for LUMI added (#413)
- Added a bash script "load_aqua_lumi.sh" to load aqua environment in LUMI with containers (Adding an AQUA singularity container for LUMI #418)

## [v0.2-beta]

This is the `AQUA` version part of the Deliverable D340.7.1.2. 

- SSH diagnostic improvements (Linting SSH diagnostics #377, SSH diag: PDF file name changed #388)
- Timmean fix to uniform time axis (Fix for timmean() to uniform output time axis #381)
- New tests trigger routine (Tests trigger with label #385)
- Fix for tco1279 and FESOM (fix for masked tco1279 #390, psu fix for salinity #383)
- ECmean improvements (various improvement for ecmean #392)
- Seaice diagnostic improvements (Deliverable340.7.1.2 fix seaice #389, Linting Seaice diagnostics #376)
- Teleconnections diagnostic graphics module enhanced and various improvements (Teleconnections corrections for D340.7.1.2 #379, Fix import in teleconnections notebooks #395, Teleconnections fix docs #408)
- Tropical cyclones linting of the diagnostic (Linting tropical cyclones diagnostics #380, Improved plotting functions for tropical cyclones #391)
- Ocean diagnostics restructured in a single folder, sharing common functions and other improvements (Linting+Fixes Ocean diagnostics #374, Adding units for MLD plot in ocean3d package #406)
- Documentation fixes (Documentation fixes after review #403)
- Atmglobalmean and radiation diagnostic improvements (Atmglobalmean fix #371)
- MSWEP fixer bugfix (Change MSWEP datamodel #397, fixing of mswep #401)

## [v0.2-alpha]

This is the `AQUA` version that will be part of the Deliverable D340.7.1.2, sent to internal review. This is mostly done by the inclusion of twelve diagnostics within the AQUA framework

- Added teleconnections diagnostic (#308, #309, #318, #333, #352)
- Added tropical cyclones diagnostic (#310, #345)
- Added performance indices diagnostic based on ECmean tool (#57, #327) 
- Added sea ice diagnostic (#353, #368)
- Added global timeseries diagnostic (#358, #359)
- Added radiation analysis diagnostic (#301, #360)
- Added global mean bias diagnostic (#285, #371)
- Added SSH variability diagnostic (#367, #369)
- Added tropical rainfall diagnostic (#314)
- Added Ocean circulation diagnostic (#295)
- Added global ocean diagnosc (#164)
- Added global mean timeseries (#268)
- Multiple fixes in the Reader (#316, #324, #334)
- Avoid time duplicated in the Reader (#357)
- Enabling autodoc for diagnostics (#330)
- Data access improvement on Levante, including new datasets (#332, #355, #321)
- Added a common environment file (#363)
- Support for Lumi installation (#315)
- Added the `changelog` file

### Changed

- Dummy diagnostic is now in the `dummy` folder (previously was `dummy-diagnostic`)
- Tests and code is now working with python>=3.9 (previously python 3.11 was excluded)

## [v0.1-beta]

This is the `AQUA` version that will be part of the Deliverable D340.7.1.1.
This is mostly built on the `AQUA` `Reader` class which support for climate model data interpolation, spatial and temporal aggregation and conversion for a common GRIB-like data format.


- Low resolution archive documentation
- Fixed a bug in the `Gribber` class that was not reading the correct yaml catalog file

## v0.1-alpha

This is the AQUA pre-release to be sent to internal reviewers. 
Documentations is completed and notebooks are working.

[unreleased]: https://github.com/DestinE-Climate-DT/AQUA/compare/v0.13-beta...HEAD
[v0.13-beta]: https://github.com/DestinE-Climate-DT/AQUA/compare/v0.13-alpha...v0.13-beta
[v0.13-alpha]: https://github.com/DestinE-Climate-DT/AQUA/compare/v0.12.2...v0.13-alpha
[v0.12.2]: https://github.com/DestinE-Climate-DT/AQUA/compare/v0.12.1...v0.12.2
[v0.12.1]: https://github.com/DestinE-Climate-DT/AQUA/compare/v0.12...v0.12.1
[v0.12]: https://github.com/DestinE-Climate-DT/AQUA/compare/v0.11.3...v0.12
[v0.11.3]: https://github.com/DestinE-Climate-DT/AQUA/compare/v0.11.2...v0.11.3
[v0.11.2]: https://github.com/DestinE-Climate-DT/AQUA/compare/v0.11.1...v0.11.2
[v0.11.1]: https://github.com/DestinE-Climate-DT/AQUA/compare/v0.11...v0.11.1
[v0.11]: https://github.com/DestinE-Climate-DT/AQUA/compare/v0.10.3...v0.11
[v0.10.3]:https://github.com/DestinE-Climate-DT/AQUA/compare/v0.10.2...v0.10.3
[v0.10.2]: https://github.com/DestinE-Climate-DT/AQUA/compare/v0.10.1...v0.10.2
[v0.10.1]: https://github.com/DestinE-Climate-DT/AQUA/compare/v0.10...v0.10.1
[v0.10]: https://github.com/DestinE-Climate-DT/AQUA/compare/v0.9.2...v0.10
[v0.9.2]: https://github.com/DestinE-Climate-DT/AQUA/compare/v0.9.1...v0.9.2
[v0.9.1]: https://github.com/DestinE-Climate-DT/AQUA/compare/v0.9...v0.9.1
[v0.9]: https://github.com/DestinE-Climate-DT/AQUA/compare/v0.8.2...v0.9
[v0.8.2]: https://github.com/DestinE-Climate-DT/AQUA/compare/v0.8.1...v0.8.2
[v0.8.1]: https://github.com/DestinE-Climate-DT/AQUA/compare/v0.8...v0.8.1
[v0.8]: https://github.com/DestinE-Climate-DT/AQUA/compare/v0.7.3...v0.8
[v0.7.3]: https://github.com/DestinE-Climate-DT/AQUA/compare/v0.7.2...v0.7.3
[v0.7.2]: https://github.com/DestinE-Climate-DT/AQUA/compare/v0.7.1...v0.7.2
[v0.7.1]: https://github.com/DestinE-Climate-DT/AQUA/compare/v0.7...v0.7.1
[v0.7]: https://github.com/DestinE-Climate-DT/AQUA/compare/v0.6.3...v0.7
[v0.6.3]: https://github.com/DestinE-Climate-DT/AQUA/compare/v0.6.2...v0.6.3
[v0.6.2]: https://github.com/DestinE-Climate-DT/AQUA/compare/v0.6.1...v0.6.2
[v0.6.1]: https://github.com/DestinE-Climate-DT/AQUA/compare/v0.6...v0.6.1
[v0.6]: https://github.com/DestinE-Climate-DT/AQUA/compare/v0.5.2-beta...v0.6
[v0.5.2-beta]: https://github.com/DestinE-Climate-DT/AQUA/compare/v0.5.2-alpha...v0.5.2-beta
[v0.5.2-alpha]: https://github.com/DestinE-Climate-DT/AQUA/compare/v0.5.1...v0.5.2-alpha
[v0.5.1]: https://github.com/DestinE-Climate-DT/AQUA/compare/v0.5...v0.5.1
[v0.5]: https://github.com/DestinE-Climate-DT/AQUA/compare/v0.4...v0.5
[v0.4]: https://github.com/DestinE-Climate-DT/AQUA/compare/v0.3...v0.4
[v0.3]: https://github.com/DestinE-Climate-DT/AQUA/compare/v0.2.1...v0.3
[v0.2.1]: https://github.com/DestinE-Climate-DT/AQUA/compare/v0.2...v0.2.1
[v0.2]: https://github.com/DestinE-Climate-DT/AQUA/compare/v0.2-beta...v0.2
[v0.2-beta]: https://github.com/DestinE-Climate-DT/AQUA/compare/v0.2-alpha...v0.2-beta
[v0.2-alpha]: https://github.com/DestinE-Climate-DT/AQUA/compare/v0.1-beta...v0.2-alpha
[v0.1-beta]: https://github.com/DestinE-Climate-DT/AQUA/compare/v0.1-alpha...v0.1-beta<|MERGE_RESOLUTION|>--- conflicted
+++ resolved
@@ -12,17 +12,14 @@
 - `cli_dummy.py` script is deprecated and will be removed in the next release. Use the `cli_checker.py` instead.
  
 AQUA core complete list:
-<<<<<<< HEAD
 - `deltat` for fixer can now be specified in source metadata and not only in fixes (#1626)
 - LRA generator integrates ``--rebuild`` flag to regenerate areas and weights. The `--autosubmit` option is removed (#1623)
-=======
 - Safety checks for dates according to frequency for HPC and bridge in intake GSV (#1636)
 - Experiment metadata for aqua-web and dashboard from catalog entry (#1633)
 - Automatic identification of ocean grid in the catalog generator (#1621)
 - `OutputSaver` can deduce the catalog name from the model, exp (#1627)
 - Pin zarr<3.0.0 to avoid breaking changes (#1625)
 - LRA generator integrates ``-rebuild`` option to regenerate areas and weights. The `--autosubmit` option is removed (#1623)
->>>>>>> 0aaac8db
 - Units utility are now functions and not methods of FixerMixin (#1558)
 - New `cli_checker.py` tool to check the existance of the required model in the catalog and rebuild the area files (#1619)
 - Update the catalog generator to align with changes in the data portfolio (#1593)
