--- conflicted
+++ resolved
@@ -33,11 +33,8 @@
 - Ocean Stratification and Ocean Trend: full support for regions across the dateline (#2433)
 - Area selection full support for regions across the dateline (#2430, #2434)
 - LatLonProfiles: Documentation (#2442), adjustments on lines plotting order (#2431) and AQUA_realization management (#2421)
-<<<<<<< HEAD
 - EnsembleLatLon: Included config files for single model ensemble lat-lon for atmosphere2D and ocean2D (#2485)
-=======
 - Updated SSH diagnotic (#1842)
->>>>>>> efccc5c8
 
 ## [v0.19.0]
 
