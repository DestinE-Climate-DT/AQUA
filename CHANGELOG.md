# Changelog

All notable changes to this project will be documented in this file.
The format is based on [Keep a Changelog](https://keepachangelog.com/en/1.1.0/)

## [Unreleased]

AQUA core complete list:

AQUA diagnostics complete list:
<<<<<<< HEAD
- Timeseries: Timeseries and Gregory correctly work with less that one year of data (#2514)
=======
- Ocean Trend: bugfix realization handling (#2516)
>>>>>>> 6ec07cbe

## [v0.19.4]

AQUA core complete list:
- Include the correct realization in output names for all diagnostics (#2480)
- Centralise `save_figure` in OutputSaver class (#2480)
- Autodefine DROP chunking in a more uniform way to speed up aqua-analysis computation (#2474)
- Fix DROP CLI support for enddate, startdate and catalog (#2473)

AQUA diagnostics complete list:
- Biases: fix contour in vertical biases plots (#2513)
- Biases: results are stored in memory before netcdf saving and plotting (#2482)

## [v0.19.3]

AQUA core complete list:
- eORCA025 nested grid for o25.1 and o26.1 support (#2460)
- Area selection full support for regions across the dateline (#2451)

AQUA diagnostics complete list:
- Add unique random key to dask graph tokens for each CLI (#2462)
- LatLonProfiles: Adjustments on lines plotting order and AQUA_realization management (#2456)
- Teleconnections: ENSO better vmin/vmax for regression plots (#2455)
- Ocean Stratification and Ocean Trend: full support for regions across the dateline (#2451)

## [v0.19.2]

AQUA core complete list:
- Safe dumping yaml with a temporary file and SoftFileLock (#2448)

## [v0.19.1]

AQUA core complete list:
- Add filelock when modifying catalog sources (#2437)

## [v0.19.0]

ClimateDT workflow modifications:
- The configuration file of the catalog generator now requires `expid`
- Aqua analysis config file organized differently with diagnostic groups
- Diagnostic and cli tool config files grouped differently in `$AQUA/config/diagnostics` and `$AQUA/config/tools`
- New position for push_analysis `config.grouping.yaml` in `$AQUA/config/analysis`

AQUA core complete list:
- Allow longer time default for connection to dask cluster (#2420)
- Safe parallel creation of area and weight files (#2412)
- New grid lat-lon-r100 with explicit grid file, new default in DROP catgen (#2410, #2413)
- Realization formatting correctly processed by the Reader (#2392) 
- Realization (and other intake kwargs) are an attribute of the Reader (#2392)
- Refactoring of aqua analysis to allow config file with diagnostic groups and reorganization of diagnostic config files (#2371)
- Optimizations of diagnostic parallel execution (#2371) 
- Including minor fixes to output filenames, figure descriptions and color ranges (#2371)
- Enumerate aqua analysis log file for multiple config files (#2407)
- Fix push_analysis.sh rsync functionality to not use ssh (#2403)
- Minor fixes to output filenames, figure descriptions and color ranges (#2371)
- `stardate` and `enddate` can be passed to DROP to limit the range of scan (#2325)
- Chunking of netcdf sources is not filtered anymore (#2380)
- Introduce `expid` into configuration file of the catalog generator (#2340)
- EC-EARTH4 ORCA2 and eORCA1 grids refactor (#2280)
- Added PALEORCA2 support for the EC-EARTH4 low-resolution paleoclimate configuration (#2280)
- AQUA analysis now can receive `stardate` and `enddate` (#2368)

AQUA diagnostics complete list:
- Cleanup diagnostic code, remove lower() and replace() for regions (#2422)
- Radiation surface and Gregory: update to CERES EBAF 4.2.1 (#2424)
- Ocean3D diagnostics: improve description, titles and notebook (#2397, #2414)
- Ocean3D diagnostics config files: fix optimal chunking (#2409)
- Boxplots: improve title and description (#2411)
- LatLonProfiles: figures description fix (#2388)
- Stratification: MLD and vertical profiles diagnostic refactor (#2268)
- ECmean Performance Indices replace EC23 climatology with the new EC24 (#2367)

## [v0.18.1]

AQUA core complete list:
- Handle unknown activity names in catgen (#2351)
- Update Data Portfolio to v2.1.0 (#2356)
- Updated target grib codes for cpr and snvol (#2346)
- Offline cartopy data added to environment (#2344)
- Allow start/enddate passed in `retrieve` to be used also in `retrieve_plain()` (#2335)
- Timeseries graphical function adapted to plot multiple levels for ocean diagnostic (#2328)
- Extending evaluate formula method to exponential and parenthesis (#2327)

AQUA diagnostics complete list:
- Global Biases/Boxplots: use diagnostic_name while saving netcdfs, remove radiative flux from config (#2363)
- Global Biases: add 10si as formula to config file (#2338)
- LatLonProfiles: tests (#2339), CLI implementation (#2345) and removal of hardcoded diagnostic_name (#2357)
- Ocean Drift: timeseries plotting function with update in cli (#2322)
- Implement `fldstat` methods in Seaice diagnostics (#2297)
- Gregory: more detailed description and plot labels (#2306)
- Ensemble: updated ensemble module to use realizations via Reader class (#2342)
- Radiation: using CERES ebaf42 instead of ebaf41 (#2333)

## [v0.18.0]

Main changes: 
1. LRA generator is renamed to DROP (Data Reduction OPerator)
2. `aqua analysis` is now an entry point replacing the `aqua_analysis.py` script
3. Timstat module is now extended to support custom function
4. Introduction of new LatLonProfiles diagnostic 
5. Completely refactored diagnostics: Sea Ice, radiation, Ocean drift and Ocean stratification

Removed:
-  removed old OutputSaver (#2146) 

ClimateDT workflow modifications:
- `aqua-analysis.py` is now an entry point `aqua analysis` in the AQUA console, with the same syntax as before.
- `aqua lra` entry point is renamed to `aqua drop`.
- DVC is now used for observations, grids and CI/CD: please refer to aqua-dvc for AQUA support data. 

AQUA core complete list:
- File locking for catalog generator (#2348)
- nc2zarr installation and sample for zarr conversion (#2332)
- Allow `Reader()` to access standard and custom `fldstat` methods provided by `FldStat()` (#2277)
- Actions now upload artifacts with test results and environment specifications (#2323)
- Pin for pydantic<2.12.0 (#2323)
- Rename LRA to DROP (Data Reduction OPerator) via the `Drop()` class (#2234)
- Add updated grids conformal to OSI-SAF v3 (#2317)
- Area selection is now a separate class, `AreaSelection` in the `aqua.fldstat` module (#2245)
- Added graphical function for vertical profile plotting (#2314, #2316)
- Added catgen support for storyline experiments (#2308)
- Pin maximum version of xarray (#2303)
- CI/CD data now is read from aqua-dvc repository (#8370)
- Histogram (or any callable function) possible through TimStat. New timhist method (#2263)
- Update AQUA base container to ECMWF specifications for new cycle with FDB 5.17.3 (#2217)
- Data extraction (LRA) can be done without regrid option and LRA log history is more accurate (#2142)
- Split out plotting function for vertical profile and add contour option (#2190)
- GSV update to v2.13.1, support for Polytope access to MN5 DataBridge (#2202)
- Separation of concerns in LRA between dask-based computation and serial netcdf writing (#2212)
- Refactor `grids-downloader.sh` script, now outputdir is a cli argument (#2209)
- Refactor of some `aqua.util.time` function, improving name and pandas integration (#2205,#2218)
- Refactor of the `dump_yaml` utility function, now correctly handling `None` values as `null` (#2198)
- `Reader` will now turn off areas and grids capabilities when `src_grid_name` is `False` (#2198)
- LRA and `OutputSaver` jinja-related duplicated methods are now merged (#2198)
- LatLonProfiles: refinement of the graphical functions (#2201)
- Minor EC-Earth4 adjustments (#2196)
- Hotfix in catgen for monthly chunking (#2184)
- Fix loaded areas as dataset (#2174)
- Show error message if empty data are retrieved by in `reader` (#2170)
- Few graphical adjustments in multiple_maps (#2159)
- Add description for ECmean diagnostic (#2158)
- Fix fldstat coordinate treatment (#2147)
- Fixer applied when units name changes is required and no factor is found (#2128)
- Update aqua-analysis config for refactored diagnostics (#2144)
- Fixed incompatible coordinate transformatiosn (#2137)
- Added Nord4 support in the `load-aqua-container.sh` script (#2130)
- Add `aqua analysis` to replace the `aqua-analysis.py` script, with a more flexible CLI interface (#2065)
- Bugfix in `plot_seasonalcycles()` trying to use a non-existing `time` coordinate (#2114)
- Add `norm` keyword argument to the `plot_single_map` to allow non-linear colorbar normalisation (#2107)
- `draw_manual_gridlines()` utility function to draw gridlines on cartopy maps (#2105)
- `apply_circular_window()` utility function to apply a circular window to cartopy maps (#2100)

AQUA diagnostics complete list:
- Radiation: add Surface Radiation Fluxes (snlwrf, snswrf, latent and sensible heat) (#2318)
- Seaice: added documentation and updated notebooks (#2249)
- Seaice: update varname for PIOMAS and GIOMAS from sivol to sithick after updating the data in `obs` catalog (#2290)
- Global Biases: allow GlobalBias to take color palette as argument (#2283)
- Boxplots: added option to plot anomalies and add a mean value dotted line (#2255)
- Global Biases: address formatting issues in plots (#2272)
- Global Biases: fix location of config file for cli (#2284)
- Timeseries: fix for annual only plots (#2279)
- Timeseries: add `reader_kwargs` option to pass extra arguments to the Reader and ensemble support (#2222, #2279)
- Add `source_oce` option for ECmean to aqua anlysis (#2246)
- Add missing center time option to seasonalcycles (#2247)
- Teleconnections: adapted MJO to the new Hovmoller graphical function (#1969)
- Ocean Drift: Hovmoller multiplot class and complete diagnostic cli (#1969)
- Diagnostic core: Locking of catalog yaml when modified (#2238)
- Timeseries: fix output figure to use diagnostic name (#2240)
- Diagnostic core: bugfix in Diagnostic class related to parsing realization (#2226)
- Updated grouping file for dashboard (#2241)
- Dummy: removed old diagnostic (#2210)
- Diagnostic core: `retrieve` and `_retrieve` methods can take a `months_required` argument so that diagnostics can raise an error if insufficient months of data are available. (#2205)
- Timeseries: introduction of the catalog entry capability, default in CLI (#2198)
- Diagnostic core: introduction of the catalog entry capability and `self.realization` attribute (#2198)
- Ensemble: Updating the ensemble module according the the issue #1925 (#2004)
- Timeseries: refined title and description, more attributes used (#2193)
- New LatLonProfiles diagnostic tool (#1934 and #2207)
- Boxplots: add support for reader_kwargs (#2149)
- Global Biases: add the `diagnostic_name` option in config file (#2159)
- Gregory: refined the reference label generation (#2157)
- Seaice: add support for `reader_kwargs` (#2153)
- Remove old seaice diagnostic scripts (#2152)
- Timeseries: fix lazy calculation of seasonal cycles (#2143)
- Boxplots: fix output dir (#2136) 
- Boxplots: add tests and update docs (#2129)
- Seaice: refactored diagnostic with cli and added bias plot with custom projections (#1684, #2140, #2165, #2171, #2178, #2185, #2221)
- Stratification: Stratification class to create density and mixed layer depth data, notebook and tests added. (#2093)
- Radiation: complete refactor of the diagnostic, now based on the `Boxplots` diagnostic and the  `boxplot ` function in graphics (#2007)
- SeasonalCycles: fix a bug which was preventing to plot when no reference data is provided (#2114)

## [v0.17.0]

Main changes are:
1. Support for realizations for `aqua-analysis`, `aqua-push` and a set of diagnostics (Timeseries, Global Biases, Teleconnections, Ecmean)
2. Support for data-portfolio v2.0.0
3. LRA output tree refactored accomodating for realization, statistic and frequency

Removed:
-  removed Reader.info() method (#2076) 

ClimateDT workflow modifications:
- `machine` and `author` are mandatory fields in the catalog generator config file.
- Data portfolio required is v2.0.0, no API changes are involved in this change.
- Add possibility to change the 'default' realization in Catalog Generator config file.
- AQUA analysis can take a `--realization` option to enable the analysis of a specific realization.

AQUA core complete list:
- Introduce a tentative command to generate grids from sources, `aqua grids build` based on `GridBuilder` class (#2066)
- Support for data-portfolio v2.0.0: updated catalog generator, pinned gsv to v2.12.0. Machine now required in config. (#2092)
- Add possibility to change the 'default' realization in Catalog Generator config file (#2058) 
- `aqua add <catalog>` option in the AQUA console can use GITHUB_TOKEN and GITHUB_USER environment variables to authenticate with GitHub API (#2081)
- Added a `aqua update -c all` option in the AQUA console to update all the catalogs intalled from the Climate-DT repository (#2081)
- `Reader` can filter kwargs so that a parameter not available in the intake source is removed and not passed to the intake driver (#2074)
- Adapt catgen to changes in data-portfolio v1.3.2 (#2076)
- Add `get_projection()` utility function for selection of Cartopy map projections (#2068)
- Tools to push to dashboard support ensemble realizations (#2070)
- `aqua-analysis.py` now supports a `--realization` option to enable the analysis of a specific realization (#2041, #2090)
- Separate new histogram function in the framework (#2061)
- Introducing `timsum()` method to compute cumulative sum (#2059)
- `EvaluateFormula` class to replace the `eval_formula` function with extra provenance features (#2042)
- Solve fixer issue leading to wrong target variable names (#2057)
- Upgrade to `smmregrid=0.1.2`, which fixes coastal erosion in conservative regridding (#1963)
- Refactor LRA of output and catalog entry creatro with `OutputPathBuilder` and `CatalogEntryBuilder` classes (#1932)
- LRA cli support realization, stat and frequency (#1932)
- Update to the new STACv2 API for Lumi (#2039)
- `aqua add` and `aqua avail` commands now support a `--repository` option to specify a different repository to explore (#2037)
- `AQUA_CONFIG` environment variable can be set to customize the path of the configuration files in `aqua-analysis.py` (#2027)
- Development base container updated to stack 7.0.2.8 (#2022, #2025)
- `Trender()` class provide also coefficients and normalize them (#1991)
- Catalog entry builder functionality for diagnostics included in OutputSaver Class (#2086)

AQUA diagnostics complete list:
- Sea-ice extent and volume: bugs related to use of legacy reader functionality (#2111)
- Ocean Trends: Trends class to create trend data along with zonal trend, notebook and tests added. (#1990)
- Global Biases: allow GlobalBias to take projection as argument (#2036)
- ECmean: diagnostics refactored to use `OutputSaver` and new common configuration file (#2012)
- ECmean: dependency to 0.1.15 (#2012)
- Timeseries, Global Biases, Teleconnections, Ecmean: `--realization` option to select a specific realization in the CLI (#2041)
- Global Biases: add try-except block in cli (#2069)
- Global Biases: handling of formulae and Cloud Radiative Forcing Computation (#2031)
- Global Biases: pressure levels plot works correctly with the CLI (#2027)
- Timeseries: `diagnostic_name` option to override the default name in the CLI (#2027)
- Global Biases: output directory is now correctly set in the cli (#2027)
- Timeseries: `center_time` option to center the time axis is exposed in the CLI (#2028)
- Timeseries: fix the missing variable name in some netcdf output (#2023)
- Diagnostic core: new `_select_region` method in `Diagnostic`, wrapped by `select_region` to select a region also on custom datasets (#2020, #2032)

## [v0.16.0]

Removed:
- Removed source or experiment specific fixes; only the `fixer_name` is now supported.

ClimateDT workflow modifications:
- Due to a bug in Singularity, `--no-mount /etc/localtime` has to be implemented into the AQUA container call 
- `push_analysis.sh` now updates and pushes to LUMI-O the file `experiments.yaml`, which is used by the 
  dashboard to know which experiments to list. The file is downloaded from the object store, updated and 
  pushed back. Additionally it exit with different error codes if the bucket is missing or the S3 credential
  are not correct.

AQUA core complete list:
- Update to the new STAC API for Lumi (#2017)
- Added the `aqua grids set` command to set the paths block in the `aqua-config.yaml` file, overwriting the default values (#2003)
- Derivation of metadata from eccodes is done with a builtin python method instead of definiton file inspection (#2009, #2014)
- `h5py` installed from pypi. Hard pin to version 3.12.1 removed in favor of a lower limit to the version (#2002)
- `aqua-analysis` can accept a `--regrid` argument in order to activate the regrid on each diagnostics supporting it (#1947)
- `--no-mount /etc/localtime` option added to the `load_aqua_container.sh` script for all HPC (#1975)
- Upgrade to eccodes==2.41.0 (#1890)
- Fix HPC2020 (ECMWF) installation (#1994)
- `plot_timeseries` can handle multiple references and ensemble mean and std (#1988, #1999)
- Support for CDO 2.5.0, modified test files accordingly (v6) (#1987)
- Remove DOCKER secrets and prepare ground for dependabot action e.g introduce AQUA_GITHUB_PAT (#1983)
- `Trender()` class to include both `trend()` and `detrend()` method (#1980)
- `cartopy_offlinedata` is added on container and path is set in cli call, to support MN5 no internet for coastlines download (#1960)
- plot_single_map() can now handle high nlevels with a decreased cbar ticks density (#1940)
- plot_single_map() now can avoid coastlines to support paleoclimate maps (#1940)
- Fixes to support EC-EARTH4 conversion to GRIB2 (#1940)
- Added support for TL63, TL255, eORCA1, ORCA2 grids for EC-EARTH4 model (#1940)
- `FldStat()` as independent module for area-weighted operations (#1835)
- Refactor of `Fixer()`, now independent from the `Reader()` and supported by classes `FixerDataModel` and `FixerOperator` (#1929) 
- Update and push to lumi-o the a file listing experiments needed by the dashboard (#1950)
- Integration of HEALPix data with `plot_single_map()` (#1897)
- Use scientific notation in multiple maps plotting to avoid label overlapping (#1953)

AQUA diagnostics complete list:
- Diagnostic core: a `diagnostic_name` is now available in the configuration file to override the default name (#2000)
- Ecmean, GlobalBiases, Teleconnections: regrid functionality correctly working in cli (#2006)
- Diagnostic core: updated docs for `OutputSaver` (#2010)
- Diagnostic core: save_netcdf() is now based on the new OutputSaver (#1965)
- Diagnostic core: raise an error if retrieve() returns an empty dataset (#1997)
- GlobalBiases: major refactor (#1803, #1993)
- Ocean Drift: using the `_set_region` method from the `Diagnostic` class (#1981)
- Diagnostic core: new `_set_region` method in `Diagnostic` class to find region name, lon and lat limits (#1979)
- Timeseries: regions are now in the `definitions` folder (not `interface` anymore) (#1884)
- Teleconnections: complete refactor according to the Diagnostic, PlotDiagnostic schema (#1884)
- Radiations: timeseries correctly working for exps with enddate before 2000 (#1940)
- Diagnostic core: new `round_startdate` and `round_enddate` functions for time management (#1940)
- Timeseries: fix in the new cli wich was ignoring the regrid option and had bad time handling (#1940)
- Timeseries: Use new OutputSaver in Timeseries diagnostics (#1948, #2000)
- Diagnostic core: new `select_region` to crop a region based on `_set_region` and `area_selection` method (#1984)

## [v0.15.0]

Main changes are:
- Polytope support 
- Plotting routines support cartopy projections and matplotlib styles
- Major refactor of AQUA core functionalities: Regridder, Datamodel, OutputSaver, Timstat  
- Major refactor of Timeseries, SeasonalCycle, GregoryPlot diagnostics

Removed:
- `aqua.slurm` has been removed.

ClimateDT workflow modifications:
- `push_analysis.sh` (and the tool `push_s3.py` which it calls) now both return proper error codes if the transfer fails. 0 = ok, 1 = credentials not valid, 2 = bucket not found. This would allow the workflow to check return codes. As an alternative, connectivity could be tested before attempting to run push_analysis by pushing a small file (e.g. with `python push_s3.py aqua-web ping.txt`))

AQUA core complete list:
- Add FDB_HOME to debug logs (#1914)
- Enabling support for DestinE STAC API to detect `bridge_start_date`and `bridge_end_date` (#1895)
- Return codes for push_s3 and push_analysis utilities (#1903)
- Polytope support (#1893)
- Additional stats for LRA and other refinements (#1886) 
- New OutputSaver class (#1837)
- Introduce a `Timstat()` module independent from the `Reader()` (#1832)
- Adapt Catalog Generator to Data-Portfolio v1.3.0 (#1848)
- Introduction of a internal AQUA data model able to guess coordinates and convert toward required target data convention definition (#1862, #1877, #1883)
- Custom `paths` in the `config-aqua.yaml` can now be defined and will take priority over the catalog paths (#1809)
- Remove deprecated `aqua.slurm` module (#1860)
- Refactor of `plot_maps()` and `plot_maps_diff()` functions with projection support and use their single map version internally (#1865)
- Refactor of `plot_single_map()` and `plot_single_map_diff()` functions with projection support (#1854)
- Refactor time handling: replacement of `datetime` objects and of `pd.Timestamp` lists (#1828)
- Fix the `regrid_method` option in the Reader (#1859)
- Add a GitHub Token for downloading ClimateDT catalogs (#1855)
- Ignore `nonlocal` complaints by flake8 (#1855)
- WOCE-ARGO ocean dataset grids and fixes added (#1846)
- Upgrade of base container to FDB 5.15.11 (#1845)
- Matplotlib styles can be set in the configuration file (#1729)
- Graphics refactoring for timeseries plot functions (#1729, #1841)
- Major refactor of the regrid options, with new modular `Regridder()` class replacing `Regrid()` mixin (#1768)
- Refactor of the `retrieve_plain()` function with contextmanager and smmregrid GridInspector (#1768)

AQUA diagnostics complete list:
- Diagnostic core: refinement of OutputSaver metadata and name handling (#1901)
- Diagnostic core: refactor of the documentation folder structure (#1891)
- Timeseries: complete refactor of the timeseries diagnostic according to the Diagnostic, PlotDiagnostic schema (#1712, #1896)

## [v0.14.0]

Main changes are:
- AQUA is now open source
- Documentation is now available on ReadTheDocs
- Attributes added by AQUA are now "AQUA_" prefixed
- A core diagnostic class has been introduced

Removed:
- Support for python==3.9 has been dropped.
- Generators option from the Reader has been removed.

ClimateDT workflow modifications:
- `aqua_analysis.py`: all the config files are used from the `AQUA_CONFIG` folder. This allows individual run modification kept in the `AQUA_CONFIG` folder for reproducibility.
- `makes_contents.py`: can now take a config file as an argument to generate the `content.yaml` file.
- `push_analysis.sh`: now has an option to rsync the figures to a specified location. Extra flags have been added (see Dashboard section in the documentation).

AQUA core complete list:
- Updated AQUA development container to micromamba 2.0.7 (#1834)
- Updated base container to eccodes 2.40 (#1833)
- Added Healpix zoom 7 grid for ICON R02B08 native oceanic grid (#1823)
- Remove generators from Reader (#1791)
- Fix tcc grib code and add some cmor codes in the convention file (#1800)
- Add a regrid option to cli of relevant diagnostics (#1792)
- Limit estimation of time for weight generation only to regular lon/lat grids (#1786)
- LRA generation can operate spatial subsection (#1711)
- Attributes added by AQUA are now "AQUA_" prefixed (#1790)
- Remove zarr pin (#1794)
- Dropping support for python==3.9 (#1778, #1797)
- Reader intake-xarray sources can select a coder for time decoding (#1778)
- Document use of AQUA on ECMWF HPC2020 (#1782)
- Added history logging for lat-lon in area selection (#1479)
- Cleaner workflow and pytest/coverage configuration (#1755, #1758)
- catalog, model, exp, source info are now stored in the DataArray attributes (#1753)
- Avoid infinite hanging during bridge access (#1733, #1738)
- Enable dependabot to monitor dependencies every month (#1748)
- `eccodes` bump to 2.40.0 (#1747)
- Integrate codecov to monitor coverage and test analytics and remove old bot (#1736, #1737, #1755, #1819)
- Reinitialize `GSVRetriever` instance only when needed (#1733)
- Enable the option to read FDB data info from file, and refactor start/end hpc/bridge dates handling (#1732, #1743, #1762)
- Fix `push_analysis.sh` options and `aqua_analysis.py` config paths (#1723, #1754)
- Enable zip compression for LRA yearly files (#1726)
- Enable publication of documentation on ReadTheDocs (#1699, #1716)
- Adapt Catgen test to the new number of sources for ICON (#1708)
- Added tests for the Hovmoller plot routine (#1532)
- `push_s3` compatibility with `boto3>=1.36.0` (#1704)
- Rsync option for push_analysis.sh (#1689)
- Multiple updates to allow for AQUA open source, including Dockerfiles, actions, dependencies and containers (#1574)

AQUA diagnostics complete list:
- Ensemble: config file structure and tests (#1630)
- Ocean3d: Tests for the Ocean3d diagnostic (#1780)
- Diagnostic core: A common function to check and convert variable units is provided as `convert_data_units()` (#1806)
- Ocean3d: Bug fix to regridding of observations in cli (#1811)
- Diagnostic core: the `retrieve()` method uses internally a `_retrieve()` method that returns instead of updating attributes (#1763)
- Diagnostic core: documentation about class and config file structure (#1790)
- Diagnostic core: A common function to load the diagnostic config file is provided (#1750)
- Global bias: add test (#1675)
- Diagnostic core: Add additional command-line arguments for configuration and processing options (#1745)
- Global bias: Handling plev and using scientific notation in contour plots (#1649)
- Ecmean: Fix net surface radiative flux and wind stresses in ecmean (#1696)
- Diagnostic core: A common parser and fuctions to open/close the dask cluster are provided (#1703)

## [v0.13.1]

Main changes are:
1. Ocean3d major refactoring

AQUA core complete list:
- Fixer delete option accepts non-lists (#1687)
- Ansi color 8-bit fix for logger (#1671)
- Hotfix for unmatched string in catgen (#1672)
- Test for aqua-analysis.py (#1664)
- Fix in the catgen now correctly generating an automatic description if not provided (#1662)

AQUA diagnostics complete list:
- Diagnostic core: added a Diagnostic class to be inherited by all diagnostics (#1681)
- Timeseries: hotfix of problems with the catalog usage in output saving (#1669)
- Tropical Rainfall: Update of the precomputed histograms paths for lumi and MN5 (#1661)
- Ocean3d: Trend is calculating using polyfit. Restructed the mixed layer depth function. (#1651)
- Global bias: hotfix for regrid option (#1670)

## [v0.13.0]

Main changes are:
1. Grids updated to work with operational O-25.1
2. Compliance of the catalog generator to the O-25.1 data portfolio
3. New 'Biases and Radiation' diagnostics replace the old 'AtmGlobalMean and Radiation'
4. Push of figures to LUMI-O and improvements for aqua-web

Deprecated:
- `aqua-analysis.sh` script is deprecated and has been removed. Use `aqua-analysis.py` instead.
- `cli_dummy.py` script is deprecated and will be removed in the next release. Use the `cli_checker.py` instead.
 
AQUA core complete list:
- More general checksum checker for grids and observations ( #1550)
- Output dir including catalogue for aqua-analysis.py (#1640)
- Grids for O-25.1 cycle are added in the grids folder (they are v3) (#1647)
- `deltat` for fixer can now be specified in source metadata and not only in fixes (#1626)
- LRA generator integrates ``--rebuild`` flag to regenerate areas and weights. The `--autosubmit` option is removed (#1623)
- Hotfix for catgen tests (#1648)
- Experiment and dashboard metadata are now created with the catalog generator (#1637)
- Safety checks according to data frequency for HPC, bridge and request start/end dates in intake GSV (#1636, #1655)
- Experiment metadata for aqua-web and dashboard from catalog entry (#1633)
- Automatic identification of ocean grid in the catalog generator (#1621)
- `OutputSaver` can deduce the catalog name from the model, exp (#1627)
- Pin zarr<3.0.0 to avoid breaking changes (#1625)
- Units utility are now functions and not methods of FixerMixin (#1558)
- New `cli_checker.py` tool to check the existance of the required model in the catalog and rebuild the area files (#1619)
- Update the catalog generator to align with changes in the data portfolio (#1593)
- Adding ICON phase2 hpx6 and hpz9 grids (#1596)
- Push figures to LUMI-O for dashboard (#1582, #1607)
- Bridge_start_date and expver switching (#1597)
- Include all available figure metadata in content.json for dashboard/aqua-web (#1573)
- Upgrade LUMI module to 24.03 and to eccodes 2.39.0

AQUA diagnostics complete list:
- Old AtmoGlobalMean and Radiation diagnostics removed (#1622)
- `--catalog` is accepted by all the diagnostics altough it is not used by all of them yet (#1619)
- Timeseries: enabled region selection in the CLI (#1564)
- Ocean3d: Bugfix of values for Ocean trend function (#1583)
- Biases and Radiation: Refactoring of Bias and Radiation Diagnostics (#1243)
- Biases and Radiation: Fix Seasonal Bias Output in global_biases for NetCDF Saving Compatibility and other fixes (#1585, #1604, #1628)
- Biases and Radiation: Adding `save_netcdf` flag and function (#1510)
- Biases and Radiation: Integrating Updated OutputSaver (#1487)

## [v0.13-beta]

Main changes are:
1. All the diagnostics are now compatible with the new fixes and eccodes version.
2. Full compatibility with HealPix grids and the new CDO version.
3. Major improvements in the Ocean3D diagnostic.

AQUA core complete list:
- Safety checks and error messages on FDB folders (#1512)
- Refreshed internal `to_list` function (#1512)
- Reorganizing and extending CI/CD catalog with 5 years of hpz3 data from ERA5 (atm) and FESOM (oce) (#1552)
- Version info in a separate module (#1546) 
- Corrected `tcc` units to % (#1551)
- Fix pdf attributes (#1547)
- Catgen fixes (#1536)
- Introduced fixer for ClimateDT phase 2 (#1536)
- `aqua_analysis.py` using a common central dask cluster (#1525)
- Added the `cdo_options: "--force"` to the definitions of the oceanic HealPix grids (#1539)

AQUA diagnostic complete list:
- ECmean: Integrating the performance indices and global mean within the `aqua_diagnostics` module (#1556)
- Teleconnections: The `teleconnections` diagnostic is now integrated in the `aqua_diagnostics` module (#1352)
- Teleconnections: OutputSaver for the teleconnections diagnostic (#1567, #1570)
- Ocean3d: Fix to improve memory usage and cli (#1490)
- Seaice: Fix to read sithick as fallback instead of sivol (#1543)
- Ocean3d: Minor fix to allow to read new variable names (#1540)
- Timeseries: The `timeseries` diagnostic is now integrated in the `aqua_diagnostics` module (#1340)
- Timeseries: Integrating Updated OutputSaver (#1492)

## [v0.13-alpha]

Main changes are:
1. A refactor of the fixes, with a new common main convention table is available, based on eccodes.
2. Diagnostics are updated to work with the new fixes and the new eccodes version. This is not yet complete and will be finalized in the next release.
3. The FDB reader always rely on paramids, so that support for eccodes 2.39.0 and backward compatibility is ensured.

AQUA core complete list:
- push-analysis.sh maintenance (#1555)
- Added the `cdo_options: "--force"` to the definitions of the HealPix grids (#1527)
- Removing default fixes (#1519)
- Support for eccodes=2.39.0 with full fixes refactoring (#1519)
- Dashboard: Moved making of contents yaml to local hpc (#1470)
- Support for new smmregrid==0.1.0 including simpler weights and area generation (#1395)
- Removing cdo pin for more recent versions (#1395)
- Change `bridge_end_date` convention (#1498)
- `catgen` to support data bridge options (#1499)
- Enhance OutputSaver with Improved File Handling, Logging, and NetCDF Write Modes (#1495)
- Introduction a specific pipeline and tests for `catgen` utiliy (#1505)
- Remove pin on xarray (#1507)
- FDB reader internally always asks for paramids (#1491, #1508, #1529)
- Introduction of a convention table for the fixer, in order to create a more general fixer (#1488, #1506)
- Refactor of `cli_lra_parallel_slurm.py` to work with container via jinja (#1497) 
- Convert `aqua-analysis.sh` to Python with Subprocess and Multiprocessing Support (#1354, #1521)
- New base container for aqua-container (#1441)
- Autodetection of latest AQUA in `load-aqua-container.sh` script (#1437)
- Update Metadata Handling for NetCDF, PDF, and PNG Outputs (#1430)
- Add instructions to install AQUA on MN5 (#1468)
- Introduce `grids-checker.py` tool to verify presence and checksum of the grid files (#1486)

AQUA diagnostic complete list:
- Tropical Cyclones: Adaptation to IFS-FESOM and tool to compute orography from data (#1393)
- Seaice: Hotfix for sea ice plots (#1432)

## [v0.12.2]

Main changes are: 
1. Single container script to be used on Lumi, MN5 and Levante

AQUA core complete list:
- Introduce `timeshift` option for the fixer to roll forward/back the time axis (#1411)
- Centralize and refactor in single script the tool to load AQUA container (#1413)
- Add extra maintenance options to submit-aqua-web (#1415)
- Update push-analysis.sh removing dependency on full AQUA and option not to convert to png (#1419)
- Pin to xarray<2024.09 to prevent bug in polyfit requires temporary (#1420)
- Remove spurious dimensions when running `fldmean()` (#1423)

AQUA diagnostic complete list:
- Refactor of plotThickness method in the sea ice diagnostic (#1427)


## [v0.12.1]

AQUA core complete list:
- Allow multiple realizations in fdb-catalog-generator (#1335)
- Fix the container loading script in order to avoid load of local libraries (#1399)
- Fix using AQUA container for submit-aqua-web, do not wipe old figures by default (#1387)
- New `timstat` module which opens complement `timmean()` with `timmax()`, `timmin()` and `timstd()` methods (#1391)
- Fix installation to avoid mismatch between `hdf5` and `h5py` libraries (#1408)

## [v0.12]

Main changes are:
1. AQUA installation now requires a mandatory machine name.
2. The `aqua` source code has been moved to the `src` folder. The change is transparent to the user.
3. A diagnostic module, called `aqua.diagnostics`, is under development. The module is not yet active, diagnostics are still available with the previous structure.

AQUA core complete list:
- Mixed updates to support data for NextGEMS cycle4 hackathon (#1375)
- Preprocess functionality added to the `Reader` class (#1298)
- The AQUAthon material has been moved under the `notebooks` folder (#1342)
- `aqua` source code has been moved to the `src` folder (#1332)
- A diagnostic module, called `aqua.diagnostics`, has been created under the `src` folder (#1332, #1341)
- LRA generator tool support for multiple relizations (#1357, #1375)
- LRA generator requires `catalog` as a mandatory argument (#1357)
- AQUA console revisiting, adding `avail` method and `update` method (#1346)
- AQUA install now requires mandatory machine name (#1346)
- Fix to make keyword step optional in request (#1360)

## [v0.11.3]

AQUA core complete list:
- LRA, both from CLI and worklow, is part of the AQUA console and can be run with `aqua lra $options` (#1294)
- FDB catalog generator is part of the AQUA console and can be run with `aqua catgen $options` (#1294)
- Coordinate unit overriding is now possible via the `tgt_units` argument (#1320)
- Full support for python>=3.9 (#1325)
- Pin of (python) eccodes<2.37.0 in pyproject due to recent changes in binary/python structure (#1325)

AQUA diagnostic complete list:
- Radiation: Bugfix in the CLI for the radiation diagnostic (#1319)

## [v0.11.2]

AQUA core complete list:
- Renaming of FESOM grids to include original resolution name (#1312)
- Bugfix of the fdb-catalog-generator tool that was not correctly assigning NEMO grids (#1309)
- Bugfix of the GSV intake driver that was not handling correctly metadata jinja replacement (#1304) 
- Bugfix of _merge_fixes() method when the parent fix has no vars specified (#1310)
- Safety check for the netcdf driver providing more informative error when files are not found (#1307, #1313)

AQUA diagnostic complete list:
- Tropical Rainfall: Fix Minor Issues in Tropical Precipitation CLI Metadata and Formatting (#1266)

## [v0.11.1]

Attention: If you are accessing FDB experiments, we suggest to not use versions older than this release.

Main changes are:
1. AQUA works with FDB written with ecCodes versions > 2.35 as well as lower.
2. Timeseries and Seasonal cyle can now be evaluated also on a specific region 

AQUA core complete list:
- ecCodes now pinned to >=2.36.0 and tool for fixing older definition files (#1302)

AQUA diagnostic complete list:
- Timeseries: a region can be selected for Timeseries and Seasonal Cycle with the `lon_limits` and `lat_limits` arguments (#1299)
- Timeseries: the cli argument for extending the time range is now extend (previously expand) (#1299)
- Timeseries: all the available diagnostics support the catalog argument (#1299)

## [v0.11]

Attention: this version is not compatible with catalog entries with ecCodes >= 2.35.0.

1. LRA supports multi-catalog structure
2. ecCodes temporarily restricted to < 2.34

AQUA core complete list:
- Refactor the fdb-catalog-generator tool to work with data-portfolio repository (#1275)
- Introduce a function to convert NetCDF to Zarr and zarr catalog entry for LRA (#1068)
- Suppress the warning of missing catalogs in the AQUA console `add` command (#1288)
- Lumi installation is completely updated to LUMI/23.09 modules (#1290)
- gsv_intake switches eccodes also for shortname definitions (#1279)
- Increase compatibility between LRA generator and multi-catalog (#1278)
- Allow for intake string replacement within LRA-generated catalogs (#1278)
- Avoid warning for missing intake variable default when calling the `Reader()` (#1287)

AQUA diagnostic complete list:
- Teleconnections: catalog feature bugfix (#1276)

## [v0.10.3]

Attention: this version is not compatible with catalog entries with ecCodes < 2.35.0.

Main changes are:
1. support for ecCodes >= 2.35.0 (to be used with caution, not working with exps with eccodes < 2.35.0)
2. fdb_path is deprecated in favour of fdb_home

AQUA core complete list:
- Restructure fixes folder and files (#1271)
- Removed eccodes pin, better handling of tables in get_eccodes_attr (#1269)
- Added test for diagnostics integration to AQUA installation process (#1244)
- Bugfix for the monthly frequency data with monthly cumulated fluxes (#1255)
- fdb_path becomes optional and deprecated in favour of fdb_home (#1262)
- Branch support for tool to push analysis to explorer (#1273)

AQUA diagnostic complete list:
- ECmean documentation updates (#1264)

## [v0.10.2]

Main changes are:
1. aqua-analysis script can be configured with an external yaml file
2. AQUA installation process now includes diagnostics integration

AQUA core complete list:
- Rename OutputNamer to OutputSaver and add catalog name (#1259)
- Hotfix for rare situation with 3D data but no vertical chunking defined (#1252)
- External yaml file to configure aqua-analysis (#1246)
- Adding diagnostics integration to AQUA installation process (#1229)

AQUA diagnostic complete list:
- Teleconnections: adding the catalog feature to the diagnostic (#1247)
- ECmean upgrades for the CLI (#1241)
- ECmean enables the computation of global mean diagostic (#1241)

## [v0.10.1]

AQUA core complete list:
- Fixer for monthly frequency data with monthly cumulated fluxes (#1201)
- Catalogs can be installed from the external repository (#1182)
- Added grid for NEMO multiIO r100 (#1227)
- Reorganized analysis output in catalog/model/exp structure (#1218)

## [v0.10]

Main changes are:
1. The catalog is externalized and AQUA supports multiple catalogs. It is now mandatory to use the aqua console to add a new catalog to the AQUA installation.

AQUA core complete list:
- Catalog is externalized to a separate repository (#1200)
- AQUA is now capable of accessing multiple catalogs at the same time (#1205)
- MN5 container for AQUA (#1213)

## [v0.9.2]

Main changes are:
1. The `aqua-config.yaml` file is replaced by a template to be installed. The aqua console is now mandatory to use aqua.
2. `$AQUA` removed from the `Configdir()` autosearch, an installation with the aqua console is mandatory to use aqua.
3. AQUA cli command to provide the installation path with `--path` option. This can substitute the `$AQUA` variable in scripts.
4. The catalog file is now split into `machine.yaml` and `catalog.yaml` to support machine dependency of data path and intake variables as kwargs into each catalog.

AQUA core complete list:
- More detailed documentation for Levante and Lumi installation (#1210)
- `aqua-config.yaml` replaced by a template to be installed on each machine (#1203)
- `$AQUA` removed from the `Configdir()` autosearch (#1208)
- AQUA cli command to provide the installation path with `--path` option (#1193)
- Restructure of the `machine` and `catalog` instances to support a catalog based development (#1186)
- AQUA installation via command line support a machine specification `aqua install lumi` (#1186)
- Introduction of `machine.yaml` file to support machine dependency of data path and intake variables as kwargs into each catalog (#1186)
- Removing all the AQUA catalogs from the repo, now using https://github.com/DestinE-Climate-DT/Climate-DT-catalog (#1200)

## [v0.9.1]

Main changes are:
1. Update of fdb libraries to be compatible with the FDB data bridge

AQUA core complete list:
- OutputNamer Class: Comprehensive Naming Scheme and Metadata Support (#998)
- Creation of png figures for AQUA explorer is local (#1189)

## [v0.9]

Main changes are:
1. AQUA has an `aqua` CLI entry point, that allow for installation/uninstallation, catalog add/remova/update, fixes and grids handling
2. Experiments placed half on HPC and half on DataBridge data can be accessed in continuous manner.

AQUA core complete list:
- AQUA entry point for installation and catalog maintanance and fixes/grids handling (#1131, #1134, #1146, #1168, #1169)
- Automatic switching between HPC and databridge FDB (#1054, #1190)
- CLI script for automatic multiple experiment analysis submission (#1160, #1175)

## [v0.8.2]

Main changes are: 
1. `aqua-grids.yaml` file split in multiple files into `grids` folder
2. Container for Levante

AQUA core complete list:
- Removing any machine name depencency from slurm files (#1135)
- Jinja replacement is added to the aqua-config.yaml (#1154)
- grid definitions split in multiple files (#1152)
- Add script to access the container on Levante HPC (#1151)
- Add support for IFS TL63 and TL159 grids (#1150)
- Swift links for tests and grids renewed (#1142)
- Removing the docker folder (#1137)
- Introducing a tool for benchmarking AQUA code (#1057)
- Define AQUA NEMO healpix grids as a function of their ORCA source (#1113)

AQUA diagnostics complete list:
- Tropical Rainfall: Improve Paths in Live Demonstration Notebook  (#1157)
- Atm global mean: produce seasonal bias plots by default (#1140)
- Tropical Rainfall: Notebook for the Live Demonstration (#1112)
- Teleconnections: MJO Hovmoller plot introduced as notebook (#247)
- Tropical Rainfall: Reduce Redundancy in Conversion Functions (#1096)

## [v0.8.1]

Main changes are: 
1. Fixes following internal D340.7.3.3 and D340.7.1.4 review 

AQUA core complete list:
- Tco399-eORCA025 control, historical and scenario runs added to Lumi catalog (#1070)
- ESA-CCI-L4 dataset added for Lumi and Levante catalogs (#1090)
- Various fixes to the documentation (#1106)
- Fixer for dimensions is now available (#1050)

AQUA diagnostics complete list:
- Timeseries: units can be overridden in the configuration file (#1098)
- Tropical Rainfall: Fixing the Bug in the CLI (#1100)

## [v0.8]

Main changes are:
1. Support for Python 3.12
2. Update in the catalog for Levante and introduction of Leonardo
3. Multiple diagnostics improvement to fullfil D340.7.3.3 and D340.7.1.4

AQUA core complete list:
- LRA for ICON avg_sos and avg_tos (#1076)
- LRA for IFS-NEMO, IFS-FESOM, ICON added to Levante catalog (#1072)
- IFS-FESOM storyline +2K added to the Lumi catalog (#1059)
- Allowing for jinja-based replacemente in load_yaml (#1045) 
- Support for Python 3.12 (#1052)
- Extending pytests (#1053)
- More efficient use of `_retrieve_plain` for acessing sample data (#1048)
- Introducing the catalog structure for Leonardo HPC (#1049)
- Introducing an rsync script between LUMI and levante for grids (#1044)
- Introducing a basic jinja-based catalog entry generator (#853)
- Adapt NextGEMS sources and fixes to the final DestinE governance (#1008, #1035)
- Remove  NextGEMS cycle2 sources (#1008)
- Avoid GSVSource multiple class instantiation in dask mode (#1051)

AQUA diagnostics complete list:
- Teleconnections: refactor of the documentation (#1061)
- Tropical rainfall: Updating the Documentation and Notebooks (#1083)
- Performance indices: minor improvements with the inclusion of mask and area files (#1076)
- Timeseries: Seasonal Cycle and Gregory plots save netcdf files (#1079)
- Tropical rainfall: minor modifications to the CLI and fixes to changes in the wrapper introduced in PR #1063 (#1074)
- Tropical rainfall: adding daily variability and precipitation profiles to the cli (#1063)
- Teleconnections: bootstrap evaluation of concordance with reference dataset (#1026)
- SSH: Improvement of the CLI (#1024) 
- Tropical rainfall: adding metadata and comparison with era5 and imerg to the plots, re-binning of the histograms and buffering of the data (#1014)
- Timeseries: refactor of the documentation (#1031)
- Radiation: boxplot can accomodate custom variables (#933)
- Seaice: convert to module, add Extent maps (#803)
- Seaice: Implement seaice Volume timeseries and thickness maps (#1043)

## [v0.7.3]

Main changes are:
1. IFS-FESOM NextGEMS4 and storylines simulations available in the catalog
2. Vertical chunking for GSV intake access
3. FDB monthly average data access is available
4. kwargs parsing of reader arguments (e.g. allowing for zoom and ensemble support)

AQUA core complete list:
- Add kwargs parsing of reader arguments, passing them to intake to substitute parameters (#757)
- Remove `zoom` and use kwargs instead (#757)
- Enabling the memory monitoring and (optional) full performance monitoring in LRA (#1010)
- Adding IFS_9-FESOM_5 NextGEMS4 simulation on levante (#1009)
- Function to plot multiple maps is introduced as `plot_maps()` and documented (#866)
- Adding the IFS-FESOM storylines simulation (#848)
- `file_is_complete()` accounts also for the mindate attribute (#1007)
- Introducing a `yearmonth` timestyle to access FDB data on monthly average (#1001)
- Adding expected time calculation for weight generation (#701)
- Vertical chunking for GSV intake access (#1003)

AQUA diagnostics complete list:
- Timeseries: Various bugfix and improvements for cli and formula (#1013, #1016, #1022)

## [v0.7.2]

Main changes are:
1. `mtpr` is used for precipitation in all the catalog entries
2. LRA CLI support for parallel SLURM submission and other improvements
3. ICON production simulations available in the catalog
4. `detrend()` method is available in the `Reader` class
5. All the diagnostics have dask support in their CLI

AQUA core complete list:
- Fix LRA sources to allow incomplete times for different vars (#994)
- Distributed dask option for diagnostic CLIs and wrapper (#981)
- Added documentation for `plot_timeseries`, `plot_seasonalcycle` and `plot_single_map_diff` (#975)
- Minimum date fixer feature / ICON net fluxes fix (#958)
- Unified logging for all diagnostics (#931)
- A `detrend()` method is added to the Reader class (#919)
- LRA file handling improvements (#849, #972)
- Updating fixer for ERA5 monthly and hourly data on Levante (#937)
- GSV pin to 1.0.0 (#950)
- Adding ICON production simulations (#925)
- LRA CLI for parallel SLURM submission support a max number of concurrent jobs and avoid same job to run (#955, #990)
- Renaming of EC-mean output figures in cli push tool for aqua-web (#930)
- Renaming the `tprate` variable into `mtpr` in all fixes (#944)

AQUA diagnostic complete list:
- Tropical rainfall: enhancements of plotting and performance, files path correction (#997)
- Timeseries: seasonal cycle runs as a separate cli in aqua-analysis for performance speed-up (#982)
- Timeseries: seasonal cycle is added if reference data are not available in some timespan (#974)
- Tropical rainfall: Removing unnecessary printing during the CLI, optimazing the CLi for low and high-resolution data (#963)
- Timeseries: Grergory plot TOA limits are dynamically chosen (#959)
- SSH: technical improvements including removal of hardcoded loglevel and timespan definition. (#677)
- SSH: ready with new data governance and option to plot difference plots added. (#677)
- Atmosferic Global Mean: added mean bias for the entire year in seasonal bias function (#947)
- Tropical Cyclones: working with IFS-NEMO and ICON, includes retrieval of orography from file (#1071).

## [v0.7.1]

Main changes are:
1. Complete update of the timeseries diagnostic
2. LRA CLI for parallel SLURM submission
3. SSP370 production scenario for IFS-NEMO available in the catalog

AQUA core complete list:
- Plot timeseries is now a framework function (#907)
- Improve the automatic parsing of date range according to schema from fdb (#928)
- LRA CLI for parallel SLURM submission (#909)
- Added graphics function to plot data and difference between two datasets on the same map (#892)
- Add IFS-NEMO ssp370 scenario (#906)

AQUA diagnostics complete list:
- Teleconnections: comparison with obs is done automatically in diagnostic CLI (#924)
- Teleconnections: capability to find index file if already present (#926)
- Timeseries: save flag introduced to save to enable/disable saving of the timeseries (#934)
- Improve the automatic parsing of date range according to schema from fdb (#928)
- Updated output filenames for atmglobalmean diagnostic (#921)
- Added graphics function to plot data and difference between two datasets on the same map (#892)
- Implemented `pyproject.toml` for global_time_series diagnostic (#920).
- Implemented `pyproject.toml` for tropical_rainfall diagnostic (#850).
- Updating CLi for tropical_rainfall diagnostic (#815)
- LRA cli for parallel SLURM submission (#909)
- Timeseries: seasonal cycle is available for the global timeseries (#912)
- Timeseries: refactory of Gregory plot as a class, comparison with multiple models and observations (#910)
- Add IFS-NEMO ssp370 scenario (#906)
- Timeseries: complete refactory of the timeseries as a class, comparison with multiple models and observations (#907)
- Plot timeseries is now a framework function (#907)

## [v0.7]

Main changes are:
1. Multiple updates to the diagnostics, both scientific and graphical, to work with more recent GSV data
2. `mtpr` is now used instead of `tprate` for precipitation
2. Documentation has been reorganized and integrated

Complete list:
- New utility `add_pdf_metadata` to add metadata to a pdf file (#898)
- Experiments `a0gg` and `a0jp` added to the IFS-NEMO catalog, and removal of `historical-1990-dev-lowres` (#889)
- Updated notebooks to ensure consistency across different machines by using observational datasets, and included a demo of aqua components for Lumi (#868)
- Scripts for pushing figures and docs to aqua-web (#880)
- Fixed catalog for historical-1990-dev-lowres source (#888, #895)
- data_models src files are now in the aqua/data_models folder, with minor modifications (#884)
- Warning options based on the `loglevel` (#852)
- Timeseries: formula bugfix and annual plot only for complete years (#876)
- mtpr instead of tprate derived from tp (#828)
- eccodes 2.34.0 does not accomodate for AQUA step approach, pin to <2.34.0 (#873)
- Bugfix of the `aqua-analysis` wrapper, now can work teleconnections on atmospheric and oceanic variables 
and the default path is an absolute one (#859, #862)
- Ocean3D: many fixes and adaptations to new data governance (#776)
- Bugfix of the `aqua-analysis` wrapper, now can work teleconnections on atmospheric and oceanic variables (#859)
- Radiation: adaptation to new data governance and many improvements (#727)
- Seaice: Sea ice extent has now seasonal cycle (#797)
- Fixing the paths in `cli/lumi-install/lumi_install.sh` (#856).
- Refactor of the documentation (#842, #871)
- The drop warning in `aqua/gsv/intake_gsv.py` (#844)
- Tropical cyclones diagnostic: working with new data governance (includes possibility to retrieve orography from file (#816)

## [v0.6.3]

Complete list:
- Setting last date for NaN fix for IFS-NEMO/IFS-FESOM to 1999-10-01 and cleaner merge of parent fixes (#819)
- Hotfix to set `intake==0.7.0` as default (#841)
- Timeseries: can add annual std and now default uncertainty is 2 std (#830)
- `retrieve_plain()` method now set off startdate and enddate (#829)
- Complete restructure of fixer to make use of `fixer_name`: set a default for each model and a `False` to disable it (#746)
- Added `center_time` option in the `timmean()` method to save the time coordinate in the middle of the time interval and create a Timmean module and related TimmeanMixin class (#811)
- Fixer to rename coordinates available (#822)
- Fixing new pandas timedelta definition: replacing H with h in all FDB catalog (#786)
- Change environment name from `aqua_common` to `aqua`(#805)
- Adding a run test label to trigger CI (#826)
- Tropical_rainfall: improve organization and maintainability, introducing nested classes (#814)
- Revisiting CERES fixes (#833)
- Timeseries: add bands for observation in Gregory plots (#837)

## [v0.6.2]

Complete list:
- Global time series plot annual and monthly timeseries together, improved Gregory plot (#809)
- Teleconnection can now take a time range as input and ylim in the index plot function (#799)
- LRA to use `auto` final time and `exclude_incomplete` (#791)
- Hotfix for v0.12.0 of the GSV_interface related to valid_time (#788)
- Global time series adapted to new data governance (#785)
- AtmoGlobalMean diagnostic improvements and adaptation to new data governance (#745 #789 #807 #812)
- Sea-ice diagnostic adapted to new data governance (#790)
- Implement a fix setting to NaN the data of the first step in each month (for IFS historical-1990) (#776)

## [v0.6.1]

Complete list:
- Teleconnection improvement to accept different variable names for ENSO (avg_tos instead of sst) (#778)
- ERA5 fixes compatible with new data governance (#772)
- Update the LRA generator (removing aggregation and improving) filecheck and fix entries for historical-1990-dev-lowres (#772)
- Updates of ECmean to work with production experiments (#773, #780)
- Automatic data start and end dates for FDB sources (#762)

## [v0.6]

Main changes are:
1. Inclusion in the catalog of the historical-1990 production simulations from IFS-NEMO and IFS-FESOM.
2. New fixes that targets the DestinE updated Data Governance

Complete list:
- IFS-FESOM historical-1990-dev-lowres with new data governance added to the catalog (#770)
- AtmoGlobalMean diagnostic improvements (#722)
- Teleconnections diagnostic improvements (#722)
- Read only one level for retrieving 3D array metadata, select single level for retrieve (#713)
- IFS-FESOM historical-1990-dev-lowres with new data governance added to the catalog
- Fix mismatch between var argument and variables specified in catalog for FDB (#761)
- Compact catalogs using yaml override syntax (#752)
- Fix loading source grid file before smmregrid weight generation (#756)

## [v0.5.2-beta]

Complete list:
-  A new fdb container is used to generate the correct AQUA container

## [v0.5.2-alpha]

Main changes are:
1. Coupled models IFS-NEMO and IFS-FESOM are now supported
2. Accessor to use functions and reader methods as if they were methods of xarray objects, see [notebook](https://github.com/DestinE-Climate-DT/AQUA/blob/main/notebooks/reader/accessor.ipynb)
3. Preliminary provenance information is now available in the history attribute of the output files
4. AQUA analysis wrapper is parallelized
5. A levelist can be provided in FDB sources, this will greatly speed up the data retrieve

Complete list:
- Fix reading only one sample variable and avoid _bnds variables (#743)
- Allow correct masked regridding after level selection. Add level selection also for not-FDB sources (#741)
- Read only one level for retrieving 3D array metadata, select specific levels for FDB retrieve (#713)
- Defining catalog entry for coupled models IFS-NEMO and IFS-FESOM (#720)
- Change fixer_name to fixer_name (#703)
- Reorganization of logging calls (#700)
- Accessor to use functions and reader methods as if they were methods of xarray objects (#716)
- Suggestions are printed if a model/exp/source is not found while inspecting the catalog (#721)
- Improvements in the single map plot function (#717)
- Minor metadata fixes (logger newline and keep "GRIB_" in attrs) (#715)
- LRA fix now correctly aggregating monthly data to yearly when a full year is available (#696)
- History update and refinement creating preliminary provenance information (plus AQUA emoji!) (#676)
- OPA lra compatible with no regrid.yaml (#692)
- Introducing fixer definitions not model/exp/source dependents to be specified at the metadata level (#681)
- AQUA analysis wrapper is parallelized and output folder is restructured (#684, #725)

## [v0.5.1]

Main changes are:
1. A new `Reader` method `info()` is available to print the catalog information
2. Grids are now stored online and a tool to deploy them on the `cli` folder is available

Complete list:
- Fix attributes of DataArrays read from FDB (#686)
- Reader.info() method to print the catalog information (#683)
- Simpler reader init() by reorganizing the calls to areas and regrid weights configuration and loading (#682)
- Optional autosearch for vert_coord (#682)
- plot_single_map adapted to different coordinate names and bugfixes (#680)
- Sea ice volume datasets for the Northern Hemisphere (PIOMAS) and the Southern Hemisphere (GIOMAS) (#598)
- Possibility of defining the regrid method from the grid definition (#678)
- Grids stored online and tool to deploy them on cli folder (#675)
- Global time series diagnostic improvements (#637)
- Teleconnections diagnostic improvements (#672)

## [v0.5]

Main changes are:
1. Refactor of the Reader() interface with less options at the init() level
2. Grids are now defined with the source metadata and not in a machine-dependent file
3. CLI wrapper is available to run all diagnostics in a single call
4. Refactoring of the streaming emulator with equal treatment for FDB or file sources

Complete list:
- Controlling the loglevel of the GSV interface (#665)
- Fix wrong fdb source (#657)
- Adding sample files and tests for NEMO 2D and 3D grids (#652)
- tprate not derived from tp for GSV sources (#653)
- Simplify reader init and retrieve providing less argument in initialization (#620)
- var='paramid' can be used to select variables in the retrieve method (#648)
- configdir is not searched based on util file position in the repo (#636)
- Cleaner mask treatment (Revision of mask structure in the reader #617)
- Fldmean fix if only one dimension is present for area selection (#640)
- Adding higher frequency ERA5 data on Levante and Lumi (#628)
- regrid.yaml files are removed, grid infos are now in the catalog metadata (#520, #622, #643)
- Load all available variables in FDB xarray/dask access (#619)
- Lint standard and enforced in CI (#616)
- Reader init split with methods (#523)
- Single map plot utility to be used by all diagnostics (#594)
- Script for automatic generation of Fdb catalog entries (IFS only) (#572)
- Fix loading of singularity mounting /projappl (#612)
- CLI wrapper parser (#599)
- Refactoring of streaming emulator (#593)
- Radiation CLI and diagnostic refinement (#537)
- Ocean3D CLI and diagnostic refinement (#578)
- AtmGlobalMean CLI and diagnostic refinement (#587)
- Tropical cyclones CLI refinements and TC module (#568, #645)
- Removing OPA, OPAgenerator and related tests from the AQUA (Remove OPA from AQUA #586)
- Renaming the experiments according to the DE340 AQUA syntax (Including dev-control-1990 in the source and rename the experiment according to DE340 scheme #556, #614, #618)
- Teleconnections diagnostic improvements (#571, #574, #576, #581, #592, #623)

## [v0.4]

Main changes are:
1. Update to all the diagnostics CLI
2. Refactor of the regridder so that `regrid.yaml`` is grid-based and not experiment-based
3. Xarray access to FDB sources
4. Refactor of the fixer so that merge/replace/default options are available
5. Remove of the `aqua` environment in favour of the `aqua_common` one. 

Complete list:
- Introduced color scheme for aqua logging (#567)
- CLI for sea diagnostic (#549)
- Add CLI for SSH diagnostic and some bug fixes (#540)
- Fix SSH diagnostic to be compatible with lates AQUA version (#538) 
- Helper function to identify vertical coordinates in a dataset (#552)
- Orography for tempest extremes TCs detection and update TCs CLI (Orography threshold included and CLI update #404)
- Improvement of performance indices CLI (Update of ECmean CLI #528)
- Fix to allow reading a list of multiple variables from FDB (#545)
- Further improvement of function to inspect the catalog (#533)
- Custom exceptions for AQUA (#518)
- Speed up of the `retrieve_plain` method (#524)
- Update documention for adding new data and setting up the container (Increase documentation coverage #519)
- CLI wrapper for the state-of-the-art diagnostics analysis (#517, #527, #525, #530, #534, #536, #539, #548, #549, #559)
- Refactor the regrid.yaml as grid-based instead of experiment-based (#291)
- aqua_common environment simplified and updated (#498)
- Update available variables in FDB catalogs on lumi (#514)
- Solve reversed latitudes bug for fixed data (#510)
- Switch to legacy eccodes tables based on intake source metadata (#493)
- Add GPM IMERG precipitation data to the catalog on levante (#505)
- Fix ocean3d diagnostic colorbars not being symmetric when missing values are present (#504) 
- FDB NEMO test access to data (#488)
- Xarray dask access to FDB (#476)
- Issue a warning when multiple gribcodes are associated to the same shortname (Cases for multiple eccodes grib codes #483)
- Allowing fixer to overwrite or merge default configuration (Increasing flexibiity of the fixer allowing for merge, replace and default options #480)
- Add new tests (Increase testing #250)
- Global time series diagnostic setup for multiple variables CLI (#474)
- Option to avoid incomplete chunk when averagin with timmean (Introduce check for chunk completeness in timmean() #466)
- Simplification of Fixer() workflow, more methods and less redundancy (Functionize fixer #478)
- Remove the `aqua` environment file, only `aqua_common` is left (#482)

## [v0.3]

Main changes are:
1. Fixer moved at `Reader()` level
2. Area selection available in `fldmean()` method
3. FDB/GSV access for IFS-NEMO development simulations
4. Configuration file `config-aqua.yaml` replaces `config.yaml`

Complete list:
- Templates in configuration yaml files (#469)
- Bug fixes for FDB access options (#463, #462)
- Add observational catalogs on Lumi (Update Lumi catalog #454)
- Automatic finding of cdo (#456)
- Area is fixed if data are fixed (Fixer applied to grid areas #442)
- Tests missing failure fix (Fix #436 CI workflow passes even if some tests fail #452)
- FDB/GSV access to IFS control and historical simulations (#434, #458)
- Climatology support restored in the Reader (Fix for climatology #445)
- Improvement function to inspect the catalog (Inspect_catalog improvement #446)
- Minor improvements of the gribber (Fix gribber fdb #427)
- Allow the LRA generator to work with generators and so with FDB (LRA from fdb on mafalda #430)
- Fixes only on selected variables (Fixer updates #428)
- Complete revision of the FDB/GSV access, allowing to access also recent experiments using variable step (#343)
- Teleconnections diagnostic adapted to new code improvements (Teleconnections Dev branch update #424, #465)
- Add support for area selection with fldmean (Fldmean box selection #409)
- Environment simplified, dependencies are now mostly on the pyproject file (A simpler environment.yml #286)
- Intake esm functionality added back (Fix intake-esm #287)
- Intake esm tests (Test also intake-esm #335)
- Yaml dependencies removed (Logger and yaml issues in util.py #334)
- Log history working for iterators as well (Logger and yaml issues in util.py #334)
- Util refactor (Utility refactor #405)
- Fixer at reader level (Fixes at Reader level #244)
- Uniform timmean (Uniform time after timmean and add option for time_bnds #419)
- FDB tests added (Add FDB 5.11, a local FDB with some test data #280, #432)
- Refactor of unit conversion and non-metpy cases (Flexible unit fix from YAML file #416)
- Refactor of the config file definition (Refactor of the configuration search #417)

## [v0.2.1]

- Add development control-1950 and historical-1990 experiments to the LRA (LRA for control-1950 and historical-1990 on Levante from v0.2 #455)

## [v0.2]

- Improve the LRA generator and worklow CLI (Streaming for the LRA #289)
- AQUA new common environment installation tool for LUMI added (#413)
- Added a bash script "load_aqua_lumi.sh" to load aqua environment in LUMI with containers (Adding an AQUA singularity container for LUMI #418)

## [v0.2-beta]

This is the `AQUA` version part of the Deliverable D340.7.1.2. 

- SSH diagnostic improvements (Linting SSH diagnostics #377, SSH diag: PDF file name changed #388)
- Timmean fix to uniform time axis (Fix for timmean() to uniform output time axis #381)
- New tests trigger routine (Tests trigger with label #385)
- Fix for tco1279 and FESOM (fix for masked tco1279 #390, psu fix for salinity #383)
- ECmean improvements (various improvement for ecmean #392)
- Seaice diagnostic improvements (Deliverable340.7.1.2 fix seaice #389, Linting Seaice diagnostics #376)
- Teleconnections diagnostic graphics module enhanced and various improvements (Teleconnections corrections for D340.7.1.2 #379, Fix import in teleconnections notebooks #395, Teleconnections fix docs #408)
- Tropical cyclones linting of the diagnostic (Linting tropical cyclones diagnostics #380, Improved plotting functions for tropical cyclones #391)
- Ocean diagnostics restructured in a single folder, sharing common functions and other improvements (Linting+Fixes Ocean diagnostics #374, Adding units for MLD plot in ocean3d package #406)
- Documentation fixes (Documentation fixes after review #403)
- Atmglobalmean and radiation diagnostic improvements (Atmglobalmean fix #371)
- MSWEP fixer bugfix (Change MSWEP datamodel #397, fixing of mswep #401)

## [v0.2-alpha]

This is the `AQUA` version that will be part of the Deliverable D340.7.1.2, sent to internal review. This is mostly done by the inclusion of twelve diagnostics within the AQUA framework

- Added teleconnections diagnostic (#308, #309, #318, #333, #352)
- Added tropical cyclones diagnostic (#310, #345)
- Added performance indices diagnostic based on ECmean tool (#57, #327) 
- Added sea ice diagnostic (#353, #368)
- Added global timeseries diagnostic (#358, #359)
- Added radiation analysis diagnostic (#301, #360)
- Added global mean bias diagnostic (#285, #371)
- Added SSH variability diagnostic (#367, #369)
- Added tropical rainfall diagnostic (#314)
- Added Ocean circulation diagnostic (#295)
- Added global ocean diagnosc (#164)
- Added global mean timeseries (#268)
- Multiple fixes in the Reader (#316, #324, #334)
- Avoid time duplicated in the Reader (#357)
- Enabling autodoc for diagnostics (#330)
- Data access improvement on Levante, including new datasets (#332, #355, #321)
- Added a common environment file (#363)
- Support for Lumi installation (#315)
- Added the `changelog` file

### Changed

- Dummy diagnostic is now in the `dummy` folder (previously was `dummy-diagnostic`)
- Tests and code is now working with python>=3.9 (previously python 3.11 was excluded)

## [v0.1-beta]

This is the `AQUA` version that will be part of the Deliverable D340.7.1.1.
This is mostly built on the `AQUA` `Reader` class which support for climate model data interpolation, spatial and temporal aggregation and conversion for a common GRIB-like data format.


- Low resolution archive documentation
- Fixed a bug in the `Gribber` class that was not reading the correct yaml catalog file

## v0.1-alpha

This is the AQUA pre-release to be sent to internal reviewers. 
Documentations is completed and notebooks are working.

[unreleased]: https://github.com/DestinE-Climate-DT/AQUA/compare/HEAD...v0.19.4
[v0.19.4]: https://github.com/DestinE-Climate-DT/AQUA/compare/v0.19.3...v0.19.4
[v0.19.3]: https://github.com/DestinE-Climate-DT/AQUA/compare/v0.19.2...v0.19.3
[v0.19.2]: https://github.com/DestinE-Climate-DT/AQUA/compare/v0.19.1...v0.19.2
[v0.19.1]: https://github.com/DestinE-Climate-DT/AQUA/compare/v0.19.0...v0.19.1
[v0.19.0]: https://github.com/DestinE-Climate-DT/AQUA/compare/v0.18.1...v0.19.0
[v0.18.1]: https://github.com/DestinE-Climate-DT/AQUA/compare/v0.18.0...v0.18.1
[v0.18.0]: https://github.com/DestinE-Climate-DT/AQUA/compare/v0.17.0...v0.18.0
[v0.17.0]: https://github.com/DestinE-Climate-DT/AQUA/compare/v0.16.0...v0.17.0
[v0.16.0]: https://github.com/DestinE-Climate-DT/AQUA/compare/v0.15.0...v0.16.0
[v0.15.0]: https://github.com/DestinE-Climate-DT/AQUA/compare/v0.14.0...v0.15.0
[v0.14.0]: https://github.com/DestinE-Climate-DT/AQUA/compare/v0.13.1...v0.14.0
[v0.13.1]: https://github.com/DestinE-Climate-DT/AQUA/compare/v0.13.0...v0.13.1
[v0.13.0]: https://github.com/DestinE-Climate-DT/AQUA/compare/v0.13-beta...v0.13.0
[v0.13-beta]: https://github.com/DestinE-Climate-DT/AQUA/compare/v0.13-alpha...v0.13-beta
[v0.13-alpha]: https://github.com/DestinE-Climate-DT/AQUA/compare/v0.12.2...v0.13-alpha
[v0.12.2]: https://github.com/DestinE-Climate-DT/AQUA/compare/v0.12.1...v0.12.2
[v0.12.1]: https://github.com/DestinE-Climate-DT/AQUA/compare/v0.12...v0.12.1
[v0.12]: https://github.com/DestinE-Climate-DT/AQUA/compare/v0.11.3...v0.12
[v0.11.3]: https://github.com/DestinE-Climate-DT/AQUA/compare/v0.11.2...v0.11.3
[v0.11.2]: https://github.com/DestinE-Climate-DT/AQUA/compare/v0.11.1...v0.11.2
[v0.11.1]: https://github.com/DestinE-Climate-DT/AQUA/compare/v0.11...v0.11.1
[v0.11]: https://github.com/DestinE-Climate-DT/AQUA/compare/v0.10.3...v0.11
[v0.10.3]:https://github.com/DestinE-Climate-DT/AQUA/compare/v0.10.2...v0.10.3
[v0.10.2]: https://github.com/DestinE-Climate-DT/AQUA/compare/v0.10.1...v0.10.2
[v0.10.1]: https://github.com/DestinE-Climate-DT/AQUA/compare/v0.10...v0.10.1
[v0.10]: https://github.com/DestinE-Climate-DT/AQUA/compare/v0.9.2...v0.10
[v0.9.2]: https://github.com/DestinE-Climate-DT/AQUA/compare/v0.9.1...v0.9.2
[v0.9.1]: https://github.com/DestinE-Climate-DT/AQUA/compare/v0.9...v0.9.1
[v0.9]: https://github.com/DestinE-Climate-DT/AQUA/compare/v0.8.2...v0.9
[v0.8.2]: https://github.com/DestinE-Climate-DT/AQUA/compare/v0.8.1...v0.8.2
[v0.8.1]: https://github.com/DestinE-Climate-DT/AQUA/compare/v0.8...v0.8.1
[v0.8]: https://github.com/DestinE-Climate-DT/AQUA/compare/v0.7.3...v0.8
[v0.7.3]: https://github.com/DestinE-Climate-DT/AQUA/compare/v0.7.2...v0.7.3
[v0.7.2]: https://github.com/DestinE-Climate-DT/AQUA/compare/v0.7.1...v0.7.2
[v0.7.1]: https://github.com/DestinE-Climate-DT/AQUA/compare/v0.7...v0.7.1
[v0.7]: https://github.com/DestinE-Climate-DT/AQUA/compare/v0.6.3...v0.7
[v0.6.3]: https://github.com/DestinE-Climate-DT/AQUA/compare/v0.6.2...v0.6.3
[v0.6.2]: https://github.com/DestinE-Climate-DT/AQUA/compare/v0.6.1...v0.6.2
[v0.6.1]: https://github.com/DestinE-Climate-DT/AQUA/compare/v0.6...v0.6.1
[v0.6]: https://github.com/DestinE-Climate-DT/AQUA/compare/v0.5.2-beta...v0.6
[v0.5.2-beta]: https://github.com/DestinE-Climate-DT/AQUA/compare/v0.5.2-alpha...v0.5.2-beta
[v0.5.2-alpha]: https://github.com/DestinE-Climate-DT/AQUA/compare/v0.5.1...v0.5.2-alpha
[v0.5.1]: https://github.com/DestinE-Climate-DT/AQUA/compare/v0.5...v0.5.1
[v0.5]: https://github.com/DestinE-Climate-DT/AQUA/compare/v0.4...v0.5
[v0.4]: https://github.com/DestinE-Climate-DT/AQUA/compare/v0.3...v0.4
[v0.3]: https://github.com/DestinE-Climate-DT/AQUA/compare/v0.2.1...v0.3
[v0.2.1]: https://github.com/DestinE-Climate-DT/AQUA/compare/v0.2...v0.2.1
[v0.2]: https://github.com/DestinE-Climate-DT/AQUA/compare/v0.2-beta...v0.2
[v0.2-beta]: https://github.com/DestinE-Climate-DT/AQUA/compare/v0.2-alpha...v0.2-beta
[v0.2-alpha]: https://github.com/DestinE-Climate-DT/AQUA/compare/v0.1-beta...v0.2-alpha
[v0.1-beta]: https://github.com/DestinE-Climate-DT/AQUA/compare/v0.1-alpha...v0.1-beta<|MERGE_RESOLUTION|>--- conflicted
+++ resolved
@@ -8,11 +8,8 @@
 AQUA core complete list:
 
 AQUA diagnostics complete list:
-<<<<<<< HEAD
 - Timeseries: Timeseries and Gregory correctly work with less that one year of data (#2514)
-=======
 - Ocean Trend: bugfix realization handling (#2516)
->>>>>>> 6ec07cbe
 
 ## [v0.19.4]
 
