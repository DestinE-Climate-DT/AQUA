# Changelog

All notable changes to this project will be documented in this file.
The format is based on [Keep a Changelog](https://keepachangelog.com/en/1.1.0/)

## [Unreleased]

Unreleased in the current development version (target v0.18.0):
Removed:
-  removed old OutputSaver (#2146) 

Workflow modifications:
- `aqua-analysis.py` is now an entry point `aqua analysis` in the AQUA console, with the same syntax as before.

AQUA core complete list:
- Data extraction (LRA) can be done without regrid option and LRA log history is more accurate (#2142)
- Split out plotting function for vertical profile and add contour option (#2190)
- GSV update to v2.13.1, support for Polytope access to MN5 DataBridge (#2202)
- Separation of concerns in LRA between dask-based computation and serial netcdf writing (#2212)
- Refactor `grids-downloader.sh` script, now outputdir is a cli argument (#2209)
- Refactor of some `aqua.util.time` function, improving name and pandas integration (#2205,#2218)
- Refactor of the `dump_yaml` utility function, now correctly handling `None` values as `null` (#2198)
- `Reader` will now turn off areas and grids capabilities when `src_grid_name` is `False` (#2198)
- LRA and `OutputSaver` jinja-related duplicated methods are now merged (#2198)
- LatLonProfiles: refinement of the graphical functions (#2201)
- Minor EC-Earth4 adjustments (#2196)
- Hotfix in catgen for monthly chunking (#2184)
- Fix loaded areas as dataset (#2174)
- Show error message if empty data are retrieved by in `reader` (#2170)
- Few graphical adjustments in multiple_maps (#2159)
- Add description for ECmean diagnostic (#2158)
- Fix fldstat coordinate treatment (#2147)
- Fixer applied when units name changes is required and no factor is found (#2128)
- Update aqua-analysis config for refactored diagnostics (#2144)
- Fixed incompatible coordinate transformatiosn (#2137)
- Added Nord4 support in the `load-aqua-container.sh` script (#2130)
- Add `aqua analysis` to replace the `aqua-analysis.py` script, with a more flexible CLI interface (#2065)
- Bugfix in `plot_seasonalcycles()` trying to use a non-existing `time` coordinate (#2114)
- Add `norm` keyword argument to the `plot_single_map` to allow non-linear colorbar normalisation (#2107)
- `draw_manual_gridlines()` utility function to draw gridlines on cartopy maps (#2105)
- `apply_circular_window()` utility function to apply a circular window to cartopy maps (#2100)

AQUA diagnostics complete list:
<<<<<<< HEAD
- Diagnostic core: Locking of catalog yaml when modified (#2238)
- Timeseries: fix output figure to use diagnostic name (#2240)
- Diagnostic core: bugfix in Diagnostic class related to parsing realization (#2226)
=======
- Updated grouping file for dashboard (#2241)
>>>>>>> 40feed8c
- Dummy: removed old diagnostic (#2210)
- Diagnostic core: `retrieve` and `_retrieve` methods can take a `months_required` argument so that diagnostics can raise an error if insufficient months of data are available. (#2205)
- Timeseries: introduction of the catalog entry capability, default in CLI (#2198)
- Diagnostic core: introduction of the catalog entry capability and `self.realization` attribute (#2198)
- Ensemble: Updating the ensemble module according the the issue #1925 (#2004)
- Timeseries: refined title and description, more attributes used (#2193)
- New LatLonProfiles diagnostic tool (#1934)
- Boxplots: add support for reader_kwargs (#2149)
- Global Biases: add the `diagnostic_name` option in config file (#2159)
- Gregory: refined the reference label generation (#2157)
- Seaice: add support for `reader_kwargs` (#2153)
- Remove old seaice diagnostic scripts (#2152)
- Timeseries: fix lazy calculation of seasonal cycles (#2143)
- Boxplots: fix output dir (#2136) 
- Boxplots: add tests and update docs (#2129)
- Seaice: refactored diagnostic with cli and added bias plot with custom projections (#1684, #2140, #2165, #2171, #2178, #2185, #2221)
- Stratification: Stratification class to create density and mixed layer depth data, notebook and tests added. (#2093)
- Radiation: complete refactor of the diagnostic, now based on the `Boxplots` diagnostic and the  `boxplot ` function in graphics (#2007)
- SeasonalCycles: fix a bug which was preventing to plot when no reference data is provided (#2114)

## [v0.17.0]

Main changes are:
1. Support for realizations for `aqua-analysis`, `aqua-push` and a set of diagnostics (Timeseries, Global Biases, Teleconnections, Ecmean)
2. Support for data-portfolio v2.0.0
3. LRA output tree refactored accomodating for realization, statistic and frequency

Removed:
-  removed Reader.info() method (#2076) 

Workflow modifications:
- `machine` and `author` are mandatory fields in the catalog generator config file.
- Data portfolio required is v2.0.0, no API changes are involved in this change.
- Add possibility to change the 'default' realization in Catalog Generator config file.
- AQUA analysis can take a `--realization` option to enable the analysis of a specific realization.

AQUA core complete list:
- Introduce a tentative command to generate grids from sources, `aqua grids build` based on `GridBuilder` class (#2066)
- Support for data-portfolio v2.0.0: updated catalog generator, pinned gsv to v2.12.0. Machine now required in config. (#2092)
- Add possibility to change the 'default' realization in Catalog Generator config file (#2058) 
- `aqua add <catalog>` option in the AQUA console can use GITHUB_TOKEN and GITHUB_USER environment variables to authenticate with GitHub API (#2081)
- Added a `aqua update -c all` option in the AQUA console to update all the catalogs intalled from the Climate-DT repository (#2081)
- `Reader` can filter kwargs so that a parameter not available in the intake source is removed and not passed to the intake driver (#2074)
- Adapt catgen to changes in data-portfolio v1.3.2 (#2076)
- Add `get_projection()` utility function for selection of Cartopy map projections (#2068)
- Tools to push to dashboard support ensemble realizations (#2070)
- `aqua-analysis.py` now supports a `--realization` option to enable the analysis of a specific realization (#2041, #2090)
- Separate new histogram function in the framework (#2061)
- Introducing `timsum()` method to compute cumulative sum (#2059)
- `EvaluateFormula` class to replace the `eval_formula` function with extra provenance features (#2042)
- Solve fixer issue leading to wrong target variable names (#2057)
- Upgrade to `smmregrid=0.1.2`, which fixes coastal erosion in conservative regridding (#1963)
- Refactor LRA of output and catalog entry creatro with `OutputPathBuilder` and `CatalogEntryBuilder` classes (#1932)
- LRA cli support realization, stat and frequency (#1932)
- Update to the new STACv2 API for Lumi (#2039)
- `aqua add` and `aqua avail` commands now support a `--repository` option to specify a different repository to explore (#2037)
- `AQUA_CONFIG` environment variable can be set to customize the path of the configuration files in `aqua-analysis.py` (#2027)
- Development base container updated to stack 7.0.2.8 (#2022, #2025)
- `Trender()` class provide also coefficients and normalize them (#1991)
- Catalog entry builder functionality for diagnostics included in OutputSaver Class (#2086)

AQUA diagnostics complete list:
- Sea-ice extent and volume: bugs related to use of legacy reader functionality (#2111)
- Ocean Trends: Trends class to create trend data along with zonal trend, notebook and tests added. (#1990)
- Global Biases: allow GlobalBias to take projection as argument (#2036)
- ECmean: diagnostics refactored to use `OutputSaver` and new common configuration file (#2012)
- ECmean: dependency to 0.1.15 (#2012)
- Timeseries, Global Biases, Teleconnections, Ecmean: `--realization` option to select a specific realization in the CLI (#2041)
- Global Biases: add try-except block in cli (#2069)
- Global Biases: handling of formulae and Cloud Radiative Forcing Computation (#2031)
- Global Biases: pressure levels plot works correctly with the CLI (#2027)
- Timeseries: `diagnostic_name` option to override the default name in the CLI (#2027)
- Global Biases: output directory is now correctly set in the cli (#2027)
- Timeseries: `center_time` option to center the time axis is exposed in the CLI (#2028)
- Timeseries: fix the missing variable name in some netcdf output (#2023)
- Diagnostic core: new `_select_region` method in `Diagnostic`, wrapped by `select_region` to select a region also on custom datasets (#2020, #2032)

## [v0.16.0]

Removed:
- Removed source or experiment specific fixes; only the `fixer_name` is now supported.

Workflow modifications:
- Due to a bug in Singularity, `--no-mount /etc/localtime` has to be implemented into the AQUA container call 
- `push_analysis.sh` now updates and pushes to LUMI-O the file `experiments.yaml`, which is used by the 
  dashboard to know which experiments to list. The file is downloaded from the object store, updated and 
  pushed back. Additionally it exit with different error codes if the bucket is missing or the S3 credential
  are not correct.

AQUA core complete list:
- Update to the new STAC API for Lumi (#2017)
- Added the `aqua grids set` command to set the paths block in the `aqua-config.yaml` file, overwriting the default values (#2003)
- Derivation of metadata from eccodes is done with a builtin python method instead of definiton file inspection (#2009, #2014)
- `h5py` installed from pypi. Hard pin to version 3.12.1 removed in favor of a lower limit to the version (#2002)
- `aqua-analysis` can accept a `--regrid` argument in order to activate the regrid on each diagnostics supporting it (#1947)
- `--no-mount /etc/localtime` option added to the `load_aqua_container.sh` script for all HPC (#1975)
- Upgrade to eccodes==2.41.0 (#1890)
- Fix HPC2020 (ECMWF) installation (#1994)
- `plot_timeseries` can handle multiple references and ensemble mean and std (#1988, #1999)
- Support for CDO 2.5.0, modified test files accordingly (v6) (#1987)
- Remove DOCKER secrets and prepare ground for dependabot action e.g introduce AQUA_GITHUB_PAT (#1983)
- `Trender()` class to include both `trend()` and `detrend()` method (#1980)
- `cartopy_offlinedata` is added on container and path is set in cli call, to support MN5 no internet for coastlines download (#1960)
- plot_single_map() can now handle high nlevels with a decreased cbar ticks density (#1940)
- plot_single_map() now can avoid coastlines to support paleoclimate maps (#1940)
- Fixes to support EC-EARTH4 conversion to GRIB2 (#1940)
- Added support for TL63, TL255, eORCA1, ORCA2 grids for EC-EARTH4 model (#1940)
- `FldStat()` as independent module for area-weighted operations (#1835)
- Refactor of `Fixer()`, now independent from the `Reader()` and supported by classes `FixerDataModel` and `FixerOperator` (#1929) 
- Update and push to lumi-o the a file listing experiments needed by the dashboard (#1950)
- Integration of HEALPix data with `plot_single_map()` (#1897)
- Use scientific notation in multiple maps plotting to avoid label overlapping (#1953)

AQUA diagnostics complete list:
- Diagnostic core: a `diagnostic_name` is now available in the configuration file to override the default name (#2000)
- Ecmean, GlobalBiases, Teleconnections: regrid functionality correctly working in cli (#2006)
- Diagnostic core: updated docs for `OutputSaver` (#2010)
- Diagnostic core: save_netcdf() is now based on the new OutputSaver (#1965)
- Diagnostic core: raise an error if retrieve() returns an empty dataset (#1997)
- GlobalBiases: major refactor (#1803, #1993)
- Ocean Drift: using the `_set_region` method from the `Diagnostic` class (#1981)
- Diagnostic core: new `_set_region` method in `Diagnostic` class to find region name, lon and lat limits (#1979)
- Timeseries: regions are now in the `definitions` folder (not `interface` anymore) (#1884)
- Teleconnections: complete refactor according to the Diagnostic, PlotDiagnostic schema (#1884)
- Radiations: timeseries correctly working for exps with enddate before 2000 (#1940)
- Diagnostic core: new `round_startdate` and `round_enddate` functions for time management (#1940)
- Timeseries: fix in the new cli wich was ignoring the regrid option and had bad time handling (#1940)
- Timeseries: Use new OutputSaver in Timeseries diagnostics (#1948, #2000)
- Diagnostic core: new `select_region` to crop a region based on `_set_region` and `area_selection` method (#1984)

## [v0.15.0]

Main changes are:
- Polytope support 
- Plotting routines support cartopy projections and matplotlib styles
- Major refactor of AQUA core functionalities: Regridder, Datamodel, OutputSaver, Timstat  
- Major refactor of Timeseries, SeasonalCycle, GregoryPlot diagnostics

Removed:
- `aqua.slurm` has been removed.

Workflow modifications:
- `push_analysis.sh` (and the tool `push_s3.py` which it calls) now both return proper error codes if the transfer fails. 0 = ok, 1 = credentials not valid, 2 = bucket not found. This would allow the workflow to check return codes. As an alternative, connectivity could be tested before attempting to run push_analysis by pushing a small file (e.g. with `python push_s3.py aqua-web ping.txt`))

AQUA core complete list:
- Add FDB_HOME to debug logs (#1914)
- Enabling support for DestinE STAC API to detect `bridge_start_date`and `bridge_end_date` (#1895)
- Return codes for push_s3 and push_analysis utilities (#1903)
- Polytope support (#1893)
- Additional stats for LRA and other refinements (#1886) 
- New OutputSaver class (#1837)
- Introduce a `Timstat()` module independent from the `Reader()` (#1832)
- Adapt Catalog Generator to Data-Portfolio v1.3.0 (#1848)
- Introduction of a internal AQUA data model able to guess coordinates and convert toward required target data convention definition (#1862, #1877, #1883)
- Custom `paths` in the `config-aqua.yaml` can now be defined and will take priority over the catalog paths (#1809)
- Remove deprecated `aqua.slurm` module (#1860)
- Refactor of `plot_maps()` and `plot_maps_diff()` functions with projection support and use their single map version internally (#1865)
- Refactor of `plot_single_map()` and `plot_single_map_diff()` functions with projection support (#1854)
- Refactor time handling: replacement of `datetime` objects and of `pd.Timestamp` lists (#1828)
- Fix the `regrid_method` option in the Reader (#1859)
- Add a GitHub Token for downloading ClimateDT catalogs (#1855)
- Ignore `nonlocal` complaints by flake8 (#1855)
- WOCE-ARGO ocean dataset grids and fixes added (#1846)
- Upgrade of base container to FDB 5.15.11 (#1845)
- Matplotlib styles can be set in the configuration file (#1729)
- Graphics refactoring for timeseries plot functions (#1729, #1841)
- Major refactor of the regrid options, with new modular `Regridder()` class replacing `Regrid()` mixin (#1768)
- Refactor of the `retrieve_plain()` function with contextmanager and smmregrid GridInspector (#1768)

AQUA diagnostics complete list:
- Diagnostic core: refinement of OutputSaver metadata and name handling (#1901)
- Diagnostic core: refactor of the documentation folder structure (#1891)
- Timeseries: complete refactor of the timeseries diagnostic according to the Diagnostic, PlotDiagnostic schema (#1712, #1896)

## [v0.14.0]

Main changes are:
- AQUA is now open source
- Documentation is now available on ReadTheDocs
- Attributes added by AQUA are now "AQUA_" prefixed
- A core diagnostic class has been introduced

Removed:
- Support for python==3.9 has been dropped.
- Generators option from the Reader has been removed.

Workflow modifications:
- `aqua_analysis.py`: all the config files are used from the `AQUA_CONFIG` folder. This allows individual run modification kept in the `AQUA_CONFIG` folder for reproducibility.
- `makes_contents.py`: can now take a config file as an argument to generate the `content.yaml` file.
- `push_analysis.sh`: now has an option to rsync the figures to a specified location. Extra flags have been added (see Dashboard section in the documentation).

AQUA core complete list:
- Updated AQUA development container to micromamba 2.0.7 (#1834)
- Updated base container to eccodes 2.40 (#1833)
- Added Healpix zoom 7 grid for ICON R02B08 native oceanic grid (#1823)
- Remove generators from Reader (#1791)
- Fix tcc grib code and add some cmor codes in the convention file (#1800)
- Add a regrid option to cli of relevant diagnostics (#1792)
- Limit estimation of time for weight generation only to regular lon/lat grids (#1786)
- LRA generation can operate spatial subsection (#1711)
- Attributes added by AQUA are now "AQUA_" prefixed (#1790)
- Remove zarr pin (#1794)
- Dropping support for python==3.9 (#1778, #1797)
- Reader intake-xarray sources can select a coder for time decoding (#1778)
- Document use of AQUA on ECMWF HPC2020 (#1782)
- Added history logging for lat-lon in area selection (#1479)
- Cleaner workflow and pytest/coverage configuration (#1755, #1758)
- catalog, model, exp, source info are now stored in the DataArray attributes (#1753)
- Avoid infinite hanging during bridge access (#1733, #1738)
- Enable dependabot to monitor dependencies every month (#1748)
- `eccodes` bump to 2.40.0 (#1747)
- Integrate codecov to monitor coverage and test analytics and remove old bot (#1736, #1737, #1755, #1819)
- Reinitialize `GSVRetriever` instance only when needed (#1733)
- Enable the option to read FDB data info from file, and refactor start/end hpc/bridge dates handling (#1732, #1743, #1762)
- Fix `push_analysis.sh` options and `aqua_analysis.py` config paths (#1723, #1754)
- Enable zip compression for LRA yearly files (#1726)
- Enable publication of documentation on ReadTheDocs (#1699, #1716)
- Adapt Catgen test to the new number of sources for ICON (#1708)
- Added tests for the Hovmoller plot routine (#1532)
- `push_s3` compatibility with `boto3>=1.36.0` (#1704)
- Rsync option for push_analysis.sh (#1689)
- Multiple updates to allow for AQUA open source, including Dockerfiles, actions, dependencies and containers (#1574)

AQUA diagnostics complete list:
- Ensemble: config file structure and tests (#1630)
- Ocean3d: Tests for the Ocean3d diagnostic (#1780)
- Diagnostic core: A common function to check and convert variable units is provided as `convert_data_units()` (#1806)
- Ocean3d: Bug fix to regridding of observations in cli (#1811)
- Diagnostic core: the `retrieve()` method uses internally a `_retrieve()` method that returns instead of updating attributes (#1763)
- Diagnostic core: documentation about class and config file structure (#1790)
- Diagnostic core: A common function to load the diagnostic config file is provided (#1750)
- Global bias: add test (#1675)
- Diagnostic core: Add additional command-line arguments for configuration and processing options (#1745)
- Global bias: Handling plev and using scientific notation in contour plots (#1649)
- Ecmean: Fix net surface radiative flux and wind stresses in ecmean (#1696)
- Diagnostic core: A common parser and fuctions to open/close the dask cluster are provided (#1703)

## [v0.13.1]

Main changes are:
1. Ocean3d major refactoring

AQUA core complete list:
- Fixer delete option accepts non-lists (#1687)
- Ansi color 8-bit fix for logger (#1671)
- Hotfix for unmatched string in catgen (#1672)
- Test for aqua-analysis.py (#1664)
- Fix in the catgen now correctly generating an automatic description if not provided (#1662)

AQUA diagnostics complete list:
- Diagnostic core: added a Diagnostic class to be inherited by all diagnostics (#1681)
- Timeseries: hotfix of problems with the catalog usage in output saving (#1669)
- Tropical Rainfall: Update of the precomputed histograms paths for lumi and MN5 (#1661)
- Ocean3d: Trend is calculating using polyfit. Restructed the mixed layer depth function. (#1651)
- Global bias: hotfix for regrid option (#1670)

## [v0.13.0]

Main changes are:
1. Grids updated to work with operational O-25.1
2. Compliance of the catalog generator to the O-25.1 data portfolio
3. New 'Biases and Radiation' diagnostics replace the old 'AtmGlobalMean and Radiation'
4. Push of figures to LUMI-O and improvements for aqua-web

Deprecated:
- `aqua-analysis.sh` script is deprecated and has been removed. Use `aqua-analysis.py` instead.
- `cli_dummy.py` script is deprecated and will be removed in the next release. Use the `cli_checker.py` instead.
 
AQUA core complete list:
- More general checksum checker for grids and observations ( #1550)
- Output dir including catalogue for aqua-analysis.py (#1640)
- Grids for O-25.1 cycle are added in the grids folder (they are v3) (#1647)
- `deltat` for fixer can now be specified in source metadata and not only in fixes (#1626)
- LRA generator integrates ``--rebuild`` flag to regenerate areas and weights. The `--autosubmit` option is removed (#1623)
- Hotfix for catgen tests (#1648)
- Experiment and dashboard metadata are now created with the catalog generator (#1637)
- Safety checks according to data frequency for HPC, bridge and request start/end dates in intake GSV (#1636, #1655)
- Experiment metadata for aqua-web and dashboard from catalog entry (#1633)
- Automatic identification of ocean grid in the catalog generator (#1621)
- `OutputSaver` can deduce the catalog name from the model, exp (#1627)
- Pin zarr<3.0.0 to avoid breaking changes (#1625)
- Units utility are now functions and not methods of FixerMixin (#1558)
- New `cli_checker.py` tool to check the existance of the required model in the catalog and rebuild the area files (#1619)
- Update the catalog generator to align with changes in the data portfolio (#1593)
- Adding ICON phase2 hpx6 and hpz9 grids (#1596)
- Push figures to LUMI-O for dashboard (#1582, #1607)
- Bridge_start_date and expver switching (#1597)
- Include all available figure metadata in content.json for dashboard/aqua-web (#1573)
- Upgrade LUMI module to 24.03 and to eccodes 2.39.0

AQUA diagnostics complete list:
- Old AtmoGlobalMean and Radiation diagnostics removed (#1622)
- `--catalog` is accepted by all the diagnostics altough it is not used by all of them yet (#1619)
- Timeseries: enabled region selection in the CLI (#1564)
- Ocean3d: Bugfix of values for Ocean trend function (#1583)
- Biases and Radiation: Refactoring of Bias and Radiation Diagnostics (#1243)
- Biases and Radiation: Fix Seasonal Bias Output in global_biases for NetCDF Saving Compatibility and other fixes (#1585, #1604, #1628)
- Biases and Radiation: Adding `save_netcdf` flag and function (#1510)
- Biases and Radiation: Integrating Updated OutputSaver (#1487)

## [v0.13-beta]

Main changes are:
1. All the diagnostics are now compatible with the new fixes and eccodes version.
2. Full compatibility with HealPix grids and the new CDO version.
3. Major improvements in the Ocean3D diagnostic.

AQUA core complete list:
- Safety checks and error messages on FDB folders (#1512)
- Refreshed internal `to_list` function (#1512)
- Reorganizing and extending CI/CD catalog with 5 years of hpz3 data from ERA5 (atm) and FESOM (oce) (#1552)
- Version info in a separate module (#1546) 
- Corrected `tcc` units to % (#1551)
- Fix pdf attributes (#1547)
- Catgen fixes (#1536)
- Introduced fixer for ClimateDT phase 2 (#1536)
- `aqua_analysis.py` using a common central dask cluster (#1525)
- Added the `cdo_options: "--force"` to the definitions of the oceanic HealPix grids (#1539)

AQUA diagnostic complete list:
- ECmean: Integrating the performance indices and global mean within the `aqua_diagnostics` module (#1556)
- Teleconnections: The `teleconnections` diagnostic is now integrated in the `aqua_diagnostics` module (#1352)
- Teleconnections: OutputSaver for the teleconnections diagnostic (#1567, #1570)
- Ocean3d: Fix to improve memory usage and cli (#1490)
- Seaice: Fix to read sithick as fallback instead of sivol (#1543)
- Ocean3d: Minor fix to allow to read new variable names (#1540)
- Timeseries: The `timeseries` diagnostic is now integrated in the `aqua_diagnostics` module (#1340)
- Timeseries: Integrating Updated OutputSaver (#1492)

## [v0.13-alpha]

Main changes are:
1. A refactor of the fixes, with a new common main convention table is available, based on eccodes.
2. Diagnostics are updated to work with the new fixes and the new eccodes version. This is not yet complete and will be finalized in the next release.
3. The FDB reader always rely on paramids, so that support for eccodes 2.39.0 and backward compatibility is ensured.

AQUA core complete list:
- push-analysis.sh maintenance (#1555)
- Added the `cdo_options: "--force"` to the definitions of the HealPix grids (#1527)
- Removing default fixes (#1519)
- Support for eccodes=2.39.0 with full fixes refactoring (#1519)
- Dashboard: Moved making of contents yaml to local hpc (#1470)
- Support for new smmregrid==0.1.0 including simpler weights and area generation (#1395)
- Removing cdo pin for more recent versions (#1395)
- Change `bridge_end_date` convention (#1498)
- `catgen` to support data bridge options (#1499)
- Enhance OutputSaver with Improved File Handling, Logging, and NetCDF Write Modes (#1495)
- Introduction a specific pipeline and tests for `catgen` utiliy (#1505)
- Remove pin on xarray (#1507)
- FDB reader internally always asks for paramids (#1491, #1508, #1529)
- Introduction of a convention table for the fixer, in order to create a more general fixer (#1488, #1506)
- Refactor of `cli_lra_parallel_slurm.py` to work with container via jinja (#1497) 
- Convert `aqua-analysis.sh` to Python with Subprocess and Multiprocessing Support (#1354, #1521)
- New base container for aqua-container (#1441)
- Autodetection of latest AQUA in `load-aqua-container.sh` script (#1437)
- Update Metadata Handling for NetCDF, PDF, and PNG Outputs (#1430)
- Add instructions to install AQUA on MN5 (#1468)
- Introduce `grids-checker.py` tool to verify presence and checksum of the grid files (#1486)

AQUA diagnostic complete list:
- Tropical Cyclones: Adaptation to IFS-FESOM and tool to compute orography from data (#1393)
- Seaice: Hotfix for sea ice plots (#1432)

## [v0.12.2]

Main changes are: 
1. Single container script to be used on Lumi, MN5 and Levante

AQUA core complete list:
- Introduce `timeshift` option for the fixer to roll forward/back the time axis (#1411)
- Centralize and refactor in single script the tool to load AQUA container (#1413)
- Add extra maintenance options to submit-aqua-web (#1415)
- Update push-analysis.sh removing dependency on full AQUA and option not to convert to png (#1419)
- Pin to xarray<2024.09 to prevent bug in polyfit requires temporary (#1420)
- Remove spurious dimensions when running `fldmean()` (#1423)

AQUA diagnostic complete list:
- Refactor of plotThickness method in the sea ice diagnostic (#1427)


## [v0.12.1]

AQUA core complete list:
- Allow multiple realizations in fdb-catalog-generator (#1335)
- Fix the container loading script in order to avoid load of local libraries (#1399)
- Fix using AQUA container for submit-aqua-web, do not wipe old figures by default (#1387)
- New `timstat` module which opens complement `timmean()` with `timmax()`, `timmin()` and `timstd()` methods (#1391)
- Fix installation to avoid mismatch between `hdf5` and `h5py` libraries (#1408)

## [v0.12]

Main changes are:
1. AQUA installation now requires a mandatory machine name.
2. The `aqua` source code has been moved to the `src` folder. The change is transparent to the user.
3. A diagnostic module, called `aqua.diagnostics`, is under development. The module is not yet active, diagnostics are still available with the previous structure.

AQUA core complete list:
- Mixed updates to support data for NextGEMS cycle4 hackathon (#1375)
- Preprocess functionality added to the `Reader` class (#1298)
- The AQUAthon material has been moved under the `notebooks` folder (#1342)
- `aqua` source code has been moved to the `src` folder (#1332)
- A diagnostic module, called `aqua.diagnostics`, has been created under the `src` folder (#1332, #1341)
- LRA generator tool support for multiple relizations (#1357, #1375)
- LRA generator requires `catalog` as a mandatory argument (#1357)
- AQUA console revisiting, adding `avail` method and `update` method (#1346)
- AQUA install now requires mandatory machine name (#1346)
- Fix to make keyword step optional in request (#1360)

## [v0.11.3]

AQUA core complete list:
- LRA, both from CLI and worklow, is part of the AQUA console and can be run with `aqua lra $options` (#1294)
- FDB catalog generator is part of the AQUA console and can be run with `aqua catgen $options` (#1294)
- Coordinate unit overriding is now possible via the `tgt_units` argument (#1320)
- Full support for python>=3.9 (#1325)
- Pin of (python) eccodes<2.37.0 in pyproject due to recent changes in binary/python structure (#1325)

AQUA diagnostic complete list:
- Radiation: Bugfix in the CLI for the radiation diagnostic (#1319)

## [v0.11.2]

AQUA core complete list:
- Renaming of FESOM grids to include original resolution name (#1312)
- Bugfix of the fdb-catalog-generator tool that was not correctly assigning NEMO grids (#1309)
- Bugfix of the GSV intake driver that was not handling correctly metadata jinja replacement (#1304) 
- Bugfix of _merge_fixes() method when the parent fix has no vars specified (#1310)
- Safety check for the netcdf driver providing more informative error when files are not found (#1307, #1313)

AQUA diagnostic complete list:
- Tropical Rainfall: Fix Minor Issues in Tropical Precipitation CLI Metadata and Formatting (#1266)

## [v0.11.1]

Attention: If you are accessing FDB experiments, we suggest to not use versions older than this release.

Main changes are:
1. AQUA works with FDB written with ecCodes versions > 2.35 as well as lower.
2. Timeseries and Seasonal cyle can now be evaluated also on a specific region 

AQUA core complete list:
- ecCodes now pinned to >=2.36.0 and tool for fixing older definition files (#1302)

AQUA diagnostic complete list:
- Timeseries: a region can be selected for Timeseries and Seasonal Cycle with the `lon_limits` and `lat_limits` arguments (#1299)
- Timeseries: the cli argument for extending the time range is now extend (previously expand) (#1299)
- Timeseries: all the available diagnostics support the catalog argument (#1299)

## [v0.11]

Attention: this version is not compatible with catalog entries with ecCodes >= 2.35.0.

1. LRA supports multi-catalog structure
2. ecCodes temporarily restricted to < 2.34

AQUA core complete list:
- Refactor the fdb-catalog-generator tool to work with data-portfolio repository (#1275)
- Introduce a function to convert NetCDF to Zarr and zarr catalog entry for LRA (#1068)
- Suppress the warning of missing catalogs in the AQUA console `add` command (#1288)
- Lumi installation is completely updated to LUMI/23.09 modules (#1290)
- gsv_intake switches eccodes also for shortname definitions (#1279)
- Increase compatibility between LRA generator and multi-catalog (#1278)
- Allow for intake string replacement within LRA-generated catalogs (#1278)
- Avoid warning for missing intake variable default when calling the `Reader()` (#1287)

AQUA diagnostic complete list:
- Teleconnections: catalog feature bugfix (#1276)

## [v0.10.3]

Attention: this version is not compatible with catalog entries with ecCodes < 2.35.0.

Main changes are:
1. support for ecCodes >= 2.35.0 (to be used with caution, not working with exps with eccodes < 2.35.0)
2. fdb_path is deprecated in favour of fdb_home

AQUA core complete list:
- Restructure fixes folder and files (#1271)
- Removed eccodes pin, better handling of tables in get_eccodes_attr (#1269)
- Added test for diagnostics integration to AQUA installation process (#1244)
- Bugfix for the monthly frequency data with monthly cumulated fluxes (#1255)
- fdb_path becomes optional and deprecated in favour of fdb_home (#1262)
- Branch support for tool to push analysis to explorer (#1273)

AQUA diagnostic complete list:
- ECmean documentation updates (#1264)

## [v0.10.2]

Main changes are:
1. aqua-analysis script can be configured with an external yaml file
2. AQUA installation process now includes diagnostics integration

AQUA core complete list:
- Rename OutputNamer to OutputSaver and add catalog name (#1259)
- Hotfix for rare situation with 3D data but no vertical chunking defined (#1252)
- External yaml file to configure aqua-analysis (#1246)
- Adding diagnostics integration to AQUA installation process (#1229)

AQUA diagnostic complete list:
- Teleconnections: adding the catalog feature to the diagnostic (#1247)
- ECmean upgrades for the CLI (#1241)
- ECmean enables the computation of global mean diagostic (#1241)

## [v0.10.1]

AQUA core complete list:
- Fixer for monthly frequency data with monthly cumulated fluxes (#1201)
- Catalogs can be installed from the external repository (#1182)
- Added grid for NEMO multiIO r100 (#1227)
- Reorganized analysis output in catalog/model/exp structure (#1218)

## [v0.10]

Main changes are:
1. The catalog is externalized and AQUA supports multiple catalogs. It is now mandatory to use the aqua console to add a new catalog to the AQUA installation.

AQUA core complete list:
- Catalog is externalized to a separate repository (#1200)
- AQUA is now capable of accessing multiple catalogs at the same time (#1205)
- MN5 container for AQUA (#1213)

## [v0.9.2]

Main changes are:
1. The `aqua-config.yaml` file is replaced by a template to be installed. The aqua console is now mandatory to use aqua.
2. `$AQUA` removed from the `Configdir()` autosearch, an installation with the aqua console is mandatory to use aqua.
3. AQUA cli command to provide the installation path with `--path` option. This can substitute the `$AQUA` variable in scripts.
4. The catalog file is now split into `machine.yaml` and `catalog.yaml` to support machine dependency of data path and intake variables as kwargs into each catalog.

AQUA core complete list:
- More detailed documentation for Levante and Lumi installation (#1210)
- `aqua-config.yaml` replaced by a template to be installed on each machine (#1203)
- `$AQUA` removed from the `Configdir()` autosearch (#1208)
- AQUA cli command to provide the installation path with `--path` option (#1193)
- Restructure of the `machine` and `catalog` instances to support a catalog based development (#1186)
- AQUA installation via command line support a machine specification `aqua install lumi` (#1186)
- Introduction of `machine.yaml` file to support machine dependency of data path and intake variables as kwargs into each catalog (#1186)
- Removing all the AQUA catalogs from the repo, now using https://github.com/DestinE-Climate-DT/Climate-DT-catalog (#1200)

## [v0.9.1]

Main changes are:
1. Update of fdb libraries to be compatible with the FDB data bridge

AQUA core complete list:
- OutputNamer Class: Comprehensive Naming Scheme and Metadata Support (#998)
- Creation of png figures for AQUA explorer is local (#1189)

## [v0.9]

Main changes are:
1. AQUA has an `aqua` CLI entry point, that allow for installation/uninstallation, catalog add/remova/update, fixes and grids handling
2. Experiments placed half on HPC and half on DataBridge data can be accessed in continuous manner.

AQUA core complete list:
- AQUA entry point for installation and catalog maintanance and fixes/grids handling (#1131, #1134, #1146, #1168, #1169)
- Automatic switching between HPC and databridge FDB (#1054, #1190)
- CLI script for automatic multiple experiment analysis submission (#1160, #1175)

## [v0.8.2]

Main changes are: 
1. `aqua-grids.yaml` file split in multiple files into `grids` folder
2. Container for Levante

AQUA core complete list:
- Removing any machine name depencency from slurm files (#1135)
- Jinja replacement is added to the aqua-config.yaml (#1154)
- grid definitions split in multiple files (#1152)
- Add script to access the container on Levante HPC (#1151)
- Add support for IFS TL63 and TL159 grids (#1150)
- Swift links for tests and grids renewed (#1142)
- Removing the docker folder (#1137)
- Introducing a tool for benchmarking AQUA code (#1057)
- Define AQUA NEMO healpix grids as a function of their ORCA source (#1113)

AQUA diagnostics complete list:
- Tropical Rainfall: Improve Paths in Live Demonstration Notebook  (#1157)
- Atm global mean: produce seasonal bias plots by default (#1140)
- Tropical Rainfall: Notebook for the Live Demonstration (#1112)
- Teleconnections: MJO Hovmoller plot introduced as notebook (#247)
- Tropical Rainfall: Reduce Redundancy in Conversion Functions (#1096)

## [v0.8.1]

Main changes are: 
1. Fixes following internal D340.7.3.3 and D340.7.1.4 review 

AQUA core complete list:
- Tco399-eORCA025 control, historical and scenario runs added to Lumi catalog (#1070)
- ESA-CCI-L4 dataset added for Lumi and Levante catalogs (#1090)
- Various fixes to the documentation (#1106)
- Fixer for dimensions is now available (#1050)

AQUA diagnostics complete list:
- Timeseries: units can be overridden in the configuration file (#1098)
- Tropical Rainfall: Fixing the Bug in the CLI (#1100)

## [v0.8]

Main changes are:
1. Support for Python 3.12
2. Update in the catalog for Levante and introduction of Leonardo
3. Multiple diagnostics improvement to fullfil D340.7.3.3 and D340.7.1.4

AQUA core complete list:
- LRA for ICON avg_sos and avg_tos (#1076)
- LRA for IFS-NEMO, IFS-FESOM, ICON added to Levante catalog (#1072)
- IFS-FESOM storyline +2K added to the Lumi catalog (#1059)
- Allowing for jinja-based replacemente in load_yaml (#1045) 
- Support for Python 3.12 (#1052)
- Extending pytests (#1053)
- More efficient use of `_retrieve_plain` for acessing sample data (#1048)
- Introducing the catalog structure for Leonardo HPC (#1049)
- Introducing an rsync script between LUMI and levante for grids (#1044)
- Introducing a basic jinja-based catalog entry generator (#853)
- Adapt NextGEMS sources and fixes to the final DestinE governance (#1008, #1035)
- Remove  NextGEMS cycle2 sources (#1008)
- Avoid GSVSource multiple class instantiation in dask mode (#1051)

AQUA diagnostics complete list:
- Teleconnections: refactor of the documentation (#1061)
- Tropical rainfall: Updating the Documentation and Notebooks (#1083)
- Performance indices: minor improvements with the inclusion of mask and area files (#1076)
- Timeseries: Seasonal Cycle and Gregory plots save netcdf files (#1079)
- Tropical rainfall: minor modifications to the CLI and fixes to changes in the wrapper introduced in PR #1063 (#1074)
- Tropical rainfall: adding daily variability and precipitation profiles to the cli (#1063)
- Teleconnections: bootstrap evaluation of concordance with reference dataset (#1026)
- SSH: Improvement of the CLI (#1024) 
- Tropical rainfall: adding metadata and comparison with era5 and imerg to the plots, re-binning of the histograms and buffering of the data (#1014)
- Timeseries: refactor of the documentation (#1031)
- Radiation: boxplot can accomodate custom variables (#933)
- Seaice: convert to module, add Extent maps (#803)
- Seaice: Implement seaice Volume timeseries and thickness maps (#1043)

## [v0.7.3]

Main changes are:
1. IFS-FESOM NextGEMS4 and storylines simulations available in the catalog
2. Vertical chunking for GSV intake access
3. FDB monthly average data access is available
4. kwargs parsing of reader arguments (e.g. allowing for zoom and ensemble support)

AQUA core complete list:
- Add kwargs parsing of reader arguments, passing them to intake to substitute parameters (#757)
- Remove `zoom` and use kwargs instead (#757)
- Enabling the memory monitoring and (optional) full performance monitoring in LRA (#1010)
- Adding IFS_9-FESOM_5 NextGEMS4 simulation on levante (#1009)
- Function to plot multiple maps is introduced as `plot_maps()` and documented (#866)
- Adding the IFS-FESOM storylines simulation (#848)
- `file_is_complete()` accounts also for the mindate attribute (#1007)
- Introducing a `yearmonth` timestyle to access FDB data on monthly average (#1001)
- Adding expected time calculation for weight generation (#701)
- Vertical chunking for GSV intake access (#1003)

AQUA diagnostics complete list:
- Timeseries: Various bugfix and improvements for cli and formula (#1013, #1016, #1022)

## [v0.7.2]

Main changes are:
1. `mtpr` is used for precipitation in all the catalog entries
2. LRA CLI support for parallel SLURM submission and other improvements
3. ICON production simulations available in the catalog
4. `detrend()` method is available in the `Reader` class
5. All the diagnostics have dask support in their CLI

AQUA core complete list:
- Fix LRA sources to allow incomplete times for different vars (#994)
- Distributed dask option for diagnostic CLIs and wrapper (#981)
- Added documentation for `plot_timeseries`, `plot_seasonalcycle` and `plot_single_map_diff` (#975)
- Minimum date fixer feature / ICON net fluxes fix (#958)
- Unified logging for all diagnostics (#931)
- A `detrend()` method is added to the Reader class (#919)
- LRA file handling improvements (#849, #972)
- Updating fixer for ERA5 monthly and hourly data on Levante (#937)
- GSV pin to 1.0.0 (#950)
- Adding ICON production simulations (#925)
- LRA CLI for parallel SLURM submission support a max number of concurrent jobs and avoid same job to run (#955, #990)
- Renaming of EC-mean output figures in cli push tool for aqua-web (#930)
- Renaming the `tprate` variable into `mtpr` in all fixes (#944)

AQUA diagnostic complete list:
- Tropical rainfall: enhancements of plotting and performance, files path correction (#997)
- Timeseries: seasonal cycle runs as a separate cli in aqua-analysis for performance speed-up (#982)
- Timeseries: seasonal cycle is added if reference data are not available in some timespan (#974)
- Tropical rainfall: Removing unnecessary printing during the CLI, optimazing the CLi for low and high-resolution data (#963)
- Timeseries: Grergory plot TOA limits are dynamically chosen (#959)
- SSH: technical improvements including removal of hardcoded loglevel and timespan definition. (#677)
- SSH: ready with new data governance and option to plot difference plots added. (#677)
- Atmosferic Global Mean: added mean bias for the entire year in seasonal bias function (#947)
- Tropical Cyclones: working with IFS-NEMO and ICON, includes retrieval of orography from file (#1071).

## [v0.7.1]

Main changes are:
1. Complete update of the timeseries diagnostic
2. LRA CLI for parallel SLURM submission
3. SSP370 production scenario for IFS-NEMO available in the catalog

AQUA core complete list:
- Plot timeseries is now a framework function (#907)
- Improve the automatic parsing of date range according to schema from fdb (#928)
- LRA CLI for parallel SLURM submission (#909)
- Added graphics function to plot data and difference between two datasets on the same map (#892)
- Add IFS-NEMO ssp370 scenario (#906)

AQUA diagnostics complete list:
- Teleconnections: comparison with obs is done automatically in diagnostic CLI (#924)
- Teleconnections: capability to find index file if already present (#926)
- Timeseries: save flag introduced to save to enable/disable saving of the timeseries (#934)
- Improve the automatic parsing of date range according to schema from fdb (#928)
- Updated output filenames for atmglobalmean diagnostic (#921)
- Added graphics function to plot data and difference between two datasets on the same map (#892)
- Implemented `pyproject.toml` for global_time_series diagnostic (#920).
- Implemented `pyproject.toml` for tropical_rainfall diagnostic (#850).
- Updating CLi for tropical_rainfall diagnostic (#815)
- LRA cli for parallel SLURM submission (#909)
- Timeseries: seasonal cycle is available for the global timeseries (#912)
- Timeseries: refactory of Gregory plot as a class, comparison with multiple models and observations (#910)
- Add IFS-NEMO ssp370 scenario (#906)
- Timeseries: complete refactory of the timeseries as a class, comparison with multiple models and observations (#907)
- Plot timeseries is now a framework function (#907)

## [v0.7]

Main changes are:
1. Multiple updates to the diagnostics, both scientific and graphical, to work with more recent GSV data
2. `mtpr` is now used instead of `tprate` for precipitation
2. Documentation has been reorganized and integrated

Complete list:
- New utility `add_pdf_metadata` to add metadata to a pdf file (#898)
- Experiments `a0gg` and `a0jp` added to the IFS-NEMO catalog, and removal of `historical-1990-dev-lowres` (#889)
- Updated notebooks to ensure consistency across different machines by using observational datasets, and included a demo of aqua components for Lumi (#868)
- Scripts for pushing figures and docs to aqua-web (#880)
- Fixed catalog for historical-1990-dev-lowres source (#888, #895)
- data_models src files are now in the aqua/data_models folder, with minor modifications (#884)
- Warning options based on the `loglevel` (#852)
- Timeseries: formula bugfix and annual plot only for complete years (#876)
- mtpr instead of tprate derived from tp (#828)
- eccodes 2.34.0 does not accomodate for AQUA step approach, pin to <2.34.0 (#873)
- Bugfix of the `aqua-analysis` wrapper, now can work teleconnections on atmospheric and oceanic variables 
and the default path is an absolute one (#859, #862)
- Ocean3D: many fixes and adaptations to new data governance (#776)
- Bugfix of the `aqua-analysis` wrapper, now can work teleconnections on atmospheric and oceanic variables (#859)
- Radiation: adaptation to new data governance and many improvements (#727)
- Seaice: Sea ice extent has now seasonal cycle (#797)
- Fixing the paths in `cli/lumi-install/lumi_install.sh` (#856).
- Refactor of the documentation (#842, #871)
- The drop warning in `aqua/gsv/intake_gsv.py` (#844)
- Tropical cyclones diagnostic: working with new data governance (includes possibility to retrieve orography from file (#816)

## [v0.6.3]

Complete list:
- Setting last date for NaN fix for IFS-NEMO/IFS-FESOM to 1999-10-01 and cleaner merge of parent fixes (#819)
- Hotfix to set `intake==0.7.0` as default (#841)
- Timeseries: can add annual std and now default uncertainty is 2 std (#830)
- `retrieve_plain()` method now set off startdate and enddate (#829)
- Complete restructure of fixer to make use of `fixer_name`: set a default for each model and a `False` to disable it (#746)
- Added `center_time` option in the `timmean()` method to save the time coordinate in the middle of the time interval and create a Timmean module and related TimmeanMixin class (#811)
- Fixer to rename coordinates available (#822)
- Fixing new pandas timedelta definition: replacing H with h in all FDB catalog (#786)
- Change environment name from `aqua_common` to `aqua`(#805)
- Adding a run test label to trigger CI (#826)
- Tropical_rainfall: improve organization and maintainability, introducing nested classes (#814)
- Revisiting CERES fixes (#833)
- Timeseries: add bands for observation in Gregory plots (#837)

## [v0.6.2]

Complete list:
- Global time series plot annual and monthly timeseries together, improved Gregory plot (#809)
- Teleconnection can now take a time range as input and ylim in the index plot function (#799)
- LRA to use `auto` final time and `exclude_incomplete` (#791)
- Hotfix for v0.12.0 of the GSV_interface related to valid_time (#788)
- Global time series adapted to new data governance (#785)
- AtmoGlobalMean diagnostic improvements and adaptation to new data governance (#745 #789 #807 #812)
- Sea-ice diagnostic adapted to new data governance (#790)
- Implement a fix setting to NaN the data of the first step in each month (for IFS historical-1990) (#776)

## [v0.6.1]

Complete list:
- Teleconnection improvement to accept different variable names for ENSO (avg_tos instead of sst) (#778)
- ERA5 fixes compatible with new data governance (#772)
- Update the LRA generator (removing aggregation and improving) filecheck and fix entries for historical-1990-dev-lowres (#772)
- Updates of ECmean to work with production experiments (#773, #780)
- Automatic data start and end dates for FDB sources (#762)

## [v0.6]

Main changes are:
1. Inclusion in the catalog of the historical-1990 production simulations from IFS-NEMO and IFS-FESOM.
2. New fixes that targets the DestinE updated Data Governance

Complete list:
- IFS-FESOM historical-1990-dev-lowres with new data governance added to the catalog (#770)
- AtmoGlobalMean diagnostic improvements (#722)
- Teleconnections diagnostic improvements (#722)
- Read only one level for retrieving 3D array metadata, select single level for retrieve (#713)
- IFS-FESOM historical-1990-dev-lowres with new data governance added to the catalog
- Fix mismatch between var argument and variables specified in catalog for FDB (#761)
- Compact catalogs using yaml override syntax (#752)
- Fix loading source grid file before smmregrid weight generation (#756)

## [v0.5.2-beta]

Complete list:
-  A new fdb container is used to generate the correct AQUA container

## [v0.5.2-alpha]

Main changes are:
1. Coupled models IFS-NEMO and IFS-FESOM are now supported
2. Accessor to use functions and reader methods as if they were methods of xarray objects, see [notebook](https://github.com/DestinE-Climate-DT/AQUA/blob/main/notebooks/reader/accessor.ipynb)
3. Preliminary provenance information is now available in the history attribute of the output files
4. AQUA analysis wrapper is parallelized
5. A levelist can be provided in FDB sources, this will greatly speed up the data retrieve

Complete list:
- Fix reading only one sample variable and avoid _bnds variables (#743)
- Allow correct masked regridding after level selection. Add level selection also for not-FDB sources (#741)
- Read only one level for retrieving 3D array metadata, select specific levels for FDB retrieve (#713)
- Defining catalog entry for coupled models IFS-NEMO and IFS-FESOM (#720)
- Change fixer_name to fixer_name (#703)
- Reorganization of logging calls (#700)
- Accessor to use functions and reader methods as if they were methods of xarray objects (#716)
- Suggestions are printed if a model/exp/source is not found while inspecting the catalog (#721)
- Improvements in the single map plot function (#717)
- Minor metadata fixes (logger newline and keep "GRIB_" in attrs) (#715)
- LRA fix now correctly aggregating monthly data to yearly when a full year is available (#696)
- History update and refinement creating preliminary provenance information (plus AQUA emoji!) (#676)
- OPA lra compatible with no regrid.yaml (#692)
- Introducing fixer definitions not model/exp/source dependents to be specified at the metadata level (#681)
- AQUA analysis wrapper is parallelized and output folder is restructured (#684, #725)

## [v0.5.1]

Main changes are:
1. A new `Reader` method `info()` is available to print the catalog information
2. Grids are now stored online and a tool to deploy them on the `cli` folder is available

Complete list:
- Fix attributes of DataArrays read from FDB (#686)
- Reader.info() method to print the catalog information (#683)
- Simpler reader init() by reorganizing the calls to areas and regrid weights configuration and loading (#682)
- Optional autosearch for vert_coord (#682)
- plot_single_map adapted to different coordinate names and bugfixes (#680)
- Sea ice volume datasets for the Northern Hemisphere (PIOMAS) and the Southern Hemisphere (GIOMAS) (#598)
- Possibility of defining the regrid method from the grid definition (#678)
- Grids stored online and tool to deploy them on cli folder (#675)
- Global time series diagnostic improvements (#637)
- Teleconnections diagnostic improvements (#672)

## [v0.5]

Main changes are:
1. Refactor of the Reader() interface with less options at the init() level
2. Grids are now defined with the source metadata and not in a machine-dependent file
3. CLI wrapper is available to run all diagnostics in a single call
4. Refactoring of the streaming emulator with equal treatment for FDB or file sources

Complete list:
- Controlling the loglevel of the GSV interface (#665)
- Fix wrong fdb source (#657)
- Adding sample files and tests for NEMO 2D and 3D grids (#652)
- tprate not derived from tp for GSV sources (#653)
- Simplify reader init and retrieve providing less argument in initialization (#620)
- var='paramid' can be used to select variables in the retrieve method (#648)
- configdir is not searched based on util file position in the repo (#636)
- Cleaner mask treatment (Revision of mask structure in the reader #617)
- Fldmean fix if only one dimension is present for area selection (#640)
- Adding higher frequency ERA5 data on Levante and Lumi (#628)
- regrid.yaml files are removed, grid infos are now in the catalog metadata (#520, #622, #643)
- Load all available variables in FDB xarray/dask access (#619)
- Lint standard and enforced in CI (#616)
- Reader init split with methods (#523)
- Single map plot utility to be used by all diagnostics (#594)
- Script for automatic generation of Fdb catalog entries (IFS only) (#572)
- Fix loading of singularity mounting /projappl (#612)
- CLI wrapper parser (#599)
- Refactoring of streaming emulator (#593)
- Radiation CLI and diagnostic refinement (#537)
- Ocean3D CLI and diagnostic refinement (#578)
- AtmGlobalMean CLI and diagnostic refinement (#587)
- Tropical cyclones CLI refinements and TC module (#568, #645)
- Removing OPA, OPAgenerator and related tests from the AQUA (Remove OPA from AQUA #586)
- Renaming the experiments according to the DE340 AQUA syntax (Including dev-control-1990 in the source and rename the experiment according to DE340 scheme #556, #614, #618)
- Teleconnections diagnostic improvements (#571, #574, #576, #581, #592, #623)

## [v0.4]

Main changes are:
1. Update to all the diagnostics CLI
2. Refactor of the regridder so that `regrid.yaml`` is grid-based and not experiment-based
3. Xarray access to FDB sources
4. Refactor of the fixer so that merge/replace/default options are available
5. Remove of the `aqua` environment in favour of the `aqua_common` one. 

Complete list:
- Introduced color scheme for aqua logging (#567)
- CLI for sea diagnostic (#549)
- Add CLI for SSH diagnostic and some bug fixes (#540)
- Fix SSH diagnostic to be compatible with lates AQUA version (#538) 
- Helper function to identify vertical coordinates in a dataset (#552)
- Orography for tempest extremes TCs detection and update TCs CLI (Orography threshold included and CLI update #404)
- Improvement of performance indices CLI (Update of ECmean CLI #528)
- Fix to allow reading a list of multiple variables from FDB (#545)
- Further improvement of function to inspect the catalog (#533)
- Custom exceptions for AQUA (#518)
- Speed up of the `retrieve_plain` method (#524)
- Update documention for adding new data and setting up the container (Increase documentation coverage #519)
- CLI wrapper for the state-of-the-art diagnostics analysis (#517, #527, #525, #530, #534, #536, #539, #548, #549, #559)
- Refactor the regrid.yaml as grid-based instead of experiment-based (#291)
- aqua_common environment simplified and updated (#498)
- Update available variables in FDB catalogs on lumi (#514)
- Solve reversed latitudes bug for fixed data (#510)
- Switch to legacy eccodes tables based on intake source metadata (#493)
- Add GPM IMERG precipitation data to the catalog on levante (#505)
- Fix ocean3d diagnostic colorbars not being symmetric when missing values are present (#504) 
- FDB NEMO test access to data (#488)
- Xarray dask access to FDB (#476)
- Issue a warning when multiple gribcodes are associated to the same shortname (Cases for multiple eccodes grib codes #483)
- Allowing fixer to overwrite or merge default configuration (Increasing flexibiity of the fixer allowing for merge, replace and default options #480)
- Add new tests (Increase testing #250)
- Global time series diagnostic setup for multiple variables CLI (#474)
- Option to avoid incomplete chunk when averagin with timmean (Introduce check for chunk completeness in timmean() #466)
- Simplification of Fixer() workflow, more methods and less redundancy (Functionize fixer #478)
- Remove the `aqua` environment file, only `aqua_common` is left (#482)

## [v0.3]

Main changes are:
1. Fixer moved at `Reader()` level
2. Area selection available in `fldmean()` method
3. FDB/GSV access for IFS-NEMO development simulations
4. Configuration file `config-aqua.yaml` replaces `config.yaml`

Complete list:
- Templates in configuration yaml files (#469)
- Bug fixes for FDB access options (#463, #462)
- Add observational catalogs on Lumi (Update Lumi catalog #454)
- Automatic finding of cdo (#456)
- Area is fixed if data are fixed (Fixer applied to grid areas #442)
- Tests missing failure fix (Fix #436 CI workflow passes even if some tests fail #452)
- FDB/GSV access to IFS control and historical simulations (#434, #458)
- Climatology support restored in the Reader (Fix for climatology #445)
- Improvement function to inspect the catalog (Inspect_catalog improvement #446)
- Minor improvements of the gribber (Fix gribber fdb #427)
- Allow the LRA generator to work with generators and so with FDB (LRA from fdb on mafalda #430)
- Fixes only on selected variables (Fixer updates #428)
- Complete revision of the FDB/GSV access, allowing to access also recent experiments using variable step (#343)
- Teleconnections diagnostic adapted to new code improvements (Teleconnections Dev branch update #424, #465)
- Add support for area selection with fldmean (Fldmean box selection #409)
- Environment simplified, dependencies are now mostly on the pyproject file (A simpler environment.yml #286)
- Intake esm functionality added back (Fix intake-esm #287)
- Intake esm tests (Test also intake-esm #335)
- Yaml dependencies removed (Logger and yaml issues in util.py #334)
- Log history working for iterators as well (Logger and yaml issues in util.py #334)
- Util refactor (Utility refactor #405)
- Fixer at reader level (Fixes at Reader level #244)
- Uniform timmean (Uniform time after timmean and add option for time_bnds #419)
- FDB tests added (Add FDB 5.11, a local FDB with some test data #280, #432)
- Refactor of unit conversion and non-metpy cases (Flexible unit fix from YAML file #416)
- Refactor of the config file definition (Refactor of the configuration search #417)

## [v0.2.1]

- Add development control-1950 and historical-1990 experiments to the LRA (LRA for control-1950 and historical-1990 on Levante from v0.2 #455)

## [v0.2]

- Improve the LRA generator and worklow CLI (Streaming for the LRA #289)
- AQUA new common environment installation tool for LUMI added (#413)
- Added a bash script "load_aqua_lumi.sh" to load aqua environment in LUMI with containers (Adding an AQUA singularity container for LUMI #418)

## [v0.2-beta]

This is the `AQUA` version part of the Deliverable D340.7.1.2. 

- SSH diagnostic improvements (Linting SSH diagnostics #377, SSH diag: PDF file name changed #388)
- Timmean fix to uniform time axis (Fix for timmean() to uniform output time axis #381)
- New tests trigger routine (Tests trigger with label #385)
- Fix for tco1279 and FESOM (fix for masked tco1279 #390, psu fix for salinity #383)
- ECmean improvements (various improvement for ecmean #392)
- Seaice diagnostic improvements (Deliverable340.7.1.2 fix seaice #389, Linting Seaice diagnostics #376)
- Teleconnections diagnostic graphics module enhanced and various improvements (Teleconnections corrections for D340.7.1.2 #379, Fix import in teleconnections notebooks #395, Teleconnections fix docs #408)
- Tropical cyclones linting of the diagnostic (Linting tropical cyclones diagnostics #380, Improved plotting functions for tropical cyclones #391)
- Ocean diagnostics restructured in a single folder, sharing common functions and other improvements (Linting+Fixes Ocean diagnostics #374, Adding units for MLD plot in ocean3d package #406)
- Documentation fixes (Documentation fixes after review #403)
- Atmglobalmean and radiation diagnostic improvements (Atmglobalmean fix #371)
- MSWEP fixer bugfix (Change MSWEP datamodel #397, fixing of mswep #401)

## [v0.2-alpha]

This is the `AQUA` version that will be part of the Deliverable D340.7.1.2, sent to internal review. This is mostly done by the inclusion of twelve diagnostics within the AQUA framework

- Added teleconnections diagnostic (#308, #309, #318, #333, #352)
- Added tropical cyclones diagnostic (#310, #345)
- Added performance indices diagnostic based on ECmean tool (#57, #327) 
- Added sea ice diagnostic (#353, #368)
- Added global timeseries diagnostic (#358, #359)
- Added radiation analysis diagnostic (#301, #360)
- Added global mean bias diagnostic (#285, #371)
- Added SSH variability diagnostic (#367, #369)
- Added tropical rainfall diagnostic (#314)
- Added Ocean circulation diagnostic (#295)
- Added global ocean diagnosc (#164)
- Added global mean timeseries (#268)
- Multiple fixes in the Reader (#316, #324, #334)
- Avoid time duplicated in the Reader (#357)
- Enabling autodoc for diagnostics (#330)
- Data access improvement on Levante, including new datasets (#332, #355, #321)
- Added a common environment file (#363)
- Support for Lumi installation (#315)
- Added the `changelog` file

### Changed

- Dummy diagnostic is now in the `dummy` folder (previously was `dummy-diagnostic`)
- Tests and code is now working with python>=3.9 (previously python 3.11 was excluded)

## [v0.1-beta]

This is the `AQUA` version that will be part of the Deliverable D340.7.1.1.
This is mostly built on the `AQUA` `Reader` class which support for climate model data interpolation, spatial and temporal aggregation and conversion for a common GRIB-like data format.


- Low resolution archive documentation
- Fixed a bug in the `Gribber` class that was not reading the correct yaml catalog file

## v0.1-alpha

This is the AQUA pre-release to be sent to internal reviewers. 
Documentations is completed and notebooks are working.

[unreleased]: https://github.com/DestinE-Climate-DT/AQUA/compare/v0.17.0...HEAD
[v0.17.0]: https://github.com/DestinE-Climate-DT/AQUA/compare/v0.16.0...v0.17.0
[v0.16.0]: https://github.com/DestinE-Climate-DT/AQUA/compare/v0.15.0...v0.16.0
[v0.15.0]: https://github.com/DestinE-Climate-DT/AQUA/compare/v0.14.0...v0.15.0
[v0.14.0]: https://github.com/DestinE-Climate-DT/AQUA/compare/v0.13.1...v0.14.0
[v0.13.1]: https://github.com/DestinE-Climate-DT/AQUA/compare/v0.13.0...v0.13.1
[v0.13.0]: https://github.com/DestinE-Climate-DT/AQUA/compare/v0.13-beta...v0.13.0
[v0.13-beta]: https://github.com/DestinE-Climate-DT/AQUA/compare/v0.13-alpha...v0.13-beta
[v0.13-alpha]: https://github.com/DestinE-Climate-DT/AQUA/compare/v0.12.2...v0.13-alpha
[v0.12.2]: https://github.com/DestinE-Climate-DT/AQUA/compare/v0.12.1...v0.12.2
[v0.12.1]: https://github.com/DestinE-Climate-DT/AQUA/compare/v0.12...v0.12.1
[v0.12]: https://github.com/DestinE-Climate-DT/AQUA/compare/v0.11.3...v0.12
[v0.11.3]: https://github.com/DestinE-Climate-DT/AQUA/compare/v0.11.2...v0.11.3
[v0.11.2]: https://github.com/DestinE-Climate-DT/AQUA/compare/v0.11.1...v0.11.2
[v0.11.1]: https://github.com/DestinE-Climate-DT/AQUA/compare/v0.11...v0.11.1
[v0.11]: https://github.com/DestinE-Climate-DT/AQUA/compare/v0.10.3...v0.11
[v0.10.3]:https://github.com/DestinE-Climate-DT/AQUA/compare/v0.10.2...v0.10.3
[v0.10.2]: https://github.com/DestinE-Climate-DT/AQUA/compare/v0.10.1...v0.10.2
[v0.10.1]: https://github.com/DestinE-Climate-DT/AQUA/compare/v0.10...v0.10.1
[v0.10]: https://github.com/DestinE-Climate-DT/AQUA/compare/v0.9.2...v0.10
[v0.9.2]: https://github.com/DestinE-Climate-DT/AQUA/compare/v0.9.1...v0.9.2
[v0.9.1]: https://github.com/DestinE-Climate-DT/AQUA/compare/v0.9...v0.9.1
[v0.9]: https://github.com/DestinE-Climate-DT/AQUA/compare/v0.8.2...v0.9
[v0.8.2]: https://github.com/DestinE-Climate-DT/AQUA/compare/v0.8.1...v0.8.2
[v0.8.1]: https://github.com/DestinE-Climate-DT/AQUA/compare/v0.8...v0.8.1
[v0.8]: https://github.com/DestinE-Climate-DT/AQUA/compare/v0.7.3...v0.8
[v0.7.3]: https://github.com/DestinE-Climate-DT/AQUA/compare/v0.7.2...v0.7.3
[v0.7.2]: https://github.com/DestinE-Climate-DT/AQUA/compare/v0.7.1...v0.7.2
[v0.7.1]: https://github.com/DestinE-Climate-DT/AQUA/compare/v0.7...v0.7.1
[v0.7]: https://github.com/DestinE-Climate-DT/AQUA/compare/v0.6.3...v0.7
[v0.6.3]: https://github.com/DestinE-Climate-DT/AQUA/compare/v0.6.2...v0.6.3
[v0.6.2]: https://github.com/DestinE-Climate-DT/AQUA/compare/v0.6.1...v0.6.2
[v0.6.1]: https://github.com/DestinE-Climate-DT/AQUA/compare/v0.6...v0.6.1
[v0.6]: https://github.com/DestinE-Climate-DT/AQUA/compare/v0.5.2-beta...v0.6
[v0.5.2-beta]: https://github.com/DestinE-Climate-DT/AQUA/compare/v0.5.2-alpha...v0.5.2-beta
[v0.5.2-alpha]: https://github.com/DestinE-Climate-DT/AQUA/compare/v0.5.1...v0.5.2-alpha
[v0.5.1]: https://github.com/DestinE-Climate-DT/AQUA/compare/v0.5...v0.5.1
[v0.5]: https://github.com/DestinE-Climate-DT/AQUA/compare/v0.4...v0.5
[v0.4]: https://github.com/DestinE-Climate-DT/AQUA/compare/v0.3...v0.4
[v0.3]: https://github.com/DestinE-Climate-DT/AQUA/compare/v0.2.1...v0.3
[v0.2.1]: https://github.com/DestinE-Climate-DT/AQUA/compare/v0.2...v0.2.1
[v0.2]: https://github.com/DestinE-Climate-DT/AQUA/compare/v0.2-beta...v0.2
[v0.2-beta]: https://github.com/DestinE-Climate-DT/AQUA/compare/v0.2-alpha...v0.2-beta
[v0.2-alpha]: https://github.com/DestinE-Climate-DT/AQUA/compare/v0.1-beta...v0.2-alpha
[v0.1-beta]: https://github.com/DestinE-Climate-DT/AQUA/compare/v0.1-alpha...v0.1-beta<|MERGE_RESOLUTION|>--- conflicted
+++ resolved
@@ -41,13 +41,10 @@
 - `apply_circular_window()` utility function to apply a circular window to cartopy maps (#2100)
 
 AQUA diagnostics complete list:
-<<<<<<< HEAD
 - Diagnostic core: Locking of catalog yaml when modified (#2238)
 - Timeseries: fix output figure to use diagnostic name (#2240)
 - Diagnostic core: bugfix in Diagnostic class related to parsing realization (#2226)
-=======
 - Updated grouping file for dashboard (#2241)
->>>>>>> 40feed8c
 - Dummy: removed old diagnostic (#2210)
 - Diagnostic core: `retrieve` and `_retrieve` methods can take a `months_required` argument so that diagnostics can raise an error if insufficient months of data are available. (#2205)
 - Timeseries: introduction of the catalog entry capability, default in CLI (#2198)
