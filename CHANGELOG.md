--- conflicted
+++ resolved
@@ -8,12 +8,8 @@
 Unreleased in the current development version (target v0.14):
 
 AQUA core complete list:
-<<<<<<< HEAD
 - Added history logging for lat-lon in area selection (#1479)
-- Cleaner workflow and pytest/coverage configuration (#1755)
-=======
 - Cleaner workflow and pytest/coverage configuration (#1755, #1758)
->>>>>>> f7e14c13
 - catalog, model, exp, source info are now stored in the DataArray attributes (#1753)
 - Avoid infinite hanging during bridge access (#1733, #1738)
 - Enable dependabot to monitor dependencies every month (#1748)
