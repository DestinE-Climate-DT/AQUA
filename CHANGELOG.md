# Changelog

All notable changes to this project will be documented in this file.
The format is based on [Keep a Changelog](https://keepachangelog.com/en/1.0.0/)

## [Unreleased]

Unreleased is the current development version.

<<<<<<< HEAD
- AtmoGlobalMean diagnostic improvements (#722)
- Teleconnections diagnostic improvements (#722)
=======
- Improvements in the single map plot function (#717)
>>>>>>> 4c11857b
- Minor metadata fixes (logger newline and keep "GRIB_" in attrs) (#715)
- LRA fix now correctly aggregating monthly data to yearly when a full year is available (#696)
- History update and refinement creating preliminary provenance information (plus AQUA emoji!) (#676)
- OPA lra compatible with no regrid.yaml (#692)
- Introducing fixer definitions not model/exp/source dependents to be specified at the metadata level (#681)
- AQUA analysis wrapper is parallelized (#684)

## [v0.5.1]

Main changes are:
1. A new `Reader` method `info()` is available to print the catalogue information
2. Grids are now stored online and a tool to deploy them on the `cli` folder is available

Complete list:
- Fix attributes of DataArrays read from FDB (#686)
- Reader.info() method to print the catalogue information (#683)
- Simpler reader init() by reorganizing the calls to areas and regrid weights configuration and loading (#682)
- Optional autosearch for vert_coord (#682)
- plot_single_map adapted to different coordinate names and bugfixes (#680)
- Sea ice volume datasets for the Northern Hemisphere (PIOMAS) and the Southern Hemisphere (GIOMAS) (#598)
- Possibility of defining the regrid method from the grid definition (#678)
- Grids stored online and tool to deploy them on cli folder (#675)
- Global time series diagnostic improvements (#637)
- Teleconnections diagnostic improvements (#672)

## [v0.5]

Main changes are:
1. Refactor of the Reader() interface with less options at the init() level
2. Grids are now defined with the source metadata and not in a machine-dependent file
3. CLI wrapper is available to run all diagnostics in a single call
4. Refactoring of the streaming emulator with equal treatment for FDB or file sources

Complete list:
- Controlling the loglevel of the GSV interface (#665)
- Fix wrong fdb source (#657)
- Adding sample files and tests for NEMO 2D and 3D grids (#652)
- tprate not derived from tp for GSV sources (#653)
- Simplify reader init and retrieve providing less argument in initialization (#620)
- var='paramid' can be used to select variables in the retrieve method (#648)
- configdir is not searched based on util file position in the repo (#636)
- Cleaner mask treatment (Revision of mask structure in the reader #617)
- Fldmean fix if only one dimension is present for area selection (#640)
- Adding higher frequency ERA5 data on Levante and Lumi (#628)
- regrid.yaml files are removed, grid infos are now in the catalogue metadata (#520, #622, #643)
- Load all available variables in FDB xarray/dask access (#619)
- Lint standard and enforced in CI (#616)
- Reader init split with methods (#523)
- Single map plot utility to be used by all diagnostics (#594)
- Script for automatic generation of Fdb catalog entries (IFS only) (#572)
- Fix loading of singularity mounting /projappl (#612)
- CLI wrapper parser (#599)
- Refactoring of streaming emulator (#593)
- Radiation CLI and diagnostic refinement (#537)
- Ocean3D CLI and diagnostic refinement (#578)
- AtmGlobalMean CLI and diagnostic refinement (#587)
- Tropical cyclones CLI refinements and TC module (#568, #645)
- Removing OPA, OPAgenerator and related tests from the AQUA (Remove OPA from AQUA #586)
- Renaming the experiments according to the DE340 AQUA syntax (Including dev-control-1990 in the source and rename the experiment according to DE340 scheme #556, #614, #618)
- Teleconnections diagnostic improvements (#571, #574, #576, #581, #592, #623)

## [v0.4]

Main changes are:
1. Update to all the diagnostics CLI
2. Refactor of the regridder so that `regrid.yaml`` is grid-based and not experiment-based
3. Xarray access to FDB sources
4. Refactor of the fixer so that merge/replace/default options are available
5. Remove of the `aqua` environment in favour of the `aqua_common` one. 

Complete list:
- Introduced color scheme for aqua logging (#567)
- CLI for sea diagnostic (#549)
- Add CLI for SSH diagnostic and some bug fixes (#540)
- Fix SSH diagnostic to be compatible with lates AQUA version (#538) 
- Helper function to identify vertical coordinates in a dataset (#552)
- Orography for tempest extremes TCs detection and update TCs CLI (Orography threshold included and CLI update #404)
- Improvement of performance indices CLI (Update of ECmean CLI #528)
- Fix to allow reading a list of multiple variables from FDB (#545)
- Further improvement of function to inspect the catalogue (#533)
- Custom exceptions for AQUA (#518)
- Speed up of the `retrieve_plain` method (#524)
- Update documention for adding new data and setting up the container (Increase documentation coverage #519)
- CLI wrapper for the state-of-the-art diagnostics analysis (#517, #527, #525, #530, #534, #536, #539, #548, #549, #559)
- Refactor the regrid.yaml as grid-based instead of experiment-based (#291)
- aqua_common environment simplified and updated (#498)
- Update available variables in FDB catalogues on lumi (#514)
- Solve reversed latitudes bug for fixed data (#510)
- Switch to legacy eccodes tables based on intake source metadata (#493)
- Add GPM IMERG precipitation data to the catalogue on levante (#505)
- Fix ocean3d diagnostic colorbars not being symmetric when missing values are present (#504) 
- FDB NEMO test access to data (#488)
- Xarray dask access to FDB (#476)
- Issue a warning when multiple gribcodes are associated to the same shortname (Cases for multiple eccodes grib codes #483)
- Allowing fixer to overwrite or merge default configuration (Increasing flexibiity of the fixer allowing for merge, replace and default options #480)
- Add new tests (Increase testing #250)
- Global time series diagnostic setup for multiple variables CLI (#474)
- Option to avoid incomplete chunk when averagin with timmean (Introduce check for chunk completeness in timmean() #466)
- Simplification of Fixer() workflow, more methods and less redundancy (Functionize fixer #478)
- Remove the `aqua` environment file, only `aqua_common` is left (#482)

## [v0.3]

Main changes are:
1. Fixer moved at `Reader()` level
2. Area selection available in `fldmean()` method
3. FDB/GSV access for IFS-NEMO development simulations
4. Configuration file `config-aqua.yaml` replaces `config.yaml`

Complete list:
- Templates in configuration yaml files (#469)
- Bug fixes for FDB access options (#463, #462)
- Add observational catalogs on Lumi (Update Lumi catalog #454)
- Automatic finding of cdo (#456)
- Area is fixed if data are fixed (Fixer applied to grid areas #442)
- Tests missing failure fix (Fix #436 CI workflow passes even if some tests fail #452)
- FDB/GSV access to IFS control and historical simulations (#434, #458)
- Climatology support restored in the Reader (Fix for climatology #445)
- Improvement function to inspect the catalogue (Inspect_catalogue improvement #446)
- Minor improvements of the gribber (Fix gribber fdb #427)
- Allow the LRA generator to work with generators and so with FDB (LRA from fdb on mafalda #430)
- Fixes only on selected variables (Fixer updates #428)
- Complete revision of the FDB/GSV access, allowing to access also recent experiments using variable step (#343)
- Teleconnections diagnostic adapted to new code improvements (Teleconnections Dev branch update #424, #465)
- Add support for area selection with fldmean (Fldmean box selection #409)
- Environment simplified, dependencies are now mostly on the pyproject file (A simpler environment.yml #286)
- Intake esm functionality added back (Fix intake-esm #287)
- Intake esm tests (Test also intake-esm #335)
- Yaml dependencies removed (Logger and yaml issues in util.py #334)
- Log history working for iterators as well (Logger and yaml issues in util.py #334)
- Util refactor (Utility refactor #405)
- Fixer at reader level (Fixes at Reader level #244)
- Uniform timmean (Uniform time after timmean and add option for time_bnds #419)
- FDB tests added (Add FDB 5.11, a local FDB with some test data #280, #432)
- Refactor of unit conversion and non-metpy cases (Flexible unit fix from YAML file #416)
- Refactor of the config file definition (Refactor of the configuration search #417)

## [v0.2.1]

- Add development control-1950 and historical-1990 experiments to the LRA (LRA for control-1950 and historical-1990 on Levante from v0.2 #455)

## [v0.2]

- Improve the LRA generator and worklow CLI (Streaming for the LRA #289)
- AQUA new common environment installation tool for LUMI added (#413)
- Added a bash script "load_aqua_lumi.sh" to load aqua environment in LUMI with containers (Adding an AQUA singularity container for LUMI #418)

## [v0.2-beta]

This is the `AQUA` version part of the Deliverable D340.7.1.2. 

- SSH diagnostic improvements (Linting SSH diagnostics #377, SSH diag: PDF file name changed #388)
- Timmean fix to uniform time axis (Fix for timmean() to uniform output time axis #381)
- New tests trigger routine (Tests trigger with label #385)
- Fix for tco1279 and FESOM (fix for masked tco1279 #390, psu fix for salinity #383)
- ECmean improvements (various improvement for ecmean #392)
- Seaice diagnostic improvements (Deliverable340.7.1.2 fix seaice #389, Linting Seaice diagnostics #376)
- Teleconnections diagnostic graphics module enhanced and various improvements (Teleconnections corrections for D340.7.1.2 #379, Fix import in teleconnections notebooks #395, Teleconnections fix docs #408)
- Tropical cyclones linting of the diagnostic (Linting tropical cyclones diagnostics #380, Improved plotting functions for tropical cyclones #391)
- Ocean diagnostics restructured in a single folder, sharing common functions and other improvements (Linting+Fixes Ocean diagnostics #374, Adding units for MLD plot in ocean3d package #406)
- Documentation fixes (Documentation fixes after review #403)
- Atmglobalmean and radiation diagnostic improvements (Atmglobalmean fix #371)
- MSWEP fixer bugfix (Change MSWEP datamodel #397, fixing of mswep #401)

## [v0.2-alpha]

This is the `AQUA` version that will be part of the Deliverable D340.7.1.2, sent to internal review. This is mostly done by the inclusion of twelve diagnostics within the AQUA framework

- Added teleconnections diagnostic (#308, #309, #318, #333, #352)
- Added tropical cyclones diagnostic (#310, #345)
- Added performance indices diagnostic based on ECmean tool (#57, #327) 
- Added sea ice diagnostic (#353, #368)
- Added global timeseries diagnostic (#358, #359)
- Added radiation analysis diagnostic (#301, #360)
- Added global mean bias diagnostic (#285, #371)
- Added SSH variability diagnostic (#367, #369)
- Added tropical rainfall diagnostic (#314)
- Added Ocean circulation diagnostic (#295)
- Added global ocean diagnosc (#164)
- Added global mean timeseries (#268)
- Multiple fixes in the Reader (#316, #324, #334)
- Avoid time duplicated in the Reader (#357)
- Enabling autodoc for diagnostics (#330)
- Data access improvement on Levante, including new datasets (#332, #355, #321)
- Added a common environment file (#363)
- Support for Lumi installation (#315)
- Added the `changelog` file

### Changed

- Dummy diagnostic is now in the `dummy` folder (previously was `dummy-diagnostic`)
- Tests and code is now working with python>=3.9 (previously python 3.11 was excluded)

## [v0.1-beta]

This is the `AQUA` version that will be part of the Deliverable D340.7.1.1.
This is mostly built on the `AQUA` `Reader` class which support for climate model data interpolation, spatial and temporal aggregation and conversion for a common GRIB-like data format.


- Low resolution archive documentation
- Fixed a bug in the `Gribber` class that was not reading the correct yaml catalogue file

## v0.1-alpha

This is the AQUA pre-release to be sent to internal reviewers. 
Documentations is completed and notebooks are working.

[unreleased]: https://github.com/oloapinivad/AQUA/compare/v0.5.1...HEAD
[v0.5.1]: https://github.com/oloapinivad/AQUA/compare/v0.5...v0.5.1
[v0.5]: https://github.com/oloapinivad/AQUA/compare/v0.4...v0.5
[v0.4]: https://github.com/oloapinivad/AQUA/compare/v0.3...v0.4
[v0.3]: https://github.com/oloapinivad/AQUA/compare/v0.2.1...v0.3
[v0.2.1]: https://github.com/oloapinivad/AQUA/compare/v0.2...v0.2.1
[v0.2]: https://github.com/oloapinivad/AQUA/compare/v0.2-beta...v0.2
[v0.2-beta]: https://github.com/oloapinivad/AQUA/compare/v0.2-alpha...v0.2-beta
[v0.2-alpha]: https://github.com/oloapinivad/AQUA/compare/v0.1-beta...v0.2-alpha
[v0.1-beta]: https://github.com/oloapinivad/AQUA/compare/v0.1-alpha...v0.1-beta<|MERGE_RESOLUTION|>--- conflicted
+++ resolved
@@ -7,12 +7,9 @@
 
 Unreleased is the current development version.
 
-<<<<<<< HEAD
 - AtmoGlobalMean diagnostic improvements (#722)
-- Teleconnections diagnostic improvements (#722)
-=======
+- Teleconnections diagnostic improvements (#722
 - Improvements in the single map plot function (#717)
->>>>>>> 4c11857b
 - Minor metadata fixes (logger newline and keep "GRIB_" in attrs) (#715)
 - LRA fix now correctly aggregating monthly data to yearly when a full year is available (#696)
 - History update and refinement creating preliminary provenance information (plus AQUA emoji!) (#676)
