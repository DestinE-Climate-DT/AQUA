--- conflicted
+++ resolved
@@ -7,17 +7,16 @@
 
 Unreleased in the current development version:
 
-<<<<<<< HEAD
 ## [v0.11.1]
 
 Main changes are:
 1. Eccodes is now compatible with versions >= 2.31.0, solving the incompatibility with the latest versions of the library
-=======
+2. Timeseries and Seasonal cyle can now be evaluated also on a specific region 
+
 AQUA diagnostic complete list:
 - Timeseries: a region can be selected for Timeseries and Seasonal Cycle with the `lon_limits` and `lat_limits` arguments (#1299)
 - Timeseries: the cli argument for extending the time range is now extend (previously expand) (#1299)
 - Timeseries: all the available diagnostics support the catalog argument (#1299)
->>>>>>> 1a55df3f
 
 ## [v0.11]
 
