# Changelog

All notable changes to this project will be documented in this file.
The format is based on [Keep a Changelog](https://keepachangelog.com/en/1.0.0/)

## [Unreleased]

Unreleased in the current development version:

<<<<<<< HEAD
## [v0.7.1]

Main changes are:
1. Complete update of the timeseries diagnostic
2. LRA cli for parallel SLURM submission
3. Scenarios for IFS-NEMO available in the catalogue
4. Tropical rainfall numerous updates

=======
- Improve the automatic parsing of date range according to schema from fdb (#928)
- Updated output filenames for atmglobalmean diagnostic (#921)
- Added graphics function to plot data and difference between two datasets on the same map (#892)
- Implemented `pyproject.toml` for global_time_series diagnostic (#920).
>>>>>>> 198ef084
- Implemented `pyproject.toml` for tropical_rainfall diagnostic (#850).
- Updating CLi for tropical_rainfall diagnostic (#815)
- LRA cli for parallel SLURM submission (#909)
- Timeseries: seasonal cycle is available for the global timeseries (#912)
- Timeseries: refactory of Gregory plot as a class, comparison with multiple models and observations (#910)
- Add IFS-NEMO ssp370 scenario (#906)
- Timeseries: complete refactory of the timeseries as a class, comparison with multiple models and observations (#907)
- Plot timeseries is now a framework function (#907)

## [v0.7]

Main changes are:
1. Multiple updates to the diagnostics, both scientific and graphical, to work with more recent GSV data
2. `mtpr` is now used instead of `tprate` for precipitation
2. Documentation has been reorganized and integrated

Complete list:
- New utility `add_pdf_metadata` to add metadata to a pdf file (#898)
- Experiments `a0gg` and `a0jp` added to the IFS-NEMO catalog, and removal of `historical-1990-dev-lowres` (#889)
- Updated notebooks to ensure consistency across different machines by using observational datasets, and included a demo of aqua components for Lumi (#868)
- Scripts for pushing figures and docs to aqua-web (#880)
- Fixed catalogue for historical-1990-dev-lowres source (#888, #895)
- data_models src files are now in the aqua/data_models folder, with minor modifications (#884)
- Warning options based on the `loglevel` (#852)
- Timeseries: formula bugfix and annual plot only for complete years (#876)
- mtpr instead of tprate derived from tp (#828)
- eccodes 2.34.0 does not accomodate for AQUA step approach, pin to <2.34.0 (#873)
- Bugfix of the `aqua-analysis` wrapper, now can work teleconnections on atmospheric and oceanic variables 
and the default path is an absolute one (#859, #862)
- Ocean3D: many fixes and adaptations to new data governance (#776)
- Bugfix of the `aqua-analysis` wrapper, now can work teleconnections on atmospheric and oceanic variables (#859)
- Radiation: adaptation to new data governance and many improvements (#727)
- Seaice: Sea ice extent has now seasonal cycle (#797)
- Fixing the paths in `cli/lumi-install/lumi_install.sh` (#856).
- Refactor of the documentation (#842, #871)
- The drop warning in `aqua/gsv/intake_gsv.py` (#844)
- Tropical cyclones diagnostic: working with new data governance (includes possibility to retrieve orography from file) (#816)

## [v0.6.3]

Complete list:
- Setting last date for NaN fix for IFS-NEMO/IFS-FESOM to 1999-10-01 and cleaner merge of parent fixes (#819)
- Hotfix to set `intake==0.7.0` as default (#841)
- Timeseries: can add annual std and now default uncertainty is 2 std (#830)
- `retrieve_plain()` method now set off startdate and enddate (#829)
- Complete restructure of fixer to make use of `fixer_name`: set a default for each model and a `False` to disable it (#746)
- Added `center_time` option in the `timmean()` method to save the time coordinate in the middle of the time interval and create a Timmean module and related TimmeanMixin class (#811)
- Fixer to rename coordinates available (#822)
- Fixing new pandas timedelta definition: replacing H with h in all FDB catalog (#786)
- Change environment name from `aqua_common` to `aqua`(#805)
- Adding a run test label to trigger CI (#826)
- Tropical_rainfall: improve organization and maintainability, introducing nested classes (#814)
- Revisiting CERES fixes (#833)
- Timeseries: add bands for observation in Gregory plots (#837)

## [v0.6.2]

Complete list:
- Global time series plot annual and monthly timeseries together, improved Gregory plot (#809)
- Teleconnection can now take a time range as input and ylim in the index plot function (#799)
- LRA to use `auto` final time and `exclude_incomplete` (#791)
- Hotfix for v0.12.0 of the GSV_interface related to valid_time (#788)
- Global time series adapted to new data governance (#785)
- AtmoGlobalMean diagnostic improvements and adaptation to new data governance (#745 #789 #807 #812)
- Sea-ice diagnostic adapted to new data governance (#790)
- Implement a fix setting to NaN the data of the first step in each month (for IFS historical-1990) (#776)

## [v0.6.1]

Complete list:
- Teleconnection improvement to accept different variable names for ENSO (avg_tos instead of sst) (#778)
- ERA5 fixes compatible with new data governance (#772)
- Update the LRA generator (removing aggregation and improving) filecheck and fix entries for historical-1990-dev-lowres (#772)
- Updates of ECmean to work with production experiments (#773, #780)
- Automatic data start and end dates for FDB sources (#762)

## [v0.6]

Main changes are:
1. Inclusion in the catalog of the historical-1990 production simulations from IFS-NEMO and IFS-FESOM.
2. New fixes that targets the DestinE updated Data Governance

- IFS-FESOM historical-1990-dev-lowres with new data governance added to the catalogue (#770)
- AtmoGlobalMean diagnostic improvements (#722)
- Teleconnections diagnostic improvements (#722)
- Read only one level for retrieving 3D array metadata, select single level for retrieve (#713)
- IFS-FESOM historical-1990-dev-lowres with new data governance added to the catalogue
- Fix mismatch between var argument and variables specified in catalogue for FDB (#761)
- Compact catalogues using yaml override syntax (#752)
- Fix loading source grid file before smmregrid weight generation (#756)

## [v0.5.2-beta]

Complete list:
-  A new fdb container is used to generate the correct AQUA container

## [v0.5.2-alpha]

Main changes are:
1. Coupled models IFS-NEMO and IFS-FESOM are now supported
2. Accessor to use functions and reader methods as if they were methods of xarray objects, see [notebook](https://github.com/DestinE-Climate-DT/AQUA/blob/main/notebooks/reader/accessor.ipynb)
3. Preliminary provenance information is now available in the history attribute of the output files
4. AQUA analysis wrapper is parallelized
5. A levelist can be provided in FDB sources, this will greatly speed up the data retrieve

Complete list:
- Fix reading only one sample variable and avoid _bnds variables (#743)
- Allow correct masked regridding after level selection. Add level selection also for not-FDB sources (#741)
- Read only one level for retrieving 3D array metadata, select specific levels for FDB retrieve (#713)
- Defining catalog entry for coupled models IFS-NEMO and IFS-FESOM (#720)
- Change fixer_name to fixer_name (#703)
- Reorganization of logging calls (#700)
- Accessor to use functions and reader methods as if they were methods of xarray objects (#716)
- Suggestions are printed if a model/exp/source is not found while inspecting the catalogue (#721)
- Improvements in the single map plot function (#717)
- Minor metadata fixes (logger newline and keep "GRIB_" in attrs) (#715)
- LRA fix now correctly aggregating monthly data to yearly when a full year is available (#696)
- History update and refinement creating preliminary provenance information (plus AQUA emoji!) (#676)
- OPA lra compatible with no regrid.yaml (#692)
- Introducing fixer definitions not model/exp/source dependents to be specified at the metadata level (#681)
- AQUA analysis wrapper is parallelized and output folder is restructured (#684, #725)

## [v0.5.1]

Main changes are:
1. A new `Reader` method `info()` is available to print the catalogue information
2. Grids are now stored online and a tool to deploy them on the `cli` folder is available

Complete list:
- Fix attributes of DataArrays read from FDB (#686)
- Reader.info() method to print the catalogue information (#683)
- Simpler reader init() by reorganizing the calls to areas and regrid weights configuration and loading (#682)
- Optional autosearch for vert_coord (#682)
- plot_single_map adapted to different coordinate names and bugfixes (#680)
- Sea ice volume datasets for the Northern Hemisphere (PIOMAS) and the Southern Hemisphere (GIOMAS) (#598)
- Possibility of defining the regrid method from the grid definition (#678)
- Grids stored online and tool to deploy them on cli folder (#675)
- Global time series diagnostic improvements (#637)
- Teleconnections diagnostic improvements (#672)

## [v0.5]

Main changes are:
1. Refactor of the Reader() interface with less options at the init() level
2. Grids are now defined with the source metadata and not in a machine-dependent file
3. CLI wrapper is available to run all diagnostics in a single call
4. Refactoring of the streaming emulator with equal treatment for FDB or file sources

Complete list:
- Controlling the loglevel of the GSV interface (#665)
- Fix wrong fdb source (#657)
- Adding sample files and tests for NEMO 2D and 3D grids (#652)
- tprate not derived from tp for GSV sources (#653)
- Simplify reader init and retrieve providing less argument in initialization (#620)
- var='paramid' can be used to select variables in the retrieve method (#648)
- configdir is not searched based on util file position in the repo (#636)
- Cleaner mask treatment (Revision of mask structure in the reader #617)
- Fldmean fix if only one dimension is present for area selection (#640)
- Adding higher frequency ERA5 data on Levante and Lumi (#628)
- regrid.yaml files are removed, grid infos are now in the catalogue metadata (#520, #622, #643)
- Load all available variables in FDB xarray/dask access (#619)
- Lint standard and enforced in CI (#616)
- Reader init split with methods (#523)
- Single map plot utility to be used by all diagnostics (#594)
- Script for automatic generation of Fdb catalog entries (IFS only) (#572)
- Fix loading of singularity mounting /projappl (#612)
- CLI wrapper parser (#599)
- Refactoring of streaming emulator (#593)
- Radiation CLI and diagnostic refinement (#537)
- Ocean3D CLI and diagnostic refinement (#578)
- AtmGlobalMean CLI and diagnostic refinement (#587)
- Tropical cyclones CLI refinements and TC module (#568, #645)
- Removing OPA, OPAgenerator and related tests from the AQUA (Remove OPA from AQUA #586)
- Renaming the experiments according to the DE340 AQUA syntax (Including dev-control-1990 in the source and rename the experiment according to DE340 scheme #556, #614, #618)
- Teleconnections diagnostic improvements (#571, #574, #576, #581, #592, #623)

## [v0.4]

Main changes are:
1. Update to all the diagnostics CLI
2. Refactor of the regridder so that `regrid.yaml`` is grid-based and not experiment-based
3. Xarray access to FDB sources
4. Refactor of the fixer so that merge/replace/default options are available
5. Remove of the `aqua` environment in favour of the `aqua_common` one. 

Complete list:
- Introduced color scheme for aqua logging (#567)
- CLI for sea diagnostic (#549)
- Add CLI for SSH diagnostic and some bug fixes (#540)
- Fix SSH diagnostic to be compatible with lates AQUA version (#538) 
- Helper function to identify vertical coordinates in a dataset (#552)
- Orography for tempest extremes TCs detection and update TCs CLI (Orography threshold included and CLI update #404)
- Improvement of performance indices CLI (Update of ECmean CLI #528)
- Fix to allow reading a list of multiple variables from FDB (#545)
- Further improvement of function to inspect the catalogue (#533)
- Custom exceptions for AQUA (#518)
- Speed up of the `retrieve_plain` method (#524)
- Update documention for adding new data and setting up the container (Increase documentation coverage #519)
- CLI wrapper for the state-of-the-art diagnostics analysis (#517, #527, #525, #530, #534, #536, #539, #548, #549, #559)
- Refactor the regrid.yaml as grid-based instead of experiment-based (#291)
- aqua_common environment simplified and updated (#498)
- Update available variables in FDB catalogues on lumi (#514)
- Solve reversed latitudes bug for fixed data (#510)
- Switch to legacy eccodes tables based on intake source metadata (#493)
- Add GPM IMERG precipitation data to the catalogue on levante (#505)
- Fix ocean3d diagnostic colorbars not being symmetric when missing values are present (#504) 
- FDB NEMO test access to data (#488)
- Xarray dask access to FDB (#476)
- Issue a warning when multiple gribcodes are associated to the same shortname (Cases for multiple eccodes grib codes #483)
- Allowing fixer to overwrite or merge default configuration (Increasing flexibiity of the fixer allowing for merge, replace and default options #480)
- Add new tests (Increase testing #250)
- Global time series diagnostic setup for multiple variables CLI (#474)
- Option to avoid incomplete chunk when averagin with timmean (Introduce check for chunk completeness in timmean() #466)
- Simplification of Fixer() workflow, more methods and less redundancy (Functionize fixer #478)
- Remove the `aqua` environment file, only `aqua_common` is left (#482)

## [v0.3]

Main changes are:
1. Fixer moved at `Reader()` level
2. Area selection available in `fldmean()` method
3. FDB/GSV access for IFS-NEMO development simulations
4. Configuration file `config-aqua.yaml` replaces `config.yaml`

Complete list:
- Templates in configuration yaml files (#469)
- Bug fixes for FDB access options (#463, #462)
- Add observational catalogs on Lumi (Update Lumi catalog #454)
- Automatic finding of cdo (#456)
- Area is fixed if data are fixed (Fixer applied to grid areas #442)
- Tests missing failure fix (Fix #436 CI workflow passes even if some tests fail #452)
- FDB/GSV access to IFS control and historical simulations (#434, #458)
- Climatology support restored in the Reader (Fix for climatology #445)
- Improvement function to inspect the catalogue (Inspect_catalogue improvement #446)
- Minor improvements of the gribber (Fix gribber fdb #427)
- Allow the LRA generator to work with generators and so with FDB (LRA from fdb on mafalda #430)
- Fixes only on selected variables (Fixer updates #428)
- Complete revision of the FDB/GSV access, allowing to access also recent experiments using variable step (#343)
- Teleconnections diagnostic adapted to new code improvements (Teleconnections Dev branch update #424, #465)
- Add support for area selection with fldmean (Fldmean box selection #409)
- Environment simplified, dependencies are now mostly on the pyproject file (A simpler environment.yml #286)
- Intake esm functionality added back (Fix intake-esm #287)
- Intake esm tests (Test also intake-esm #335)
- Yaml dependencies removed (Logger and yaml issues in util.py #334)
- Log history working for iterators as well (Logger and yaml issues in util.py #334)
- Util refactor (Utility refactor #405)
- Fixer at reader level (Fixes at Reader level #244)
- Uniform timmean (Uniform time after timmean and add option for time_bnds #419)
- FDB tests added (Add FDB 5.11, a local FDB with some test data #280, #432)
- Refactor of unit conversion and non-metpy cases (Flexible unit fix from YAML file #416)
- Refactor of the config file definition (Refactor of the configuration search #417)

## [v0.2.1]

- Add development control-1950 and historical-1990 experiments to the LRA (LRA for control-1950 and historical-1990 on Levante from v0.2 #455)

## [v0.2]

- Improve the LRA generator and worklow CLI (Streaming for the LRA #289)
- AQUA new common environment installation tool for LUMI added (#413)
- Added a bash script "load_aqua_lumi.sh" to load aqua environment in LUMI with containers (Adding an AQUA singularity container for LUMI #418)

## [v0.2-beta]

This is the `AQUA` version part of the Deliverable D340.7.1.2. 

- SSH diagnostic improvements (Linting SSH diagnostics #377, SSH diag: PDF file name changed #388)
- Timmean fix to uniform time axis (Fix for timmean() to uniform output time axis #381)
- New tests trigger routine (Tests trigger with label #385)
- Fix for tco1279 and FESOM (fix for masked tco1279 #390, psu fix for salinity #383)
- ECmean improvements (various improvement for ecmean #392)
- Seaice diagnostic improvements (Deliverable340.7.1.2 fix seaice #389, Linting Seaice diagnostics #376)
- Teleconnections diagnostic graphics module enhanced and various improvements (Teleconnections corrections for D340.7.1.2 #379, Fix import in teleconnections notebooks #395, Teleconnections fix docs #408)
- Tropical cyclones linting of the diagnostic (Linting tropical cyclones diagnostics #380, Improved plotting functions for tropical cyclones #391)
- Ocean diagnostics restructured in a single folder, sharing common functions and other improvements (Linting+Fixes Ocean diagnostics #374, Adding units for MLD plot in ocean3d package #406)
- Documentation fixes (Documentation fixes after review #403)
- Atmglobalmean and radiation diagnostic improvements (Atmglobalmean fix #371)
- MSWEP fixer bugfix (Change MSWEP datamodel #397, fixing of mswep #401)

## [v0.2-alpha]

This is the `AQUA` version that will be part of the Deliverable D340.7.1.2, sent to internal review. This is mostly done by the inclusion of twelve diagnostics within the AQUA framework

- Added teleconnections diagnostic (#308, #309, #318, #333, #352)
- Added tropical cyclones diagnostic (#310, #345)
- Added performance indices diagnostic based on ECmean tool (#57, #327) 
- Added sea ice diagnostic (#353, #368)
- Added global timeseries diagnostic (#358, #359)
- Added radiation analysis diagnostic (#301, #360)
- Added global mean bias diagnostic (#285, #371)
- Added SSH variability diagnostic (#367, #369)
- Added tropical rainfall diagnostic (#314)
- Added Ocean circulation diagnostic (#295)
- Added global ocean diagnosc (#164)
- Added global mean timeseries (#268)
- Multiple fixes in the Reader (#316, #324, #334)
- Avoid time duplicated in the Reader (#357)
- Enabling autodoc for diagnostics (#330)
- Data access improvement on Levante, including new datasets (#332, #355, #321)
- Added a common environment file (#363)
- Support for Lumi installation (#315)
- Added the `changelog` file

### Changed

- Dummy diagnostic is now in the `dummy` folder (previously was `dummy-diagnostic`)
- Tests and code is now working with python>=3.9 (previously python 3.11 was excluded)

## [v0.1-beta]

This is the `AQUA` version that will be part of the Deliverable D340.7.1.1.
This is mostly built on the `AQUA` `Reader` class which support for climate model data interpolation, spatial and temporal aggregation and conversion for a common GRIB-like data format.


- Low resolution archive documentation
- Fixed a bug in the `Gribber` class that was not reading the correct yaml catalogue file

## v0.1-alpha

This is the AQUA pre-release to be sent to internal reviewers. 
Documentations is completed and notebooks are working.

[unreleased]: https://github.com/DestinE-Climate-DT/AQUA/compare/v0.7.1...HEAD
[v0.7.1]: https://github.com/DestinE-Climate-DT/AQUA/compare/v0.7...v0.7.1
[v0.7]: https://github.com/DestinE-Climate-DT/AQUA/compare/v0.6.3...v0.7
[v0.6.3]: https://github.com/DestinE-Climate-DT/AQUA/compare/v0.6.2...v0.6.3
[v0.6.2]: https://github.com/DestinE-Climate-DT/AQUA/compare/v0.6.1...v0.6.2
[v0.6.1]: https://github.com/DestinE-Climate-DT/AQUA/compare/v0.6...v0.6.1
[v0.6]: https://github.com/DestinE-Climate-DT/AQUA/compare/v0.5.2-beta...v0.6
[v0.5.2-beta]: https://github.com/DestinE-Climate-DT/AQUA/compare/v0.5.2-alpha...v0.5.2-beta
[v0.5.2-alpha]: https://github.com/DestinE-Climate-DT/AQUA/compare/v0.5.1...v0.5.2-alpha
[v0.5.1]: https://github.com/DestinE-Climate-DT/AQUA/compare/v0.5...v0.5.1
[v0.5]: https://github.com/DestinE-Climate-DT/AQUA/compare/v0.4...v0.5
[v0.4]: https://github.com/DestinE-Climate-DT/AQUA/compare/v0.3...v0.4
[v0.3]: https://github.com/DestinE-Climate-DT/AQUA/compare/v0.2.1...v0.3
[v0.2.1]: https://github.com/DestinE-Climate-DT/AQUA/compare/v0.2...v0.2.1
[v0.2]: https://github.com/DestinE-Climate-DT/AQUA/compare/v0.2-beta...v0.2
[v0.2-beta]: https://github.com/DestinE-Climate-DT/AQUA/compare/v0.2-alpha...v0.2-beta
[v0.2-alpha]: https://github.com/DestinE-Climate-DT/AQUA/compare/v0.1-beta...v0.2-alpha
[v0.1-beta]: https://github.com/DestinE-Climate-DT/AQUA/compare/v0.1-alpha...v0.1-beta<|MERGE_RESOLUTION|>--- conflicted
+++ resolved
@@ -7,24 +7,21 @@
 
 Unreleased in the current development version:
 
-<<<<<<< HEAD
 ## [v0.7.1]
 
 Main changes are:
 1. Complete update of the timeseries diagnostic
-2. LRA cli for parallel SLURM submission
-3. Scenarios for IFS-NEMO available in the catalogue
+2. LRA CLI for parallel SLURM submission
+3. SSP370 production scenario for IFS-NEMO available in the catalogue
 4. Tropical rainfall numerous updates
 
-=======
 - Improve the automatic parsing of date range according to schema from fdb (#928)
 - Updated output filenames for atmglobalmean diagnostic (#921)
 - Added graphics function to plot data and difference between two datasets on the same map (#892)
 - Implemented `pyproject.toml` for global_time_series diagnostic (#920).
->>>>>>> 198ef084
 - Implemented `pyproject.toml` for tropical_rainfall diagnostic (#850).
-- Updating CLi for tropical_rainfall diagnostic (#815)
-- LRA cli for parallel SLURM submission (#909)
+- Updating CLI for tropical_rainfall diagnostic (#815)
+- LRA CLI for parallel SLURM submission (#909)
 - Timeseries: seasonal cycle is available for the global timeseries (#912)
 - Timeseries: refactory of Gregory plot as a class, comparison with multiple models and observations (#910)
 - Add IFS-NEMO ssp370 scenario (#906)
