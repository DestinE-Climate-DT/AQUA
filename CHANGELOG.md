# Changelog

All notable changes to this project will be documented in this file.
The format is based on [Keep a Changelog](https://keepachangelog.com/en/1.0.0/)

## [Unreleased]

Unreleased in the current development version:

<<<<<<< HEAD
- Added graphics function to plot data and difference between two datasets on the same map (#892)
=======
- Timeseries: seasonal cycle is available for the global timeseries (#912)
- Timeseries: refactory of Gregory plot as a class, comparison with multiple models and observations (#910)
- Add IFS-NEMO ssp370 scenario (#906)
- Timeseries: complete refactory of the timeseries as a class, comparison with multiple models and observations (#907)
- Plot timeseries is now a framework function (#907)
>>>>>>> a0cd4369

## [v0.7]

Main changes are:
1. Multiple updates to the diagnostics, both scientific and graphical, to work with more recent GSV data
2. `mtpr` is now used instead of `tprate` for precipitation
2. Documentation has been reorganized and integrated

Complete list:
- New utility `add_pdf_metadata` to add metadata to a pdf file (#898)
- Experiments `a0gg` and `a0jp` added to the IFS-NEMO catalog, and removal of `historical-1990-dev-lowres` (#889)
- Updated notebooks to ensure consistency across different machines by using observational datasets, and included a demo of aqua components for Lumi (#868)
- Scripts for pushing figures and docs to aqua-web (#880)
- Fixed catalogue for historical-1990-dev-lowres source (#888, #895)
- data_models src files are now in the aqua/data_models folder, with minor modifications (#884)
- Warning options based on the `loglevel` (#852)
- Timeseries: formula bugfix and annual plot only for complete years (#876)
- mtpr instead of tprate derived from tp (#828)
- eccodes 2.34.0 does not accomodate for AQUA step approach, pin to <2.34.0 (#873)
- Bugfix of the `aqua-analysis` wrapper, now can work teleconnections on atmospheric and oceanic variables 
and the default path is an absolute one (#859, #862)
- Ocean3D: many fixes and adaptations to new data governance (#776)
- Bugfix of the `aqua-analysis` wrapper, now can work teleconnections on atmospheric and oceanic variables (#859)
- Radiation: adaptation to new data governance and many improvements (#727)
- Seaice: Sea ice extent has now seasonal cycle (#797)
- Fixing the paths in `cli/lumi-install/lumi_install.sh` (#856).
- Refactor of the documentation (#842, #871)
- The drop warning in `aqua/gsv/intake_gsv.py` (#844)
- Tropical cyclones diagnostic: working with new data governance (includes possibility to retrieve orography from file (#816)

## [v0.6.3]

Complete list:
- Setting last date for NaN fix for IFS-NEMO/IFS-FESOM to 1999-10-01 and cleaner merge of parent fixes (#819)
- Hotfix to set `intake==0.7.0` as default (#841)
- Timeseries: can add annual std and now default uncertainty is 2 std (#830)
- `retrieve_plain()` method now set off startdate and enddate (#829)
- Complete restructure of fixer to make use of `fixer_name`: set a default for each model and a `False` to disable it (#746)
- Added `center_time` option in the `timmean()` method to save the time coordinate in the middle of the time interval and create a Timmean module and related TimmeanMixin class (#811)
- Fixer to rename coordinates available (#822)
- Fixing new pandas timedelta definition: replacing H with h in all FDB catalog (#786)
- Change environment name from `aqua_common` to `aqua`(#805)
- Adding a run test label to trigger CI (#826)
- Tropical_rainfall: improve organization and maintainability, introducing nested classes (#814)
- Revisiting CERES fixes (#833)
- Timeseries: add bands for observation in Gregory plots (#837)

## [v0.6.2]

Complete list:
- Global time series plot annual and monthly timeseries together, improved Gregory plot (#809)
- Teleconnection can now take a time range as input and ylim in the index plot function (#799)
- LRA to use `auto` final time and `exclude_incomplete` (#791)
- Hotfix for v0.12.0 of the GSV_interface related to valid_time (#788)
- Global time series adapted to new data governance (#785)
- AtmoGlobalMean diagnostic improvements and adaptation to new data governance (#745 #789 #807 #812)
- Sea-ice diagnostic adapted to new data governance (#790)
- Implement a fix setting to NaN the data of the first step in each month (for IFS historical-1990) (#776)

## [v0.6.1]

Complete list:
- Teleconnection improvement to accept different variable names for ENSO (avg_tos instead of sst) (#778)
- ERA5 fixes compatible with new data governance (#772)
- Update the LRA generator (removing aggregation and improving) filecheck and fix entries for historical-1990-dev-lowres (#772)
- Updates of ECmean to work with production experiments (#773, #780)
- Automatic data start and end dates for FDB sources (#762)

## [v0.6]

Main changes are:
1. Inclusion in the catalog of the historical-1990 production simulations from IFS-NEMO and IFS-FESOM.
2. New fixes that targets the DestinE updated Data Governance

- IFS-FESOM historical-1990-dev-lowres with new data governance added to the catalogue (#770)
- AtmoGlobalMean diagnostic improvements (#722)
- Teleconnections diagnostic improvements (#722)
- Read only one level for retrieving 3D array metadata, select single level for retrieve (#713)
- IFS-FESOM historical-1990-dev-lowres with new data governance added to the catalogue
- Fix mismatch between var argument and variables specified in catalogue for FDB (#761)
- Compact catalogues using yaml override syntax (#752)
- Fix loading source grid file before smmregrid weight generation (#756)

## [v0.5.2-beta]

Complete list:
-  A new fdb container is used to generate the correct AQUA container

## [v0.5.2-alpha]

Main changes are:
1. Coupled models IFS-NEMO and IFS-FESOM are now supported
2. Accessor to use functions and reader methods as if they were methods of xarray objects, see [notebook](https://github.com/DestinE-Climate-DT/AQUA/blob/main/notebooks/reader/accessor.ipynb)
3. Preliminary provenance information is now available in the history attribute of the output files
4. AQUA analysis wrapper is parallelized
5. A levelist can be provided in FDB sources, this will greatly speed up the data retrieve

Complete list:
- Fix reading only one sample variable and avoid _bnds variables (#743)
- Allow correct masked regridding after level selection. Add level selection also for not-FDB sources (#741)
- Read only one level for retrieving 3D array metadata, select specific levels for FDB retrieve (#713)
- Defining catalog entry for coupled models IFS-NEMO and IFS-FESOM (#720)
- Change fixer_name to fixer_name (#703)
- Reorganization of logging calls (#700)
- Accessor to use functions and reader methods as if they were methods of xarray objects (#716)
- Suggestions are printed if a model/exp/source is not found while inspecting the catalogue (#721)
- Improvements in the single map plot function (#717)
- Minor metadata fixes (logger newline and keep "GRIB_" in attrs) (#715)
- LRA fix now correctly aggregating monthly data to yearly when a full year is available (#696)
- History update and refinement creating preliminary provenance information (plus AQUA emoji!) (#676)
- OPA lra compatible with no regrid.yaml (#692)
- Introducing fixer definitions not model/exp/source dependents to be specified at the metadata level (#681)
- AQUA analysis wrapper is parallelized and output folder is restructured (#684, #725)

## [v0.5.1]

Main changes are:
1. A new `Reader` method `info()` is available to print the catalogue information
2. Grids are now stored online and a tool to deploy them on the `cli` folder is available

Complete list:
- Fix attributes of DataArrays read from FDB (#686)
- Reader.info() method to print the catalogue information (#683)
- Simpler reader init() by reorganizing the calls to areas and regrid weights configuration and loading (#682)
- Optional autosearch for vert_coord (#682)
- plot_single_map adapted to different coordinate names and bugfixes (#680)
- Sea ice volume datasets for the Northern Hemisphere (PIOMAS) and the Southern Hemisphere (GIOMAS) (#598)
- Possibility of defining the regrid method from the grid definition (#678)
- Grids stored online and tool to deploy them on cli folder (#675)
- Global time series diagnostic improvements (#637)
- Teleconnections diagnostic improvements (#672)

## [v0.5]

Main changes are:
1. Refactor of the Reader() interface with less options at the init() level
2. Grids are now defined with the source metadata and not in a machine-dependent file
3. CLI wrapper is available to run all diagnostics in a single call
4. Refactoring of the streaming emulator with equal treatment for FDB or file sources

Complete list:
- Controlling the loglevel of the GSV interface (#665)
- Fix wrong fdb source (#657)
- Adding sample files and tests for NEMO 2D and 3D grids (#652)
- tprate not derived from tp for GSV sources (#653)
- Simplify reader init and retrieve providing less argument in initialization (#620)
- var='paramid' can be used to select variables in the retrieve method (#648)
- configdir is not searched based on util file position in the repo (#636)
- Cleaner mask treatment (Revision of mask structure in the reader #617)
- Fldmean fix if only one dimension is present for area selection (#640)
- Adding higher frequency ERA5 data on Levante and Lumi (#628)
- regrid.yaml files are removed, grid infos are now in the catalogue metadata (#520, #622, #643)
- Load all available variables in FDB xarray/dask access (#619)
- Lint standard and enforced in CI (#616)
- Reader init split with methods (#523)
- Single map plot utility to be used by all diagnostics (#594)
- Script for automatic generation of Fdb catalog entries (IFS only) (#572)
- Fix loading of singularity mounting /projappl (#612)
- CLI wrapper parser (#599)
- Refactoring of streaming emulator (#593)
- Radiation CLI and diagnostic refinement (#537)
- Ocean3D CLI and diagnostic refinement (#578)
- AtmGlobalMean CLI and diagnostic refinement (#587)
- Tropical cyclones CLI refinements and TC module (#568, #645)
- Removing OPA, OPAgenerator and related tests from the AQUA (Remove OPA from AQUA #586)
- Renaming the experiments according to the DE340 AQUA syntax (Including dev-control-1990 in the source and rename the experiment according to DE340 scheme #556, #614, #618)
- Teleconnections diagnostic improvements (#571, #574, #576, #581, #592, #623)

## [v0.4]

Main changes are:
1. Update to all the diagnostics CLI
2. Refactor of the regridder so that `regrid.yaml`` is grid-based and not experiment-based
3. Xarray access to FDB sources
4. Refactor of the fixer so that merge/replace/default options are available
5. Remove of the `aqua` environment in favour of the `aqua_common` one. 

Complete list:
- Introduced color scheme for aqua logging (#567)
- CLI for sea diagnostic (#549)
- Add CLI for SSH diagnostic and some bug fixes (#540)
- Fix SSH diagnostic to be compatible with lates AQUA version (#538) 
- Helper function to identify vertical coordinates in a dataset (#552)
- Orography for tempest extremes TCs detection and update TCs CLI (Orography threshold included and CLI update #404)
- Improvement of performance indices CLI (Update of ECmean CLI #528)
- Fix to allow reading a list of multiple variables from FDB (#545)
- Further improvement of function to inspect the catalogue (#533)
- Custom exceptions for AQUA (#518)
- Speed up of the `retrieve_plain` method (#524)
- Update documention for adding new data and setting up the container (Increase documentation coverage #519)
- CLI wrapper for the state-of-the-art diagnostics analysis (#517, #527, #525, #530, #534, #536, #539, #548, #549, #559)
- Refactor the regrid.yaml as grid-based instead of experiment-based (#291)
- aqua_common environment simplified and updated (#498)
- Update available variables in FDB catalogues on lumi (#514)
- Solve reversed latitudes bug for fixed data (#510)
- Switch to legacy eccodes tables based on intake source metadata (#493)
- Add GPM IMERG precipitation data to the catalogue on levante (#505)
- Fix ocean3d diagnostic colorbars not being symmetric when missing values are present (#504) 
- FDB NEMO test access to data (#488)
- Xarray dask access to FDB (#476)
- Issue a warning when multiple gribcodes are associated to the same shortname (Cases for multiple eccodes grib codes #483)
- Allowing fixer to overwrite or merge default configuration (Increasing flexibiity of the fixer allowing for merge, replace and default options #480)
- Add new tests (Increase testing #250)
- Global time series diagnostic setup for multiple variables CLI (#474)
- Option to avoid incomplete chunk when averagin with timmean (Introduce check for chunk completeness in timmean() #466)
- Simplification of Fixer() workflow, more methods and less redundancy (Functionize fixer #478)
- Remove the `aqua` environment file, only `aqua_common` is left (#482)

## [v0.3]

Main changes are:
1. Fixer moved at `Reader()` level
2. Area selection available in `fldmean()` method
3. FDB/GSV access for IFS-NEMO development simulations
4. Configuration file `config-aqua.yaml` replaces `config.yaml`

Complete list:
- Templates in configuration yaml files (#469)
- Bug fixes for FDB access options (#463, #462)
- Add observational catalogs on Lumi (Update Lumi catalog #454)
- Automatic finding of cdo (#456)
- Area is fixed if data are fixed (Fixer applied to grid areas #442)
- Tests missing failure fix (Fix #436 CI workflow passes even if some tests fail #452)
- FDB/GSV access to IFS control and historical simulations (#434, #458)
- Climatology support restored in the Reader (Fix for climatology #445)
- Improvement function to inspect the catalogue (Inspect_catalogue improvement #446)
- Minor improvements of the gribber (Fix gribber fdb #427)
- Allow the LRA generator to work with generators and so with FDB (LRA from fdb on mafalda #430)
- Fixes only on selected variables (Fixer updates #428)
- Complete revision of the FDB/GSV access, allowing to access also recent experiments using variable step (#343)
- Teleconnections diagnostic adapted to new code improvements (Teleconnections Dev branch update #424, #465)
- Add support for area selection with fldmean (Fldmean box selection #409)
- Environment simplified, dependencies are now mostly on the pyproject file (A simpler environment.yml #286)
- Intake esm functionality added back (Fix intake-esm #287)
- Intake esm tests (Test also intake-esm #335)
- Yaml dependencies removed (Logger and yaml issues in util.py #334)
- Log history working for iterators as well (Logger and yaml issues in util.py #334)
- Util refactor (Utility refactor #405)
- Fixer at reader level (Fixes at Reader level #244)
- Uniform timmean (Uniform time after timmean and add option for time_bnds #419)
- FDB tests added (Add FDB 5.11, a local FDB with some test data #280, #432)
- Refactor of unit conversion and non-metpy cases (Flexible unit fix from YAML file #416)
- Refactor of the config file definition (Refactor of the configuration search #417)

## [v0.2.1]

- Add development control-1950 and historical-1990 experiments to the LRA (LRA for control-1950 and historical-1990 on Levante from v0.2 #455)

## [v0.2]

- Improve the LRA generator and worklow CLI (Streaming for the LRA #289)
- AQUA new common environment installation tool for LUMI added (#413)
- Added a bash script "load_aqua_lumi.sh" to load aqua environment in LUMI with containers (Adding an AQUA singularity container for LUMI #418)

## [v0.2-beta]

This is the `AQUA` version part of the Deliverable D340.7.1.2. 

- SSH diagnostic improvements (Linting SSH diagnostics #377, SSH diag: PDF file name changed #388)
- Timmean fix to uniform time axis (Fix for timmean() to uniform output time axis #381)
- New tests trigger routine (Tests trigger with label #385)
- Fix for tco1279 and FESOM (fix for masked tco1279 #390, psu fix for salinity #383)
- ECmean improvements (various improvement for ecmean #392)
- Seaice diagnostic improvements (Deliverable340.7.1.2 fix seaice #389, Linting Seaice diagnostics #376)
- Teleconnections diagnostic graphics module enhanced and various improvements (Teleconnections corrections for D340.7.1.2 #379, Fix import in teleconnections notebooks #395, Teleconnections fix docs #408)
- Tropical cyclones linting of the diagnostic (Linting tropical cyclones diagnostics #380, Improved plotting functions for tropical cyclones #391)
- Ocean diagnostics restructured in a single folder, sharing common functions and other improvements (Linting+Fixes Ocean diagnostics #374, Adding units for MLD plot in ocean3d package #406)
- Documentation fixes (Documentation fixes after review #403)
- Atmglobalmean and radiation diagnostic improvements (Atmglobalmean fix #371)
- MSWEP fixer bugfix (Change MSWEP datamodel #397, fixing of mswep #401)

## [v0.2-alpha]

This is the `AQUA` version that will be part of the Deliverable D340.7.1.2, sent to internal review. This is mostly done by the inclusion of twelve diagnostics within the AQUA framework

- Added teleconnections diagnostic (#308, #309, #318, #333, #352)
- Added tropical cyclones diagnostic (#310, #345)
- Added performance indices diagnostic based on ECmean tool (#57, #327) 
- Added sea ice diagnostic (#353, #368)
- Added global timeseries diagnostic (#358, #359)
- Added radiation analysis diagnostic (#301, #360)
- Added global mean bias diagnostic (#285, #371)
- Added SSH variability diagnostic (#367, #369)
- Added tropical rainfall diagnostic (#314)
- Added Ocean circulation diagnostic (#295)
- Added global ocean diagnosc (#164)
- Added global mean timeseries (#268)
- Multiple fixes in the Reader (#316, #324, #334)
- Avoid time duplicated in the Reader (#357)
- Enabling autodoc for diagnostics (#330)
- Data access improvement on Levante, including new datasets (#332, #355, #321)
- Added a common environment file (#363)
- Support for Lumi installation (#315)
- Added the `changelog` file

### Changed

- Dummy diagnostic is now in the `dummy` folder (previously was `dummy-diagnostic`)
- Tests and code is now working with python>=3.9 (previously python 3.11 was excluded)

## [v0.1-beta]

This is the `AQUA` version that will be part of the Deliverable D340.7.1.1.
This is mostly built on the `AQUA` `Reader` class which support for climate model data interpolation, spatial and temporal aggregation and conversion for a common GRIB-like data format.


- Low resolution archive documentation
- Fixed a bug in the `Gribber` class that was not reading the correct yaml catalogue file

## v0.1-alpha

This is the AQUA pre-release to be sent to internal reviewers. 
Documentations is completed and notebooks are working.

[unreleased]: https://github.com/DestinE-Climate-DT/AQUA/compare/v0.7...HEAD
[v0.7]: https://github.com/DestinE-Climate-DT/AQUA/compare/v0.6.3...v0.7
[v0.6.3]: https://github.com/DestinE-Climate-DT/AQUA/compare/v0.6.2...v0.6.3
[v0.6.2]: https://github.com/DestinE-Climate-DT/AQUA/compare/v0.6.1...v0.6.2
[v0.6.1]: https://github.com/DestinE-Climate-DT/AQUA/compare/v0.6...v0.6.1
[v0.6]: https://github.com/DestinE-Climate-DT/AQUA/compare/v0.5.2-beta...v0.6
[v0.5.2-beta]: https://github.com/DestinE-Climate-DT/AQUA/compare/v0.5.2-alpha...v0.5.2-beta
[v0.5.2-alpha]: https://github.com/DestinE-Climate-DT/AQUA/compare/v0.5.1...v0.5.2-alpha
[v0.5.1]: https://github.com/DestinE-Climate-DT/AQUA/compare/v0.5...v0.5.1
[v0.5]: https://github.com/DestinE-Climate-DT/AQUA/compare/v0.4...v0.5
[v0.4]: https://github.com/DestinE-Climate-DT/AQUA/compare/v0.3...v0.4
[v0.3]: https://github.com/DestinE-Climate-DT/AQUA/compare/v0.2.1...v0.3
[v0.2.1]: https://github.com/DestinE-Climate-DT/AQUA/compare/v0.2...v0.2.1
[v0.2]: https://github.com/DestinE-Climate-DT/AQUA/compare/v0.2-beta...v0.2
[v0.2-beta]: https://github.com/DestinE-Climate-DT/AQUA/compare/v0.2-alpha...v0.2-beta
[v0.2-alpha]: https://github.com/DestinE-Climate-DT/AQUA/compare/v0.1-beta...v0.2-alpha
[v0.1-beta]: https://github.com/DestinE-Climate-DT/AQUA/compare/v0.1-alpha...v0.1-beta<|MERGE_RESOLUTION|>--- conflicted
+++ resolved
@@ -7,15 +7,12 @@
 
 Unreleased in the current development version:
 
-<<<<<<< HEAD
 - Added graphics function to plot data and difference between two datasets on the same map (#892)
-=======
 - Timeseries: seasonal cycle is available for the global timeseries (#912)
 - Timeseries: refactory of Gregory plot as a class, comparison with multiple models and observations (#910)
 - Add IFS-NEMO ssp370 scenario (#906)
 - Timeseries: complete refactory of the timeseries as a class, comparison with multiple models and observations (#907)
 - Plot timeseries is now a framework function (#907)
->>>>>>> a0cd4369
 
 ## [v0.7]
 
