# Changelog

All notable changes to this project will be documented in this file.
The format is based on [Keep a Changelog](https://keepachangelog.com/en/1.1.0/)

## [Unreleased]

ClimateDT workflow modifications:

Unreleased in the current development version (target v0.20.0):
- Parallelise tests execution using `pytest-xdist` module, centralise common fixtures to speed up tests execution time (#2402)

AQUA core complete list:
<<<<<<< HEAD
- Simplify grid files by removing `vert_coord` which is detected from the path dictionary (#2276)
=======
- Remove some warnings and adapt the code to the incoming standards (#2436)
>>>>>>> a4dbe1da
- Fix DROP CLI support for enddate, startdate and catalog (#2472)
- Autodefine DROP chunking in a more uniform way to speed up aqua-analysis computation (#2450)
- eORCA025 nested grid for o25.1 and o26.1 support (#2459)
- Safe dumping yaml with a temporary file and SoftFileLock (#2445)
- Add filelock when modifying catalog sources (#2432)

AQUA diagnostics complete list:
- Tropical Cyclones: restore TC diagnostic functionality (#2206)
- Add unique random key to dask graph tokens for each CLI (#2462)
- Ocean3D: removed old diagnostic files (#2467)
- Teleconnections: ENSO better vmin/vmax for regression plots (#2453)
- Ocean Stratification and Ocean Trend: full support for regions across the dateline (#2433)
- Area selection full support for regions across the dateline (#2430, #2434)
- LatLonProfiles: Documentation (#2442), adjustments on lines plotting order (#2431) and AQUA_realization management (#2421)

## [v0.19.0]

ClimateDT workflow modifications:
- The configuration file of the catalog generator now requires `expid`
- Aqua analysis config file organized differently with diagnostic groups
- Diagnostic and cli tool config files grouped differently in `$AQUA/config/diagnostics` and `$AQUA/config/tools`
- New position for push_analysis `config.grouping.yaml` in `$AQUA/config/analysis`

AQUA core complete list:
- Centralise `save_figure` in OutputSaver class (#2425)
- Allow longer time default for connection to dask cluster (#2420)
- Safe parallel creation of area and weight files (#2412)
- New grid lat-lon-r100 with explicit grid file, new default in DROP catgen (#2410, #2413)
- Realization formatting correctly processed by the Reader (#2392)
- Realization (and other intake kwargs) are an attribute of the Reader (#2392)
- Refactoring of aqua analysis to allow config file with diagnostic groups and reorganization of diagnostic config files (#2371)
- Optimizations of diagnostic parallel execution (#2371)
- Including minor fixes to output filenames, figure descriptions and color ranges (#2371)
- Enumerate aqua analysis log file for multiple config files (#2407)
- Fix push_analysis.sh rsync functionality to not use ssh (#2403)
- Minor fixes to output filenames, figure descriptions and color ranges (#2371)
- `stardate` and `enddate` can be passed to DROP to limit the range of scan (#2325)
- Chunking of netcdf sources is not filtered anymore (#2380)
- Introduce `expid` into configuration file of the catalog generator (#2340)
- EC-EARTH4 ORCA2 and eORCA1 grids refactor (#2280)
- Added PALEORCA2 support for the EC-EARTH4 low-resolution paleoclimate configuration (#2280)
- AQUA analysis now can receive ``startdate`` and ``enddate`` (#2368, #2423)

AQUA diagnostics complete list:
- Cleanup diagnostic code, remove lower() and replace() for regions (#2422)
- Radiation surface and Gregory: update to CERES EBAF 4.2.1 (#2424)
- Ocean3D diagnostics: improve description, titles and notebook (#2397, #2414)
- Ocean3D diagnostics config files: fix optimal chunking (#2409)
- Boxplots: improve title and description (#2411)
- LatLonProfiles: figures description fix (#2388)
- Stratification: MLD and vertical profiles diagnostic refactor (#2268)
- ECmean Performance Indices replace EC23 climatology with the new EC24 (#2367)

## [v0.18.1]

AQUA core complete list:
- Handle unknown activity names in catgen (#2351)
- Update Data Portfolio to v2.1.0 (#2356)
- Updated target grib codes for cpr and snvol (#2346)
- Offline cartopy data added to environment (#2344)
- Allow start/enddate passed in `retrieve` to be used also in `retrieve_plain()` (#2335)
- Timeseries graphical function adapted to plot multiple levels for ocean diagnostic (#2328)
- Extending evaluate formula method to exponential and parenthesis (#2327)

AQUA diagnostics complete list:
- Global Biases/Boxplots: use diagnostic_name while saving netcdfs, remove radiative flux from config (#2363)
- Global Biases: add 10si as formula to config file (#2338)
- LatLonProfiles: tests (#2339), CLI implementation (#2345) and removal of hardcoded diagnostic_name (#2357)
- Ocean Drift: timeseries plotting function with update in cli (#2322)
- Implement `fldstat` methods in Seaice diagnostics (#2297)
- Gregory: more detailed description and plot labels (#2306)
- Ensemble: updated ensemble module to use realizations via Reader class (#2342)
- Radiation: using CERES ebaf42 instead of ebaf41 (#2333)

## [v0.18.0]

Main changes: 
1. LRA generator is renamed to DROP (Data Reduction OPerator)
2. `aqua analysis` is now an entry point replacing the `aqua_analysis.py` script
3. Timstat module is now extended to support custom function
4. Introduction of new LatLonProfiles diagnostic 
5. Completely refactored diagnostics: Sea Ice, radiation, Ocean drift and Ocean stratification

Removed:
-  removed old OutputSaver (#2146) 

ClimateDT workflow modifications:
- `aqua-analysis.py` is now an entry point `aqua analysis` in the AQUA console, with the same syntax as before.
- `aqua lra` entry point is renamed to `aqua drop`.
- DVC is now used for observations, grids and CI/CD: please refer to aqua-dvc for AQUA support data. 

AQUA core complete list:
- File locking for catalog generator (#2348)
- nc2zarr installation and sample for zarr conversion (#2332)
- Allow `Reader()` to access standard and custom `fldstat` methods provided by `FldStat()` (#2277)
- Actions now upload artifacts with test results and environment specifications (#2323)
- Pin for pydantic<2.12.0 (#2323)
- Rename LRA to DROP (Data Reduction OPerator) via the `Drop()` class (#2234)
- Add updated grids conformal to OSI-SAF v3 (#2317)
- Area selection is now a separate class, `AreaSelection` in the `aqua.fldstat` module (#2245)
- Added graphical function for vertical profile plotting (#2314, #2316)
- Added catgen support for storyline experiments (#2308)
- Pin maximum version of xarray (#2303)
- CI/CD data now is read from aqua-dvc repository (#8370)
- Histogram (or any callable function) possible through TimStat. New timhist method (#2263)
- Update AQUA base container to ECMWF specifications for new cycle with FDB 5.17.3 (#2217)
- Data extraction (LRA) can be done without regrid option and LRA log history is more accurate (#2142)
- Split out plotting function for vertical profile and add contour option (#2190)
- GSV update to v2.13.1, support for Polytope access to MN5 DataBridge (#2202)
- Separation of concerns in LRA between dask-based computation and serial netcdf writing (#2212)
- Refactor `grids-downloader.sh` script, now outputdir is a cli argument (#2209)
- Refactor of some `aqua.util.time` function, improving name and pandas integration (#2205,#2218)
- Refactor of the `dump_yaml` utility function, now correctly handling `None` values as `null` (#2198)
- `Reader` will now turn off areas and grids capabilities when `src_grid_name` is `False` (#2198)
- LRA and `OutputSaver` jinja-related duplicated methods are now merged (#2198)
- LatLonProfiles: refinement of the graphical functions (#2201)
- Minor EC-Earth4 adjustments (#2196)
- Hotfix in catgen for monthly chunking (#2184)
- Fix loaded areas as dataset (#2174)
- Show error message if empty data are retrieved by in `reader` (#2170)
- Few graphical adjustments in multiple_maps (#2159)
- Add description for ECmean diagnostic (#2158)
- Fix fldstat coordinate treatment (#2147)
- Fixer applied when units name changes is required and no factor is found (#2128)
- Update aqua-analysis config for refactored diagnostics (#2144)
- Fixed incompatible coordinate transformatiosn (#2137)
- Added Nord4 support in the `load-aqua-container.sh` script (#2130)
- Add `aqua analysis` to replace the `aqua-analysis.py` script, with a more flexible CLI interface (#2065)
- Bugfix in `plot_seasonalcycles()` trying to use a non-existing `time` coordinate (#2114)
- Add `norm` keyword argument to the `plot_single_map` to allow non-linear colorbar normalisation (#2107)
- `draw_manual_gridlines()` utility function to draw gridlines on cartopy maps (#2105)
- `apply_circular_window()` utility function to apply a circular window to cartopy maps (#2100)

AQUA diagnostics complete list:
- Radiation: add Surface Radiation Fluxes (snlwrf, snswrf, latent and sensible heat) (#2318)
- Seaice: added documentation and updated notebooks (#2249)
- Seaice: update varname for PIOMAS and GIOMAS from sivol to sithick after updating the data in `obs` catalog (#2290)
- Global Biases: allow GlobalBias to take color palette as argument (#2283)
- Boxplots: added option to plot anomalies and add a mean value dotted line (#2255)
- Global Biases: address formatting issues in plots (#2272)
- Global Biases: fix location of config file for cli (#2284)
- Timeseries: fix for annual only plots (#2279)
- Timeseries: add `reader_kwargs` option to pass extra arguments to the Reader and ensemble support (#2222, #2279)
- Add `source_oce` option for ECmean to aqua anlysis (#2246)
- Add missing center time option to seasonalcycles (#2247)
- Teleconnections: adapted MJO to the new Hovmoller graphical function (#1969)
- Ocean Drift: Hovmoller multiplot class and complete diagnostic cli (#1969)
- Diagnostic core: Locking of catalog yaml when modified (#2238)
- Timeseries: fix output figure to use diagnostic name (#2240)
- Diagnostic core: bugfix in Diagnostic class related to parsing realization (#2226)
- Updated grouping file for dashboard (#2241)
- Dummy: removed old diagnostic (#2210)
- Diagnostic core: `retrieve` and `_retrieve` methods can take a `months_required` argument so that diagnostics can raise an error if insufficient months of data are available. (#2205)
- Timeseries: introduction of the catalog entry capability, default in CLI (#2198)
- Diagnostic core: introduction of the catalog entry capability and `self.realization` attribute (#2198)
- Ensemble: Updating the ensemble module according the the issue #1925 (#2004)
- Timeseries: refined title and description, more attributes used (#2193)
- New LatLonProfiles diagnostic tool (#1934 and #2207)
- Boxplots: add support for reader_kwargs (#2149)
- Global Biases: add the `diagnostic_name` option in config file (#2159)
- Gregory: refined the reference label generation (#2157)
- Seaice: add support for `reader_kwargs` (#2153)
- Remove old seaice diagnostic scripts (#2152)
- Timeseries: fix lazy calculation of seasonal cycles (#2143)
- Boxplots: fix output dir (#2136) 
- Boxplots: add tests and update docs (#2129)
- Seaice: refactored diagnostic with cli and added bias plot with custom projections (#1684, #2140, #2165, #2171, #2178, #2185, #2221)
- Stratification: Stratification class to create density and mixed layer depth data, notebook and tests added. (#2093)
- Radiation: complete refactor of the diagnostic, now based on the `Boxplots` diagnostic and the  `boxplot ` function in graphics (#2007)
- SeasonalCycles: fix a bug which was preventing to plot when no reference data is provided (#2114)

## [v0.17.0]

Main changes are:
1. Support for realizations for `aqua-analysis`, `aqua-push` and a set of diagnostics (Timeseries, Global Biases, Teleconnections, Ecmean)
2. Support for data-portfolio v2.0.0
3. LRA output tree refactored accomodating for realization, statistic and frequency

Removed:
-  removed Reader.info() method (#2076) 

ClimateDT workflow modifications:
- `machine` and `author` are mandatory fields in the catalog generator config file.
- Data portfolio required is v2.0.0, no API changes are involved in this change.
- Add possibility to change the 'default' realization in Catalog Generator config file.
- AQUA analysis can take a `--realization` option to enable the analysis of a specific realization.

AQUA core complete list:
- Introduce a tentative command to generate grids from sources, `aqua grids build` based on `GridBuilder` class (#2066)
- Support for data-portfolio v2.0.0: updated catalog generator, pinned gsv to v2.12.0. Machine now required in config. (#2092)
- Add possibility to change the 'default' realization in Catalog Generator config file (#2058) 
- `aqua add <catalog>` option in the AQUA console can use GITHUB_TOKEN and GITHUB_USER environment variables to authenticate with GitHub API (#2081)
- Added a `aqua update -c all` option in the AQUA console to update all the catalogs intalled from the Climate-DT repository (#2081)
- `Reader` can filter kwargs so that a parameter not available in the intake source is removed and not passed to the intake driver (#2074)
- Adapt catgen to changes in data-portfolio v1.3.2 (#2076)
- Add `get_projection()` utility function for selection of Cartopy map projections (#2068)
- Tools to push to dashboard support ensemble realizations (#2070)
- `aqua-analysis.py` now supports a `--realization` option to enable the analysis of a specific realization (#2041, #2090)
- Separate new histogram function in the framework (#2061)
- Introducing `timsum()` method to compute cumulative sum (#2059)
- `EvaluateFormula` class to replace the `eval_formula` function with extra provenance features (#2042)
- Solve fixer issue leading to wrong target variable names (#2057)
- Upgrade to `smmregrid=0.1.2`, which fixes coastal erosion in conservative regridding (#1963)
- Refactor LRA of output and catalog entry creatro with `OutputPathBuilder` and `CatalogEntryBuilder` classes (#1932)
- LRA cli support realization, stat and frequency (#1932)
- Update to the new STACv2 API for Lumi (#2039)
- `aqua add` and `aqua avail` commands now support a `--repository` option to specify a different repository to explore (#2037)
- `AQUA_CONFIG` environment variable can be set to customize the path of the configuration files in `aqua-analysis.py` (#2027)
- Development base container updated to stack 7.0.2.8 (#2022, #2025)
- `Trender()` class provide also coefficients and normalize them (#1991)
- Catalog entry builder functionality for diagnostics included in OutputSaver Class (#2086)

AQUA diagnostics complete list:
- Sea-ice extent and volume: bugs related to use of legacy reader functionality (#2111)
- Ocean Trends: Trends class to create trend data along with zonal trend, notebook and tests added. (#1990)
- Global Biases: allow GlobalBias to take projection as argument (#2036)
- ECmean: diagnostics refactored to use `OutputSaver` and new common configuration file (#2012)
- ECmean: dependency to 0.1.15 (#2012)
- Timeseries, Global Biases, Teleconnections, Ecmean: `--realization` option to select a specific realization in the CLI (#2041)
- Global Biases: add try-except block in cli (#2069)
- Global Biases: handling of formulae and Cloud Radiative Forcing Computation (#2031)
- Global Biases: pressure levels plot works correctly with the CLI (#2027)
- Timeseries: `diagnostic_name` option to override the default name in the CLI (#2027)
- Global Biases: output directory is now correctly set in the cli (#2027)
- Timeseries: `center_time` option to center the time axis is exposed in the CLI (#2028)
- Timeseries: fix the missing variable name in some netcdf output (#2023)
- Diagnostic core: new `_select_region` method in `Diagnostic`, wrapped by `select_region` to select a region also on custom datasets (#2020, #2032)

## [v0.16.0]

Removed:
- Removed source or experiment specific fixes; only the `fixer_name` is now supported.

ClimateDT workflow modifications:
- Due to a bug in Singularity, `--no-mount /etc/localtime` has to be implemented into the AQUA container call 
- `push_analysis.sh` now updates and pushes to LUMI-O the file `experiments.yaml`, which is used by the 
  dashboard to know which experiments to list. The file is downloaded from the object store, updated and 
  pushed back. Additionally it exit with different error codes if the bucket is missing or the S3 credential
  are not correct.

AQUA core complete list:
- Update to the new STAC API for Lumi (#2017)
- Added the `aqua grids set` command to set the paths block in the `aqua-config.yaml` file, overwriting the default values (#2003)
- Derivation of metadata from eccodes is done with a builtin python method instead of definiton file inspection (#2009, #2014)
- `h5py` installed from pypi. Hard pin to version 3.12.1 removed in favor of a lower limit to the version (#2002)
- `aqua-analysis` can accept a `--regrid` argument in order to activate the regrid on each diagnostics supporting it (#1947)
- `--no-mount /etc/localtime` option added to the `load_aqua_container.sh` script for all HPC (#1975)
- Upgrade to eccodes==2.41.0 (#1890)
- Fix HPC2020 (ECMWF) installation (#1994)
- `plot_timeseries` can handle multiple references and ensemble mean and std (#1988, #1999)
- Support for CDO 2.5.0, modified test files accordingly (v6) (#1987)
- Remove DOCKER secrets and prepare ground for dependabot action e.g introduce AQUA_GITHUB_PAT (#1983)
- `Trender()` class to include both `trend()` and `detrend()` method (#1980)
- `cartopy_offlinedata` is added on container and path is set in cli call, to support MN5 no internet for coastlines download (#1960)
- plot_single_map() can now handle high nlevels with a decreased cbar ticks density (#1940)
- plot_single_map() now can avoid coastlines to support paleoclimate maps (#1940)
- Fixes to support EC-EARTH4 conversion to GRIB2 (#1940)
- Added support for TL63, TL255, eORCA1, ORCA2 grids for EC-EARTH4 model (#1940)
- `FldStat()` as independent module for area-weighted operations (#1835)
- Refactor of `Fixer()`, now independent from the `Reader()` and supported by classes `FixerDataModel` and `FixerOperator` (#1929) 
- Update and push to lumi-o the a file listing experiments needed by the dashboard (#1950)
- Integration of HEALPix data with `plot_single_map()` (#1897)
- Use scientific notation in multiple maps plotting to avoid label overlapping (#1953)

AQUA diagnostics complete list:
- Diagnostic core: a `diagnostic_name` is now available in the configuration file to override the default name (#2000)
- Ecmean, GlobalBiases, Teleconnections: regrid functionality correctly working in cli (#2006)
- Diagnostic core: updated docs for `OutputSaver` (#2010)
- Diagnostic core: save_netcdf() is now based on the new OutputSaver (#1965)
- Diagnostic core: raise an error if retrieve() returns an empty dataset (#1997)
- GlobalBiases: major refactor (#1803, #1993)
- Ocean Drift: using the `_set_region` method from the `Diagnostic` class (#1981)
- Diagnostic core: new `_set_region` method in `Diagnostic` class to find region name, lon and lat limits (#1979)
- Timeseries: regions are now in the `definitions` folder (not `interface` anymore) (#1884)
- Teleconnections: complete refactor according to the Diagnostic, PlotDiagnostic schema (#1884)
- Radiations: timeseries correctly working for exps with enddate before 2000 (#1940)
- Diagnostic core: new `round_startdate` and `round_enddate` functions for time management (#1940)
- Timeseries: fix in the new cli wich was ignoring the regrid option and had bad time handling (#1940)
- Timeseries: Use new OutputSaver in Timeseries diagnostics (#1948, #2000)
- Diagnostic core: new `select_region` to crop a region based on `_set_region` and `area_selection` method (#1984)

## [v0.15.0]

Main changes are:
- Polytope support 
- Plotting routines support cartopy projections and matplotlib styles
- Major refactor of AQUA core functionalities: Regridder, Datamodel, OutputSaver, Timstat  
- Major refactor of Timeseries, SeasonalCycle, GregoryPlot diagnostics

Removed:
- `aqua.slurm` has been removed.

ClimateDT workflow modifications:
- `push_analysis.sh` (and the tool `push_s3.py` which it calls) now both return proper error codes if the transfer fails. 0 = ok, 1 = credentials not valid, 2 = bucket not found. This would allow the workflow to check return codes. As an alternative, connectivity could be tested before attempting to run push_analysis by pushing a small file (e.g. with `python push_s3.py aqua-web ping.txt`))

AQUA core complete list:
- Add FDB_HOME to debug logs (#1914)
- Enabling support for DestinE STAC API to detect `bridge_start_date`and `bridge_end_date` (#1895)
- Return codes for push_s3 and push_analysis utilities (#1903)
- Polytope support (#1893)
- Additional stats for LRA and other refinements (#1886) 
- New OutputSaver class (#1837)
- Introduce a `Timstat()` module independent from the `Reader()` (#1832)
- Adapt Catalog Generator to Data-Portfolio v1.3.0 (#1848)
- Introduction of a internal AQUA data model able to guess coordinates and convert toward required target data convention definition (#1862, #1877, #1883)
- Custom `paths` in the `config-aqua.yaml` can now be defined and will take priority over the catalog paths (#1809)
- Remove deprecated `aqua.slurm` module (#1860)
- Refactor of `plot_maps()` and `plot_maps_diff()` functions with projection support and use their single map version internally (#1865)
- Refactor of `plot_single_map()` and `plot_single_map_diff()` functions with projection support (#1854)
- Refactor time handling: replacement of `datetime` objects and of `pd.Timestamp` lists (#1828)
- Fix the `regrid_method` option in the Reader (#1859)
- Add a GitHub Token for downloading ClimateDT catalogs (#1855)
- Ignore `nonlocal` complaints by flake8 (#1855)
- WOCE-ARGO ocean dataset grids and fixes added (#1846)
- Upgrade of base container to FDB 5.15.11 (#1845)
- Matplotlib styles can be set in the configuration file (#1729)
- Graphics refactoring for timeseries plot functions (#1729, #1841)
- Major refactor of the regrid options, with new modular `Regridder()` class replacing `Regrid()` mixin (#1768)
- Refactor of the `retrieve_plain()` function with contextmanager and smmregrid GridInspector (#1768)

AQUA diagnostics complete list:
- Diagnostic core: refinement of OutputSaver metadata and name handling (#1901)
- Diagnostic core: refactor of the documentation folder structure (#1891)
- Timeseries: complete refactor of the timeseries diagnostic according to the Diagnostic, PlotDiagnostic schema (#1712, #1896)

## [v0.14.0]

Main changes are:
- AQUA is now open source
- Documentation is now available on ReadTheDocs
- Attributes added by AQUA are now "AQUA_" prefixed
- A core diagnostic class has been introduced

Removed:
- Support for python==3.9 has been dropped.
- Generators option from the Reader has been removed.

ClimateDT workflow modifications:
- `aqua_analysis.py`: all the config files are used from the `AQUA_CONFIG` folder. This allows individual run modification kept in the `AQUA_CONFIG` folder for reproducibility.
- `makes_contents.py`: can now take a config file as an argument to generate the `content.yaml` file.
- `push_analysis.sh`: now has an option to rsync the figures to a specified location. Extra flags have been added (see Dashboard section in the documentation).

AQUA core complete list:
- Updated AQUA development container to micromamba 2.0.7 (#1834)
- Updated base container to eccodes 2.40 (#1833)
- Added Healpix zoom 7 grid for ICON R02B08 native oceanic grid (#1823)
- Remove generators from Reader (#1791)
- Fix tcc grib code and add some cmor codes in the convention file (#1800)
- Add a regrid option to cli of relevant diagnostics (#1792)
- Limit estimation of time for weight generation only to regular lon/lat grids (#1786)
- LRA generation can operate spatial subsection (#1711)
- Attributes added by AQUA are now "AQUA_" prefixed (#1790)
- Remove zarr pin (#1794)
- Dropping support for python==3.9 (#1778, #1797)
- Reader intake-xarray sources can select a coder for time decoding (#1778)
- Document use of AQUA on ECMWF HPC2020 (#1782)
- Added history logging for lat-lon in area selection (#1479)
- Cleaner workflow and pytest/coverage configuration (#1755, #1758)
- catalog, model, exp, source info are now stored in the DataArray attributes (#1753)
- Avoid infinite hanging during bridge access (#1733, #1738)
- Enable dependabot to monitor dependencies every month (#1748)
- `eccodes` bump to 2.40.0 (#1747)
- Integrate codecov to monitor coverage and test analytics and remove old bot (#1736, #1737, #1755, #1819)
- Reinitialize `GSVRetriever` instance only when needed (#1733)
- Enable the option to read FDB data info from file, and refactor start/end hpc/bridge dates handling (#1732, #1743, #1762)
- Fix `push_analysis.sh` options and `aqua_analysis.py` config paths (#1723, #1754)
- Enable zip compression for LRA yearly files (#1726)
- Enable publication of documentation on ReadTheDocs (#1699, #1716)
- Adapt Catgen test to the new number of sources for ICON (#1708)
- Added tests for the Hovmoller plot routine (#1532)
- `push_s3` compatibility with `boto3>=1.36.0` (#1704)
- Rsync option for push_analysis.sh (#1689)
- Multiple updates to allow for AQUA open source, including Dockerfiles, actions, dependencies and containers (#1574)

AQUA diagnostics complete list:
- Ensemble: config file structure and tests (#1630)
- Ocean3d: Tests for the Ocean3d diagnostic (#1780)
- Diagnostic core: A common function to check and convert variable units is provided as `convert_data_units()` (#1806)
- Ocean3d: Bug fix to regridding of observations in cli (#1811)
- Diagnostic core: the `retrieve()` method uses internally a `_retrieve()` method that returns instead of updating attributes (#1763)
- Diagnostic core: documentation about class and config file structure (#1790)
- Diagnostic core: A common function to load the diagnostic config file is provided (#1750)
- Global bias: add test (#1675)
- Diagnostic core: Add additional command-line arguments for configuration and processing options (#1745)
- Global bias: Handling plev and using scientific notation in contour plots (#1649)
- Ecmean: Fix net surface radiative flux and wind stresses in ecmean (#1696)
- Diagnostic core: A common parser and fuctions to open/close the dask cluster are provided (#1703)

## [v0.13.1]

Main changes are:
1. Ocean3d major refactoring

AQUA core complete list:
- Fixer delete option accepts non-lists (#1687)
- Ansi color 8-bit fix for logger (#1671)
- Hotfix for unmatched string in catgen (#1672)
- Test for aqua-analysis.py (#1664)
- Fix in the catgen now correctly generating an automatic description if not provided (#1662)

AQUA diagnostics complete list:
- Diagnostic core: added a Diagnostic class to be inherited by all diagnostics (#1681)
- Timeseries: hotfix of problems with the catalog usage in output saving (#1669)
- Tropical Rainfall: Update of the precomputed histograms paths for lumi and MN5 (#1661)
- Ocean3d: Trend is calculating using polyfit. Restructed the mixed layer depth function. (#1651)
- Global bias: hotfix for regrid option (#1670)

## [v0.13.0]

Main changes are:
1. Grids updated to work with operational O-25.1
2. Compliance of the catalog generator to the O-25.1 data portfolio
3. New 'Biases and Radiation' diagnostics replace the old 'AtmGlobalMean and Radiation'
4. Push of figures to LUMI-O and improvements for aqua-web

Deprecated:
- `aqua-analysis.sh` script is deprecated and has been removed. Use `aqua-analysis.py` instead.
- `cli_dummy.py` script is deprecated and will be removed in the next release. Use the `cli_checker.py` instead.
 
AQUA core complete list:
- More general checksum checker for grids and observations ( #1550)
- Output dir including catalogue for aqua-analysis.py (#1640)
- Grids for O-25.1 cycle are added in the grids folder (they are v3) (#1647)
- `deltat` for fixer can now be specified in source metadata and not only in fixes (#1626)
- LRA generator integrates ``--rebuild`` flag to regenerate areas and weights. The `--autosubmit` option is removed (#1623)
- Hotfix for catgen tests (#1648)
- Experiment and dashboard metadata are now created with the catalog generator (#1637)
- Safety checks according to data frequency for HPC, bridge and request start/end dates in intake GSV (#1636, #1655)
- Experiment metadata for aqua-web and dashboard from catalog entry (#1633)
- Automatic identification of ocean grid in the catalog generator (#1621)
- `OutputSaver` can deduce the catalog name from the model, exp (#1627)
- Pin zarr<3.0.0 to avoid breaking changes (#1625)
- Units utility are now functions and not methods of FixerMixin (#1558)
- New `cli_checker.py` tool to check the existance of the required model in the catalog and rebuild the area files (#1619)
- Update the catalog generator to align with changes in the data portfolio (#1593)
- Adding ICON phase2 hpx6 and hpz9 grids (#1596)
- Push figures to LUMI-O for dashboard (#1582, #1607)
- Bridge_start_date and expver switching (#1597)
- Include all available figure metadata in content.json for dashboard/aqua-web (#1573)
- Upgrade LUMI module to 24.03 and to eccodes 2.39.0

AQUA diagnostics complete list:
- Old AtmoGlobalMean and Radiation diagnostics removed (#1622)
- `--catalog` is accepted by all the diagnostics altough it is not used by all of them yet (#1619)
- Timeseries: enabled region selection in the CLI (#1564)
- Ocean3d: Bugfix of values for Ocean trend function (#1583)
- Biases and Radiation: Refactoring of Bias and Radiation Diagnostics (#1243)
- Biases and Radiation: Fix Seasonal Bias Output in global_biases for NetCDF Saving Compatibility and other fixes (#1585, #1604, #1628)
- Biases and Radiation: Adding `save_netcdf` flag and function (#1510)
- Biases and Radiation: Integrating Updated OutputSaver (#1487)

## [v0.13-beta]

Main changes are:
1. All the diagnostics are now compatible with the new fixes and eccodes version.
2. Full compatibility with HealPix grids and the new CDO version.
3. Major improvements in the Ocean3D diagnostic.

AQUA core complete list:
- Safety checks and error messages on FDB folders (#1512)
- Refreshed internal `to_list` function (#1512)
- Reorganizing and extending CI/CD catalog with 5 years of hpz3 data from ERA5 (atm) and FESOM (oce) (#1552)
- Version info in a separate module (#1546) 
- Corrected `tcc` units to % (#1551)
- Fix pdf attributes (#1547)
- Catgen fixes (#1536)
- Introduced fixer for ClimateDT phase 2 (#1536)
- `aqua_analysis.py` using a common central dask cluster (#1525)
- Added the `cdo_options: "--force"` to the definitions of the oceanic HealPix grids (#1539)

AQUA diagnostic complete list:
- ECmean: Integrating the performance indices and global mean within the `aqua_diagnostics` module (#1556)
- Teleconnections: The `teleconnections` diagnostic is now integrated in the `aqua_diagnostics` module (#1352)
- Teleconnections: OutputSaver for the teleconnections diagnostic (#1567, #1570)
- Ocean3d: Fix to improve memory usage and cli (#1490)
- Seaice: Fix to read sithick as fallback instead of sivol (#1543)
- Ocean3d: Minor fix to allow to read new variable names (#1540)
- Timeseries: The `timeseries` diagnostic is now integrated in the `aqua_diagnostics` module (#1340)
- Timeseries: Integrating Updated OutputSaver (#1492)

## [v0.13-alpha]

Main changes are:
1. A refactor of the fixes, with a new common main convention table is available, based on eccodes.
2. Diagnostics are updated to work with the new fixes and the new eccodes version. This is not yet complete and will be finalized in the next release.
3. The FDB reader always rely on paramids, so that support for eccodes 2.39.0 and backward compatibility is ensured.

AQUA core complete list:
- push-analysis.sh maintenance (#1555)
- Added the `cdo_options: "--force"` to the definitions of the HealPix grids (#1527)
- Removing default fixes (#1519)
- Support for eccodes=2.39.0 with full fixes refactoring (#1519)
- Dashboard: Moved making of contents yaml to local hpc (#1470)
- Support for new smmregrid==0.1.0 including simpler weights and area generation (#1395)
- Removing cdo pin for more recent versions (#1395)
- Change `bridge_end_date` convention (#1498)
- `catgen` to support data bridge options (#1499)
- Enhance OutputSaver with Improved File Handling, Logging, and NetCDF Write Modes (#1495)
- Introduction a specific pipeline and tests for `catgen` utiliy (#1505)
- Remove pin on xarray (#1507)
- FDB reader internally always asks for paramids (#1491, #1508, #1529)
- Introduction of a convention table for the fixer, in order to create a more general fixer (#1488, #1506)
- Refactor of `cli_lra_parallel_slurm.py` to work with container via jinja (#1497) 
- Convert `aqua-analysis.sh` to Python with Subprocess and Multiprocessing Support (#1354, #1521)
- New base container for aqua-container (#1441)
- Autodetection of latest AQUA in `load-aqua-container.sh` script (#1437)
- Update Metadata Handling for NetCDF, PDF, and PNG Outputs (#1430)
- Add instructions to install AQUA on MN5 (#1468)
- Introduce `grids-checker.py` tool to verify presence and checksum of the grid files (#1486)

AQUA diagnostic complete list:
- Tropical Cyclones: Adaptation to IFS-FESOM and tool to compute orography from data (#1393)
- Seaice: Hotfix for sea ice plots (#1432)

## [v0.12.2]

Main changes are: 
1. Single container script to be used on Lumi, MN5 and Levante

AQUA core complete list:
- Introduce `timeshift` option for the fixer to roll forward/back the time axis (#1411)
- Centralize and refactor in single script the tool to load AQUA container (#1413)
- Add extra maintenance options to submit-aqua-web (#1415)
- Update push-analysis.sh removing dependency on full AQUA and option not to convert to png (#1419)
- Pin to xarray<2024.09 to prevent bug in polyfit requires temporary (#1420)
- Remove spurious dimensions when running `fldmean()` (#1423)

AQUA diagnostic complete list:
- Refactor of plotThickness method in the sea ice diagnostic (#1427)


## [v0.12.1]

AQUA core complete list:
- Allow multiple realizations in fdb-catalog-generator (#1335)
- Fix the container loading script in order to avoid load of local libraries (#1399)
- Fix using AQUA container for submit-aqua-web, do not wipe old figures by default (#1387)
- New `timstat` module which opens complement `timmean()` with `timmax()`, `timmin()` and `timstd()` methods (#1391)
- Fix installation to avoid mismatch between `hdf5` and `h5py` libraries (#1408)

## [v0.12]

Main changes are:
1. AQUA installation now requires a mandatory machine name.
2. The `aqua` source code has been moved to the `src` folder. The change is transparent to the user.
3. A diagnostic module, called `aqua.diagnostics`, is under development. The module is not yet active, diagnostics are still available with the previous structure.

AQUA core complete list:
- Mixed updates to support data for NextGEMS cycle4 hackathon (#1375)
- Preprocess functionality added to the `Reader` class (#1298)
- The AQUAthon material has been moved under the `notebooks` folder (#1342)
- `aqua` source code has been moved to the `src` folder (#1332)
- A diagnostic module, called `aqua.diagnostics`, has been created under the `src` folder (#1332, #1341)
- LRA generator tool support for multiple relizations (#1357, #1375)
- LRA generator requires `catalog` as a mandatory argument (#1357)
- AQUA console revisiting, adding `avail` method and `update` method (#1346)
- AQUA install now requires mandatory machine name (#1346)
- Fix to make keyword step optional in request (#1360)

## [v0.11.3]

AQUA core complete list:
- LRA, both from CLI and worklow, is part of the AQUA console and can be run with `aqua lra $options` (#1294)
- FDB catalog generator is part of the AQUA console and can be run with `aqua catgen $options` (#1294)
- Coordinate unit overriding is now possible via the `tgt_units` argument (#1320)
- Full support for python>=3.9 (#1325)
- Pin of (python) eccodes<2.37.0 in pyproject due to recent changes in binary/python structure (#1325)

AQUA diagnostic complete list:
- Radiation: Bugfix in the CLI for the radiation diagnostic (#1319)

## [v0.11.2]

AQUA core complete list:
- Renaming of FESOM grids to include original resolution name (#1312)
- Bugfix of the fdb-catalog-generator tool that was not correctly assigning NEMO grids (#1309)
- Bugfix of the GSV intake driver that was not handling correctly metadata jinja replacement (#1304) 
- Bugfix of _merge_fixes() method when the parent fix has no vars specified (#1310)
- Safety check for the netcdf driver providing more informative error when files are not found (#1307, #1313)

AQUA diagnostic complete list:
- Tropical Rainfall: Fix Minor Issues in Tropical Precipitation CLI Metadata and Formatting (#1266)

## [v0.11.1]

Attention: If you are accessing FDB experiments, we suggest to not use versions older than this release.

Main changes are:
1. AQUA works with FDB written with ecCodes versions > 2.35 as well as lower.
2. Timeseries and Seasonal cyle can now be evaluated also on a specific region 

AQUA core complete list:
- ecCodes now pinned to >=2.36.0 and tool for fixing older definition files (#1302)

AQUA diagnostic complete list:
- Timeseries: a region can be selected for Timeseries and Seasonal Cycle with the `lon_limits` and `lat_limits` arguments (#1299)
- Timeseries: the cli argument for extending the time range is now extend (previously expand) (#1299)
- Timeseries: all the available diagnostics support the catalog argument (#1299)

## [v0.11]

Attention: this version is not compatible with catalog entries with ecCodes >= 2.35.0.

1. LRA supports multi-catalog structure
2. ecCodes temporarily restricted to < 2.34

AQUA core complete list:
- Refactor the fdb-catalog-generator tool to work with data-portfolio repository (#1275)
- Introduce a function to convert NetCDF to Zarr and zarr catalog entry for LRA (#1068)
- Suppress the warning of missing catalogs in the AQUA console `add` command (#1288)
- Lumi installation is completely updated to LUMI/23.09 modules (#1290)
- gsv_intake switches eccodes also for shortname definitions (#1279)
- Increase compatibility between LRA generator and multi-catalog (#1278)
- Allow for intake string replacement within LRA-generated catalogs (#1278)
- Avoid warning for missing intake variable default when calling the `Reader()` (#1287)

AQUA diagnostic complete list:
- Teleconnections: catalog feature bugfix (#1276)

## [v0.10.3]

Attention: this version is not compatible with catalog entries with ecCodes < 2.35.0.

Main changes are:
1. support for ecCodes >= 2.35.0 (to be used with caution, not working with exps with eccodes < 2.35.0)
2. fdb_path is deprecated in favour of fdb_home

AQUA core complete list:
- Restructure fixes folder and files (#1271)
- Removed eccodes pin, better handling of tables in get_eccodes_attr (#1269)
- Added test for diagnostics integration to AQUA installation process (#1244)
- Bugfix for the monthly frequency data with monthly cumulated fluxes (#1255)
- fdb_path becomes optional and deprecated in favour of fdb_home (#1262)
- Branch support for tool to push analysis to explorer (#1273)

AQUA diagnostic complete list:
- ECmean documentation updates (#1264)

## [v0.10.2]

Main changes are:
1. aqua-analysis script can be configured with an external yaml file
2. AQUA installation process now includes diagnostics integration

AQUA core complete list:
- Rename OutputNamer to OutputSaver and add catalog name (#1259)
- Hotfix for rare situation with 3D data but no vertical chunking defined (#1252)
- External yaml file to configure aqua-analysis (#1246)
- Adding diagnostics integration to AQUA installation process (#1229)

AQUA diagnostic complete list:
- Teleconnections: adding the catalog feature to the diagnostic (#1247)
- ECmean upgrades for the CLI (#1241)
- ECmean enables the computation of global mean diagostic (#1241)

## [v0.10.1]

AQUA core complete list:
- Fixer for monthly frequency data with monthly cumulated fluxes (#1201)
- Catalogs can be installed from the external repository (#1182)
- Added grid for NEMO multiIO r100 (#1227)
- Reorganized analysis output in catalog/model/exp structure (#1218)

## [v0.10]

Main changes are:
1. The catalog is externalized and AQUA supports multiple catalogs. It is now mandatory to use the aqua console to add a new catalog to the AQUA installation.

AQUA core complete list:
- Catalog is externalized to a separate repository (#1200)
- AQUA is now capable of accessing multiple catalogs at the same time (#1205)
- MN5 container for AQUA (#1213)

## [v0.9.2]

Main changes are:
1. The `aqua-config.yaml` file is replaced by a template to be installed. The aqua console is now mandatory to use aqua.
2. `$AQUA` removed from the `Configdir()` autosearch, an installation with the aqua console is mandatory to use aqua.
3. AQUA cli command to provide the installation path with `--path` option. This can substitute the `$AQUA` variable in scripts.
4. The catalog file is now split into `machine.yaml` and `catalog.yaml` to support machine dependency of data path and intake variables as kwargs into each catalog.

AQUA core complete list:
- More detailed documentation for Levante and Lumi installation (#1210)
- `aqua-config.yaml` replaced by a template to be installed on each machine (#1203)
- `$AQUA` removed from the `Configdir()` autosearch (#1208)
- AQUA cli command to provide the installation path with `--path` option (#1193)
- Restructure of the `machine` and `catalog` instances to support a catalog based development (#1186)
- AQUA installation via command line support a machine specification `aqua install lumi` (#1186)
- Introduction of `machine.yaml` file to support machine dependency of data path and intake variables as kwargs into each catalog (#1186)
- Removing all the AQUA catalogs from the repo, now using https://github.com/DestinE-Climate-DT/Climate-DT-catalog (#1200)

## [v0.9.1]

Main changes are:
1. Update of fdb libraries to be compatible with the FDB data bridge

AQUA core complete list:
- OutputNamer Class: Comprehensive Naming Scheme and Metadata Support (#998)
- Creation of png figures for AQUA explorer is local (#1189)

## [v0.9]

Main changes are:
1. AQUA has an `aqua` CLI entry point, that allow for installation/uninstallation, catalog add/remova/update, fixes and grids handling
2. Experiments placed half on HPC and half on DataBridge data can be accessed in continuous manner.

AQUA core complete list:
- AQUA entry point for installation and catalog maintanance and fixes/grids handling (#1131, #1134, #1146, #1168, #1169)
- Automatic switching between HPC and databridge FDB (#1054, #1190)
- CLI script for automatic multiple experiment analysis submission (#1160, #1175)

## [v0.8.2]

Main changes are: 
1. `aqua-grids.yaml` file split in multiple files into `grids` folder
2. Container for Levante

AQUA core complete list:
- Removing any machine name depencency from slurm files (#1135)
- Jinja replacement is added to the aqua-config.yaml (#1154)
- grid definitions split in multiple files (#1152)
- Add script to access the container on Levante HPC (#1151)
- Add support for IFS TL63 and TL159 grids (#1150)
- Swift links for tests and grids renewed (#1142)
- Removing the docker folder (#1137)
- Introducing a tool for benchmarking AQUA code (#1057)
- Define AQUA NEMO healpix grids as a function of their ORCA source (#1113)

AQUA diagnostics complete list:
- Tropical Rainfall: Improve Paths in Live Demonstration Notebook  (#1157)
- Atm global mean: produce seasonal bias plots by default (#1140)
- Tropical Rainfall: Notebook for the Live Demonstration (#1112)
- Teleconnections: MJO Hovmoller plot introduced as notebook (#247)
- Tropical Rainfall: Reduce Redundancy in Conversion Functions (#1096)

## [v0.8.1]

Main changes are: 
1. Fixes following internal D340.7.3.3 and D340.7.1.4 review 

AQUA core complete list:
- Tco399-eORCA025 control, historical and scenario runs added to Lumi catalog (#1070)
- ESA-CCI-L4 dataset added for Lumi and Levante catalogs (#1090)
- Various fixes to the documentation (#1106)
- Fixer for dimensions is now available (#1050)

AQUA diagnostics complete list:
- Timeseries: units can be overridden in the configuration file (#1098)
- Tropical Rainfall: Fixing the Bug in the CLI (#1100)

## [v0.8]

Main changes are:
1. Support for Python 3.12
2. Update in the catalog for Levante and introduction of Leonardo
3. Multiple diagnostics improvement to fullfil D340.7.3.3 and D340.7.1.4

AQUA core complete list:
- LRA for ICON avg_sos and avg_tos (#1076)
- LRA for IFS-NEMO, IFS-FESOM, ICON added to Levante catalog (#1072)
- IFS-FESOM storyline +2K added to the Lumi catalog (#1059)
- Allowing for jinja-based replacemente in load_yaml (#1045) 
- Support for Python 3.12 (#1052)
- Extending pytests (#1053)
- More efficient use of `_retrieve_plain` for acessing sample data (#1048)
- Introducing the catalog structure for Leonardo HPC (#1049)
- Introducing an rsync script between LUMI and levante for grids (#1044)
- Introducing a basic jinja-based catalog entry generator (#853)
- Adapt NextGEMS sources and fixes to the final DestinE governance (#1008, #1035)
- Remove  NextGEMS cycle2 sources (#1008)
- Avoid GSVSource multiple class instantiation in dask mode (#1051)

AQUA diagnostics complete list:
- Teleconnections: refactor of the documentation (#1061)
- Tropical rainfall: Updating the Documentation and Notebooks (#1083)
- Performance indices: minor improvements with the inclusion of mask and area files (#1076)
- Timeseries: Seasonal Cycle and Gregory plots save netcdf files (#1079)
- Tropical rainfall: minor modifications to the CLI and fixes to changes in the wrapper introduced in PR #1063 (#1074)
- Tropical rainfall: adding daily variability and precipitation profiles to the cli (#1063)
- Teleconnections: bootstrap evaluation of concordance with reference dataset (#1026)
- SSH: Improvement of the CLI (#1024) 
- Tropical rainfall: adding metadata and comparison with era5 and imerg to the plots, re-binning of the histograms and buffering of the data (#1014)
- Timeseries: refactor of the documentation (#1031)
- Radiation: boxplot can accomodate custom variables (#933)
- Seaice: convert to module, add Extent maps (#803)
- Seaice: Implement seaice Volume timeseries and thickness maps (#1043)

## [v0.7.3]

Main changes are:
1. IFS-FESOM NextGEMS4 and storylines simulations available in the catalog
2. Vertical chunking for GSV intake access
3. FDB monthly average data access is available
4. kwargs parsing of reader arguments (e.g. allowing for zoom and ensemble support)

AQUA core complete list:
- Add kwargs parsing of reader arguments, passing them to intake to substitute parameters (#757)
- Remove `zoom` and use kwargs instead (#757)
- Enabling the memory monitoring and (optional) full performance monitoring in LRA (#1010)
- Adding IFS_9-FESOM_5 NextGEMS4 simulation on levante (#1009)
- Function to plot multiple maps is introduced as `plot_maps()` and documented (#866)
- Adding the IFS-FESOM storylines simulation (#848)
- `file_is_complete()` accounts also for the mindate attribute (#1007)
- Introducing a `yearmonth` timestyle to access FDB data on monthly average (#1001)
- Adding expected time calculation for weight generation (#701)
- Vertical chunking for GSV intake access (#1003)

AQUA diagnostics complete list:
- Timeseries: Various bugfix and improvements for cli and formula (#1013, #1016, #1022)

## [v0.7.2]

Main changes are:
1. `mtpr` is used for precipitation in all the catalog entries
2. LRA CLI support for parallel SLURM submission and other improvements
3. ICON production simulations available in the catalog
4. `detrend()` method is available in the `Reader` class
5. All the diagnostics have dask support in their CLI

AQUA core complete list:
- Fix LRA sources to allow incomplete times for different vars (#994)
- Distributed dask option for diagnostic CLIs and wrapper (#981)
- Added documentation for `plot_timeseries`, `plot_seasonalcycle` and `plot_single_map_diff` (#975)
- Minimum date fixer feature / ICON net fluxes fix (#958)
- Unified logging for all diagnostics (#931)
- A `detrend()` method is added to the Reader class (#919)
- LRA file handling improvements (#849, #972)
- Updating fixer for ERA5 monthly and hourly data on Levante (#937)
- GSV pin to 1.0.0 (#950)
- Adding ICON production simulations (#925)
- LRA CLI for parallel SLURM submission support a max number of concurrent jobs and avoid same job to run (#955, #990)
- Renaming of EC-mean output figures in cli push tool for aqua-web (#930)
- Renaming the `tprate` variable into `mtpr` in all fixes (#944)

AQUA diagnostic complete list:
- Tropical rainfall: enhancements of plotting and performance, files path correction (#997)
- Timeseries: seasonal cycle runs as a separate cli in aqua-analysis for performance speed-up (#982)
- Timeseries: seasonal cycle is added if reference data are not available in some timespan (#974)
- Tropical rainfall: Removing unnecessary printing during the CLI, optimazing the CLi for low and high-resolution data (#963)
- Timeseries: Grergory plot TOA limits are dynamically chosen (#959)
- SSH: technical improvements including removal of hardcoded loglevel and timespan definition. (#677)
- SSH: ready with new data governance and option to plot difference plots added. (#677)
- Atmosferic Global Mean: added mean bias for the entire year in seasonal bias function (#947)
- Tropical Cyclones: working with IFS-NEMO and ICON, includes retrieval of orography from file (#1071).

## [v0.7.1]

Main changes are:
1. Complete update of the timeseries diagnostic
2. LRA CLI for parallel SLURM submission
3. SSP370 production scenario for IFS-NEMO available in the catalog

AQUA core complete list:
- Plot timeseries is now a framework function (#907)
- Improve the automatic parsing of date range according to schema from fdb (#928)
- LRA CLI for parallel SLURM submission (#909)
- Added graphics function to plot data and difference between two datasets on the same map (#892)
- Add IFS-NEMO ssp370 scenario (#906)

AQUA diagnostics complete list:
- Teleconnections: comparison with obs is done automatically in diagnostic CLI (#924)
- Teleconnections: capability to find index file if already present (#926)
- Timeseries: save flag introduced to save to enable/disable saving of the timeseries (#934)
- Improve the automatic parsing of date range according to schema from fdb (#928)
- Updated output filenames for atmglobalmean diagnostic (#921)
- Added graphics function to plot data and difference between two datasets on the same map (#892)
- Implemented `pyproject.toml` for global_time_series diagnostic (#920).
- Implemented `pyproject.toml` for tropical_rainfall diagnostic (#850).
- Updating CLi for tropical_rainfall diagnostic (#815)
- LRA cli for parallel SLURM submission (#909)
- Timeseries: seasonal cycle is available for the global timeseries (#912)
- Timeseries: refactory of Gregory plot as a class, comparison with multiple models and observations (#910)
- Add IFS-NEMO ssp370 scenario (#906)
- Timeseries: complete refactory of the timeseries as a class, comparison with multiple models and observations (#907)
- Plot timeseries is now a framework function (#907)

## [v0.7]

Main changes are:
1. Multiple updates to the diagnostics, both scientific and graphical, to work with more recent GSV data
2. `mtpr` is now used instead of `tprate` for precipitation
2. Documentation has been reorganized and integrated

Complete list:
- New utility `add_pdf_metadata` to add metadata to a pdf file (#898)
- Experiments `a0gg` and `a0jp` added to the IFS-NEMO catalog, and removal of `historical-1990-dev-lowres` (#889)
- Updated notebooks to ensure consistency across different machines by using observational datasets, and included a demo of aqua components for Lumi (#868)
- Scripts for pushing figures and docs to aqua-web (#880)
- Fixed catalog for historical-1990-dev-lowres source (#888, #895)
- data_models src files are now in the aqua/data_models folder, with minor modifications (#884)
- Warning options based on the `loglevel` (#852)
- Timeseries: formula bugfix and annual plot only for complete years (#876)
- mtpr instead of tprate derived from tp (#828)
- eccodes 2.34.0 does not accomodate for AQUA step approach, pin to <2.34.0 (#873)
- Bugfix of the `aqua-analysis` wrapper, now can work teleconnections on atmospheric and oceanic variables 
and the default path is an absolute one (#859, #862)
- Ocean3D: many fixes and adaptations to new data governance (#776)
- Bugfix of the `aqua-analysis` wrapper, now can work teleconnections on atmospheric and oceanic variables (#859)
- Radiation: adaptation to new data governance and many improvements (#727)
- Seaice: Sea ice extent has now seasonal cycle (#797)
- Fixing the paths in `cli/lumi-install/lumi_install.sh` (#856).
- Refactor of the documentation (#842, #871)
- The drop warning in `aqua/gsv/intake_gsv.py` (#844)
- Tropical cyclones diagnostic: working with new data governance (includes possibility to retrieve orography from file (#816)

## [v0.6.3]

Complete list:
- Setting last date for NaN fix for IFS-NEMO/IFS-FESOM to 1999-10-01 and cleaner merge of parent fixes (#819)
- Hotfix to set `intake==0.7.0` as default (#841)
- Timeseries: can add annual std and now default uncertainty is 2 std (#830)
- `retrieve_plain()` method now set off startdate and enddate (#829)
- Complete restructure of fixer to make use of `fixer_name`: set a default for each model and a `False` to disable it (#746)
- Added `center_time` option in the `timmean()` method to save the time coordinate in the middle of the time interval and create a Timmean module and related TimmeanMixin class (#811)
- Fixer to rename coordinates available (#822)
- Fixing new pandas timedelta definition: replacing H with h in all FDB catalog (#786)
- Change environment name from `aqua_common` to `aqua`(#805)
- Adding a run test label to trigger CI (#826)
- Tropical_rainfall: improve organization and maintainability, introducing nested classes (#814)
- Revisiting CERES fixes (#833)
- Timeseries: add bands for observation in Gregory plots (#837)

## [v0.6.2]

Complete list:
- Global time series plot annual and monthly timeseries together, improved Gregory plot (#809)
- Teleconnection can now take a time range as input and ylim in the index plot function (#799)
- LRA to use `auto` final time and `exclude_incomplete` (#791)
- Hotfix for v0.12.0 of the GSV_interface related to valid_time (#788)
- Global time series adapted to new data governance (#785)
- AtmoGlobalMean diagnostic improvements and adaptation to new data governance (#745 #789 #807 #812)
- Sea-ice diagnostic adapted to new data governance (#790)
- Implement a fix setting to NaN the data of the first step in each month (for IFS historical-1990) (#776)

## [v0.6.1]

Complete list:
- Teleconnection improvement to accept different variable names for ENSO (avg_tos instead of sst) (#778)
- ERA5 fixes compatible with new data governance (#772)
- Update the LRA generator (removing aggregation and improving) filecheck and fix entries for historical-1990-dev-lowres (#772)
- Updates of ECmean to work with production experiments (#773, #780)
- Automatic data start and end dates for FDB sources (#762)

## [v0.6]

Main changes are:
1. Inclusion in the catalog of the historical-1990 production simulations from IFS-NEMO and IFS-FESOM.
2. New fixes that targets the DestinE updated Data Governance

Complete list:
- IFS-FESOM historical-1990-dev-lowres with new data governance added to the catalog (#770)
- AtmoGlobalMean diagnostic improvements (#722)
- Teleconnections diagnostic improvements (#722)
- Read only one level for retrieving 3D array metadata, select single level for retrieve (#713)
- IFS-FESOM historical-1990-dev-lowres with new data governance added to the catalog
- Fix mismatch between var argument and variables specified in catalog for FDB (#761)
- Compact catalogs using yaml override syntax (#752)
- Fix loading source grid file before smmregrid weight generation (#756)

## [v0.5.2-beta]

Complete list:
-  A new fdb container is used to generate the correct AQUA container

## [v0.5.2-alpha]

Main changes are:
1. Coupled models IFS-NEMO and IFS-FESOM are now supported
2. Accessor to use functions and reader methods as if they were methods of xarray objects, see [notebook](https://github.com/DestinE-Climate-DT/AQUA/blob/main/notebooks/reader/accessor.ipynb)
3. Preliminary provenance information is now available in the history attribute of the output files
4. AQUA analysis wrapper is parallelized
5. A levelist can be provided in FDB sources, this will greatly speed up the data retrieve

Complete list:
- Fix reading only one sample variable and avoid _bnds variables (#743)
- Allow correct masked regridding after level selection. Add level selection also for not-FDB sources (#741)
- Read only one level for retrieving 3D array metadata, select specific levels for FDB retrieve (#713)
- Defining catalog entry for coupled models IFS-NEMO and IFS-FESOM (#720)
- Change fixer_name to fixer_name (#703)
- Reorganization of logging calls (#700)
- Accessor to use functions and reader methods as if they were methods of xarray objects (#716)
- Suggestions are printed if a model/exp/source is not found while inspecting the catalog (#721)
- Improvements in the single map plot function (#717)
- Minor metadata fixes (logger newline and keep "GRIB_" in attrs) (#715)
- LRA fix now correctly aggregating monthly data to yearly when a full year is available (#696)
- History update and refinement creating preliminary provenance information (plus AQUA emoji!) (#676)
- OPA lra compatible with no regrid.yaml (#692)
- Introducing fixer definitions not model/exp/source dependents to be specified at the metadata level (#681)
- AQUA analysis wrapper is parallelized and output folder is restructured (#684, #725)

## [v0.5.1]

Main changes are:
1. A new `Reader` method `info()` is available to print the catalog information
2. Grids are now stored online and a tool to deploy them on the `cli` folder is available

Complete list:
- Fix attributes of DataArrays read from FDB (#686)
- Reader.info() method to print the catalog information (#683)
- Simpler reader init() by reorganizing the calls to areas and regrid weights configuration and loading (#682)
- Optional autosearch for vert_coord (#682)
- plot_single_map adapted to different coordinate names and bugfixes (#680)
- Sea ice volume datasets for the Northern Hemisphere (PIOMAS) and the Southern Hemisphere (GIOMAS) (#598)
- Possibility of defining the regrid method from the grid definition (#678)
- Grids stored online and tool to deploy them on cli folder (#675)
- Global time series diagnostic improvements (#637)
- Teleconnections diagnostic improvements (#672)

## [v0.5]

Main changes are:
1. Refactor of the Reader() interface with less options at the init() level
2. Grids are now defined with the source metadata and not in a machine-dependent file
3. CLI wrapper is available to run all diagnostics in a single call
4. Refactoring of the streaming emulator with equal treatment for FDB or file sources

Complete list:
- Controlling the loglevel of the GSV interface (#665)
- Fix wrong fdb source (#657)
- Adding sample files and tests for NEMO 2D and 3D grids (#652)
- tprate not derived from tp for GSV sources (#653)
- Simplify reader init and retrieve providing less argument in initialization (#620)
- var='paramid' can be used to select variables in the retrieve method (#648)
- configdir is not searched based on util file position in the repo (#636)
- Cleaner mask treatment (Revision of mask structure in the reader #617)
- Fldmean fix if only one dimension is present for area selection (#640)
- Adding higher frequency ERA5 data on Levante and Lumi (#628)
- regrid.yaml files are removed, grid infos are now in the catalog metadata (#520, #622, #643)
- Load all available variables in FDB xarray/dask access (#619)
- Lint standard and enforced in CI (#616)
- Reader init split with methods (#523)
- Single map plot utility to be used by all diagnostics (#594)
- Script for automatic generation of Fdb catalog entries (IFS only) (#572)
- Fix loading of singularity mounting /projappl (#612)
- CLI wrapper parser (#599)
- Refactoring of streaming emulator (#593)
- Radiation CLI and diagnostic refinement (#537)
- Ocean3D CLI and diagnostic refinement (#578)
- AtmGlobalMean CLI and diagnostic refinement (#587)
- Tropical cyclones CLI refinements and TC module (#568, #645)
- Removing OPA, OPAgenerator and related tests from the AQUA (Remove OPA from AQUA #586)
- Renaming the experiments according to the DE340 AQUA syntax (Including dev-control-1990 in the source and rename the experiment according to DE340 scheme #556, #614, #618)
- Teleconnections diagnostic improvements (#571, #574, #576, #581, #592, #623)

## [v0.4]

Main changes are:
1. Update to all the diagnostics CLI
2. Refactor of the regridder so that `regrid.yaml`` is grid-based and not experiment-based
3. Xarray access to FDB sources
4. Refactor of the fixer so that merge/replace/default options are available
5. Remove of the `aqua` environment in favour of the `aqua_common` one. 

Complete list:
- Introduced color scheme for aqua logging (#567)
- CLI for sea diagnostic (#549)
- Add CLI for SSH diagnostic and some bug fixes (#540)
- Fix SSH diagnostic to be compatible with lates AQUA version (#538) 
- Helper function to identify vertical coordinates in a dataset (#552)
- Orography for tempest extremes TCs detection and update TCs CLI (Orography threshold included and CLI update #404)
- Improvement of performance indices CLI (Update of ECmean CLI #528)
- Fix to allow reading a list of multiple variables from FDB (#545)
- Further improvement of function to inspect the catalog (#533)
- Custom exceptions for AQUA (#518)
- Speed up of the `retrieve_plain` method (#524)
- Update documention for adding new data and setting up the container (Increase documentation coverage #519)
- CLI wrapper for the state-of-the-art diagnostics analysis (#517, #527, #525, #530, #534, #536, #539, #548, #549, #559)
- Refactor the regrid.yaml as grid-based instead of experiment-based (#291)
- aqua_common environment simplified and updated (#498)
- Update available variables in FDB catalogs on lumi (#514)
- Solve reversed latitudes bug for fixed data (#510)
- Switch to legacy eccodes tables based on intake source metadata (#493)
- Add GPM IMERG precipitation data to the catalog on levante (#505)
- Fix ocean3d diagnostic colorbars not being symmetric when missing values are present (#504) 
- FDB NEMO test access to data (#488)
- Xarray dask access to FDB (#476)
- Issue a warning when multiple gribcodes are associated to the same shortname (Cases for multiple eccodes grib codes #483)
- Allowing fixer to overwrite or merge default configuration (Increasing flexibiity of the fixer allowing for merge, replace and default options #480)
- Add new tests (Increase testing #250)
- Global time series diagnostic setup for multiple variables CLI (#474)
- Option to avoid incomplete chunk when averagin with timmean (Introduce check for chunk completeness in timmean() #466)
- Simplification of Fixer() workflow, more methods and less redundancy (Functionize fixer #478)
- Remove the `aqua` environment file, only `aqua_common` is left (#482)

## [v0.3]

Main changes are:
1. Fixer moved at `Reader()` level
2. Area selection available in `fldmean()` method
3. FDB/GSV access for IFS-NEMO development simulations
4. Configuration file `config-aqua.yaml` replaces `config.yaml`

Complete list:
- Templates in configuration yaml files (#469)
- Bug fixes for FDB access options (#463, #462)
- Add observational catalogs on Lumi (Update Lumi catalog #454)
- Automatic finding of cdo (#456)
- Area is fixed if data are fixed (Fixer applied to grid areas #442)
- Tests missing failure fix (Fix #436 CI workflow passes even if some tests fail #452)
- FDB/GSV access to IFS control and historical simulations (#434, #458)
- Climatology support restored in the Reader (Fix for climatology #445)
- Improvement function to inspect the catalog (Inspect_catalog improvement #446)
- Minor improvements of the gribber (Fix gribber fdb #427)
- Allow the LRA generator to work with generators and so with FDB (LRA from fdb on mafalda #430)
- Fixes only on selected variables (Fixer updates #428)
- Complete revision of the FDB/GSV access, allowing to access also recent experiments using variable step (#343)
- Teleconnections diagnostic adapted to new code improvements (Teleconnections Dev branch update #424, #465)
- Add support for area selection with fldmean (Fldmean box selection #409)
- Environment simplified, dependencies are now mostly on the pyproject file (A simpler environment.yml #286)
- Intake esm functionality added back (Fix intake-esm #287)
- Intake esm tests (Test also intake-esm #335)
- Yaml dependencies removed (Logger and yaml issues in util.py #334)
- Log history working for iterators as well (Logger and yaml issues in util.py #334)
- Util refactor (Utility refactor #405)
- Fixer at reader level (Fixes at Reader level #244)
- Uniform timmean (Uniform time after timmean and add option for time_bnds #419)
- FDB tests added (Add FDB 5.11, a local FDB with some test data #280, #432)
- Refactor of unit conversion and non-metpy cases (Flexible unit fix from YAML file #416)
- Refactor of the config file definition (Refactor of the configuration search #417)

## [v0.2.1]

- Add development control-1950 and historical-1990 experiments to the LRA (LRA for control-1950 and historical-1990 on Levante from v0.2 #455)

## [v0.2]

- Improve the LRA generator and worklow CLI (Streaming for the LRA #289)
- AQUA new common environment installation tool for LUMI added (#413)
- Added a bash script "load_aqua_lumi.sh" to load aqua environment in LUMI with containers (Adding an AQUA singularity container for LUMI #418)

## [v0.2-beta]

This is the `AQUA` version part of the Deliverable D340.7.1.2. 

- SSH diagnostic improvements (Linting SSH diagnostics #377, SSH diag: PDF file name changed #388)
- Timmean fix to uniform time axis (Fix for timmean() to uniform output time axis #381)
- New tests trigger routine (Tests trigger with label #385)
- Fix for tco1279 and FESOM (fix for masked tco1279 #390, psu fix for salinity #383)
- ECmean improvements (various improvement for ecmean #392)
- Seaice diagnostic improvements (Deliverable340.7.1.2 fix seaice #389, Linting Seaice diagnostics #376)
- Teleconnections diagnostic graphics module enhanced and various improvements (Teleconnections corrections for D340.7.1.2 #379, Fix import in teleconnections notebooks #395, Teleconnections fix docs #408)
- Tropical cyclones linting of the diagnostic (Linting tropical cyclones diagnostics #380, Improved plotting functions for tropical cyclones #391)
- Ocean diagnostics restructured in a single folder, sharing common functions and other improvements (Linting+Fixes Ocean diagnostics #374, Adding units for MLD plot in ocean3d package #406)
- Documentation fixes (Documentation fixes after review #403)
- Atmglobalmean and radiation diagnostic improvements (Atmglobalmean fix #371)
- MSWEP fixer bugfix (Change MSWEP datamodel #397, fixing of mswep #401)

## [v0.2-alpha]

This is the `AQUA` version that will be part of the Deliverable D340.7.1.2, sent to internal review. This is mostly done by the inclusion of twelve diagnostics within the AQUA framework

- Added teleconnections diagnostic (#308, #309, #318, #333, #352)
- Added tropical cyclones diagnostic (#310, #345)
- Added performance indices diagnostic based on ECmean tool (#57, #327) 
- Added sea ice diagnostic (#353, #368)
- Added global timeseries diagnostic (#358, #359)
- Added radiation analysis diagnostic (#301, #360)
- Added global mean bias diagnostic (#285, #371)
- Added SSH variability diagnostic (#367, #369)
- Added tropical rainfall diagnostic (#314)
- Added Ocean circulation diagnostic (#295)
- Added global ocean diagnosc (#164)
- Added global mean timeseries (#268)
- Multiple fixes in the Reader (#316, #324, #334)
- Avoid time duplicated in the Reader (#357)
- Enabling autodoc for diagnostics (#330)
- Data access improvement on Levante, including new datasets (#332, #355, #321)
- Added a common environment file (#363)
- Support for Lumi installation (#315)
- Added the `changelog` file

### Changed

- Dummy diagnostic is now in the `dummy` folder (previously was `dummy-diagnostic`)
- Tests and code is now working with python>=3.9 (previously python 3.11 was excluded)

## [v0.1-beta]

This is the `AQUA` version that will be part of the Deliverable D340.7.1.1.
This is mostly built on the `AQUA` `Reader` class which support for climate model data interpolation, spatial and temporal aggregation and conversion for a common GRIB-like data format.


- Low resolution archive documentation
- Fixed a bug in the `Gribber` class that was not reading the correct yaml catalog file

## v0.1-alpha

This is the AQUA pre-release to be sent to internal reviewers. 
Documentations is completed and notebooks are working.

[unreleased]: https://github.com/DestinE-Climate-DT/AQUA/compare/v0.19.0...HEAD
[v0.19.0]: https://github.com/DestinE-Climate-DT/AQUA/compare/v0.18.1...v0.19.0
[v0.18.1]: https://github.com/DestinE-Climate-DT/AQUA/compare/v0.18.0...v0.18.1
[v0.18.0]: https://github.com/DestinE-Climate-DT/AQUA/compare/v0.17.0...v0.18.0
[v0.17.0]: https://github.com/DestinE-Climate-DT/AQUA/compare/v0.16.0...v0.17.0
[v0.16.0]: https://github.com/DestinE-Climate-DT/AQUA/compare/v0.15.0...v0.16.0
[v0.15.0]: https://github.com/DestinE-Climate-DT/AQUA/compare/v0.14.0...v0.15.0
[v0.14.0]: https://github.com/DestinE-Climate-DT/AQUA/compare/v0.13.1...v0.14.0
[v0.13.1]: https://github.com/DestinE-Climate-DT/AQUA/compare/v0.13.0...v0.13.1
[v0.13.0]: https://github.com/DestinE-Climate-DT/AQUA/compare/v0.13-beta...v0.13.0
[v0.13-beta]: https://github.com/DestinE-Climate-DT/AQUA/compare/v0.13-alpha...v0.13-beta
[v0.13-alpha]: https://github.com/DestinE-Climate-DT/AQUA/compare/v0.12.2...v0.13-alpha
[v0.12.2]: https://github.com/DestinE-Climate-DT/AQUA/compare/v0.12.1...v0.12.2
[v0.12.1]: https://github.com/DestinE-Climate-DT/AQUA/compare/v0.12...v0.12.1
[v0.12]: https://github.com/DestinE-Climate-DT/AQUA/compare/v0.11.3...v0.12
[v0.11.3]: https://github.com/DestinE-Climate-DT/AQUA/compare/v0.11.2...v0.11.3
[v0.11.2]: https://github.com/DestinE-Climate-DT/AQUA/compare/v0.11.1...v0.11.2
[v0.11.1]: https://github.com/DestinE-Climate-DT/AQUA/compare/v0.11...v0.11.1
[v0.11]: https://github.com/DestinE-Climate-DT/AQUA/compare/v0.10.3...v0.11
[v0.10.3]:https://github.com/DestinE-Climate-DT/AQUA/compare/v0.10.2...v0.10.3
[v0.10.2]: https://github.com/DestinE-Climate-DT/AQUA/compare/v0.10.1...v0.10.2
[v0.10.1]: https://github.com/DestinE-Climate-DT/AQUA/compare/v0.10...v0.10.1
[v0.10]: https://github.com/DestinE-Climate-DT/AQUA/compare/v0.9.2...v0.10
[v0.9.2]: https://github.com/DestinE-Climate-DT/AQUA/compare/v0.9.1...v0.9.2
[v0.9.1]: https://github.com/DestinE-Climate-DT/AQUA/compare/v0.9...v0.9.1
[v0.9]: https://github.com/DestinE-Climate-DT/AQUA/compare/v0.8.2...v0.9
[v0.8.2]: https://github.com/DestinE-Climate-DT/AQUA/compare/v0.8.1...v0.8.2
[v0.8.1]: https://github.com/DestinE-Climate-DT/AQUA/compare/v0.8...v0.8.1
[v0.8]: https://github.com/DestinE-Climate-DT/AQUA/compare/v0.7.3...v0.8
[v0.7.3]: https://github.com/DestinE-Climate-DT/AQUA/compare/v0.7.2...v0.7.3
[v0.7.2]: https://github.com/DestinE-Climate-DT/AQUA/compare/v0.7.1...v0.7.2
[v0.7.1]: https://github.com/DestinE-Climate-DT/AQUA/compare/v0.7...v0.7.1
[v0.7]: https://github.com/DestinE-Climate-DT/AQUA/compare/v0.6.3...v0.7
[v0.6.3]: https://github.com/DestinE-Climate-DT/AQUA/compare/v0.6.2...v0.6.3
[v0.6.2]: https://github.com/DestinE-Climate-DT/AQUA/compare/v0.6.1...v0.6.2
[v0.6.1]: https://github.com/DestinE-Climate-DT/AQUA/compare/v0.6...v0.6.1
[v0.6]: https://github.com/DestinE-Climate-DT/AQUA/compare/v0.5.2-beta...v0.6
[v0.5.2-beta]: https://github.com/DestinE-Climate-DT/AQUA/compare/v0.5.2-alpha...v0.5.2-beta
[v0.5.2-alpha]: https://github.com/DestinE-Climate-DT/AQUA/compare/v0.5.1...v0.5.2-alpha
[v0.5.1]: https://github.com/DestinE-Climate-DT/AQUA/compare/v0.5...v0.5.1
[v0.5]: https://github.com/DestinE-Climate-DT/AQUA/compare/v0.4...v0.5
[v0.4]: https://github.com/DestinE-Climate-DT/AQUA/compare/v0.3...v0.4
[v0.3]: https://github.com/DestinE-Climate-DT/AQUA/compare/v0.2.1...v0.3
[v0.2.1]: https://github.com/DestinE-Climate-DT/AQUA/compare/v0.2...v0.2.1
[v0.2]: https://github.com/DestinE-Climate-DT/AQUA/compare/v0.2-beta...v0.2
[v0.2-beta]: https://github.com/DestinE-Climate-DT/AQUA/compare/v0.2-alpha...v0.2-beta
[v0.2-alpha]: https://github.com/DestinE-Climate-DT/AQUA/compare/v0.1-beta...v0.2-alpha
[v0.1-beta]: https://github.com/DestinE-Climate-DT/AQUA/compare/v0.1-alpha...v0.1-beta<|MERGE_RESOLUTION|>--- conflicted
+++ resolved
@@ -11,11 +11,8 @@
 - Parallelise tests execution using `pytest-xdist` module, centralise common fixtures to speed up tests execution time (#2402)
 
 AQUA core complete list:
-<<<<<<< HEAD
 - Simplify grid files by removing `vert_coord` which is detected from the path dictionary (#2276)
-=======
 - Remove some warnings and adapt the code to the incoming standards (#2436)
->>>>>>> a4dbe1da
 - Fix DROP CLI support for enddate, startdate and catalog (#2472)
 - Autodefine DROP chunking in a more uniform way to speed up aqua-analysis computation (#2450)
 - eORCA025 nested grid for o25.1 and o26.1 support (#2459)
