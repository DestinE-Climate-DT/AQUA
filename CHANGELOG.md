--- conflicted
+++ resolved
@@ -7,12 +7,9 @@
 
 Unreleased in the current development version:
 
-<<<<<<< HEAD
 AQUA diagnostics complete list:
-- Fix net surface radiative flux and wind stresses in ecmean (#1697)
-=======
+- Ecmean: Fix net surface radiative flux and wind stresses in ecmean (#1697)
 - Tropical Rainfall: Update of the precomputed histograms paths for lumi and MN5 operational (#1702)
->>>>>>> 57930642
 
 ## [v0.13.1]
 
