--- conflicted
+++ resolved
@@ -4,31 +4,9 @@
 from aqua.core.logger import log_configure, log_history
 from .coord_utils import get_data_model, units_conversion_factor
 from .coordidentifier import CoordIdentifier
-<<<<<<< HEAD
-from pint.errors import DimensionalityError, UndefinedUnitError
-
-
-# Function to get the conversion factor
-def units_conversion_factor(from_unit_str, to_unit_str):
-    """
-    Get the conversion factor between two units.
-    """
-    try: 
-        from_unit = units(from_unit_str)
-        to_unit = units(to_unit_str)
-    except UndefinedUnitError:
-        return None
-    try:
-        return from_unit.to(to_unit).magnitude
-    except DimensionalityError:
-        return None
-
-class CoordTransformer():
-=======
 
 
 class CoordTransformer:
->>>>>>> 877dbaa2
     """
     Class to transform coordinates of an Xarray object.
     It aims at transforming the coordinates provided by the user into
