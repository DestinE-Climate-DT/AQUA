"""
Module including time utilities for AQUA
"""
import math
import numpy as np
import pandas as pd
import xarray as xr
from pandas.tseries.frequencies import to_offset
from aqua.core.util.sci_util import generate_quarter_months, TRIPLET_MONTHS
from aqua.core.util.string import get_quarter_anchor_month
from aqua.core.logger import log_configure

def frequency_string_to_pandas(freq):
    """
    Convert a string from the AQUA convention to
    the usual pandas frequency standard

    Args:
        freq (str): The frequency string to convert.

    Returns:
        str: The converted frequency string, pandas compliant.
    """
    logger = log_configure('WARNING', 'frequency_string_to_pandas')

    trans = {
        'hourly': 'h',
        'daily': 'D',
        'weekly': 'W',
        'seasonal': 'QS-DEC',
        'monthly': 'MS', #this implies start of the month
        'annual': 'YS', #this implies start of the year
        'yearly': 'YS', #this implies start of the year
        'hour': 'h',
        'day': 'D',
        'pentad': '5d',
        'week': 'W',
        'month': 'MS',
        'year': 'YS',
        'hours': 'h',
        'days': 'D',
        'pentads': '5D',
        'weeks': 'W',
        'months': 'MS',
        'years': 'YS',
    }

    new_freq = trans.get(freq, freq)

    if freq in ['M', 'ME', 'Y', 'YE']:
        logger.warning('You are using a pandas frequency pointing at the end of a period, this can behave unexpectedly if you have subdaily data')

    return new_freq


def xarray_to_pandas_freq(xdataset: xr.Dataset | xr.DataArray):
    """
    Given a Xarray Dataset, estimate the time frequency and convert
    it as a Pandas frequency string

    Args:
        xdataset (xr.Dataset | xr.DataArray): The input xarray object.

    Returns:
        str: The inferred time frequency as a string, pandas compliant.
    """
    # to check if this is necessary
    timedelta = pd.Timedelta(xdataset.time.diff('time').mean().values)

    hours = math.floor(timedelta.total_seconds() / 3600)
    days = math.floor(hours / 24)
    months = math.floor(days / 28)  # Minimum month has around 28 days
    years = math.floor(days / 365)  # Assuming an average year has around 365 days

    # print([hours, days, months, years])

    if years >= 1:
        return f"{years}Y"
    elif months >= 1:
        return f"{months}MS"
    elif days >= 1:
        return f"{days}D"
    else:
        return f"{hours}h"


def pandas_freq_to_string(freq: str) -> str:
    """
    Convert a pandas frequency string to a more human-readable format.
    It also supports already human-readable formats.

    Args:
        freq (str): The pandas frequency string.

    Returns:
        str: The human-readable format of the frequency.
    """
    trans = {
        # Hourly
        'H': 'hourly',
        'h': 'hourly',
        '1h': 'hourly',
        'hourly': 'hourly',
        # Daily
        'D': 'daily',
        'd': 'daily',
        '1D': 'daily',
        'daily': 'daily',
        # Weekly
        'W': 'weekly',
        'weekly': 'weekly',
        # Seasonal
        'QS-DEC': 'seasonal',
        'Q': 'seasonal',
        # Monthly
        '1MS': 'monthly',
        'MS': 'monthly',
        'M': 'monthly',
        'ME': 'monthly',
        'mon': 'monthly',
        'monthly': 'monthly',
        # Annual
        '1Y': 'annual',
        'YS': 'annual',
        'Y': 'annual',
        'YE': 'annual',
        'yearly': 'annual',
        'years': 'annual',
        'annual': 'annual'
    }

    return trans.get(freq, freq)


def _find_end_date(start_date, offset):
    """Given a date and an offset in the form of pandas frequency
    return the expected end date of that period"""

    start_date = pd.Timestamp(start_date)
    end_date = start_date + to_offset(offset)
    # this because to_offset does not go to next month/year
    #if 'Y' in offset or 'M' in offset:
    #    end_date = end_date + pd.DateOffset(days=1)
    return end_date


def _generate_expected_time_series(start_date, frequency, time_period):
    """
    Given a start date, a pandas frequency and the data_frequency generate
    an expected time series
    """

    end_date = _find_end_date(start_date, time_period)
    time_series = pd.date_range(start=start_date, end=end_date, freq=frequency, inclusive='left')

    return time_series


def chunk_dataset_times(xdataset, resample_frequency, loglevel):
    """
    Common setup for chunk completeness checking.
    
    Returns:
        tuple: (logger, data_frequency, chunks)
    """
    logger = log_configure(loglevel, 'timmean_chunking')

    # get frequency of the dataset. Expected to be regular!
    data_frequency = xarray_to_pandas_freq(xdataset)
    logger.debug('Data frequency detected as: %s', data_frequency)

    # convert offset
    pandas_period = to_offset(resample_frequency)

    normalized_dates = xdataset.time.to_index().to_period(pandas_period).to_timestamp()
    chunks = pd.date_range(start=normalized_dates[0],
                           end=normalized_dates[-1],
                           freq=resample_frequency)
    
    logger.info('%s chunks from %s to %s at %s frequency to be analysed', 
                len(chunks), chunks[0], 
                chunks[-1], resample_frequency)
    
    # if no chunks, no averages
    if len(chunks) == 0:
        raise ValueError(f'No chunks! Cannot compute average on {resample_frequency} period, not enough data')

    return data_frequency, chunks


def check_chunk_completeness(xdataset, resample_frequency='1D', loglevel='WARNING'):
    """
    Support function for timmean().
    Verify that all the chunks available in a dataset are complete given a
    fixed resample_frequency.
    Args:
        xdataset: The original dataset before averaging
        resample_frequency: the frequency on which we are planning to resample, based on pandas frequency
    Raise:
        ValueError if the there no available chunks
    Returns:
        A Xarray DataArray binary, 1 for complete chunks and 0 for incomplete ones, to be used by timmean()
    """

    data_frequency, chunks = chunk_dataset_times(xdataset, resample_frequency, loglevel)

    logger = log_configure(loglevel, 'timmean_chunk_completeness')

    check_completeness = []

    for chunk in chunks:
        end_date = _find_end_date(chunk, resample_frequency)
        logger.debug('Processing chunk from %s to %s', chunk, end_date)
        expected_timeseries = _generate_expected_time_series(chunk, data_frequency,
                                                             resample_frequency)
        expected_len = len(expected_timeseries)

        effective_len = len(xdataset.time[(xdataset['time'] >= chunk) &
                                          (xdataset['time'] < end_date)])
        logger.debug('Expected chunk length: %s, Effective chunk length: %s', expected_len, effective_len)
        if expected_len == effective_len:
            check_completeness.append(True)
        else:
            logger.warning('Chunk %s->%s for has %s elements instead of expected %s, timmean() will exclude this',
                           expected_timeseries[0], expected_timeseries[-1], effective_len, expected_len)
            check_completeness.append(False)

    # build the binary mask
    taxis = xdataset.time.resample(time=resample_frequency).mean()
    if sum(check_completeness) == 0:
        logger.warning('Not enough data to compute any average on %s period, returning empty array', resample_frequency)

    # Create a dict mapping chunk dates to completeness flag
    completeness_dict = {pd.Timestamp(chunk): is_complete for chunk, is_complete in zip(chunks, check_completeness)}

    # Align with the actual resampled time axis
    aligned_completeness = [completeness_dict.get(pd.Timestamp(t), False) for t in taxis.time.values]

    boolean_mask = xr.DataArray(aligned_completeness, dims=('time',), coords={'time': taxis.time})

    return boolean_mask


def check_seasonal_chunk_completeness(xdataset, resample_frequency='QS-DEC', loglevel='WARNING'):
    """
    Support function for timmean() to check seasonal chunk completeness.
    Verify that all seasonal (quarterly) chunks have complete months.
    
    For seasonal data (QS-DEC), this checks if each quarter has all 3 of its
    constituent months. Uses the same season definitions as select_season().
    
    Args:
        xdataset: The original dataset before averaging
        resample_frequency: the frequency on which we are planning to resample, 
                          expected to be 'QS-DEC' (or similar quarterly frequency)
        loglevel: logging level
    
    Raise:
        ValueError if there are no available chunks
    
    Returns:
        A Xarray DataArray binary, 1 for complete quarters and 0 for incomplete ones
    """
    data_frequency, chunks = chunk_dataset_times(xdataset, resample_frequency, loglevel)

    anchor_month = get_quarter_anchor_month(resample_frequency)

    logger = log_configure(loglevel, 'timmean_seasonal_completeness')

    # Generate quarter months: e.g. {'DEC': {'Q1': [12,1,2], 'Q2': [3,4,5], ...}}
    quarters_full = generate_quarter_months(anchor_month)
    quarter_months = quarters_full[anchor_month]

    # Build season_months: map from start_month 
    # e.g., {12: {12, 1, 2}, 3: {3, 4, 5}, 6: {6, 7, 8}, 9: {9, 10, 11}}
    season_months = {}
    for quarter_key in ['Q1', 'Q2', 'Q3', 'Q4']:
        months_list = quarter_months[quarter_key]
        start_month = months_list[0]
        season_months[start_month] = set(months_list)

    if 'D' in data_frequency or 'h' in data_frequency:
        logger.info('Data is sub-monthly (%s), first checking monthly completeness...', data_frequency)
        monthly_mask = check_chunk_completeness(xdataset, 
                                                resample_frequency='MS',
                                                loglevel=loglevel)
        # Get only complete months, use .resample().mean() to get time axis
        complete_month_times = xdataset.time.resample(time='MS').mean().time
        complete_month_times = complete_month_times.where(monthly_mask, drop=True)

        complete_months_available = set(complete_month_times.to_index().month)
        logger.debug('Complete months available: %s', sorted(complete_months_available))
    else:
        complete_months_available = set(xdataset.time.to_index().month)
        logger.debug('Retrieved data frequency is monthly or coarser, using all months')

    check_completeness = []
    for chunk in chunks:
        end_date = _find_end_date(chunk, resample_frequency)
        logger.debug('Processing seasonal chunk from %s to %s', chunk, end_date)

        # Determine which season this is based on the start month
        start_month = chunk.month
        expected_months = season_months.get(start_month, set())

        # Get actual months present in this quarter period
        quarter_data = xdataset.time[(xdataset['time'] >= chunk) & 
                                     (xdataset['time'] < end_date)]

        if len(quarter_data) == 0:
            actual_months = set()
        else:
            # Extract which months we actually have
            actual_months = set(quarter_data.to_index().month)

        # Check if all expected months are present and complete
        has_all_months = expected_months.issubset(actual_months)

        # Additionally check that these months are complete
        if 'D' in data_frequency or 'h' in data_frequency:
            months_are_complete = expected_months.issubset(complete_months_available)
            is_complete = has_all_months and months_are_complete
        else:
            # For monthly data, just check presence
            is_complete = has_all_months

        if is_complete:
            check_completeness.append(True)
        else:
            season_name = mon_to_quarter_season_name(start_month)
            logger.warning(f"Seasonal chunk {chunk.strftime('%Y-%m')} ({season_name}) incomplete: expected months "
                           f"{sorted(expected_months)}, found {sorted(actual_months)}, timmean() will exclude this")
            check_completeness.append(False)

    if sum(check_completeness) == 0:
        logger.warning(f'Not enough data to compute any complete seasonal average on {resample_frequency} period, returning empty array')

    taxis = xdataset.time.resample(time=resample_frequency).mean()

    # Create a dict mapping chunk dates to completeness flag
    completeness_dict = {pd.Timestamp(chunk): is_complete for chunk, is_complete in zip(chunks, check_completeness)}

    # Align with the actual resampled time axis
    aligned_completeness = [completeness_dict.get(pd.Timestamp(t), False) for t in taxis.time.values]

    boolean_mask = xr.DataArray(aligned_completeness, dims=('time',), coords={'time': taxis.time})

    return boolean_mask


def time_to_string(time=None, format='%Y-%m-%d'):
    """Convert a time object to a string in the format YYYY-MM-DD

    Args:
        time: a time object, either a string, a datetime64 object or a pandas timestamp
        format: the format of the output string (YYYY-MM-DD by default, YYYYMMDD tested)

    Returns:
        A string in the format defined by the format argument

    Raises:
        ValueError if time is None or if time is not a supported type
    """
    if time is None:
        raise ValueError('time_to_string() requires a time argument')
<<<<<<< HEAD
    
=======

    # Timestap for safer string handling
    if isinstance(time, str):
        time = pd.Timestamp(time)
>>>>>>> e375df4d
    # Convert supported types into pandas.Timestamp
    if isinstance(time, (pd.Timestamp, np.datetime64)):
        ts = pd.to_datetime(time)
    else:
        raise ValueError('time_to_string() requires a time argument of type str, pd.Timestamp or np.datetime64')
    return ts.strftime(format)


def int_month_name(month, abbreviated=False):
    """
    Return month name from integer (1-12) if xarray functions cannot be used
    
    Args:
        month (int): The month as an integer (1-12).
        abbreviated (bool): Whether to return the abbreviated month name (default is False).

    Returns:
        str: The name of the month.
    """
    name = ["January", "February", "March", "April", "May", "June",
            "July", "August", "September", "October", "November", "December"][month - 1]
    return name[:3] if abbreviated else name


def mon_to_quarter_season_name(month):
    """
    Convert a month number (starting month of a quarter) to season abbreviation name.
    For QS-DEC, the quarter start months are 12, 3, 6, 9. Map them to their season based on TRIPLET_MONTHS
    
    Args:
        month (int): Month number (1-12), expected to be a quarter start month
    
    Returns:
        str: Season abbreviation (e.g., 'DJF', 'MAM', 'JJA', 'SON')
    """
    for season_name, months in TRIPLET_MONTHS.items():
        if months[0] == month:
            return season_name<|MERGE_RESOLUTION|>--- conflicted
+++ resolved
@@ -363,14 +363,10 @@
     """
     if time is None:
         raise ValueError('time_to_string() requires a time argument')
-<<<<<<< HEAD
-    
-=======
 
     # Timestap for safer string handling
     if isinstance(time, str):
         time = pd.Timestamp(time)
->>>>>>> e375df4d
     # Convert supported types into pandas.Timestamp
     if isinstance(time, (pd.Timestamp, np.datetime64)):
         ts = pd.to_datetime(time)
