<<<<<<< HEAD
"""
Graphics module for Aqua.

This module contains the following files:
- single_map: For plotting a single map.
"""
from .single_map import plot_single_map, plot_single_map_diff

__all__ = ["plot_single_map", "plot_single_map_diff"]
=======
"""Graphics package for Aqua."""
from .single_map import plot_single_map
from .timeseries import plot_timeseries, plot_seasonalcycle

__all__ = ["plot_single_map",
           "plot_timeseries", "plot_seasonalcycle"]
>>>>>>> a0cd4369
<|MERGE_RESOLUTION|>--- conflicted
+++ resolved
@@ -1,18 +1,12 @@
-<<<<<<< HEAD
 """
 Graphics module for Aqua.
 
 This module contains the following files:
 - single_map: For plotting a single map.
+- timeseres: For timeseries ans seasonal cycle plots.
 """
 from .single_map import plot_single_map, plot_single_map_diff
-
-__all__ = ["plot_single_map", "plot_single_map_diff"]
-=======
-"""Graphics package for Aqua."""
-from .single_map import plot_single_map
 from .timeseries import plot_timeseries, plot_seasonalcycle
 
-__all__ = ["plot_single_map",
-           "plot_timeseries", "plot_seasonalcycle"]
->>>>>>> a0cd4369
+__all__ = ["plot_single_map", "plot_single_map_diff",
+           "plot_timeseries", "plot_seasonalcycle"]