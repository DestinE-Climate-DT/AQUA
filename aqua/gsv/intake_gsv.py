--- conflicted
+++ resolved
@@ -57,11 +57,7 @@
             enddate (str, optional): End date for request. Defaults to None.
             var (str, optional): Variable ID. Defaults to those in the catalogue.
             metadata (dict, optional): Metadata read from catalogue. Contains path to FDB.
-<<<<<<< HEAD
-            verbose (bool, optional): Whether to print additional info to screen. Used only for FDB access. Defaults to False.
-=======
             loglevel (string) : The loglevel for the GSVSource
->>>>>>> 86c2ba33
             logging (bool, optional): Whether to print to screen. Used only for FDB access. Defaults to False.
             kwargs: other keyword arguments.
         """
@@ -210,15 +206,6 @@
         gsv_log_level = _check_loglevel(self.logger.getEffectiveLevel())
         gsv = GSVRetriever(logging_level=gsv_log_level)
 
-<<<<<<< HEAD
-        if self.verbose:
-            print("Request: ", i, self._var, s0, s1, request)
-            dataset = gsv.request_data(request)
-        else:
-            with NoPrinting():
-                dataset = gsv.request_data(request)
-    
-=======
         # if self.verbose:
         #     print("Request: ", i, self._var, s0, s1, request)
         #     dataset = gsv.request_data(request)
@@ -231,7 +218,6 @@
         # gsv_log_level = _check_loglevel(self.logger.getEffectiveLevel() + 10)
         dataset = gsv.request_data(request)
 
->>>>>>> 86c2ba33
         if self.timeshift:  # shift time by one month (special case)
             dataset = shift_time_dataset(dataset)
 
@@ -310,19 +296,6 @@
 #     Context manager to suppress printing
 #     """
 
-<<<<<<< HEAD
-    def __enter__(self):
-        sys._gsv_work_counter += 1
-        if sys._gsv_work_counter == 1 and not isinstance(sys.stdout, io.StringIO):  # We are really the first
-             sys._org_stdout = sys.stdout  # Record the original in sys
-             self._trap = io.StringIO()
-             sys.stdout = self._trap
-
-    def __exit__(self, exc_type, exc_val, exc_tb):
-        sys._gsv_work_counter -= 1
-        if sys._gsv_work_counter == 0:  # We are really the last one
-             sys.stdout = sys._org_stdout  # Restore the original
-=======
 #     def __enter__(self):
 #         sys._gsv_work_counter += 1
 #         if sys._gsv_work_counter == 1 and not isinstance(sys.stdout, io.StringIO):  # We are really the first
@@ -334,7 +307,6 @@
 #         sys._gsv_work_counter -= 1
 #         if sys._gsv_work_counter == 0:  # We are really the last one
 #             sys.stdout = sys._org_stdout  # Restore the original
->>>>>>> 86c2ba33
 
 
 # This function is repeated here in order not to create a cross dependency between GSVSource and AQUA
