--- conflicted
+++ resolved
@@ -141,17 +141,12 @@
         self.time_encoding = {
             'units': 'days since 1850-01-01 00:00:00',
             'calendar': 'standard',
-<<<<<<< HEAD
             'dtype': 'float64'}
         
         self.var_encoding = {
-            'zlib' : False,
-            #'complevel': 1,
-=======
             'dtype': 'float64',
             'zlib': True,
             'complevel': 1,
->>>>>>> 116e7aa1
             '_FillValue': np.nan
         }
 
