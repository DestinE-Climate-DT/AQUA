--- conflicted
+++ resolved
@@ -177,12 +177,8 @@
         self.reader = Reader(model=self.model, exp=self.exp,
                              source=self.source, zoom=self.zoom,
                              regrid=self.resolution, freq=self.frequency,
-<<<<<<< HEAD
-                             configdir=self.configdir, loglevel=self.loglevel, rebuild=True)
-=======
                              configdir=self.configdir, loglevel=self.loglevel,
                              fix=self.fix, aggregation=self.aggregation)
->>>>>>> fe6fd817
 
 
         self.logger.info('Accessing catalog for %s-%s-%s...',
@@ -472,14 +468,7 @@
             if self.definitive:
                 self._concat_var(var, year)
         del temp_data
-<<<<<<< HEAD
-
-        t_end = time()
-        self.logger.info('Process took {:.4f} seconds'.format(t_end-t_beg))
-
-=======
        
->>>>>>> fe6fd817
     def write_chunk(self, data, outfile):
         """Write a single chunk of data - Xarray Dataset - to a specific file
         using dask if required and monitoring the progress"""
