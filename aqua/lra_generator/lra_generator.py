--- conflicted
+++ resolved
@@ -231,12 +231,8 @@
                 'xarray_kwargs': {
                     'decode_times': True
                 },
-<<<<<<< HEAD
-            'metadata':
-=======
             },
             'metadata': {
->>>>>>> 86c2ba33
                 'source_grid_name': 'lon-lat'
             }
         }
@@ -247,13 +243,10 @@
 
         # load, add the block and close
         cat_file = load_yaml(catalogfile)
-<<<<<<< HEAD
-=======
         if entry_name in cat_file['sources']:
             self.logger.info('Catalog entry for %s %s %s exists, updating the urlpath only...',
                              self.model, self.exp, entry_name)
             cat_file['sources'][entry_name]['args']['urlpath'] = urlpath
->>>>>>> 86c2ba33
         cat_file['sources'][entry_name] = block_cat
         dump_yaml(outfile=catalogfile, cfg=cat_file)
 
@@ -415,13 +408,8 @@
 
             if self.definitive and month==12:
                 self._concat_var(var, year)
-<<<<<<< HEAD
-            
-            self.logger.info('Processing this chunk took {:.4f} seconds'.format(time()-t_beg))
-=======
 
             self.logger.info('Processing this chunk took {:.4f} seconds'.format(time() - t_beg))
->>>>>>> 86c2ba33
             t_beg = time()
         
     def _write_var_catalog(self, var):
