--- conflicted
+++ resolved
@@ -169,12 +169,8 @@
         self.reader = Reader(model=self.model, exp=self.exp,
                              source=self.source, zoom=self.zoom,
                              regrid=self.resolution, freq=self.frequency,
-<<<<<<< HEAD
                              configdir=self.configdir, loglevel=self.loglevel,
-                             fix=self.fix)
-=======
-                             configdir=self.configdir, loglevel=self.loglevel, rebuild=True)
->>>>>>> 5350d48a
+                             fix=self.fix, rebuild=True)
 
 
         self.logger.info('Accessing catalog for %s-%s-%s...',
