--- conflicted
+++ resolved
@@ -328,14 +328,8 @@
                         source = shortname
                         data[source] = eval_formula(formula, data)
                         attributes.update({"derived": formula})
-<<<<<<< HEAD
                         self.logger.debug("Derived %s from %s", var, formula)
-                        log_history(data[source], "variable derived by AQUA fixer")
-=======
-                        self.logger.info("Derived %s from %s", var, formula)
-
                         log_history(data[source], f"variable {var}, derived with {formula} by fixer")
->>>>>>> 7c2df652
                     except KeyError:
                         # The variable could not be computed, let's skip it
                         if destvar is not None:
