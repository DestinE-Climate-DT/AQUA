--- conflicted
+++ resolved
@@ -135,15 +135,7 @@
                 else:
                     self.logger.error("Parent fix %s defined but not available in the fixes file.", fixes['parent'])
         else:
-<<<<<<< HEAD
-
             return None
-=======
-            self.logger.error("Fix names %s does not exist in %s.yaml file. Will try to use model default fixes!",
-                              self.fixer_name, self.model)
-            warn("The model default will be deprecated in the future in favour of a fixer_name structure default.",
-                 DeprecationWarning, stacklevel=2)
->>>>>>> c9eaf03a
 
         return fixes
 
