import intake
import intake_esm
import xarray as xr
import pandas as pd
import os
from metpy.units import units
import smmregrid as rg
from aqua.util import load_yaml, get_reader_filenames, get_config_dir, get_machine
import sys
import subprocess
import tempfile

class Reader():
    """General reader for NextGEMS data (on Levante for now)"""

    def __init__(self, model="ICON", exp="tco2559-ng5", source=None, freq=None,
                 regrid=None, method="ycon", zoom=None, configdir=None,
                 level=None, areas=True, var=None, vars=None, streaming = False, stream_step = 1, stream_unit=None, stream_startdate = None):
        """
        The Reader constructor.
        It uses the catalog `config/config.yaml` to identify the required data.
        
        Arguments:
            model (str):      model ID
            exp (str):        experiment ID
            source (str):     source ID
            regrid (str):     perform regridding to grid `regrid`, as defined in `config/regrid.yaml` (None)
            method (str):     regridding method (ycon)
            zoom (int):       healpix zoom level
            configdir (str)   folder where the config/catalog files are located (config)
            level (int):      level to extract if input data are 3D (starting from 0)
            areas (bool):     compute pixel areas if needed (True)
            var (str, list):  variable(s) which we will extract. "vars" is a synonym (None)
            streaming (bool):       if to retreive data in a streaming mode (False)
            stream_step (int):      the number of time steps to stream the data by (Default = 1)
            stream_unit (str):      the unit of time to stream the data by (e.g. 'hours', 'days', 'months', 'years') (None)
            stream_startdate (str): the starting date for streaming the data (e.g. '2020-02-25') (None)

        
        Returns:
            A `Reader` class object.
        """

        if vars:
            self.var = vars
        else:
            self.var = var
        self.exp = exp
        self.model = model
        self.targetgrid = regrid
        if (exp == "hpx") and not zoom:
            zoom = 9
        self.zoom = zoom
        self.freq = freq
        self.level = level
        self.vertcoord = None
        extra = []

        self.grid_area = None
        self.src_grid_area = None
        self.dst_grid_area = None

<<<<<<< HEAD
        self.stream_index = 0 
        self.stream_date = None
        self.streaming = streaming
        self.stream_step = stream_step
        self.stream_unit = stream_unit
        self.stream_startdate = stream_startdate

        self.configdir, catalog_file = get_catalog_file(configdir=configdir)
        
        self.cat = intake.open_catalog(catalog_file)
=======
        if not configdir: 
            self.configdir = get_config_dir()
        self.machine = get_machine(self.configdir)
>>>>>>> 25998177


        # get configuration from the machine
        self.catalog_file, self.regrid_file, self.fixer_file = get_reader_filenames(self.configdir, self.machine)
        self.cat = intake.open_catalog(self.catalog_file)

        cfg_regrid = load_yaml(self.regrid_file)

        if source:
            self.source = source
        else:
            self.source = list(self.cat[model][exp].keys())[0]  # take first source if none provided
        
        source_grid = cfg_regrid["source_grids"][self.model][self.exp].get(self.source, None)
        if not source_grid:
            source_grid = cfg_regrid["source_grids"][self.model][self.exp]["default"]

        self.src_space_coord = source_grid.get("space_coord", None)
        self.space_coord = self.src_space_coord
        self.dst_space_coord = ["lon", "lat"]

        if regrid:
            self.vertcoord = source_grid.get("vertcoord", None) # Some more checks needed
            if level is not None:
                if not self.vertcoord:
                    raise KeyError("You should specify a vertcoord key in regrid.yaml for this source to use levels.")
                extra = f"-sellevidx,{level+1} "

            if (level is None) and self.vertcoord:
                raise RuntimeError("This is a masked 3d source: you should specify a specific level.")

            self.weightsfile =os.path.join(
                cfg_regrid["weights"]["path"],
                cfg_regrid["weights"]["template"].format(model=model,
                                                    exp=exp, 
                                                    method=method, 
                                                    target=regrid,
                                                    source=self.source,
                                                    level=("2d" if level is None else level)))
            if os.path.exists(self.weightsfile):
                self.weights = xr.open_mfdataset(self.weightsfile)
            else:
                sgridpath = source_grid["path"]
                if zoom:
                    sgridpath = sgridpath.format(zoom=(9-zoom))            
                print("Weights file not found:", self.weightsfile)
                print("Attempting to generate it ...")
                print("Source grid: ", sgridpath)

                # hack to  pass a correct list of all options
                src_extra = source_grid.get("extra", [])
                if src_extra:
                    if not isinstance(src_extra, list):
                        src_extra = [src_extra]
                if extra:
                    extra = [extra] 
                extra = extra + src_extra
                weights = rg.cdo_generate_weights(source_grid=sgridpath,
                                                      target_grid=cfg_regrid["target_grids"][regrid], 
                                                      method='ycon', 
                                                      gridpath=cfg_regrid["paths"]["grids"],
                                                      icongridpath=cfg_regrid["paths"]["icon"],
                                                      extra=extra)
                weights.to_netcdf(self.weightsfile)
                # For some weird reason it is better to reopen this from file ... to be investigated. It was failing for FESOM on orig. grid
                self.weights = xr.open_mfdataset(self.weightsfile)
                print("Success!")

            self.regridder = rg.Regridder(weights=self.weights)

            #if areas:
                # All needed areas have already been computed by the regridding procedure
                #planet_radius = 6371000  # same default as cdo
                #r2 = planet_radius * planet_radius
                #self.src_grid_area = self.weights.src_grid_area * r2
                #self.dst_grid_area = self.weights.dst_grid_area * r2
                #self.src_grid_area.attrs['units'] = 'm2'
                #self.dst_grid_area.attrs['units'] = 'm2'
                #self.src_grid_area.attrs['standard_name'] = 'area'
                #self.dst_grid_area.attrs['standard_name'] = 'area'
                #self.src_grid_area.attrs['long_name'] = 'area of grid cell'
                #self.dst_grid_area.attrs['long_name'] = 'area of grid cell'
                #self.grid_area = self.src_grid_area
        
        if areas:
            self.src_areafile =os.path.join(
                cfg_regrid["areas"]["path"],
                cfg_regrid["areas"]["src_template"].format(model=model, exp=exp, source=self.source))
            if os.path.exists(self.src_areafile):
                self.src_grid_area = xr.open_mfdataset(self.src_areafile).cell_area
            else:
                sgridpath = source_grid["path"]
                if zoom:
                    sgridpath = sgridpath.format(zoom=(9-zoom)) 
                print("Source areas file not found:", self.src_areafile)
                print("Attempting to generate it ...")
                print("Source grid: ", sgridpath)
                src_extra = source_grid.get("extra", [])
                grid_area = self.cdo_generate_areas(source=sgridpath,
                                                    gridpath=cfg_regrid["paths"]["grids"],
                                                    icongridpath=cfg_regrid["paths"]["icon"],
                                                    extra=src_extra)
                # Make sure that the new DataArray uses the expected spatial dimensions
                grid_area = self._rename_dims(grid_area, self.space_coord)
                
                self.src_grid_area = grid_area                           
                self.src_grid_area.to_netcdf(self.src_areafile)
                # ... aaand we reopen it because soething is still not ok with our treatment of temp files
                self.src_grid_area = xr.open_mfdataset(self.src_areafile).cell_area
                print("Success!")

            if regrid:
                self.dst_areafile =os.path.join(
                    cfg_regrid["areas"]["path"],
                    cfg_regrid["areas"]["dst_template"].format(grid=self.targetgrid))
                if os.path.exists(self.dst_areafile):
                    self.dst_grid_area = xr.open_mfdataset(self.dst_areafile).cell_area
                else:
                    print("Destination areas file not found:", self.dst_areafile)
                    print("Attempting to generate it ...")
                    print("Source grid: ", source_grid["path"])
                    grid = cfg_regrid["target_grids"][regrid]
                    dst_extra = f"-const,1,{grid}"
                    grid_area = self.cdo_generate_areas(source=dst_extra)
                    self.dst_grid_area = grid_area                           
                    self.dst_grid_area.to_netcdf(self.dst_areafile)
                    print("Success!")

            self.grid_area = self.src_grid_area

    def cdo_generate_areas(self, source, icongridpath=None, gridpath=None, extra=None):
        """
            Generate grid areas using CDO

            Args:
                source (xarray.DataArray or str): Source grid
                gridpath (str): where to store downloaded grids
                icongridpath (str): location of ICON grids (e.g. /pool/data/ICON)
                extra: command(s) to apply to source grid before weight generation (can be a list)

            Returns:
                :obj:`xarray.DataArray` with cell areas
        """

        # Make some temporary files that we'll feed to CDO
        area_file = tempfile.NamedTemporaryFile()

        if isinstance(source, str):
            sgrid = source
        else:
            source_grid_file = tempfile.NamedTemporaryFile()
            source.to_netcdf(source_grid_file.name)
            sgrid = source_grid_file.name

        # Setup environment
        env = os.environ
        if gridpath:
            env["CDO_DOWNLOAD_PATH"] = gridpath
        if icongridpath:
            env["CDO_ICON_GRIDS"] = icongridpath

        try:
            # Run CDO
            if extra:
                # make sure extra is a flat list if it is not already
                if not isinstance(extra, list):
                    extra = [extra]

                subprocess.check_output(
                    [
                        "cdo",
                        "-f", "nc4",
                        "gridarea",
                    ] + extra +
                    [
                        sgrid,
                        area_file.name,
                    ],
                    stderr=subprocess.PIPE,
                    env=env,
                )
            else:
                subprocess.check_output(
                    [
                        "cdo",
                        "-f", "nc4",
                        "gridarea",
                        sgrid,
                        area_file.name,
                    ],
                    stderr=subprocess.PIPE,
                    env=env,
                )

            areas = xr.open_dataset(area_file.name, engine="netcdf4")
            areas.cell_area.attrs['units'] = 'm2'  
            areas.cell_area.attrs['standard_name'] = 'area'
            areas.cell_area.attrs['long_name'] = 'area of grid cell'
            return areas.cell_area

        except subprocess.CalledProcessError as e:
            # Print the CDO error message
            print(e.output.decode(), file=sys.stderr)
            raise

        finally:
            # Clean up the temporary files
            if not isinstance(source, str):
                source_grid_file.close()
            area_file.close()


    def retrieve(self, regrid=False, timmean=False, fix=True, apply_unit_fix=True,
                 var=None, vars=None, streaming = False, stream_step = 1, stream_unit=None, stream_startdate = None, streaming_generator = False):
        """
        Perform a data retrieve.
        
        Arguments:
            regrid (bool):          if to regrid the retrieved data (False)
            timmean (bool)          if to perform timmean of the retrieved data (False)
            fix (bool):             if to perform a fix (var name, units, coord name adjustments) (True)
            apply_unit_fix (bool):  if to already adjust units by multiplying by a factor or adding
                                    an offset (this can also be done later with the `fix_units` method) (True)
            var (str, list):  variable(s) which we will extract. "vars" is a synonym (None)
            streaming (bool):       if to retreive data in a streaming mode (False)
            streaming_generator (bool):  if to return a generator object for data streaming (False). 
            stream_step (int):      the number of time steps to stream the data by (Default = 1)
            stream_unit (str):      the unit of time to stream the data by (e.g. 'hours', 'days', 'months', 'years') (None)
            stream_startdate (str): the starting date for streaming the data (e.g. '2020-02-25') (None)
        Returns:
            A xarray.Dataset containing the required data.
        """

        # Extract subcatalogue
        if self.zoom:
            esmcat = self.cat[self.model][self.exp][self.source](zoom=self.zoom)
        else:
            esmcat = self.cat[self.model][self.exp][self.source]

        if vars:
            var = vars
        if not var:
            var = self.var
        
        # Extract data from cat.
        # If this is an ESM-intake catalogue use first dictionary value,
        # else extract directly a dask dataset
        if isinstance(esmcat, intake_esm.core.esm_datastore):
            cdf_kwargs = esmcat.metadata.get('cdf_kwargs', {"chunks": {"time":1}})
            query = esmcat.metadata['query']
            if var:
                query_var = esmcat.metadata.get('query_var', 'short_name')
                # Convert to list if not already
                query[query_var] = var.split() if isinstance(var, str) else var
            subcat = esmcat.search(**query)
            data = subcat.to_dataset_dict(cdf_kwargs=cdf_kwargs,
                                         zarr_kwargs=dict(consolidated=True),
                                              #decode_times=True,
                                              #use_cftime=True)
                                         progressbar=False
                                         )
            data = list(data.values())[0]
        else:
            if var:
                # conversion to list guarantee that Dataset is produced
                if isinstance(var, str):
                    var = var.split()
                data = esmcat.to_dask()[var]

            else:
                data = esmcat.to_dask()

        # select only a specific level when reading. Level coord names defined in regrid.yaml
        if self.level is not None:
            data = data.isel({self.vertcoord: self.level})

        # sequence which should be more efficient: averaging - regridding - fixing
        if self.freq and timmean:
            data = self.timmean(data)
        if self.targetgrid and regrid:
            data = self.regridder.regrid(data)  # XXX check attrs
            self.grid_area = self.dst_grid_area 
        if fix:
            data = self.fixer(data, apply_unit_fix=apply_unit_fix)
        if streaming or self.streaming or streaming_generator:
            if stream_step == 1: stream_step = self.stream_step
            if not stream_unit: stream_unit = self.stream_unit
            if not stream_startdate: stream_startdate = self.stream_startdate
            if streaming_generator:
                data = self.stream_generator(data, stream_step, stream_unit, stream_startdate)
            else:
                data = self.stream(data, stream_step, stream_unit, stream_startdate)
        return data

    
    def stream(self, data, stream_step = 1, stream_unit = None, stream_startdate = None):
        """
        The stream method is used to stream data by either a specific time interval or by a specific number of samples.
        If the unit parameter is specified, the data is streamed by the specified unit and stream_step (e.g. 1 month).
        If the unit parameter is not specified, the data is streamed by stream_step steps of the original time resolution of input data.

        If the stream function is called a second time, it will return the subsequent chunk of data in the sequence.
        The function keeps track of the state of the streaming process through the use of internal attributes.
        This allows the user to stream through the entire dataset in multiple calls to the function,
        retrieving consecutive chunks of data each time.

        If stream_startdate is not specified, the method will use the first date in the dataset.
        
        Arguments:
            data (xr.Dataset):  the input xarray.Dataset
            stream_step  (int): the number of time steps to stream the data by (Default = 1) 
            stream_unit (str):  the unit of time to stream the data by (e.g. 'hours', 'days', 'months', 'years') (None)
            stream_startdate (str): the starting date for streaming the data (e.g. '2020-02-25') (None)
        Returns:
            A xarray.Dataset containing the subset of the input data that has been streamed.
        """
        if not self.stream_date:
            if  stream_startdate: 
                self.stream_date = pd.to_datetime(stream_startdate)
            else:
                self.stream_date = pd.to_datetime(data.time[0].values) 
                
        if  self.stream_index == 0 and stream_startdate:
            self.stream_index  = data.time.to_index().get_loc(pd.to_datetime(stream_startdate))  

        if stream_unit:
            start_date = self.stream_date
            stop_date = start_date + pd.DateOffset(**{stream_unit: stream_step})
            self.stream_date = stop_date
            return data.sel(time=slice(start_date, stop_date)).where(data.time != stop_date, drop=True)
        else:   
            start_index = self.stream_index 
            stop_index = start_index + stream_step
            self.stream_index = stop_index       
            return data.isel(time=slice(start_index, stop_index))
             

    def reset_stream(self):
        """
        Reset the state of the streaming process. 
        This means that if the stream function is called again after calling reset_stream, 
        it will start streaming the input data from the beginning.
        """
        self.stream_index = 0
        self.stream_date = None


    def stream_generator(self, data, stream_step = 1, stream_unit=None, stream_startdate = None):
        """
        The stream_generator method is designed to split data into smaller chunks of data for processing or analysis.
        It returns a generator object that yields the smaller chunks of data.
        The method can split the data based on either a specific time interval or by a specific number of samples.
        If the unit parameter is specified, the data is streamed by the specified unit and stream_step (e.g. 1 month).
        If the unit parameter is not specified, the data is streamed by stream_step steps of the original time resolution of input data.

        Arguments:
            data (xr.Dataset):  the input xarray.Dataset
            stream_step  (int): the number of samples or time interval to stream the data by (Default = 1) 
            stream_unit (str):  the unit of the time interval to stream the data by (e.g. 'hours', 'days', 'months', 'years') (None)
            stream_startdate (str): the starting date for streaming the data (e.g. '2020-02-25') (None)
        Returns:
            A generator object that yields the smaller chunks of data.              
        """
        if stream_startdate: 
            start_date= pd.to_datetime(stream_startdate)
        else:
            start_date = data.time[0].values
        if stream_unit:
            while start_date < data.time[-1].values:
                stop_date = pd.to_datetime(start_date) + pd.DateOffset(**{stream_unit: stream_step})
                yield data.sel(time=slice(start_date, stop_date)).where(data.time != stop_date, drop=True)
                start_date = stop_date
        if not stream_unit:
            start_index = data.time.to_index().get_loc(start_date)
            while start_index < len(data.time):
                stop_index = start_index + stream_step     
                yield data.isel(time=slice(start_index, stop_index))
                start_index = stop_index


    def regrid(self, data):
        """
        Perform regridding of the input dataset.
        
        Arguments:
            data (xr.Dataset):  the input xarray.Dataset
        Returns:
            A xarray.Dataset containing the regridded data.
        """

        out = self.regridder.regrid(data)

        out.attrs["regridded"]=1
        # set these two to the target grid (but they are actually not used so far)
        self.grid_area = self.dst_grid_area
        self.space_coord = ["lon", "lat"]
        return out
    
    def timmean(self, data, freq = None):
        """
        Perform daily and monthly averaging

        Arguments:
            data (xr.Dataset):  the input xarray.Dataset
        Returns:
            A xarray.Dataset containing the regridded data.
        """

        # translate frequency in pandas-style time
        if self.freq == 'mon':
            resample_freq = '1M'
        elif self.freq == 'day':
            resample_freq = '1D'
        else:
            resample_freq = self.freq
        
        try: 
            # resample, and assign the correct time
            out = data.resample(time=resample_freq).mean()
            proper_time = data.time.resample(time=resample_freq).mean()
            out['time'] = proper_time.values
        except: 
            sys.exit('Cant find a frequency to resample, aborting!')
   
        return out


    def _check_if_regridded(self, data):
        """
        Checks if a dataset or Datarray has been regridded.

        Arguments:
            data (xr.DataArray or xarray.DataDataset):  the input data
        Returns:
            A boolean value
        """

        if isinstance(data, xr.Dataset):
            att = list(data.data_vars.values())[0].attrs
        else:
            att = data.attrs
        
        return att.get("regridded", False)
        

    def _get_spatial_sample(self, da, space_coord):
        """
        Selects a single spatial sample along the dimensions specified in `space_coord`.

        Arguments:
            da (xarray.DataArray): Input data array to select the spatial sample from.
            space_coord (list of str): List of dimension names corresponding to the spatial coordinates to select.
            
        Returns:
            Data array containing a single spatial sample along the specified dimensions.
        """

        dims = list(da.dims)
        extra_dims = list(set(dims) - set(space_coord))
        da_out = da.isel({dim: 0 for dim in extra_dims})
        return da_out


    def _mask_like(self, da, db):
        """
        Masks a dataarray with the same shape as another data array, using the missing values of the first array.

        Arguments:
            da (xarray.DataArray): The data array whose missing values are used for masking.
            db (xarray.DataArray): The data array to be masked.

        Returns:
            A masked data array with the same shape as `db`, where the missing values of `da` are replaced with NaNs.
        """
        space_coord = db.dims
        da_sel = self._get_spatial_sample(da, space_coord)
        mask = xr.where(da_sel.isnull(), True, False) 
        return xr.where(mask, float('nan'), db)


    def _rename_dims(self, da, dim_list):
        """
        Renames the dimensions of a DataArray so that any dimension which is already in `dim_list` keeps its name, 
        and the others are renamed to whichever other dimension name is in `dim_list`. 
        If `da` has only one dimension with a name which is different from that in `dim_list`, it is renamed to that new name. 
        If it has two coordinate names (e.g. "lon" and "lat") which appear also in `dim_list`, these are not touched.

        Parameters
        ----------
        da : xarray.DataArray
            The input DataArray to rename.
        dim_list : list of str
            The list of dimension names to use. 
        Returns
        -------
        xarray.DataArray
            A new DataArray with the renamed dimensions.
        """

        dims = list(da.dims)
        # Lisy of dims which are already there
        shared_dims = list(set(dims) & set(dim_list))
        # List of dims in B which are not in space_coord
        extra_dims = list(set(dims) - set(dim_list))
        # List of dims in da which are not in dim_list
        new_dims = list(set(dim_list) - set(dims))
        i=0
        da_out = da
        for dim in extra_dims:
            if dim not in shared_dims:
                da_out = da.rename({dim: new_dims[i]})
                i+=1
        return da_out


    def fldmean(self, data):
        """
        Perform a weighted global average.

        Arguments:
            data (xr.DataArray or xarray.DataDataset):  the input data
        Returns:
            the value of the averaged field
        """

        # If these data have been regridded we should use the destination grid info
        if self._check_if_regridded(data):
            space_coord = self.dst_space_coord
            grid_area = self.dst_grid_area
        else:
            space_coord = self.src_space_coord
            grid_area = self.src_grid_area

        # Trick (for now) to make sure that they share EXACTLY the same grid 
        # unfortunately even differences O(1e-14) can lead elementwise multiplication to fail
        # Ideally the grid_areas should already be on the correct grid, to be fixed
        ga = grid_area.assign_coords({coord: data.coords[coord] for coord in space_coord})

        gam = self._mask_like(data, ga)

        prod = data * ga
        print(prod.shape)  # Still debugging, make sure that dimensions are ok

        # Masks are not implemented yet
        out = prod.mean(space_coord, skipna=True) /  gam.mean(space_coord) 

        return out
    
    def fixer(self, data, apply_unit_fix=False):
        """
        Perform fixes (var name, units, coord name adjustments) of the input dataset.
        
        Arguments:
            data (xr.Dataset):      the input dataset
            apply_unit_fix (bool):  if to perform immediately unit conversions (which requite a product or an addition). 
                                    The fixer sets anyway an offset or a multiplicative factor in the data attributes.
                                    These can be applied also later with the method `fix_units`. (false)

        Returns:
            A xarray.Dataset containing the fixed data and target units, factors and offsets in variable attributes.
        """

        fixes = load_yaml(os.path.join(self.fixer_file))
        model=self.model

        fix = fixes["models"].get(model, None)
        if not fix:
            print("No fixes defined for model ", model)
            return data

        self.deltat = fix.get("deltat", 1.0)
        fixd = {}
        allvars = data.variables
        fixvars = fix.get("vars", None)
        if fixvars:
            for var in fixvars:
                shortname = fix["vars"][var]["short_name"]
                if var in allvars: 
                    fixd.update({f"{var}": f"{shortname}"})
                    src_units = fix["vars"][var].get("src_units", None)
                    if src_units:
                        data[var].attrs.update({"units": src_units})
                    units = fix["vars"][var]["units"]
                    if units.count('{'):
                        units = fixes["defaults"]["units"][units.replace('{','').replace('}','')]                
                    data[var].attrs.update({"target_units": units})
                    factor, offset = self.convert_units(data[var].units, units, var)
                    data[var].attrs.update({"factor": factor})
                    data[var].attrs.update({"offset": offset})
                    if apply_unit_fix:
                        self.apply_unit_fix(data[var])

        allcoords = data.coords
        fixcoord = fix.get("coords", None)
        if fixcoord:
            for coord in fixcoord:
                    newcoord = fix["coords"][coord]["name"]
                    newcoord = fixes["defaults"]["coords"][newcoord.replace('{','').replace('}','')] 
                    if coord in allcoords: 
                        fixd.update({f"{coord}": f"{newcoord}"})

        return data.rename(fixd)

    def convert_units(self, src, dst, var="input var"):
        """
        Converts source to destination units using metpy.
        
        Arguments:
            src (str):  source units
            dst (str):  destination units
            var (str):  variable name (optional, used only for diagnostic output)

        Returns:
            factor, offset (float): a factor and an offset to convert the input data (None if not needed).
        """
        factor = units(src).to_base_units() / units(dst).to_base_units()

        if factor.units == units('dimensionless'):
            offset = (0 * units(src)).to(units(dst)) - (0 * units(dst))
        else:
            if factor.units == "meter ** 3 / kilogram":
                # Density of water was missing
                factor = factor * 1000 * units("kg m-3")
                print(f"{var}: corrected multiplying by density of water 1000 kg m-3")
            if factor.units == "meter ** 3 * second / kilogram":
                # Density of water and accumulation time were missing
                factor = factor * 1000 * units("kg m-3") / (self.deltat * units("s"))
                print(f"{var}: corrected multiplying by density of water 1000 kg m-3")
                print(f"{var}: corrected dividing by accumulation time {self.deltat} s")
            else:
                print(f"{var}: incommensurate units converting {src} to {dst} --> {factor.units}")
            offset = 0 * units(dst)

        if offset.magnitude != 0:
            factor = 1
            offset = offset.magnitude
        else:
            offset = 0
            factor = factor.magnitude
        return factor, offset
    
    def apply_unit_fix(self, data):
        """
        Applies unit fixes stored in variable attributes (target_units, factor and offset)
        
        Arguments:
            data (xr.DataArray):  input DataArray            
        """
        target_units = data.attrs.get("target_units", None)
        if target_units:
            d = {"src_units": data.attrs["units"], "units_fixed": 1}
            data.attrs.update(d)
            data.attrs["units"] = target_units
            factor = data.attrs.get("factor", 1)
            offset = data.attrs.get("offset", 0)
            if factor != 1:
                data *= factor
            if offset != 0:
                data += offset


        <|MERGE_RESOLUTION|>--- conflicted
+++ resolved
@@ -60,7 +60,6 @@
         self.src_grid_area = None
         self.dst_grid_area = None
 
-<<<<<<< HEAD
         self.stream_index = 0 
         self.stream_date = None
         self.streaming = streaming
@@ -69,14 +68,11 @@
         self.stream_startdate = stream_startdate
 
         self.configdir, catalog_file = get_catalog_file(configdir=configdir)
-        
         self.cat = intake.open_catalog(catalog_file)
-=======
+
         if not configdir: 
             self.configdir = get_config_dir()
         self.machine = get_machine(self.configdir)
->>>>>>> 25998177
-
 
         # get configuration from the machine
         self.catalog_file, self.regrid_file, self.fixer_file = get_reader_filenames(self.configdir, self.machine)
