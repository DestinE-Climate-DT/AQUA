import intake
import intake_esm
import xarray as xr
import os
from metpy.units import units
import smmregrid as rg
from aqua.util import load_yaml
import sys
import subprocess
import tempfile

class Reader():
    """General reader for NextGEMS data (on Levante for now)"""

    def __init__(self, model="ICON", exp="tco2559-ng5", source=None, freq=None,
                 regrid=None, method="ycon", zoom=None, configdir = 'config', level=None, areas=True, var=None):
        """
        The Reader constructor.
        It uses the catalog `config/config.yaml` to identify the required data.
        
        Arguments:
            model (str):      model ID
            exp (str):        experiment ID
            source (str):     source ID
            regrid (str):     perform regridding to grid `regrid`, as defined in `config/regrid.yaml` (None)
            method (str):     regridding method (ycon)
            zoom (int):       healpix zoom level
            configdir (str)   folder where the config/catalog files are located (config)
            level (int):      level to extract if input data are 3D (starting from 0)
            areas (bool):     compute pixel areas if needed (True)
            var (str, list):  variable(s) which we will extract (None)
        
        Returns:
            A `Reader` class object.
        """

        self.var = var
        self.exp = exp
        self.model = model
        self.targetgrid = regrid
        if (exp == "hpx") and not zoom:
            zoom = 9
        self.zoom = zoom
        self.freq = freq
        self.level = level
        self.vertcoord = None
        extra = []

        self.grid_area = None
        self.src_grid_area = None
        self.dst_grid_area = None

        self.configdir = configdir
        catalog_file = os.path.join(configdir, "catalog.yaml")
        self.cat = intake.open_catalog(catalog_file)

        cfg_regrid = load_yaml(os.path.join(configdir,"regrid.yaml"))

        if source:
            self.source = source
        else:
            self.source = list(self.cat[model][exp].keys())[0]  # take first source if none provided
        
        source_grid = cfg_regrid["source_grids"][self.model][self.exp].get(self.source, None)
        if not source_grid:
            source_grid = cfg_regrid["source_grids"][self.model][self.exp]["default"]

        self.src_space_coord = source_grid.get("space_coord", None)
        self.space_coord = self.src_space_coord
        self.dst_space_coord = ["lon", "lat"]

        if regrid:
            self.vertcoord = source_grid.get("vertcoord", None) # Some more checks needed
            if level is not None:
                if not self.vertcoord:
                    raise KeyError("You should specify a vertcoord key in regrid.yaml for this source to use levels.")
                extra = f"-sellevidx,{level+1} "

            if (level is None) and self.vertcoord:
                raise RuntimeError("This is a masked 3d source: you should specify a specific level.")

            self.weightsfile =os.path.join(
                cfg_regrid["weights"]["path"],
                cfg_regrid["weights"]["template"].format(model=model,
                                                    exp=exp, 
                                                    method=method, 
                                                    target=regrid,
                                                    source=self.source,
                                                    level=("2d" if level is None else level)))
            if os.path.exists(self.weightsfile):
                self.weights = xr.open_mfdataset(self.weightsfile)
            else:
                sgridpath = source_grid["path"]
                if zoom:
                    sgridpath = sgridpath.format(zoom=(9-zoom))            
                print("Weights file not found:", self.weightsfile)
                print("Attempting to generate it ...")
                print("Source grid: ", sgridpath)

                # hack to  pass a correct list of all options
                src_extra = source_grid.get("extra", [])
                if src_extra:
                    if not isinstance(src_extra, list):
                        src_extra = [src_extra]
                if extra:
                    extra = [extra] 
                extra = extra + src_extra
                weights = rg.cdo_generate_weights(source_grid=sgridpath,
                                                      target_grid=cfg_regrid["target_grids"][regrid], 
                                                      method='ycon', 
                                                      gridpath=cfg_regrid["paths"]["grids"],
                                                      icongridpath=cfg_regrid["paths"]["icon"],
                                                      extra=extra)
                weights.to_netcdf(self.weightsfile)
                # For some weird reason it is better to reopen this from file ... to be investigated. It was failing for FESOM on orig. grid
                self.weights = xr.open_mfdataset(self.weightsfile)
                print("Success!")

            self.regridder = rg.Regridder(weights=self.weights)

            #if areas:
                # All needed areas have already been computed by the regridding procedure
                #planet_radius = 6371000  # same default as cdo
                #r2 = planet_radius * planet_radius
                #self.src_grid_area = self.weights.src_grid_area * r2
                #self.dst_grid_area = self.weights.dst_grid_area * r2
                #self.src_grid_area.attrs['units'] = 'm2'
                #self.dst_grid_area.attrs['units'] = 'm2'
                #self.src_grid_area.attrs['standard_name'] = 'area'
                #self.dst_grid_area.attrs['standard_name'] = 'area'
                #self.src_grid_area.attrs['long_name'] = 'area of grid cell'
                #self.dst_grid_area.attrs['long_name'] = 'area of grid cell'
                #self.grid_area = self.src_grid_area
        
        if areas:
            self.src_areafile =os.path.join(
                cfg_regrid["areas"]["path"],
                cfg_regrid["areas"]["src_template"].format(model=model, exp=exp, source=self.source))
            if os.path.exists(self.src_areafile):
                self.src_grid_area = xr.open_mfdataset(self.src_areafile).cell_area
            else:
                sgridpath = source_grid["path"]
                if zoom:
                    sgridpath = sgridpath.format(zoom=(9-zoom)) 
                print("Source areas file not found:", self.src_areafile)
                print("Attempting to generate it ...")
                print("Source grid: ", sgridpath)
                src_extra = source_grid.get("extra", [])
                grid_area = self.cdo_generate_areas(source=sgridpath,
                                                    gridpath=cfg_regrid["paths"]["grids"],
                                                    icongridpath=cfg_regrid["paths"]["icon"],
                                                    extra=src_extra)
                # Make sure that the new DataArray uses the expected spatial dimensions
                grid_area = self._rename_dims(grid_area, self.space_coord)
                
                self.src_grid_area = grid_area                           
                self.src_grid_area.to_netcdf(self.src_areafile)
                # ... aaand we reopen it because soething is still not ok with our treatment of temp files
                self.src_grid_area = xr.open_mfdataset(self.src_areafile).cell_area
                print("Success!")

            if regrid:
                self.dst_areafile =os.path.join(
                    cfg_regrid["areas"]["path"],
                    cfg_regrid["areas"]["dst_template"].format(grid=self.targetgrid))
                if os.path.exists(self.dst_areafile):
                    self.dst_grid_area = xr.open_mfdataset(self.dst_areafile).cell_area
                else:
                    print("Destination areas file not found:", self.dst_areafile)
                    print("Attempting to generate it ...")
                    print("Source grid: ", source_grid["path"])
                    grid = cfg_regrid["target_grids"][regrid]
                    dst_extra = f"-const,1,{grid}"
                    grid_area = self.cdo_generate_areas(source=dst_extra)
                    self.dst_grid_area = grid_area                           
                    self.dst_grid_area.to_netcdf(self.dst_areafile)
                    print("Success!")

            self.grid_area = self.src_grid_area

    def cdo_generate_areas(self, source, icongridpath=None, gridpath=None, extra=None):
        """
            Generate grid areas using CDO

            Args:
                source (xarray.DataArray or str): Source grid
                gridpath (str): where to store downloaded grids
                icongridpath (str): location of ICON grids (e.g. /pool/data/ICON)
                extra: command(s) to apply to source grid before weight generation (can be a list)

            Returns:
                :obj:`xarray.DataArray` with cell areas
        """

        # Make some temporary files that we'll feed to CDO
        area_file = tempfile.NamedTemporaryFile()

        if isinstance(source, str):
            sgrid = source
        else:
            source_grid_file = tempfile.NamedTemporaryFile()
            source.to_netcdf(source_grid_file.name)
            sgrid = source_grid_file.name

        # Setup environment
        env = os.environ
        if gridpath:
            env["CDO_DOWNLOAD_PATH"] = gridpath
        if icongridpath:
            env["CDO_ICON_GRIDS"] = icongridpath

        try:
            # Run CDO
            if extra:
                # make sure extra is a flat list if it is not already
                if not isinstance(extra, list):
                    extra = [extra]

                subprocess.check_output(
                    [
                        "cdo",
                        "-f", "nc4",
                        "gridarea",
                    ] + extra +
                    [
                        sgrid,
                        area_file.name,
                    ],
                    stderr=subprocess.PIPE,
                    env=env,
                )
            else:
                subprocess.check_output(
                    [
                        "cdo",
                        "-f", "nc4",
                        "gridarea",
                        sgrid,
                        area_file.name,
                    ],
                    stderr=subprocess.PIPE,
                    env=env,
                )

            areas = xr.open_dataset(area_file.name, engine="netcdf4")
            areas.cell_area.attrs['units'] = 'm2'  
            areas.cell_area.attrs['standard_name'] = 'area'
            areas.cell_area.attrs['long_name'] = 'area of grid cell'
            return areas.cell_area

        except subprocess.CalledProcessError as e:
            # Print the CDO error message
            print(e.output.decode(), file=sys.stderr)
            raise

        finally:
            # Clean up the temporary files
            if not isinstance(source, str):
                source_grid_file.close()
            area_file.close()


<<<<<<< HEAD
    def retrieve(self, regrid=False, average=False, fix=True, apply_unit_fix=True, var=None):
=======
    def retrieve(self, regrid=False, timmean=False, fix=True, apply_unit_fix=True):
>>>>>>> 243e04df
        """
        Perform a data retrieve.
        
        Arguments:
            regrid (bool):          if to regrid the retrieved data (False)
            timmean (bool)          if to perform timmean of the retrieved data (False)
            fix (bool):             if to perform a fix (var name, units, coord name adjustments) (True)
            apply_unit_fix (bool):  if to already adjust units by multiplying by a factor or adding
                                    an offset (this can also be done later with the `fix_units` method) (True)
            var (str, list):  variable(s) which we will extract (None)
        Returns:
            A xarray.Dataset containing the required data.
        """

        # Extract subcatalogue
        if self.zoom:
            esmcat = self.cat[self.model][self.exp][self.source](zoom=self.zoom)
        else:
            esmcat = self.cat[self.model][self.exp][self.source]

        if not var:
            var = self.var
        
        # Extract data from cat.
        # If this is an ESM-intake catalogue use first dictionary value,
        # else extract directly a dask dataset
        if isinstance(esmcat, intake_esm.core.esm_datastore):
            cdf_kwargs = esmcat.metadata.get('cdf_kwargs', {"chunks": {"time":1}})
            query = esmcat.metadata['query']
            if var:
                query_var = esmcat.metadata.get('query_var', 'short_name')
                # Convert to list if not already
                query[query_var] = var.split() if isinstance(var, str) else var
            subcat = esmcat.search(**query)
            data = subcat.to_dataset_dict(cdf_kwargs=cdf_kwargs,
                                         zarr_kwargs=dict(consolidated=True),
                                              #decode_times=True,
                                              #use_cftime=True)
                                         progressbar=False
                                         )
            data = list(data.values())[0]
        else:
            if var:
                data = esmcat.to_dask()[var].to_dataset()
            else:
                data = esmcat.to_dask()

        # select only a specific level when reading. Level coord names defined in regrid.yaml
        if self.level is not None:
            data = data.isel({self.vertcoord: self.level})

        # sequence which should be more efficient: averaging - regridding - fixing
        if self.freq and timmean:
            data = self.timmean(data)
        if self.targetgrid and regrid:
            data = self.regridder.regrid(data)  # XXX check attrs
            self.grid_area = self.dst_grid_area 
        if fix:
            data = self.fixer(data, apply_unit_fix=apply_unit_fix)
        return data


    def regrid(self, data):
        """
        Perform regridding of the input dataset.
        
        Arguments:
            data (xr.Dataset):  the input xarray.Dataset
        Returns:
            A xarray.Dataset containing the regridded data.
        """

        out = self.regridder.regrid(data)

        out.attrs["regridded"]=1
        # set these two to the target grid (but they are actually not used so far)
        self.grid_area = self.dst_grid_area
        self.space_coord = ["lon", "lat"]
        return out
    
    def timmean(self, data, freq = None):
        """
        Perform daily and monthly averaging

        Arguments:
            data (xr.Dataset):  the input xarray.Dataset
        Returns:
            A xarray.Dataset containing the regridded data.
        """

        # translate frequency in pandas-style time
        if self.freq == 'mon':
            resample_freq = '1M'
        elif self.freq == 'day':
            resample_freq = '1D'
        else:
            resample_freq = self.freq
        
        try: 
            # resample, and assign the correct time
            out = data.resample(time=resample_freq).mean()
            proper_time = data.time.resample(time=resample_freq).mean()
            out['time'] = proper_time.values
        except: 
            sys.exit('Cant find a frequency to resample, aborting!')
   
        return out


    def _check_if_regridded(self, data):
        """
        Checks if a dataset or Datarray has been regridded.

        Arguments:
            data (xr.DataArray or xarray.DataDataset):  the input data
        Returns:
            A boolean value
        """

        if isinstance(data, xr.Dataset):
            att = list(data.data_vars.values())[0].attrs
        else:
            att = data.attrs
        
        return att.get("regridded", False)
        

    def _get_spatial_sample(self, da, space_coord):
        """
        Selects a single spatial sample along the dimensions specified in `space_coord`.

        Arguments:
            da (xarray.DataArray): Input data array to select the spatial sample from.
            space_coord (list of str): List of dimension names corresponding to the spatial coordinates to select.
            
        Returns:
            Data array containing a single spatial sample along the specified dimensions.
        """

        dims = list(da.dims)
        extra_dims = list(set(dims) - set(space_coord))
        da_out = da.isel({dim: 0 for dim in extra_dims})
        return da_out


    def _mask_like(self, da, db):
        """
        Masks a dataarray with the same shape as another data array, using the missing values of the first array.

        Arguments:
            da (xarray.DataArray): The data array whose missing values are used for masking.
            db (xarray.DataArray): The data array to be masked.

        Returns:
            A masked data array with the same shape as `db`, where the missing values of `da` are replaced with NaNs.
        """
        space_coord = db.dims
        da_sel = self._get_spatial_sample(da, space_coord)
        mask = xr.where(da_sel.isnull(), True, False) 
        return xr.where(mask, float('nan'), db)


    def _rename_dims(self, da, dim_list):
        """
        Renames the dimensions of a DataArray so that any dimension which is already in `dim_list` keeps its name, 
        and the others are renamed to whichever other dimension name is in `dim_list`. 
        If `da` has only one dimension with a name which is different from that in `dim_list`, it is renamed to that new name. 
        If it has two coordinate names (e.g. "lon" and "lat") which appear also in `dim_list`, these are not touched.

        Parameters
        ----------
        da : xarray.DataArray
            The input DataArray to rename.
        dim_list : list of str
            The list of dimension names to use. 
        Returns
        -------
        xarray.DataArray
            A new DataArray with the renamed dimensions.
        """

        dims = list(da.dims)
        # Lisy of dims which are already there
        shared_dims = list(set(dims) & set(dim_list))
        # List of dims in B which are not in space_coord
        extra_dims = list(set(dims) - set(dim_list))
        # List of dims in da which are not in dim_list
        new_dims = list(set(dim_list) - set(dims))
        i=0
        da_out = da
        for dim in extra_dims:
            if dim not in shared_dims:
                da_out = da.rename({dim: new_dims[i]})
                i+=1
        return da_out


    def fldmean(self, data):
        """
        Perform a weighted global average.

        Arguments:
            data (xr.DataArray or xarray.DataDataset):  the input data
        Returns:
            the value of the averaged field
        """

        # If these data have been regridded we should use the destination grid info
        if self._check_if_regridded(data):
            space_coord = self.dst_space_coord
            grid_area = self.dst_grid_area
        else:
            space_coord = self.src_space_coord
            grid_area = self.src_grid_area

        # Trick (for now) to make sure that they share EXACTLY the same grid 
        # unfortunately even differences O(1e-14) can lead elementwise multiplication to fail
        # Ideally the grid_areas should already be on the correct grid, to be fixed
        ga = grid_area.assign_coords({coord: data.coords[coord] for coord in space_coord})

        gam = self._mask_like(data, ga)

        prod = data * ga
        print(prod.shape)  # Still debugging, make sure that dimensions are ok

        # Masks are not implemented yet
        out = prod.mean(space_coord, skipna=True) /  gam.mean(space_coord) 

        return out
    
    def fixer(self, data, apply_unit_fix=False):
        """
        Perform fixes (var name, units, coord name adjustments) of the input dataset.
        
        Arguments:
            data (xr.Dataset):      the input dataset
            apply_unit_fix (bool):  if to perform immediately unit conversions (which requite a product or an addition). 
                                    The fixer sets anyway an offset or a multiplicative factor in the data attributes.
                                    These can be applied also later with the method `fix_units`. (false)

        Returns:
            A xarray.Dataset containing the fixed data and target units, factors and offsets in variable attributes.
        """

        fixes = load_yaml(os.path.join(self.configdir, "fixes.yaml"))
        model=self.model

        fix = fixes["models"].get(model, None)
        if not fix:
            print("No fixes defined for model ", model)
            return data

        self.deltat = fix.get("deltat", 1.0)
        fixd = {}
        allvars = data.variables
        fixvars = fix.get("vars", None)
        if fixvars:
            for var in fixvars:
                shortname = fix["vars"][var]["short_name"]
                if var in allvars: 
                    fixd.update({f"{var}": f"{shortname}"})
                    src_units = fix["vars"][var].get("src_units", None)
                    if src_units:
                        data[var].attrs.update({"units": src_units})
                    units = fix["vars"][var]["units"]
                    if units.count('{'):
                        units = fixes["defaults"]["units"][units.replace('{','').replace('}','')]                
                    data[var].attrs.update({"target_units": units})
                    factor, offset = self.convert_units(data[var].units, units, var)
                    data[var].attrs.update({"factor": factor})
                    data[var].attrs.update({"offset": offset})
                    if apply_unit_fix:
                        self.apply_unit_fix(data[var])

        allcoords = data.coords
        fixcoord = fix.get("coords", None)
        if fixcoord:
            for coord in fixcoord:
                    newcoord = fix["coords"][coord]["name"]
                    newcoord = fixes["defaults"]["coords"][newcoord.replace('{','').replace('}','')] 
                    if coord in allcoords: 
                        fixd.update({f"{coord}": f"{newcoord}"})

        return data.rename(fixd)

    def convert_units(self, src, dst, var="input var"):
        """
        Converts source to destination units using metpy.
        
        Arguments:
            src (str):  source units
            dst (str):  destination units
            var (str):  variable name (optional, used only for diagnostic output)

        Returns:
            factor, offset (float): a factor and an offset to convert the input data (None if not needed).
        """
        factor = units(src).to_base_units() / units(dst).to_base_units()

        if factor.units == units('dimensionless'):
            offset = (0 * units(src)).to(units(dst)) - (0 * units(dst))
        else:
            if factor.units == "meter ** 3 / kilogram":
                # Density of water was missing
                factor = factor * 1000 * units("kg m-3")
                print(f"{var}: corrected multiplying by density of water 1000 kg m-3")
            if factor.units == "meter ** 3 * second / kilogram":
                # Density of water and accumulation time were missing
                factor = factor * 1000 * units("kg m-3") / (self.deltat * units("s"))
                print(f"{var}: corrected multiplying by density of water 1000 kg m-3")
                print(f"{var}: corrected dividing by accumulation time {self.deltat} s")
            else:
                print(f"{var}: incommensurate units converting {src} to {dst} --> {factor.units}")
            offset = 0 * units(dst)

        if offset.magnitude != 0:
            factor = 1
            offset = offset.magnitude
        else:
            offset = 0
            factor = factor.magnitude
        return factor, offset
    
    def apply_unit_fix(self, data):
        """
        Applies unit fixes stored in variable attributes (target_units, factor and offset)
        
        Arguments:
            data (xr.DataArray):  input DataArray            
        """
        target_units = data.attrs.get("target_units", None)
        if target_units:
            d = {"src_units": data.attrs["units"], "units_fixed": 1}
            data.attrs.update(d)
            data.attrs["units"] = target_units
            factor = data.attrs.get("factor", 1)
            offset = data.attrs.get("offset", 0)
            if factor != 1:
                data *= factor
            if offset != 0:
                data += offset


        <|MERGE_RESOLUTION|>--- conflicted
+++ resolved
@@ -260,11 +260,7 @@
             area_file.close()
 
 
-<<<<<<< HEAD
     def retrieve(self, regrid=False, average=False, fix=True, apply_unit_fix=True, var=None):
-=======
-    def retrieve(self, regrid=False, timmean=False, fix=True, apply_unit_fix=True):
->>>>>>> 243e04df
         """
         Perform a data retrieve.
         
