"""The main AQUA Reader class"""

import os
import re

import types
import shutil
import intake
import intake_esm

import xarray as xr

# from metpy.units import units, DimensionalityError
import numpy as np
import smmregrid as rg

from aqua.util import load_yaml, load_multi_yaml
from aqua.util import ConfigPath, area_selection
from aqua.logger import log_configure, log_history
from aqua.util import check_chunk_completeness, frequency_string_to_pandas
from aqua.util import flip_lat_dir, find_vert_coord
import aqua.gsv

from .streaming import Streaming
from .fixer import FixerMixin
from .regrid import RegridMixin
from .reader_utils import check_catalog_source, group_shared_dims, set_attrs
from .reader_utils import configure_masked_fields


# default spatial dimensions and vertical coordinates
default_space_dims = ['i', 'j', 'x', 'y', 'lon', 'lat', 'longitude',
                      'latitude', 'cell', 'cells', 'ncells', 'values',
                      'value', 'nod2', 'pix', 'elem']

# default vertical dimension
default_vertical_dims = ['nz1', 'nz', 'level', 'height']


# set default options for xarray
xr.set_options(keep_attrs=True)


class Reader(FixerMixin, RegridMixin):
    """General reader for NextGEMS data."""

    instance = None  # Used to store the latest instance of the class

    def __init__(self, model=None, exp=None, source=None, fix=True,
                 regrid=None, regrid_method=None, zoom=None,
                 areas=True, datamodel=None,
                 streaming=False, stream_generator=False,
                 startdate=None, enddate=None,
                 rebuild=False, loglevel=None, nproc=4, aggregation=None):
        """
        Initializes the Reader class, which uses the catalog
        `config/config.yaml` to identify the required data.

        Args:
            model (str, optional): Model ID. Defaults to "ICON".
            exp (str, optional): Experiment ID. Defaults to "tco2559-ng5".
            source (str, optional): Source ID. Defaults to None.
            regrid (str, optional): Perform regridding to grid `regrid`, as defined in `config/regrid.yaml`. Defaults to None.
            regrid_method (str, optional): CDO Regridding regridding method. Read from grid configuration.
                                           If not specified anywhere, using "ycon".
            fix (bool, optional): Activate data fixing
            zoom (int): healpix zoom level. (Default: None)
            areas (bool, optional): Compute pixel areas if needed. Defaults to True.
            datamodel (str, optional): Destination data model for coordinates, overrides the one in fixes.yaml.
                                       Defaults to None.
            streaming (bool, optional): If to retrieve data in a streaming mode. Defaults to False.
            stream_generator (bool, optional): if to return a generator object for data streaming. Defaults to False
            startdate (str, optional): The starting date for reading/streaming the data (e.g. '2020-02-25'). Defaults to None.
            enddate (str, optional): The final date for reading/streaming the data (e.g. '2020-03-25'). Defaults to None.
            rebuild (bool, optional): Force rebuilding of area and weight files. Defaults to False.
            loglevel (str, optional): Level of logging according to logging module.
                                      Defaults to log_level_default of loglevel().
            nproc (int,optional): Number of processes to use for weights generation. Defaults to 4.
            aggregation (str, optional): aggregation/chunking to be used for GSV access (e.g. D, M, Y).
                                         Defaults to None (using default from catalogue, recommended).

        Returns:
            Reader: A `Reader` class object.
        """

        Reader.instance = self  # record the latest instance of the class (used for accessor)

        # define the internal logger
        self.loglevel = loglevel
        self.logger = log_configure(log_level=self.loglevel, log_name='Reader')

        self.exp = exp
        self.model = model
        self.regrid_method = regrid_method
        self.nproc = nproc
        self.vert_coord = None
        self.deltat = 1
        self.aggregation = aggregation

        self.grid_area = None
        self.src_grid_area = None
        self.dst_grid_area = None

        if stream_generator:  # Stream generator also implies streaming
            streaming = True

        if streaming:
            self.streamer = Streaming(startdate=startdate,
                                      enddate=enddate,
                                      aggregation=aggregation,
                                      loglevel=self.loglevel)
            # Export streaming methods TO DO: probably useless
            self.reset_stream = self.streamer.reset
            self.stream = self.streamer.stream

        self.stream_generator = stream_generator
        self.streaming = streaming

        self.startdate = startdate
        self.enddate = enddate

        self.previous_data = None  # used for FDB iterator fixing

        # define configuration file and paths
        Configurer = ConfigPath()
        self.configdir = Configurer.configdir
        self.machine = Configurer.machine

        # get configuration from the machine
        self.catalog_file, self.fixer_folder, self.config_file = (
            Configurer.get_reader_filenames())
        self.cat = intake.open_catalog(self.catalog_file)

        # check source existence
        self.source = check_catalog_source(self.cat, self.model, self.exp,
                                           source, name="catalog")

        # check that you defined zoom in a correct way
        self.zoom = self._check_zoom(zoom)

        if self.zoom:
            self.esmcat = self.cat[self.model][self.exp][self.source](zoom=self.zoom)
        else:
            self.esmcat = self.cat[self.model][self.exp][self.source]

        # get fixes dictionary and find them
        self.fix = fix  # fix activation flag
        if self.fix:
            self.fixer_name = self.esmcat.metadata.get('fixer_name')
            if self.fixer_name is not None:
                self.logger.info('Fix names in metadata is %s', self.fixer_name)
            self.fixes_dictionary = load_multi_yaml(self.fixer_folder, loglevel=self.loglevel)
            self.fixes = self.find_fixes()  # find fixes for this model/exp/source
            self.dst_datamodel = datamodel
            # Default destination datamodel
            # (unless specified in instantiating the Reader)
            if not self.dst_datamodel:
                self.dst_datamodel = self.fixes_dictionary["defaults"].get("dst_datamodel", None)

        # Store the machine-specific CDO path if available
        cfg_base = load_yaml(self.config_file)
        self.cdo = self._set_cdo(cfg_base)

        # load and check the regrid
        if regrid or areas:

            # loading the grid defintion file
            main_file = os.path.join(self.configdir, 'aqua-grids.yaml')
            machine_file = os.path.join(self.configdir, 'machines', self.machine, 'catalog.yaml')
            cfg_regrid = load_multi_yaml(filenames=[main_file, machine_file],
                                         definitions="paths",
                                         loglevel=self.loglevel)

            # define grid names
            self.src_grid_name = self.esmcat.metadata.get('source_grid_name')
            if self.src_grid_name is not None:
                self.logger.info('Grid metadata is %s', self.src_grid_name)
            self.dst_grid_name = regrid

            # configure all the required elements
            self._configure_coords(cfg_regrid)

        # generate source areas
        if areas:
            self._generate_load_src_area(cfg_regrid, rebuild)

        # configure regridder and generate weights
        if regrid:
            self._regrid_configure(cfg_regrid)
            self._load_generate_regrid_weights(cfg_regrid, rebuild)

        # generate destination areas
        if areas and regrid:
            self._generate_load_dst_area(cfg_regrid, rebuild)

    def _set_cdo(self, cfg_base):
        """
        Check information on CDO to set the correct version

        Arguments:
            cfg_base (dict): the configuration dictionary

        Returns:
            The path to the CDO executable
        """

        cdo = cfg_base["cdo"].get(self.machine, None)
        if not cdo:
            cdo = shutil.which("cdo")
            if cdo:
                self.logger.debug("Found CDO path: %s", cdo)
            else:
                self.logger.error("CDO not found in path: Weight and area generation will fail.")
        else:
            self.logger.debug("Using CDO from config: %s", cdo)

        return cdo

    def _load_generate_regrid_weights(self, cfg_regrid, rebuild):

        """
        Generated and load the regrid weights for all the vertical coordinates available
        This is done by looping on vetical coordinates, defining a template and calling
        the correspondet smmregrid function

        Args:
            cfg_regrid (dict): dictionary with the grid definitions
            rebuild (bool): true/false flag to trigger recomputation of areas

        Returns:
            Define in the class object the smmregridder object
        """

        self.weightsfile = {}
        self.weights = {}
        self.regridder = {}

        source_grid = cfg_regrid['grids'][self.src_grid_name]
        sgridpath = source_grid.get("path", None)

        # List of vertical coordinates or 2d to iterate over
        if sgridpath:
            if isinstance(sgridpath, dict):
                vclist = sgridpath.keys()
            else:
                vclist = self.vert_coord
        else:
            vclist = self.vert_coord

        for vc in vclist:
            # compute correct filename ending
            levname = vc if vc == "2d" or vc == "2dm" else f"3d-{vc}"

            if sgridpath:
                template_file = cfg_regrid["weights"]["template_grid"].format(sourcegrid=self.src_grid_name,
                                                                              method=self.regrid_method,
                                                                              targetgrid=self.dst_grid_name,
                                                                              level=levname)
            else:
                template_file = cfg_regrid["weights"]["template_default"].format(model=self.model,
                                                                                 exp=self.exp,
                                                                                 source=self.source,
                                                                                 method=self.regrid_method,
                                                                                 targetgrid=self.dst_grid_name,
                                                                                 level=levname)
            # add the zoom level in the template file
            if self.zoom is not None:
                template_file = re.sub(r'\.nc',
                                       '_z' + str(self.zoom) + r'\g<0>',
                                       template_file)

            self.weightsfile.update({vc: os.path.join(
                cfg_regrid["paths"]["weights"],
                template_file)})

            # If weights do not exist, create them
            if rebuild or not os.path.exists(self.weightsfile[vc]):
                if os.path.exists(self.weightsfile[vc]):
                    os.unlink(self.weightsfile[vc])
                self._make_weights_file(self.weightsfile[vc], source_grid,
                                        cfg_regrid, regrid=self.dst_grid_name,
                                        vert_coord=vc, extra=[],
                                        zoom=self.zoom, method=self.regrid_method)

            self.weights.update({vc: xr.open_mfdataset(self.weightsfile[vc])})
            vc2 = None if vc == "2d" or vc == "2dm" else vc
            self.regridder.update({vc: rg.Regridder(weights=self.weights[vc],
                                                    vert_coord=vc2,
                                                    space_dims=default_space_dims)})

    def _configure_coords(self, cfg_regrid):
        """
        Define the horizontal and vertical coordinates to be used by areas and regrid.
        Horizontal coordinates are guessed from a predefined list.
        Vertical coordinates are read from the grid file.

        Args:
            cfg_regrid (dict): dictionary with the grid definitions

        Returns:
            Defined into the class object space and vert cordinates
        """

        if self.src_grid_name not in cfg_regrid['grids']:
            raise KeyError(f'Source grid {self.src_grid_name} does exist in aqua-grid.yaml!')

        source_grid = cfg_regrid['grids'][self.src_grid_name]

        # get values from files
        vert_coord = source_grid.get("vert_coord", None)
        space_coord = source_grid.get("space_coord", None)

        # guessing space coordinates
        self.src_space_coord, self.vert_coord = self._guess_coords(space_coord, vert_coord,
                                                                   default_space_dims,
                                                                   default_vertical_dims)
        self.logger.debug("Space coords are %s", self.src_space_coord)
        self.logger.debug("Vert coords are %s", self.vert_coord)

        # Normalize vert_coord to list
        if not isinstance(self.vert_coord, list):
            self.vert_coord = [self.vert_coord]

        self.support_dims = source_grid.get("support_dims", [])  # TODO do we use this?
        self.space_coord = self.src_space_coord

    def _regrid_configure(self, cfg_regrid):
        """
        Configure all the different steps need for the regridding computation
        1) define the masked variables 2) load the source grid file for the different vert grids
        3) define regrid_method to be passed to CDO

        Args:
            cfg_regrid (dict): dictionary with the grid definitions

        Returns:
            All the required class definition to run the regridding later on
        """

        source_grid = cfg_regrid['grids'][self.src_grid_name]

        # define which variables has to be masked
        self.masked_attr, self.masked_vars = configure_masked_fields(source_grid)

        # set target grid coordinates
        self.dst_space_coord = ["lon", "lat"]

        # Expose grid information for the source as a dictionary of
        # open xarrays
        sgridpath = source_grid.get("path", None)
        if sgridpath:
            if isinstance(sgridpath, dict):
                self.src_grid = {}
                for k, v in sgridpath.items():
                    self.src_grid.update({k: xr.open_dataset(v.format(zoom=self.zoom),
                                                             decode_times=False)})
            else:
                if self.vert_coord:
                    self.src_grid = {self.vert_coord[0]: xr.open_dataset(sgridpath.format(zoom=self.zoom),
                                                                         decode_times=False)}
                else:
                    self.src_grid = {"2d": xr.open_dataset(sgridpath.format(zoom=self.zoom),
                                                           decode_times=False)}
        else:
            self.src_grid = None

        # if regrid method is not defined, read from the grid and use "ycon" as default
        default_regrid_method = "ycon"
        if self.regrid_method is None:
            self.regrid_method = source_grid.get("regrid_method", default_regrid_method)
        else:
            self.regrid_method = self.regrid_method

        if self.regrid_method is not default_regrid_method:
            self.logger.info("Regrid method: %s", self.regrid_method)

    def _generate_load_dst_area(self, cfg_regrid, rebuild):
        """
        Generate and load area file for the destination grid.

        Arguments:
            cfg_regrid (dict): dictionary with the grid definitions
            rebuild (bool): true/false flag to trigger recomputation of areas

        Returns:
            the destination area file loaded as xarray dataset and stored in the class object
        """

        self.dst_areafile = os.path.join(
                cfg_regrid["paths"]["areas"],
                cfg_regrid["areas"]["template_grid"].format(grid=self.dst_grid_name))

        if rebuild or not os.path.exists(self.dst_areafile):
            if os.path.exists(self.dst_areafile):
                os.unlink(self.dst_areafile)
            grid = cfg_regrid["grids"][self.dst_grid_name]
            self._make_dst_area_file(self.dst_areafile, grid)

        # open the area file and possibily fix it
        self.dst_grid_area = xr.open_mfdataset(self.dst_areafile).cell_area
        if self.fix:
            self.dst_grid_area = self._fix_area(self.dst_grid_area)

    def _generate_load_src_area(self, cfg_regrid, rebuild):
        """
        Generate and load area file for the source grid.

        Arguments:
            cfg_regrid (dict): dictionary with the grid definitions
            rebuild (bool): true/false flag to trigger recomputation of areas

        Returns:
            the source area file loaded as xarray dataset and stored in the class object
        """

        source_grid = cfg_regrid['grids'][self.src_grid_name]
        sgridpath = source_grid.get("path", None)

        if sgridpath:
            template_file = cfg_regrid["areas"]["template_grid"].format(grid=self.src_grid_name)
        else:
            template_file = cfg_regrid["areas"]["template_default"].format(model=self.model,
                                                                           exp=self.exp,
                                                                           source=self.source)
        # add the zoom level in the template file
        if self.zoom is not None:
            template_file = re.sub(r'\.nc',
                                   '_z' + str(self.zoom) + r'\g<0>',
                                   template_file)

        self.src_areafile = os.path.join(
            cfg_regrid["paths"]["areas"],
            template_file)

        # If source areas do not exist, create them
        if rebuild or not os.path.exists(self.src_areafile):
            if os.path.exists(self.src_areafile):
                os.unlink(self.src_areafile)

            # Another possibility: was a "cellarea" file provided in regrid.yaml?
            cellareas = source_grid.get("cellareas", None)
            cellarea_var = source_grid.get("cellarea_var", None)
            if cellareas and cellarea_var:
                self.logger.info("Using cellareas file provided in aqua-grids.yaml")
                xr.open_mfdataset(cellareas)[cellarea_var].rename("cell_area").squeeze().to_netcdf(self.src_areafile)
            else:
                self._make_src_area_file(self.src_areafile, source_grid,
                                         gridpath=cfg_regrid["cdo-paths"]["download"],
                                         icongridpath=cfg_regrid["cdo-paths"]["icon"],
                                         zoom=self.zoom)

        self.src_grid_area = xr.open_mfdataset(self.src_areafile).cell_area

        self.grid_area = self.src_grid_area
        if self.fix:
            self.grid_area = self._fix_area(self.grid_area)

    def retrieve(self, var=None, level=None,
                 startdate=None, enddate=None,
                 history=True, sample=False):
        """
        Perform a data retrieve.

        Arguments:
            var (str, list): the variable(s) to retrieve. Defaults to None. If None, all variables are retrieved.
            level (list, float, int): Levels to be read, overriding default in catalogue source (only for FDB) .
            startdate (str): The starting date for reading/streaming the data (e.g. '2020-02-25'). Defaults to None.
            enddate (str): The final date for reading/streaming the data (e.g. '2020-03-25'). Defaults to None.
            history (bool): If you want to add to the metadata history information about retrieve. Defaults to True.
            sample (bool): read only one default variable (used only if var is not specified). Defaults to False.

        Returns:
            A xarray.Dataset containing the required data.
        """

        # Streaming emulator require these to be defined in __init__
        if (self.streaming and not self.stream_generator) and (startdate or enddate):
            raise KeyError("In case of streaming=true the arguments startdate/enddate have to be specified when initializing the class.")  # noqa E501

        if not startdate:  # In case the streaming startdate is used also for FDB copy it
            startdate = self.startdate
        if not enddate:  # In case the streaming startdate is used also for FDB copy it
            enddate = self.enddate

        # get loadvar
        if var:
            if isinstance(var, str) or isinstance(var, int):
                var = str(var).split()  # conversion to list guarantees that a Dataset is produced
            self.logger.info("Retrieving variables: %s", var)
            loadvar = self.get_fixer_varname(var) if self.fix else var
        else:
            # If we are retrieving from fdb we have to specify the var
            if isinstance(self.esmcat, aqua.gsv.intake_gsv.GSVSource):
                metadata = self.esmcat.metadata
                if metadata:
                    var = metadata.get('variables')
                if not var:
                    var = [self.esmcat._request['param']]  # retrieve var from catalogue
                if sample:
                    var = [var[0]]

                self.logger.debug("FDB source, setting default variables to %s", var)
                loadvar = self.get_fixer_varname(var) if self.fix else var
            else:
                loadvar = None

        fiter = False
        ffdb = False
        # If this is an ESM-intake catalogue use first dictionary value,
        if isinstance(self.esmcat, intake_esm.core.esm_datastore):
            data = self.reader_esm(self.esmcat, loadvar)
        # If this is an fdb entry
        elif isinstance(self.esmcat, aqua.gsv.intake_gsv.GSVSource):
            data = self.reader_fdb(self.esmcat, loadvar, startdate, enddate,
                                   dask=(not self.stream_generator), level=level)
            fiter = self.stream_generator  # this returs an iterator unless dask is set
            ffdb = True  # These data have been read from fdb
        else:
            data = self.reader_intake(self.esmcat, var, loadvar)  # Returns a generator object

        # if retrieve history is required (disable for retrieve_plain)
        if history:
            if ffdb:
                fkind = "FDB"
            else:
                fkind = "file from disk"
            data = log_history(data, f"Retrieved from {self.model}_{self.exp}_{self.source} using {fkind}")
<<<<<<< HEAD

        # sequence which should be more efficient: decumulate - averaging - regridding - fixing

        if self.fix:   # Do not change easily this order. The fixer assumes to be after regridding
=======
        
        if self.fix:
>>>>>>> 770b0b27
            data = self.fixer(data, var)

        if not ffdb:  # FDB sources already have the index, already selected levels
            data = self._index_and_level(data, level=level)  # add helper index, select levels (optional)

        # log an error if some variables have no units
        if isinstance(data, xr.Dataset) and self.fix:
            for var in data.data_vars:
                if not hasattr(data[var], 'units'):
                    self.logger.error('Variable %s has no units!', var)

        if not fiter:  # This is not needed if we already have an iterator
            if self.streaming:
                if self.stream_generator:
                    data = self.streamer.generator(data, startdate=startdate, enddate=enddate)
                else:
                    data = self.streamer.stream(data)
            elif startdate and enddate and not ffdb:  # do not select if data come from FDB (already done)
                data = data.sel(time=slice(startdate, enddate))

        if isinstance(data, xr.Dataset):
            data.aqua.set_default(self)  # This links the dataset accessor to this instance of the Reader class

        return data
    
    def _index_and_level(self, data, level=None):
        """
        Add a helper idx_3d coordinate to the data and select levels if provided

        Arguments:
            data (xr.Dataset):  the input xarray.Dataset
            level (list, int):  levels to be selected. Defaults to None.

        Returns:
            A xarray.Dataset containing the data with the idx_3d coordinate.
        """

        if self.vert_coord:
            vert_coord = [coord for coord in self.vert_coord if coord not in ["2d", "2dm"]]  # filter out 2d stuff
        else:
            vert_coord = []

        for dim in vert_coord:  # Add a helper index to the data
            if dim in data.coords:
                idx = list(range(0, len(data.coords[dim])))
                data = data.assign_coords(**{f"idx_{dim}": (dim, idx)})
        
        if level:
            if not isinstance(level, list):
                level = [level]
            if not vert_coord:  # try to find a vertical coordinate
                vert_coord = find_vert_coord(data)
            if vert_coord:
                if len(vert_coord) > 1:
                    self.logger.warning("Found more than one vertical coordinate, using the first one: %s", vert_coord[0])
                data = data.sel(**{vert_coord[0]: level})
                data = log_history(data, f"Selecting levels {level} from vertical coordinate {vert_coord[0]}")
            else:
                self.logger.error("Levels selected but no vertical coordinate found in data!")

        return data

    def set_default(self):
        """Sets this reader as the default for the accessor."""

        Reader.instance = self  # Refresh the latest reader instance used

    def regrid(self, data):
        """Call the regridder function returning container or iterator"""

        if isinstance(data, types.GeneratorType):
            return self._regridgen(data)
        else:
            return self._regrid(data)

    def _regridgen(self, data):
        for ds in data:
            yield self._regrid(ds)

    def _regrid(self, datain):
        """
        Perform regridding of the input dataset.

        Arguments:
            data (xr.Dataset):  the input xarray.Dataset
        Returns:
            A xarray.Dataset containing the regridded data.
        """

        # Check if original lat has been flipped and in case flip back, returns a deep copy in that case
        data = flip_lat_dir(datain)

        data = data.copy()  # make a copy to avoid modifying the original dataset/dataarray

        # Scan the variables:
        # if a 2d one is found but this was not expected, then assume that it comes from a 3d one
        # and expand it along the vertical dimension.
        # This works only if only one variable was selected,
        # else the information on which variable was using which dimension is lost.
        expand_list = []
        if self.vert_coord and "2d" not in self.vert_coord:
            if isinstance(data, xr.Dataset):
                for var in data:
                    # check if none of the dimensions of var is in self.vert_coord
                    if not list(set(data[var].dims) & set(self.vert_coord)):
                        # find list of coordinates that start with idx_ in their name
                        idx = [coord for coord in data[var].coords if coord.startswith("idx_")]
                        if idx:  # found coordinates starting with idx_, use first one to expand var
                            coord_exp = idx[0][4:]  # remove idx_ from the name of the first one (there should be only one)
                            if coord_exp in data[var].coords:
                                expand_list.append(var)
                if expand_list:
                    for var in expand_list:
                        data[var] = data[var].expand_dims(dim=coord_exp, axis=1)
                    self.logger.debug(f"Expanding variables {expand_list} with vertical dimension {coord_exp}")
                    if len(idx) > 1:
                        self.logger.warning(f"Found more than one idx_ coordinate for expanded variables, did you select slices of multiple vertical coordinates? Results may not be correct.")

            else:  # assume DataArray
                if not list(set(data.dims) & set(self.vert_coord)):
                    idx = [coord for coord in data.coords if coord.startswith("idx_")]
                    if idx:
                        if len(idx) > 1:
                            self.logger.warning("Found more than one idx_ coordinate, did you select slices of multiple vertical coordinates? Results may not be correct.")
                        coord_exp = idx[0][4:]
                        if coord_exp in data.coords:
                            data = data.expand_dims(dim=coord_exp, axis=1)
                            self.logger.debug(f"Expanding variable {data.name} with vertical dimension {coord_exp}")
                            expand_list = [data.name]

        if self.vert_coord == ["2d"]:
            datadic = {"2d": data}
        else:
            self.logger.debug("Grouping variables that share the same dimension")
            self.logger.debug("Vert coord: %s", self.vert_coord)
            self.logger.debug("masked_att: %s", self.masked_attr)
            self.logger.debug("masked_vars: %s", self.masked_vars)

            datadic = group_shared_dims(data, self.vert_coord, others="2d",
                                        masked="2dm", masked_att=self.masked_attr,
                                        masked_vars=self.masked_vars)

        # Iterate over list of groups of variables, regridding them separately
        out = []
        for vc, dd in datadic.items():
            if isinstance(dd, xr.Dataset):
                self.logger.debug(f"Using vertical coordinate {vc}: {list(dd.data_vars)}")
            else:
                self.logger.debug(f"Using vertical coordinate {vc}: {dd.name}")            

            # remove extra coordinates starting with idx_ (if any)
            # to make the regridder work correctly with multiple helper indices
            for coord in dd.coords:
                if coord.startswith("idx_") and coord != f"idx_{vc}":
                    dd = dd.drop_vars(coord)
                    if isinstance(dd, xr.Dataset):
                        self.logger.debug(f"Dropping {coord} from {list(dd.data_vars)}")
                    else:
                        self.logger.debug(f"Dropping {coord} from {dd.name}")

            out.append(self.regridder[vc].regrid(dd))

        if len(out) > 1:
            out = xr.merge(out)
        else:
            # If this was a single dataarray
            out = out[0]

        # If we expanded some variables, squeeze them back
        if expand_list:
            out = out.squeeze(dim=coord_exp)

        # set regridded attribute to 1 for all vars
        out = set_attrs(out, {"regridded": 1})

        # set these two to the target grid
        # (but they are actually not used so far)
        self.grid_area = self.dst_grid_area
        self.space_coord = ["lon", "lat"]

        out.aqua.set_default(self)  # This links the dataset accessor to this instance of the Reader class

        out = log_history(out, f"Regrid from {self.src_grid_name} to {self.dst_grid_name}")

        return out

    def timmean(self, data, freq=None, exclude_incomplete=False, time_bounds=False):
        """Call the timmean function returning container or iterator"""
        if isinstance(data, types.GeneratorType):
            return self._timmeangen(data, freq, exclude_incomplete, time_bounds)
        else:
            return self._timmean(data, freq, exclude_incomplete, time_bounds)

    def _timmeangen(self, data, freq=None, exclude_incomplete=False, time_bounds=False):
        for ds in data:
            yield self._timmean(ds, freq, exclude_incomplete, time_bounds)

    def _timmean(self, data, freq=None, exclude_incomplete=False, time_bounds=False):
        """
        Perform daily and monthly averaging

        Arguments:
            data (xr.Dataset):  the input xarray.Dataset
            freq (str):         the frequency of the time averaging.
                                Valid values are monthly, daily, yearly. Defaults to None.
            exclude_incomplete (bool):  Check if averages is done on complete chunks, and remove from the output
                                        chunks which have not all the expected records.
            time_bound (bool):  option to create the time bounds
        Returns:
            A xarray.Dataset containing the time averaged data.
        """

        resample_freq = frequency_string_to_pandas(freq)

        # get original frequency (for history)
        orig_freq = data['time'].values[1]-data['time'].values[0]
        # Convert time difference to hours
        self.orig_freq = np.timedelta64(orig_freq, 'ns') / np.timedelta64(1, 'h')

        try:
            # resample
            self.logger.info('Resampling to %s frequency...', str(resample_freq))
            out = data.resample(time=resample_freq).mean()
        except ValueError as exc:
            raise ValueError('Cant find a frequency to resample, aborting!') from exc

        # set time as the first timestamp of each month/day according to the sampling frequency
        out['time'] = out['time'].to_index().to_period(resample_freq).to_timestamp().values

        if exclude_incomplete:
            boolean_mask = check_chunk_completeness(data, resample_frequency=resample_freq)
            out = out.where(boolean_mask, drop=True)

        # check time is correct
        if np.any(np.isnat(out.time)):
            raise ValueError('Resampling cannot produce output for all frequency step, is your input data correct?')

<<<<<<< HEAD
        out = log_history(out, f"resampled from frequency {self.orig_freq} h to frequency {resample_freq} by AQUA timmean")
=======
        out=log_history(out, f"Resampled from frequency {self.orig_freq} h to frequency {resample_freq} by AQUA timmean")
>>>>>>> 770b0b27

        # add a variable to create time_bounds
        if time_bounds:
            resampled = data.time.resample(time=resample_freq)
            time_bnds = xr.concat([resampled.min(), resampled.max()], dim='bnds').transpose()
            time_bnds['time'] = out.time
            time_bnds.name = 'time_bnds'
            out = xr.merge([out, time_bnds])
            if np.any(np.isnat(out.time_bnds)):
                raise ValueError('Resampling cannot produce output for all time_bnds step!')
            log_history(out, "time_bnds added by by AQUA timmean")

        out.aqua.set_default(self)  # This links the dataset accessor to this instance of the Reader class

        return out

    def _check_if_regridded(self, data):
        """
        Checks if a dataset or Datarray has been regridded.

        Arguments:
            data (xr.DataArray or xarray.DataDataset):  the input data
        Returns:
            A boolean value
        """

        if isinstance(data, xr.Dataset):
            att = list(data.data_vars.values())[0].attrs
        else:
            att = data.attrs

        return att.get("regridded", False)

    def fldmean(self, data, lon_limits=None, lat_limits=None, **kwargs):
        """
        Perform a weighted global average.
        If a subset of the data is provided, the average is performed only on the subset.

        Arguments:
            data (xr.DataArray or xarray.DataDataset):  the input data
            lon_limits (list, optional):  the longitude limits of the subset
            lat_limits (list, optional):  the latitude limits of the subset

        Kwargs:
            - box_brd (bool,opt): choose if coordinates are comprised or not in area selection.
                                  Default is True

        Returns:
            the value of the averaged field
        """

        # If these data have been regridded we should use
        # the destination grid info
        if self._check_if_regridded(data):
            space_coord = self.dst_space_coord
            grid_area = self.dst_grid_area
        else:
            space_coord = self.src_space_coord
            grid_area = self.src_grid_area

        if lon_limits is not None or lat_limits is not None:
            data = area_selection(data, lon=lon_limits, lat=lat_limits,
                                  loglevel=self.loglevel, **kwargs)

        # check if coordinates are aligned
        try:
            xr.align(grid_area, data, join='exact')
        except ValueError as err:
            # check in the dimensions what is wrong
            for coord in self.grid_area.coords:

                xcoord = data.coords[coord]
                # HACK to solve minor issue in xarray
                # check https://github.com/oloapinivad/AQUA/pull/397 for further info
                if len(xcoord.coords) > 1:
                    self.logger.warning('Issue found in %s, removing spurious coordinates', coord)
                    drop_coords = [koord for koord in xcoord.coords if koord != coord]
                    xcoord = xcoord.drop_vars(drop_coords)

                # option1: shape different
                if len(self.grid_area[coord]) != len(xcoord):
                    raise ValueError(f'{coord} has different shape between area files and your dataset.'
                                     'If using the LRA, try setting the regrid=r100 option') from err
                # shape are ok, but coords are different
                if not self.grid_area[coord].equals(xcoord):
                    # if they are fine when sorted, there is a sorting mismatch
                    if self.grid_area[coord].sortby(coord).equals(xcoord.sortby(coord)):
                        self.logger.warning('%s is sorted in different way between area files and your dataset. Flipping it!',
                                            coord)
                        self.grid_area = self.grid_area.reindex({coord: list(reversed(self.grid_area[coord]))})
                        # raise ValueError(f'{coord} is sorted in different way between area files and your dataset.') from err
                    # something else
                    else:
                        raise ValueError(f'{coord} has a mismatch in coordinate values!') from err

        out = data.weighted(weights=grid_area.fillna(0)).mean(dim=space_coord)

        out.aqua.set_default(self)  # This links the dataset accessor to this instance of the Reader class

        log_history(data, f"Spatially averaged from {self.src_grid_name} grid")

        return out

    def _check_zoom(self, zoom):
        """
        Function to check if the zoom parameter is included in the metadata of
        the source and performs a few safety checks.
        It could be extended to any other metadata flag.

        Arguments:
            zoom (int): the zoom level to be checked

        Returns:
            zoom after check has been processed
        """

        # safe check for zoom into the catalog parameters (at exp level)
        shortcat = self.cat[self.model][self.exp]
        metadata1 = 'zoom' in shortcat.metadata.get('parameters', {}).keys()

        # check at source level (within the parameters)
        # metadata2 = 'zoom' in shortcat[self.source].metadata.get('parameters', {}).keys()
        checkentry = shortcat[self.source].describe()['user_parameters']
        if len(checkentry) > 0:
            metadata2 = 'zoom' in checkentry[0]['name']
        else:
            metadata2 = False

        # combine the two flags
        metadata = metadata1 or metadata2
        if zoom is None:
            if metadata:
                self.logger.warning('No zoom specified but the source requires it, setting zoom=0')
                return 0
            return zoom

        if zoom is not None:
            if metadata:
                return zoom

            self.logger.warning('%s %s %s has not zoom option, disabling zoom=None',
                                self.model, self.exp, self.source)
            return None

    def vertinterp(self, data, levels=None, vert_coord='plev', units=None,
                   method='linear'):
        """
        A basic vertical interpolation based on interp function
        of xarray within AQUA. Given an xarray object, will interpolate the
        vertical dimension along the vert_coord.
        If it is a Dataset, only variables with the required vertical
        coordinate will be interpolated.

        Args:
            data (DataArray, Dataset): your dataset
            levels (float, or list): The level you want to interpolate the vertical coordinate
            units (str, optional, ): The units of your vertical axis. Default 'Pa'
            vert_coord (str, optional): The name of the vertical coordinate. Default 'plev'
            method (str, optional): The type of interpolation method supported by interp()

        Return
            A DataArray or a Dataset with the new interpolated vertical dimension
        """

        if levels is None:
            raise KeyError('Levels for interpolation must be specified')

        # error if vert_coord is not there
        if vert_coord not in data.coords:
            raise KeyError(f'The vert_coord={vert_coord} is not in the data!')

        # if you not specified the units, guessing from the data
        if units is None:
            if hasattr(data[vert_coord], 'units'):
                self.logger.warning('Units of vert_coord=%s has not defined, reading from the data', vert_coord)
                units = data[vert_coord].units
            else:
                raise ValueError('Original dataset has not unit on the vertical axis, failing!')

        if isinstance(data, xr.DataArray):
            final = self._vertinterp(data=data, levels=levels, units=units,
                                     vert_coord=vert_coord, method=method)

        elif isinstance(data, xr.Dataset):
            selected_vars = [da for da in data.data_vars if vert_coord in data[da].coords]
            final = data[selected_vars].map(self._vertinterp, keep_attrs=True,
                                            levels=levels, units=units,
                                            vert_coord=vert_coord, method=method)
        else:
            raise ValueError('This is not an xarray object!')

        final = log_history(final, f"Interpolated from original levels {data[vert_coord].values} {data[vert_coord].units} to level {levels} using {method} method.")

        final.aqua.set_default(self)  # This links the dataset accessor to this instance of the Reader class

        return final

    def _vertinterp(self, data, levels=None, units='Pa', vert_coord='plev', method='linear'):

        # verify units are good
        if data[vert_coord].units != units:
            self.logger.warning('Converting vert_coord units to interpolate from %s to %s',
                                data[vert_coord].units, units)
            data = data.metpy.convert_coordinate_units(vert_coord, units)

        # very simple interpolation
        final = data.interp({vert_coord: levels}, method=method)

        return final

    def reader_esm(self, esmcat, var):
        """Reads intake-esm entry. Returns a dataset."""
        cdf_kwargs = esmcat.metadata.get('cdf_kwargs', {"chunks": {"time": 1}})
        query = esmcat.metadata['query']
        if var:
            query_var = esmcat.metadata.get('query_var', 'short_name')
            # Convert to list if not already
            query[query_var] = var.split() if isinstance(var, str) else var
        subcat = esmcat.search(**query)
        data = subcat.to_dataset_dict(cdf_kwargs=cdf_kwargs,
                                      # zarr_kwargs=dict(consolidated=True),
                                      # decode_times=True,
                                      # use_cftime=True)
                                      progressbar=False
                                      )
        return list(data.values())[0]

    def reader_fdb(self, esmcat, var, startdate, enddate, dask=False, level=None):
        """
        Read fdb data. Returns an iterator or dask array.
        Args:
            esmcat (intake catalogue): the intake catalogue to read
            var (str): the shortname of the variable to retrieve
            startdate (str): a starting date and time in the format YYYYMMDD:HHTT
            enddate (str): an ending date and time in the format YYYYMMDD:HHTT
            dask (bool): return directly a dask array instead of an iterator
            level (list, float, int): level to be read, overriding default in catalogue
        Returns:
            An xarray.Dataset or an iterator over datasets
        """

        if level and not isinstance(level, list):
            level = [level]

        if dask:
            if self.aggregation:
                data = esmcat(startdate=startdate, enddate=enddate, var=var, level=level,
                              aggregation=self.aggregation,
                              logging=True, loglevel=self.loglevel).to_dask()
            else:
                data = esmcat(startdate=startdate, enddate=enddate, var=var, level=level,
                              logging=True, loglevel=self.loglevel).to_dask()
        else:
            if self.aggregation:
                data = esmcat(startdate=startdate, enddate=enddate, var=var, level=level,
                              aggregation=self.aggregation,
                              logging=True, loglevel=self.loglevel).read_chunked()
            else:
                data = esmcat(startdate=startdate, enddate=enddate, var=var, level=level,
                              logging=True, loglevel=self.loglevel).read_chunked()

        return data

    def reader_intake(self, esmcat, var, loadvar, keep="first"):
        """
        Read regular intake entry. Returns dataset.

        Args:
            esmcat (intake.catalog.Catalog): your catalog
            var (list or str): Variable to load
            loadvar (list of str): List of variables to load
            keep (str, optional): which duplicate entry to keep ("first" (default), "last" or None)

        Returns:
            Dataset
        """

        data = esmcat.to_dask()

<<<<<<< HEAD
        if loadvar:

=======
        if loadvar:       
>>>>>>> 770b0b27
            if all(element in data.data_vars for element in loadvar):
                data = data[loadvar]
            else:
                try:
                    data = data[var]
                    self.logger.warning("You are asking for var %s but the fixes definition requires %s, which is not there.", var, loadvar)
                    self.logger.warning("Retrieving %s, but it would be safer to run with fix=False or to correct the fixes", var)
                except Exception as e:
                    raise KeyError("You are asking for variables which we cannot find in the catalog!") from e

        # check for duplicates
        if 'time' in data.coords:
            len0 = len(data.time)
            data = data.drop_duplicates(dim='time', keep=keep)
            if len(data.time) != len0:
                self.logger.warning("Duplicate entries found along the time axis, keeping the %s one.", keep)

        return data

    def stream(self, data, startdate=None, enddate=None, aggregation=None,
               timechunks=None, reset=False):
        """
        Stream a dataset chunk using the startdate, enddate, and aggregation parameters defined in the constructor.
        This operation utilizes the 'stream' method from the Streaming class.
        It first checks if the Streaming class has been initialized; if not, it initializes the class.

        Arguments:
            data (xr.Dataset):      the input xarray.Dataset
            startdate (str): the starting date for streaming the data (e.g. '2020-02-25') (None)
            enddate (str): the ending date for streaming the data (e.g. '2021-01-01') (None)
            aggregation (str): the streaming frequency in pandas style (1M, 7D etc.)
            timechunks (DataArrayResample, optional): a precomputed chunked time axis
            reset (bool, optional): reset the streaming

        Returns:
            A xarray.Dataset containing the subset of the input data that has been streamed.
        """
        if not hasattr(self, 'streamer'):
            self.streamer = Streaming(startdate=startdate,
                                      enddate=enddate,
                                      aggregation=aggregation)
            self.stream = self.streamer.stream

        stream_data = self.stream(data,
                                  startdate=startdate,
                                  enddate=enddate,
                                  aggregation=aggregation,
                                  timechunks=timechunks,
                                  reset=reset)

        stream_data.aqua.set_default(self)  # This links the dataset accessor to this instance of the Reader class

        return stream_data

    def info(self):
        """Prints info about the reader"""
        print("Reader for model %s, experiment %s, source %s" %
              (self.model, self.exp, self.source))

        if isinstance(self.esmcat, aqua.gsv.intake_gsv.GSVSource):
            if "expver" in self.esmcat._request.keys():
                print("  This experiment has expID %s" % self.esmcat._request['expver'])

        metadata = self.esmcat.metadata

        if self.fix:
            print("Data fixing is active:")
            if "fix_family" in metadata.keys():
                print("  Fix family is %s" % metadata["fix_family"])
            else:
                # TODO: to be removed when all the catalogues are updated
                print("  Fixes: %s" % self.fixes)

        if self.dst_grid_name:
            print("Regridding is active:")
            print("  Target grid is %s" % self.dst_grid_name)
            print("  Regridding method is %s" % self.regrid_method)

        print("Metadata:")
        for k, v in metadata.items():
            print("  %s: %s" % (k, v))

        if isinstance(self.esmcat, aqua.gsv.intake_gsv.GSVSource):
            print("GSV request for this source:")
            for k, v in self.esmcat._request.items():
                if k not in ["time", "param", "step", "expver"]:
                    print("  %s: %s" % (k, v))<|MERGE_RESOLUTION|>--- conflicted
+++ resolved
@@ -525,15 +525,8 @@
             else:
                 fkind = "file from disk"
             data = log_history(data, f"Retrieved from {self.model}_{self.exp}_{self.source} using {fkind}")
-<<<<<<< HEAD
-
-        # sequence which should be more efficient: decumulate - averaging - regridding - fixing
-
-        if self.fix:   # Do not change easily this order. The fixer assumes to be after regridding
-=======
-        
+
         if self.fix:
->>>>>>> 770b0b27
             data = self.fixer(data, var)
 
         if not ffdb:  # FDB sources already have the index, already selected levels
@@ -771,11 +764,7 @@
         if np.any(np.isnat(out.time)):
             raise ValueError('Resampling cannot produce output for all frequency step, is your input data correct?')
 
-<<<<<<< HEAD
         out = log_history(out, f"resampled from frequency {self.orig_freq} h to frequency {resample_freq} by AQUA timmean")
-=======
-        out=log_history(out, f"Resampled from frequency {self.orig_freq} h to frequency {resample_freq} by AQUA timmean")
->>>>>>> 770b0b27
 
         # add a variable to create time_bounds
         if time_bounds:
@@ -1055,12 +1044,7 @@
 
         data = esmcat.to_dask()
 
-<<<<<<< HEAD
         if loadvar:
-
-=======
-        if loadvar:       
->>>>>>> 770b0b27
             if all(element in data.data_vars for element in loadvar):
                 data = data[loadvar]
             else:
