--- conflicted
+++ resolved
@@ -476,7 +476,6 @@
 
         return out
     
-<<<<<<< HEAD
     def _check_zoom(self, zoom):
 
         """
@@ -509,7 +508,7 @@
             self.logger.warning('%s %s %s has not zoom option, disabling zoom=None',
                                 self.model, self.exp, self.source)
             return None
-=======
+
     def vertinterp(self, data, levels=None, vert_coord='plev', units=None, method='linear'):
         """
         A basic vertical interpolation based on interp function
@@ -573,7 +572,6 @@
 
 
     
->>>>>>> d24216b4
 
     # TODO: this is not used anymore, check if it can be deleted
 
