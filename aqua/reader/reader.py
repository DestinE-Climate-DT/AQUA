import intake
import xarray as xr
import os
from metpy.units import units
import smmregrid as rg
from aqua.util import load_yaml
import sys
import subprocess
import tempfile

class Reader():
    """General reader for NextGEMS data (on Levante for now)"""

    def __init__(self, model="ICON", exp="tco2559-ng5", source=None, freq=None,
                 regrid=None, method="ycon", zoom=None, configdir = 'config', level=None, areas=True):
        """
        The Reader constructor.
        It uses the catalog `config/config.yaml` to identify the required data.
        
        Arguments:
            model (str):    model ID
            exp (str):      experiment ID
            source (str):   source ID
            regrid (str):   perform regridding to grid `regrid`, as defined in `config/regrid.yaml` (None)
            method (str):   regridding method (ycon)
            zoom (int):     healpix zoom level
            configdir (str) Folder where the config/catalog files are located (config)
            level (int):    level to extract if input data are 3D (starting from 0)
            areas (bool):   compute pixel areas if needed (True)
        
        Returns:
            A `Reader` class object.
        """

        self.exp = exp
        self.model = model
        self.targetgrid = regrid
        self.zoom = zoom
        self.freq = freq
        self.level = level
        self.vertcoord = None
        extra = []
<<<<<<< HEAD

        self.grid_area = None
        self.src_grid_area = None
        self.dst_grid_area = None

=======
        self.configdir = configdir
>>>>>>> fc3875ec
        catalog_file = os.path.join(configdir, "catalog.yaml")
        self.cat = intake.open_catalog(catalog_file)

        cfg_regrid = load_yaml(os.path.join(configdir,"regrid.yaml"))

        if source:
            self.source = source
        else:
            self.source = list(self.cat[model][exp].keys())[0]  # take first source if none provided
        
        source_grid = cfg_regrid["source_grids"][self.model][self.exp].get(self.source, None)
        if not source_grid:
            source_grid = cfg_regrid["source_grids"][self.model][self.exp]["default"]

        self.src_space_coord = source_grid.get("space_coord", None)
        self.space_coord = self.src_space_coord
        self.dst_space_coord = ["lon", "lat"]

        if regrid:
            self.vertcoord = source_grid.get("vertcoord", None) # Some more checks needed
            if level is not None:
                if not self.vertcoord:
                    raise KeyError("You should specify a vertcoord key in regrid.yaml for this source to use levels.")
                extra = f"-sellevidx,{level+1} "

            if (level is None) and self.vertcoord:
                raise RuntimeError("This is a masked 3d source: you should specify a specific level.")

            self.weightsfile =os.path.join(
                cfg_regrid["weights"]["path"],
                cfg_regrid["weights"]["template"].format(model=model,
                                                    exp=exp, 
                                                    method=method, 
                                                    target=regrid,
                                                    source=self.source,
                                                    level=("2d" if level is None else level)))
            if os.path.exists(self.weightsfile):
                self.weights = xr.open_mfdataset(self.weightsfile)
            else:
                print("Weights file not found:", self.weightsfile)
                print("Attempting to generate it ...")
                print("Source grid: ", source_grid["path"])

                # hack to  pass a correct list of all options
                src_extra = source_grid.get("extra", [])
                if src_extra:
                    if not isinstance(src_extra, list):
                        src_extra = [src_extra]
                if extra:
                    extra = [extra] 
                extra = extra + src_extra

                weights = rg.cdo_generate_weights(source_grid=source_grid["path"],
                                                      target_grid=cfg_regrid["target_grids"][regrid], 
                                                      method='ycon', 
                                                      gridpath=cfg_regrid["paths"]["grids"],
                                                      icongridpath=cfg_regrid["paths"]["icon"],
                                                      extra=extra)
                weights.to_netcdf(self.weightsfile)
                # For some weird reason it is better to reopen this from file ... to be investigated. It was failing for FESOM on orig. grid
                self.weights = xr.open_mfdataset(self.weightsfile)
                print("Success!")

            self.regridder = rg.Regridder(weights=self.weights)

            #if areas:
                # All needed areas have already been computed by the regridding procedure
                #planet_radius = 6371000  # same default as cdo
                #r2 = planet_radius * planet_radius
                #self.src_grid_area = self.weights.src_grid_area * r2
                #self.dst_grid_area = self.weights.dst_grid_area * r2
                #self.src_grid_area.attrs['units'] = 'm2'
                #self.dst_grid_area.attrs['units'] = 'm2'
                #self.src_grid_area.attrs['standard_name'] = 'area'
                #self.dst_grid_area.attrs['standard_name'] = 'area'
                #self.src_grid_area.attrs['long_name'] = 'area of grid cell'
                #self.dst_grid_area.attrs['long_name'] = 'area of grid cell'
                #self.grid_area = self.src_grid_area
        
        if areas:
            self.src_areafile =os.path.join(
                cfg_regrid["areas"]["path"],
                cfg_regrid["areas"]["src_template"].format(model=model, exp=exp, source=self.source))
            if os.path.exists(self.src_areafile):
                self.src_grid_area = xr.open_mfdataset(self.src_areafile).cell_area
            else:
                print("Source areas file not found:", self.src_areafile)
                print("Attempting to generate it ...")
                print("Source grid: ", source_grid["path"])
                src_extra = source_grid.get("extra", [])
                grid_area = self.cdo_generate_areas(source=source_grid["path"],
                                                    gridpath=cfg_regrid["paths"]["grids"],
                                                    icongridpath=cfg_regrid["paths"]["icon"],
                                                    extra=src_extra)
                # Make sure that the new DataArray uses the expected spatial dimensions
                grid_area = self._rename_dims(grid_area, self.space_coord)
                self.src_grid_area = grid_area                           
                self.src_grid_area.to_netcdf(self.src_areafile)
                # ... aaand we reopen it because soething is still not ok with our treatment of temp files
                self.src_grid_area = xr.open_mfdataset(self.src_areafile).cell_area
                print("Success!")

            if regrid:
                self.dst_areafile =os.path.join(
                    cfg_regrid["areas"]["path"],
                    cfg_regrid["areas"]["dst_template"].format(grid=self.targetgrid))
                if os.path.exists(self.dst_areafile):
                    self.dst_grid_area = xr.open_mfdataset(self.dst_areafile).cell_area
                else:
                    print("Destination areas file not found:", self.dst_areafile)
                    print("Attempting to generate it ...")
                    print("Source grid: ", source_grid["path"])
                    grid = cfg_regrid["target_grids"][regrid]
                    dst_extra = f"-const,1,{grid}"
                    grid_area = self.cdo_generate_areas(source=dst_extra)
                    self.dst_grid_area = grid_area                           
                    self.dst_grid_area.to_netcdf(self.dst_areafile)
                    print("Success!")

            self.grid_area = self.src_grid_area

    def cdo_generate_areas(self, source, icongridpath=None, gridpath=None, extra=None):
        """
            Generate grid areas using CDO

            Args:
                source (xarray.DataArray or str): Source grid
                gridpath (str): where to store downloaded grids
                icongridpath (str): location of ICON grids (e.g. /pool/data/ICON)
                extra: command(s) to apply to source grid before weight generation (can be a list)

            Returns:
                :obj:`xarray.DataArray` with cell areas
        """

        # Make some temporary files that we'll feed to CDO
        area_file = tempfile.NamedTemporaryFile()

        if isinstance(source, str):
            sgrid = source
        else:
            source_grid_file = tempfile.NamedTemporaryFile()
            source.to_netcdf(source_grid_file.name)
            sgrid = source_grid_file.name

        # Setup environment
        env = os.environ
        if gridpath:
            env["CDO_DOWNLOAD_PATH"] = gridpath
        if icongridpath:
            env["CDO_ICON_GRIDS"] = icongridpath

        try:
            # Run CDO
            if extra:
                # make sure extra is a flat list if it is not already
                if not isinstance(extra, list):
                    extra = [extra]

                subprocess.check_output(
                    [
                        "cdo",
                        "-f", "nc4",
                        "gridarea",
                    ] + extra +
                    [
                        sgrid,
                        area_file.name,
                    ],
                    stderr=subprocess.PIPE,
                    env=env,
                )
            else:
                subprocess.check_output(
                    [
                        "cdo",
                        "-f", "nc4",
                        "gridarea",
                        sgrid,
                        area_file.name,
                    ],
                    stderr=subprocess.PIPE,
                    env=env,
                )

            areas = xr.open_dataset(area_file.name, engine="netcdf4")
            areas.cell_area.attrs['units'] = 'm2'  
            areas.cell_area.attrs['standard_name'] = 'area'
            areas.cell_area.attrs['long_name'] = 'area of grid cell'
            return areas.cell_area

        except subprocess.CalledProcessError as e:
            # Print the CDO error message
            print(e.output.decode(), file=sys.stderr)
            raise

        finally:
            # Clean up the temporary files
            if not isinstance(source, str):
                source_grid_file.close()
            area_file.close()


    def retrieve(self, regrid=False, average=False, fix=True, apply_unit_fix=True):
        """
        Perform a data retrieve.
        
        Arguments:
            regrid (bool):          if to regrid the retrieved data (False)
            fix (bool):             if to perform a fix (var name, units, coord name adjustments) (True)
            apply_unit_fix (bool):  if to already adjust units by multiplying by a factor or adding
                                    an offset (this can also be done later with the `fix_units` method) (True)
        Returns:
            A xarray.Dataset containing the required data.
        """

        if self.zoom:
            data = self.cat[self.model][self.exp][self.source](zoom=self.zoom).to_dask()
        else:
            data = self.cat[self.model][self.exp][self.source].to_dask()

        # select only a specific level when reading. Level coord names defined in regrid.yaml
        if self.level is not None:
            data = data.isel({self.vertcoord: self.level})

        # sequence which should be more efficient: averaging - regridding - fixing
        if self.freq and average:
            data = self.average(data)
        if self.targetgrid and regrid:
            data = self.regridder.regrid(data)  # XXX check attrs
            self.grid_area = self.dst_grid_area 
        if fix:
            data = self.fixer(data, apply_unit_fix=apply_unit_fix)
        return data


    def regrid(self, data):
        """
        Perform regridding of the input dataset.
        
        Arguments:
            data (xr.Dataset):  the input xarray.Dataset
        Returns:
            A xarray.Dataset containing the regridded data.
        """

        out = self.regridder.regrid(data)

        out.attrs["regridded"]=1
        # set these two to the target grid (but they are actually not used so far)
        self.grid_area = self.dst_grid_area
        self.space_coord = ["lon", "lat"]
        return out
    
    def average(self, data):
        """
        Perform daily and monthly averaging

        Arguments:
            data (xr.Dataset):  the input xarray.Dataset
        Returns:
            A xarray.Dataset containing the regridded data.
        """

        if self.freq == 'mon':
            out = data.resample(time='M').mean()
        elif self.freq == 'day':
            out = data.resample(time='D').mean()
        else: 
            try: 
                out = data.resample(time=self.freq).mean()
            except: 
                sys.exit('Cant find a frequency to resample')
   
        return out


    def _check_if_regridded(self, data):
        """
        Checks if a dataset or Datarray has been regridded.

        Arguments:
            data (xr.DataArray or xarray.DataDataset):  the input data
        Returns:
            A boolean value
        """

        if isinstance(data, xr.Dataset):
            att = list(data.data_vars.values())[0].attrs
        else:
            att = data.attrs
        
        return att.get("regridded", False)
        

    def _get_spatial_sample(self, da, space_coord):
        """
        Selects a single spatial sample along the dimensions specified in `space_coord`.

        Arguments:
            da (xarray.DataArray): Input data array to select the spatial sample from.
            space_coord (list of str): List of dimension names corresponding to the spatial coordinates to select.
            
        Returns:
            Data array containing a single spatial sample along the specified dimensions.
        """

        dims = list(da.dims)
        extra_dims = list(set(dims) - set(space_coord))
        da_out = da.isel({dim: 0 for dim in extra_dims})
        return da_out


    def _mask_like(self, da, db):
        """
        Masks a dataarray with the same shape as another data array, using the missing values of the first array.

        Arguments:
            da (xarray.DataArray): The data array whose missing values are used for masking.
            db (xarray.DataArray): The data array to be masked.

        Returns:
            A masked data array with the same shape as `db`, where the missing values of `da` are replaced with NaNs.
        """
        space_coord = db.dims
        da_sel = self._get_spatial_sample(da, space_coord)
        mask = xr.where(da_sel.isnull(), True, False) 
        return xr.where(mask, float('nan'), db)


    def _rename_dims(self, da, dim_list):
        """
        Renames the dimensions of a DataArray so that any dimension which is already in `dim_list` keeps its name, 
        and the others are renamed to whichever other dimension name is in `dim_list`. 
        If `da` has only one dimension with a name which is different from that in `dim_list`, it is renamed to that new name. 
        If it has two coordinate names (e.g. "lon" and "lat") which appear also in `dim_list`, these are not touched.

        Parameters
        ----------
        da : xarray.DataArray
            The input DataArray to rename.
        dim_list : list of str
            The list of dimension names to use. 
        Returns
        -------
        xarray.DataArray
            A new DataArray with the renamed dimensions.
        """

        dims = list(da.dims)
        # Lisy of dims which are already there
        shared_dims = list(set(dims) & set(dim_list))
        # List of dims in B which are not in space_coord
        extra_dims = list(set(dims) - set(dim_list))
        # List of dims in da which are not in dim_list
        new_dims = list(set(dim_list) - set(dims))
        i=0
        da_out = da
        for dim in extra_dims:
            if dim not in shared_dims:
                da_out = da.rename({dim: new_dims[i]})
                i+=1
        return da_out


    def fldmean(self, data):
        """
        Perform a weighted global average.

        Arguments:
            data (xr.DataArray or xarray.DataDataset):  the input data
        Returns:
            the value of the averaged field
        """

        # If these data have been regridded we should use the destination grid info
        if self._check_if_regridded(data):
            space_coord = self.dst_space_coord
            grid_area = self.dst_grid_area
        else:
            space_coord = self.src_space_coord
            grid_area = self.src_grid_area

        # Trick (for now) to make sure that they share EXACTLY the same grid 
        # unfortunately even differences O(1e-14) can lead elementwise multiplication to fail
        # Ideally the grid_areas should already be on the correct grid, to be fixed
        ga = grid_area.assign_coords({coord: data.coords[coord] for coord in space_coord})

        gam = self._mask_like(data, ga)

        prod = data * ga
        print(prod.shape)  # Still debugging, make sure that dimensions are ok

        # Masks are not implemented yet
        out = prod.mean(space_coord, skipna=True) /  gam.mean(space_coord) 

        return out
    
    def fixer(self, data, apply_unit_fix=False):
        """
        Perform fixes (var name, units, coord name adjustments) of the input dataset.
        
        Arguments:
            data (xr.Dataset):      the input dataset
            apply_unit_fix (bool):  if to perform immediately unit conversions (which requite a product or an addition). 
                                    The fixer sets anyway an offset or a multiplicative factor in the data attributes.
                                    These can be applied also later with the method `fix_units`. (false)

        Returns:
            A xarray.Dataset containing the fixed data and target units, factors and offsets in variable attributes.
        """

        fixes = load_yaml(os.path.join(self.configdir, "fixes.yaml"))
        model=self.model

        fix = fixes["models"].get(model, None)
        if not fix:
            print("No fixes defined for model ", model)
            return data

        self.deltat = fix.get("deltat", 1.0)
        fixd = {}
        allvars = data.variables
        for var in fix["vars"]:
            shortname = fix["vars"][var]["short_name"]
            if var in allvars: 
                fixd.update({f"{var}": f"{shortname}"})
                src_units = fix["vars"][var].get("src_units", None)
                if src_units:
                    data[var].attrs.update({"units": src_units})
                units = fix["vars"][var]["units"]
                if units.count('{'):
                    units = fixes["defaults"]["units"][units.replace('{','').replace('}','')]                
                data[var].attrs.update({"target_units": units})
                factor, offset = self.convert_units(data[var].units, units, var)
                data[var].attrs.update({"factor": factor})
                data[var].attrs.update({"offset": offset})
                if apply_unit_fix:
                    self.apply_unit_fix(data[var])

        allcoords = data.coords
        fixcoord = fix.get("coords", None)
        if fixcoord:
            for coord in fixcoord:
                    newcoord = fix["coords"][coord]["name"]
                    newcoord = fixes["defaults"]["coords"][newcoord.replace('{','').replace('}','')] 
                    if coord in allcoords: 
                        fixd.update({f"{coord}": f"{newcoord}"})

        return data.rename(fixd)

    def convert_units(self, src, dst, var="input var"):
        """
        Converts source to destination units using metpy.
        
        Arguments:
            src (str):  source units
            dst (str):  destination units
            var (str):  variable name (optional, used only for diagnostic output)

        Returns:
            factor, offset (float): a factor and an offset to convert the input data (None if not needed).
        """
        factor = units(src).to_base_units() / units(dst).to_base_units()

        if factor.units == units('dimensionless'):
            offset = (0 * units(src)).to(units(dst)) - (0 * units(dst))
        else:
            if factor.units == "meter ** 3 / kilogram":
                # Density of water was missing
                factor = factor * 1000 * units("kg m-3")
                print(f"{var}: corrected multiplying by density of water 1000 kg m-3")
            if factor.units == "meter ** 3 * second / kilogram":
                # Density of water and accumulation time were missing
                factor = factor * 1000 * units("kg m-3") / (self.deltat * units("s"))
                print(f"{var}: corrected multiplying by density of water 1000 kg m-3")
                print(f"{var}: corrected dividing by accumulation time {self.deltat} s")
            else:
                print(f"{var}: incommensurate units converting {src} to {dst} --> {factor.units}")
            offset = 0 * units(dst)

        if offset.magnitude != 0:
            factor = 1
            offset = offset.magnitude
        else:
            offset = 0
            factor = factor.magnitude
        return factor, offset
    
    def apply_unit_fix(self, data):
        """
        Applies unit fixes stored in variable attributes (target_units, factor and offset)
        
        Arguments:
            data (xr.DataArray):  input DataArray            
        """
        target_units = data.attrs.get("target_units", None)
        if target_units:
            d = {"src_units": data.attrs["units"], "units_fixed": 1}
            data.attrs.update(d)
            data.attrs["units"] = target_units
            factor = data.attrs.get("factor", 1)
            offset = data.attrs.get("offset", 0)
            if factor != 1:
                data *= factor
            if offset != 0:
                data += offset


        <|MERGE_RESOLUTION|>--- conflicted
+++ resolved
@@ -40,15 +40,12 @@
         self.level = level
         self.vertcoord = None
         extra = []
-<<<<<<< HEAD
 
         self.grid_area = None
         self.src_grid_area = None
         self.dst_grid_area = None
 
-=======
         self.configdir = configdir
->>>>>>> fc3875ec
         catalog_file = os.path.join(configdir, "catalog.yaml")
         self.cat = intake.open_catalog(catalog_file)
 
