--- conflicted
+++ resolved
@@ -4,11 +4,8 @@
 import os
 from metpy.units import units
 import smmregrid as rg
-<<<<<<< HEAD
 from aqua.util import load_yaml, get_catalog_file, _eval_formula
-=======
-from aqua.util import load_yaml, get_reader_filenames, get_config_dir, get_machine
->>>>>>> 25998177
+from aqua.util import get_reader_filenames, get_config_dir, get_machine
 import sys
 import subprocess
 import tempfile
@@ -528,14 +525,9 @@
             A xarray.Dataset containing the fixed data and target units, factors and offsets in variable attributes.
         """
 
-<<<<<<< HEAD
-        fixes = load_yaml(os.path.join(self.configdir, "fixes.yaml"))
-        model = self.model
-        exp = self.exp
-=======
         fixes = load_yaml(os.path.join(self.fixer_file))
         model=self.model
->>>>>>> 25998177
+        exp = self.exp
 
         fixm = fixes["models"].get(model, None)
         if not fixm:
