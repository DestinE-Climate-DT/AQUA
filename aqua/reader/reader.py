--- conflicted
+++ resolved
@@ -259,22 +259,15 @@
             area_file.close()
 
 
-<<<<<<< HEAD
-    def retrieve(self, regrid=False, average=False, decumulate=False, fix=True, apply_unit_fix=True):
-=======
-    def retrieve(self, regrid=False, timmean=False, fix=True, apply_unit_fix=True):
->>>>>>> 243e04df
+    def retrieve(self, regrid=False, timmean=False, decumulate=False, fix=True, apply_unit_fix=True):
+
         """
         Perform a data retrieve.
         
         Arguments:
             regrid (bool):          if to regrid the retrieved data (False)
-<<<<<<< HEAD
-            average (bool):         if to average the retrieved data (False)
+            timmean (bool):         if to average the retrieved data (False)
             decumulate (bool):      if to remove the cumulation from data (False)
-=======
-            timmean (bool)          if to perform timmean of the retrieved data (False)
->>>>>>> 243e04df
             fix (bool):             if to perform a fix (var name, units, coord name adjustments) (True)
             apply_unit_fix (bool):  if to already adjust units by multiplying by a factor or adding
                                     an offset (this can also be done later with the `fix_units` method) (True)
@@ -309,17 +302,11 @@
         if self.level is not None:
             data = data.isel({self.vertcoord: self.level})
 
-<<<<<<< HEAD
         # sequence which should be more efficient: decumulate - averaging - regridding - fixing
         if decumulate:
             data = data.map(self.decumulate, keep_attrs=True)
-        if self.freq and average:
-            data = self.average(data)
-=======
-        # sequence which should be more efficient: averaging - regridding - fixing
         if self.freq and timmean:
             data = self.timmean(data)
->>>>>>> 243e04df
         if self.targetgrid and regrid:
             data = self.regridder.regrid(data)  # XXX check attrs
             self.grid_area = self.dst_grid_area 
