import intake
import intake_esm
import xarray as xr
import os
from metpy.units import units
import smmregrid as rg
from aqua.util import load_yaml, get_catalog_file
import sys
import subprocess
import tempfile

class Reader():
    """General reader for NextGEMS data (on Levante for now)"""

    def __init__(self, model="ICON", exp="tco2559-ng5", source=None, freq=None,
<<<<<<< HEAD
                 regrid=None, method="ycon", zoom=None, configdir = 'config',
                 level=None, areas=True, var=None, vars=None):
=======
                 regrid=None, method="ycon", zoom=None, configdir=None, level=None, areas=True):
>>>>>>> b6faa03b
        """
        The Reader constructor.
        It uses the catalog `config/config.yaml` to identify the required data.
        
        Arguments:
            model (str):      model ID
            exp (str):        experiment ID
            source (str):     source ID
            regrid (str):     perform regridding to grid `regrid`, as defined in `config/regrid.yaml` (None)
            method (str):     regridding method (ycon)
            zoom (int):       healpix zoom level
            configdir (str)   folder where the config/catalog files are located (config)
            level (int):      level to extract if input data are 3D (starting from 0)
            areas (bool):     compute pixel areas if needed (True)
            var (str, list):  variable(s) which we will extract. "vars" is a synonym (None)
        
        Returns:
            A `Reader` class object.
        """

        if vars:
            self.var = vars
        else:
            self.var = var
        self.exp = exp
        self.model = model
        self.targetgrid = regrid
        if (exp == "hpx") and not zoom:
            zoom = 9
        self.zoom = zoom
        self.freq = freq
        self.level = level
        self.vertcoord = None
        extra = []

        self.grid_area = None
        self.src_grid_area = None
        self.dst_grid_area = None

        self.configdir, catalog_file = get_catalog_file(configdir=configdir)
        self.cat = intake.open_catalog(catalog_file)

        cfg_regrid = load_yaml(os.path.join(self.configdir,"regrid.yaml"))

        if source:
            self.source = source
        else:
            self.source = list(self.cat[model][exp].keys())[0]  # take first source if none provided
        
        source_grid = cfg_regrid["source_grids"][self.model][self.exp].get(self.source, None)
        if not source_grid:
            source_grid = cfg_regrid["source_grids"][self.model][self.exp]["default"]

        self.src_space_coord = source_grid.get("space_coord", None)
        self.space_coord = self.src_space_coord
        self.dst_space_coord = ["lon", "lat"]

        if regrid:
            self.vertcoord = source_grid.get("vertcoord", None) # Some more checks needed
            if level is not None:
                if not self.vertcoord:
                    raise KeyError("You should specify a vertcoord key in regrid.yaml for this source to use levels.")
                extra = f"-sellevidx,{level+1} "

            if (level is None) and self.vertcoord:
                raise RuntimeError("This is a masked 3d source: you should specify a specific level.")

            self.weightsfile =os.path.join(
                cfg_regrid["weights"]["path"],
                cfg_regrid["weights"]["template"].format(model=model,
                                                    exp=exp, 
                                                    method=method, 
                                                    target=regrid,
                                                    source=self.source,
                                                    level=("2d" if level is None else level)))
            if os.path.exists(self.weightsfile):
                self.weights = xr.open_mfdataset(self.weightsfile)
            else:
                sgridpath = source_grid["path"]
                if zoom:
                    sgridpath = sgridpath.format(zoom=(9-zoom))            
                print("Weights file not found:", self.weightsfile)
                print("Attempting to generate it ...")
                print("Source grid: ", sgridpath)

                # hack to  pass a correct list of all options
                src_extra = source_grid.get("extra", [])
                if src_extra:
                    if not isinstance(src_extra, list):
                        src_extra = [src_extra]
                if extra:
                    extra = [extra] 
                extra = extra + src_extra
                weights = rg.cdo_generate_weights(source_grid=sgridpath,
                                                      target_grid=cfg_regrid["target_grids"][regrid], 
                                                      method='ycon', 
                                                      gridpath=cfg_regrid["paths"]["grids"],
                                                      icongridpath=cfg_regrid["paths"]["icon"],
                                                      extra=extra)
                weights.to_netcdf(self.weightsfile)
                # For some weird reason it is better to reopen this from file ... to be investigated. It was failing for FESOM on orig. grid
                self.weights = xr.open_mfdataset(self.weightsfile)
                print("Success!")

            self.regridder = rg.Regridder(weights=self.weights)

            #if areas:
                # All needed areas have already been computed by the regridding procedure
                #planet_radius = 6371000  # same default as cdo
                #r2 = planet_radius * planet_radius
                #self.src_grid_area = self.weights.src_grid_area * r2
                #self.dst_grid_area = self.weights.dst_grid_area * r2
                #self.src_grid_area.attrs['units'] = 'm2'
                #self.dst_grid_area.attrs['units'] = 'm2'
                #self.src_grid_area.attrs['standard_name'] = 'area'
                #self.dst_grid_area.attrs['standard_name'] = 'area'
                #self.src_grid_area.attrs['long_name'] = 'area of grid cell'
                #self.dst_grid_area.attrs['long_name'] = 'area of grid cell'
                #self.grid_area = self.src_grid_area
        
        if areas:
            self.src_areafile =os.path.join(
                cfg_regrid["areas"]["path"],
                cfg_regrid["areas"]["src_template"].format(model=model, exp=exp, source=self.source))
            if os.path.exists(self.src_areafile):
                self.src_grid_area = xr.open_mfdataset(self.src_areafile).cell_area
            else:
                sgridpath = source_grid["path"]
                if zoom:
                    sgridpath = sgridpath.format(zoom=(9-zoom)) 
                print("Source areas file not found:", self.src_areafile)
                print("Attempting to generate it ...")
                print("Source grid: ", sgridpath)
                src_extra = source_grid.get("extra", [])
                grid_area = self.cdo_generate_areas(source=sgridpath,
                                                    gridpath=cfg_regrid["paths"]["grids"],
                                                    icongridpath=cfg_regrid["paths"]["icon"],
                                                    extra=src_extra)
                # Make sure that the new DataArray uses the expected spatial dimensions
                grid_area = self._rename_dims(grid_area, self.space_coord)
                
                self.src_grid_area = grid_area                           
                self.src_grid_area.to_netcdf(self.src_areafile)
                # ... aaand we reopen it because soething is still not ok with our treatment of temp files
                self.src_grid_area = xr.open_mfdataset(self.src_areafile).cell_area
                print("Success!")

            if regrid:
                self.dst_areafile =os.path.join(
                    cfg_regrid["areas"]["path"],
                    cfg_regrid["areas"]["dst_template"].format(grid=self.targetgrid))
                if os.path.exists(self.dst_areafile):
                    self.dst_grid_area = xr.open_mfdataset(self.dst_areafile).cell_area
                else:
                    print("Destination areas file not found:", self.dst_areafile)
                    print("Attempting to generate it ...")
                    print("Source grid: ", source_grid["path"])
                    grid = cfg_regrid["target_grids"][regrid]
                    dst_extra = f"-const,1,{grid}"
                    grid_area = self.cdo_generate_areas(source=dst_extra)
                    self.dst_grid_area = grid_area                           
                    self.dst_grid_area.to_netcdf(self.dst_areafile)
                    print("Success!")

            self.grid_area = self.src_grid_area

    def cdo_generate_areas(self, source, icongridpath=None, gridpath=None, extra=None):
        """
            Generate grid areas using CDO

            Args:
                source (xarray.DataArray or str): Source grid
                gridpath (str): where to store downloaded grids
                icongridpath (str): location of ICON grids (e.g. /pool/data/ICON)
                extra: command(s) to apply to source grid before weight generation (can be a list)

            Returns:
                :obj:`xarray.DataArray` with cell areas
        """

        # Make some temporary files that we'll feed to CDO
        area_file = tempfile.NamedTemporaryFile()

        if isinstance(source, str):
            sgrid = source
        else:
            source_grid_file = tempfile.NamedTemporaryFile()
            source.to_netcdf(source_grid_file.name)
            sgrid = source_grid_file.name

        # Setup environment
        env = os.environ
        if gridpath:
            env["CDO_DOWNLOAD_PATH"] = gridpath
        if icongridpath:
            env["CDO_ICON_GRIDS"] = icongridpath

        try:
            # Run CDO
            if extra:
                # make sure extra is a flat list if it is not already
                if not isinstance(extra, list):
                    extra = [extra]

                subprocess.check_output(
                    [
                        "cdo",
                        "-f", "nc4",
                        "gridarea",
                    ] + extra +
                    [
                        sgrid,
                        area_file.name,
                    ],
                    stderr=subprocess.PIPE,
                    env=env,
                )
            else:
                subprocess.check_output(
                    [
                        "cdo",
                        "-f", "nc4",
                        "gridarea",
                        sgrid,
                        area_file.name,
                    ],
                    stderr=subprocess.PIPE,
                    env=env,
                )

            areas = xr.open_dataset(area_file.name, engine="netcdf4")
            areas.cell_area.attrs['units'] = 'm2'  
            areas.cell_area.attrs['standard_name'] = 'area'
            areas.cell_area.attrs['long_name'] = 'area of grid cell'
            return areas.cell_area

        except subprocess.CalledProcessError as e:
            # Print the CDO error message
            print(e.output.decode(), file=sys.stderr)
            raise

        finally:
            # Clean up the temporary files
            if not isinstance(source, str):
                source_grid_file.close()
            area_file.close()


    def retrieve(self, regrid=False, timmean=False, fix=True, apply_unit_fix=True, var=None, vars=None):
        """
        Perform a data retrieve.
        
        Arguments:
            regrid (bool):          if to regrid the retrieved data (False)
            timmean (bool)          if to perform timmean of the retrieved data (False)
            fix (bool):             if to perform a fix (var name, units, coord name adjustments) (True)
            apply_unit_fix (bool):  if to already adjust units by multiplying by a factor or adding
                                    an offset (this can also be done later with the `fix_units` method) (True)
            var (str, list):  variable(s) which we will extract. "vars" is a synonym (None)
        Returns:
            A xarray.Dataset containing the required data.
        """

        # Extract subcatalogue
        if self.zoom:
            esmcat = self.cat[self.model][self.exp][self.source](zoom=self.zoom)
        else:
            esmcat = self.cat[self.model][self.exp][self.source]

        if vars:
            var = vars
        if not var:
            var = self.var
        
        # Extract data from cat.
        # If this is an ESM-intake catalogue use first dictionary value,
        # else extract directly a dask dataset
        if isinstance(esmcat, intake_esm.core.esm_datastore):
            cdf_kwargs = esmcat.metadata.get('cdf_kwargs', {"chunks": {"time":1}})
            query = esmcat.metadata['query']
            if var:
                query_var = esmcat.metadata.get('query_var', 'short_name')
                # Convert to list if not already
                query[query_var] = var.split() if isinstance(var, str) else var
            subcat = esmcat.search(**query)
            data = subcat.to_dataset_dict(cdf_kwargs=cdf_kwargs,
                                         zarr_kwargs=dict(consolidated=True),
                                              #decode_times=True,
                                              #use_cftime=True)
                                         progressbar=False
                                         )
            data = list(data.values())[0]
        else:
            if var:
                # conversion to list guarantee that Dataset is produced
                if isinstance(var, str):
                    var = var.split()
                data = esmcat.to_dask()[var]

            else:
                data = esmcat.to_dask()

        # select only a specific level when reading. Level coord names defined in regrid.yaml
        if self.level is not None:
            data = data.isel({self.vertcoord: self.level})

        # sequence which should be more efficient: averaging - regridding - fixing
        if self.freq and timmean:
            data = self.timmean(data)
        if self.targetgrid and regrid:
            data = self.regridder.regrid(data)  # XXX check attrs
            self.grid_area = self.dst_grid_area 
        if fix:
            data = self.fixer(data, apply_unit_fix=apply_unit_fix)
        return data


    def regrid(self, data):
        """
        Perform regridding of the input dataset.
        
        Arguments:
            data (xr.Dataset):  the input xarray.Dataset
        Returns:
            A xarray.Dataset containing the regridded data.
        """

        out = self.regridder.regrid(data)

        out.attrs["regridded"]=1
        # set these two to the target grid (but they are actually not used so far)
        self.grid_area = self.dst_grid_area
        self.space_coord = ["lon", "lat"]
        return out
    
    def timmean(self, data, freq = None):
        """
        Perform daily and monthly averaging

        Arguments:
            data (xr.Dataset):  the input xarray.Dataset
        Returns:
            A xarray.Dataset containing the regridded data.
        """

        # translate frequency in pandas-style time
        if self.freq == 'mon':
            resample_freq = '1M'
        elif self.freq == 'day':
            resample_freq = '1D'
        else:
            resample_freq = self.freq
        
        try: 
            # resample, and assign the correct time
            out = data.resample(time=resample_freq).mean()
            proper_time = data.time.resample(time=resample_freq).mean()
            out['time'] = proper_time.values
        except: 
            sys.exit('Cant find a frequency to resample, aborting!')
   
        return out


    def _check_if_regridded(self, data):
        """
        Checks if a dataset or Datarray has been regridded.

        Arguments:
            data (xr.DataArray or xarray.DataDataset):  the input data
        Returns:
            A boolean value
        """

        if isinstance(data, xr.Dataset):
            att = list(data.data_vars.values())[0].attrs
        else:
            att = data.attrs
        
        return att.get("regridded", False)
        

    def _get_spatial_sample(self, da, space_coord):
        """
        Selects a single spatial sample along the dimensions specified in `space_coord`.

        Arguments:
            da (xarray.DataArray): Input data array to select the spatial sample from.
            space_coord (list of str): List of dimension names corresponding to the spatial coordinates to select.
            
        Returns:
            Data array containing a single spatial sample along the specified dimensions.
        """

        dims = list(da.dims)
        extra_dims = list(set(dims) - set(space_coord))
        da_out = da.isel({dim: 0 for dim in extra_dims})
        return da_out


    def _mask_like(self, da, db):
        """
        Masks a dataarray with the same shape as another data array, using the missing values of the first array.

        Arguments:
            da (xarray.DataArray): The data array whose missing values are used for masking.
            db (xarray.DataArray): The data array to be masked.

        Returns:
            A masked data array with the same shape as `db`, where the missing values of `da` are replaced with NaNs.
        """
        space_coord = db.dims
        da_sel = self._get_spatial_sample(da, space_coord)
        mask = xr.where(da_sel.isnull(), True, False) 
        return xr.where(mask, float('nan'), db)


    def _rename_dims(self, da, dim_list):
        """
        Renames the dimensions of a DataArray so that any dimension which is already in `dim_list` keeps its name, 
        and the others are renamed to whichever other dimension name is in `dim_list`. 
        If `da` has only one dimension with a name which is different from that in `dim_list`, it is renamed to that new name. 
        If it has two coordinate names (e.g. "lon" and "lat") which appear also in `dim_list`, these are not touched.

        Parameters
        ----------
        da : xarray.DataArray
            The input DataArray to rename.
        dim_list : list of str
            The list of dimension names to use. 
        Returns
        -------
        xarray.DataArray
            A new DataArray with the renamed dimensions.
        """

        dims = list(da.dims)
        # Lisy of dims which are already there
        shared_dims = list(set(dims) & set(dim_list))
        # List of dims in B which are not in space_coord
        extra_dims = list(set(dims) - set(dim_list))
        # List of dims in da which are not in dim_list
        new_dims = list(set(dim_list) - set(dims))
        i=0
        da_out = da
        for dim in extra_dims:
            if dim not in shared_dims:
                da_out = da.rename({dim: new_dims[i]})
                i+=1
        return da_out


    def fldmean(self, data):
        """
        Perform a weighted global average.

        Arguments:
            data (xr.DataArray or xarray.DataDataset):  the input data
        Returns:
            the value of the averaged field
        """

        # If these data have been regridded we should use the destination grid info
        if self._check_if_regridded(data):
            space_coord = self.dst_space_coord
            grid_area = self.dst_grid_area
        else:
            space_coord = self.src_space_coord
            grid_area = self.src_grid_area

        # Trick (for now) to make sure that they share EXACTLY the same grid 
        # unfortunately even differences O(1e-14) can lead elementwise multiplication to fail
        # Ideally the grid_areas should already be on the correct grid, to be fixed
        ga = grid_area.assign_coords({coord: data.coords[coord] for coord in space_coord})

        gam = self._mask_like(data, ga)

        prod = data * ga
        print(prod.shape)  # Still debugging, make sure that dimensions are ok

        # Masks are not implemented yet
        out = prod.mean(space_coord, skipna=True) /  gam.mean(space_coord) 

        return out
    
    def fixer(self, data, apply_unit_fix=False):
        """
        Perform fixes (var name, units, coord name adjustments) of the input dataset.
        
        Arguments:
            data (xr.Dataset):      the input dataset
            apply_unit_fix (bool):  if to perform immediately unit conversions (which requite a product or an addition). 
                                    The fixer sets anyway an offset or a multiplicative factor in the data attributes.
                                    These can be applied also later with the method `fix_units`. (false)

        Returns:
            A xarray.Dataset containing the fixed data and target units, factors and offsets in variable attributes.
        """

        fixes = load_yaml(os.path.join(self.configdir, "fixes.yaml"))
        model=self.model

        fix = fixes["models"].get(model, None)
        if not fix:
            print("No fixes defined for model ", model)
            return data

        self.deltat = fix.get("deltat", 1.0)
        fixd = {}
        allvars = data.variables
        fixvars = fix.get("vars", None)
        if fixvars:
            for var in fixvars:
                shortname = fix["vars"][var]["short_name"]
                if var in allvars: 
                    fixd.update({f"{var}": f"{shortname}"})
                    src_units = fix["vars"][var].get("src_units", None)
                    if src_units:
                        data[var].attrs.update({"units": src_units})
                    units = fix["vars"][var]["units"]
                    if units.count('{'):
                        units = fixes["defaults"]["units"][units.replace('{','').replace('}','')]                
                    data[var].attrs.update({"target_units": units})
                    factor, offset = self.convert_units(data[var].units, units, var)
                    data[var].attrs.update({"factor": factor})
                    data[var].attrs.update({"offset": offset})
                    if apply_unit_fix:
                        self.apply_unit_fix(data[var])

        allcoords = data.coords
        fixcoord = fix.get("coords", None)
        if fixcoord:
            for coord in fixcoord:
                    newcoord = fix["coords"][coord]["name"]
                    newcoord = fixes["defaults"]["coords"][newcoord.replace('{','').replace('}','')] 
                    if coord in allcoords: 
                        fixd.update({f"{coord}": f"{newcoord}"})

        return data.rename(fixd)

    def convert_units(self, src, dst, var="input var"):
        """
        Converts source to destination units using metpy.
        
        Arguments:
            src (str):  source units
            dst (str):  destination units
            var (str):  variable name (optional, used only for diagnostic output)

        Returns:
            factor, offset (float): a factor and an offset to convert the input data (None if not needed).
        """
        factor = units(src).to_base_units() / units(dst).to_base_units()

        if factor.units == units('dimensionless'):
            offset = (0 * units(src)).to(units(dst)) - (0 * units(dst))
        else:
            if factor.units == "meter ** 3 / kilogram":
                # Density of water was missing
                factor = factor * 1000 * units("kg m-3")
                print(f"{var}: corrected multiplying by density of water 1000 kg m-3")
            if factor.units == "meter ** 3 * second / kilogram":
                # Density of water and accumulation time were missing
                factor = factor * 1000 * units("kg m-3") / (self.deltat * units("s"))
                print(f"{var}: corrected multiplying by density of water 1000 kg m-3")
                print(f"{var}: corrected dividing by accumulation time {self.deltat} s")
            else:
                print(f"{var}: incommensurate units converting {src} to {dst} --> {factor.units}")
            offset = 0 * units(dst)

        if offset.magnitude != 0:
            factor = 1
            offset = offset.magnitude
        else:
            offset = 0
            factor = factor.magnitude
        return factor, offset
    
    def apply_unit_fix(self, data):
        """
        Applies unit fixes stored in variable attributes (target_units, factor and offset)
        
        Arguments:
            data (xr.DataArray):  input DataArray            
        """
        target_units = data.attrs.get("target_units", None)
        if target_units:
            d = {"src_units": data.attrs["units"], "units_fixed": 1}
            data.attrs.update(d)
            data.attrs["units"] = target_units
            factor = data.attrs.get("factor", 1)
            offset = data.attrs.get("offset", 0)
            if factor != 1:
                data *= factor
            if offset != 0:
                data += offset


        <|MERGE_RESOLUTION|>--- conflicted
+++ resolved
@@ -13,12 +13,8 @@
     """General reader for NextGEMS data (on Levante for now)"""
 
     def __init__(self, model="ICON", exp="tco2559-ng5", source=None, freq=None,
-<<<<<<< HEAD
-                 regrid=None, method="ycon", zoom=None, configdir = 'config',
+                 regrid=None, method="ycon", zoom=None, configdir=None,
                  level=None, areas=True, var=None, vars=None):
-=======
-                 regrid=None, method="ycon", zoom=None, configdir=None, level=None, areas=True):
->>>>>>> b6faa03b
         """
         The Reader constructor.
         It uses the catalog `config/config.yaml` to identify the required data.
