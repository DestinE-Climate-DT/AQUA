"""The main AQUA Reader class"""

import os
import sys

import intake
import intake_esm
import xarray as xr

from metpy.units import units, DimensionalityError
import numpy as np
import smmregrid as rg

from aqua.util import load_yaml, load_multi_yaml
from aqua.util import get_reader_filenames, get_config_dir, get_machine
from aqua.util import log_history
from aqua.logger import log_configure

from .streaming import Streaming
from .fixer import FixerMixin
from .regrid import RegridMixin
from .reader_utils import check_catalog_source


class Reader(FixerMixin, RegridMixin):
    """General reader for NextGEMS data (on Levante for now)"""

    def __init__(self, model="ICON", exp="tco2559-ng5", source=None, freq=None,
                 regrid=None, method="ycon", zoom=None, configdir=None,
<<<<<<< HEAD
                 areas=True, var=None, vars=None,  # pylint: disable=W0622
=======
                 level=None, areas=True,  # pylint: disable=W0622
>>>>>>> c7587981
                 datamodel=None, streaming=False, stream_step=1, stream_unit='steps',
                 stream_startdate=None, rebuild=False, loglevel=None, nproc=16):
        """
        The Reader constructor.
        It uses the catalog `config/config.yaml` to identify the required data.

        Arguments:
            model (str):            model ID
            exp (str):              experiment ID
            source (str):           source ID
            regrid (str):           perform regridding to grid `regrid`, 
                                    as defined in `config/regrid.yaml` (None)
            method (str):           regridding method (ycon)
            zoom (int):             healpix zoom level
            configdir (str)         folder where the config/catalog files 
                                    are located (config)
            areas (bool):           compute pixel areas if needed (True)
<<<<<<< HEAD
            var (str, list):        variable(s) which we will extract; 
                                    vars is a synonym (None)
            datamodel (str):        destination data model for coordinates, 
                                    overrides the one in fixes.yaml (None)
=======
            datamodel (str):        destination data model for coordinates, overrides the one in fixes.yaml (None)
>>>>>>> c7587981
            streaming (bool):       if to retreive data in a streaming mode (False)
            stream_step (int):      the number of time steps to stream the data by (Default = 1)
            stream_unit (str):      the unit of time to stream the data by
                                    (e.g. 'hours', 'days', 'months', 'years') (None)
            stream_startdate (str): the starting date for streaming the data 
                                    (e.g. '2020-02-25') (None)
            rebuild (bool):         force rebuilding of area and weight files
            loglevel (string):      Level of logging according to logging module
                                    (default: log_level_default of loglevel())
            nproc (int):            number of processes to use for weights generation (default = 16)

        Returns:
            A `Reader` class object.
        """

        # define the internal logger
        self.logger = log_configure(log_level=loglevel, log_name='Reader')
        
        self.exp = exp
        self.model = model
        self.targetgrid = regrid
        if (exp == "hpx") and not zoom:
            zoom = 9
        self.zoom = zoom
        self.freq = freq
        self.vert_coord = None
        self.deltat = 1
        extra = []

        self.grid_area = None
        self.src_grid_area = None
        self.dst_grid_area = None

        self.streaming = streaming
        self.streamer = Streaming(stream_step=stream_step,
                                  stream_unit=stream_unit,
                                  stream_startdate=stream_startdate,
                                  loglevel=loglevel)
        # Export streaming methods
        self.reset_stream = self.streamer.reset_stream
        self.stream = self.streamer.stream
        self.stream_generator = self.streamer.stream_generator

        if not configdir:
            self.configdir = get_config_dir()
        else:
            self.configdir = configdir
        self.machine = get_machine(self.configdir)

        # get configuration from the machine
        self.catalog_file, self.regrid_file, self.fixer_folder, self.config_file = (
            get_reader_filenames(self.configdir, self.machine))
        self.cat = intake.open_catalog(self.catalog_file)

        # check source existence
        self.source = check_catalog_source(self.cat, self.model, self.exp, source, name="catalog")

        # get fixes dictionary and find them
        self.fixes_dictionary = load_multi_yaml(self.fixer_folder)
        self.fixes = self.find_fixes()

        # Store the machine-specific CDO path if available
        cfg_base = load_yaml(self.config_file)
        self.cdo = cfg_base["cdo"].get(self.machine, "cdo")

        # load and check the regrid
        cfg_regrid = load_yaml(self.regrid_file)
        source_grid_id = check_catalog_source(cfg_regrid["source_grids"], 
                                              self.model, self.exp, source, name='regrid')
        source_grid = cfg_regrid["source_grids"][self.model][self.exp][source_grid_id]
        self.vert_coord = source_grid.get("vert_coord", None)  # Some more checks needed

        # Expose grid information for the source
        sgridpath = source_grid.get("path", None)
        if sgridpath:
            self.src_grid = xr.open_dataset(sgridpath)
        else:
            self.src_grid = None

        self.dst_datamodel = datamodel
        # Default destination datamodel (unless specified in instantiating the Reader)
        if not self.dst_datamodel:
            self.dst_datamodel = self.fixes_dictionary["defaults"].get("dst_datamodel", None)


        self.src_space_coord = source_grid.get("space_coord", None)
        self.space_coord = self.src_space_coord
        self.dst_space_coord = ["lon", "lat"]

        if regrid:

            # compute correct filename ending
            levname = "3d" if self.vert_coord else "2d"

            self.weightsfile = os.path.join(
                cfg_regrid["weights"]["path"],
                cfg_regrid["weights"]["template"].format(model=model,
                                                         exp=exp,
                                                         method=method,
                                                         target=regrid,
                                                         source=self.source,
                                                         level=levname))

            # If weights do not exist, create them
            if rebuild or not os.path.exists(self.weightsfile):
                if os.path.exists(self.weightsfile):
                    os.unlink(self.weightsfile)
                self._make_weights_file(self.weightsfile, source_grid,
                                        cfg_regrid, regrid=regrid,
                                        extra=extra, zoom=zoom, nproc=nproc)

            self.weights = xr.open_mfdataset(self.weightsfile)
            self.regridder = rg.Regridder(weights=self.weights, vert_coord=self.vert_coord)

        if areas:
            self.src_areafile = os.path.join(
                cfg_regrid["areas"]["path"],
                cfg_regrid["areas"]["src_template"].format(model=model, exp=exp, source=self.source))

            # If source areas do not exist, create them
            if rebuild or not os.path.exists(self.src_areafile):
                if os.path.exists(self.src_areafile):
                    os.unlink(self.src_areafile)
                self._make_src_area_file(self.src_areafile, source_grid,
                                         gridpath=cfg_regrid["cdo-paths"]["download"],
                                         icongridpath=cfg_regrid["cdo-paths"]["icon"],
                                         zoom=zoom)

            self.src_grid_area = xr.open_mfdataset(self.src_areafile).cell_area

            if regrid:
                self.dst_areafile = os.path.join(
                    cfg_regrid["areas"]["path"],
                    cfg_regrid["areas"]["dst_template"].format(grid=self.targetgrid))

                if rebuild or not os.path.exists(self.dst_areafile):
                    if os.path.exists(self.dst_areafile):
                        os.unlink(self.dst_areafile)
                    grid = cfg_regrid["target_grids"][regrid]
                    self._make_dst_area_file(self.dst_areafile, grid)

                self.dst_grid_area = xr.open_mfdataset(self.dst_areafile).cell_area

            self.grid_area = self.src_grid_area

    def retrieve(self, regrid=False, timmean=False, decumulate=False,
                 fix=True, apply_unit_fix=True, var=None, vars=None,  # pylint: disable=W0622
                 streaming=False, stream_step=None, stream_unit=None,
                 stream_startdate=None, streaming_generator=False):
        """
        Perform a data retrieve.

        Arguments:
            regrid (bool):          if to regrid the retrieved data (False)
            timmean (bool):         if to average the retrieved data (False)
            decumulate (bool):      if to remove the cumulation from data (False)
            fix (bool):             if to perform a fix (var name, units, coord name adjustments) (True)
            apply_unit_fix (bool):  if to already adjust units by multiplying by a factor or adding
                                    an offset (this can also be done later with the `apply_unit_fix` method) (True)
            var (str, list):  variable(s) which we will extract; vars is a synonym (None)
            streaming (bool):       if to retreive data in a streaming mode (False)
            streaming_generator (bool):  if to return a generator object for data streaming (False).
            stream_step (int):      the number of time steps to stream the data by (Default = 1)
            stream_unit (str):      the unit of time to stream the data by
                                    (e.g. 'hours', 'days', 'months', 'years') (None)
            stream_startdate (str): the starting date for streaming the data (e.g. '2020-02-25') (None)
        Returns:
            A xarray.Dataset containing the required data.
        """

        self.cat = intake.open_catalog(self.catalog_file)
        # Extract subcatalogue
        if self.zoom:
            esmcat = self.cat[self.model][self.exp][self.source](zoom=self.zoom)
        else:
            esmcat = self.cat[self.model][self.exp][self.source]

        if vars:
            var = vars

        # Extract data from cat.
        # If this is an ESM-intake catalogue use first dictionary value,
        # else extract directly a dask dataset
        if isinstance(esmcat, intake_esm.core.esm_datastore):
            cdf_kwargs = esmcat.metadata.get('cdf_kwargs', {"chunks": {"time": 1}})
            query = esmcat.metadata['query']
            if var:
                query_var = esmcat.metadata.get('query_var', 'short_name')
                # Convert to list if not already
                query[query_var] = var.split() if isinstance(var, str) else var
            subcat = esmcat.search(**query)
            data = subcat.to_dataset_dict(cdf_kwargs=cdf_kwargs,
                                          zarr_kwargs=dict(consolidated=True),
                                          # decode_times=True,
                                          # use_cftime=True)
                                          progressbar=False
                                          )
            data = list(data.values())[0]
        else:
            data = esmcat.to_dask()

            if var:
                # conversion to list guarantee that Dataset is produced
                if isinstance(var, str):
                    var = var.split()

                # get loadvar
                loadvar = self.get_fixer_varname(var) if fix else var

                if all(element in data.data_vars for element in loadvar):
                    data = data[loadvar]
                else:
                    raise KeyError("You are asking for variables which we cannot find in the catalog!")

        log_history(data, "retrieved by AQUA retriever")

        # sequence which should be more efficient: decumulate - averaging - regridding - fixing
        if decumulate:
            # data = data.map(self.decumulate, keep_attrs=True)
            data = data.map(self.decumulate)
        if self.freq and timmean:
            data = self.timmean(data)
        if self.targetgrid and regrid:
            data = self.regridder.regrid(data)
            self.grid_area = self.dst_grid_area
        if fix:   # Do not change easily this order. The fixer assumes to be after regridding
            data = self.fixer(data, apply_unit_fix=apply_unit_fix)
        if streaming or self.streaming or streaming_generator:
            if streaming_generator:
                data = self.streamer.stream_generator(data, stream_step=stream_step,
                                                      stream_unit=stream_unit,
                                                      stream_startdate=stream_startdate)
            else:
                data = self.streamer.stream(data, stream_step=stream_step,
                                            stream_unit=stream_unit,
                                            stream_startdate=stream_startdate)
         
        # safe check that we provide only what exactly asked by var
        if var:
            data = data[var]

        return data

    def regrid(self, data):
        """
        Perform regridding of the input dataset.

        Arguments:
            data (xr.Dataset):  the input xarray.Dataset
        Returns:
            A xarray.Dataset containing the regridded data.
        """

        out = self.regridder.regrid(data)

        out.attrs["regridded"] = 1
        # set these two to the target grid (but they are actually not used so far)
        self.grid_area = self.dst_grid_area
        self.space_coord = ["lon", "lat"]

        log_history(out, "regridded by AQUA regridder")
        return out

    def timmean(self, data, freq=None):
        """
        Perform daily and monthly averaging

        Arguments:
            data (xr.Dataset):  the input xarray.Dataset
        Returns:
            A xarray.Dataset containing the regridded data.
        """

        if freq is None:
            freq = self.freq

        # translate frequency in pandas-style time
        if freq == 'monthly':
            resample_freq = '1M'
        elif freq == 'daily':
            resample_freq = '1D'
        elif freq == 'yearly':
            resample_freq = '1Y'
        else:
            resample_freq = freq

        try:
            # resample
            self.logger.info('Resamplig to %s frequency...', str(resample_freq))
            out = data.resample(time=resample_freq).mean()
            # for now, we set initial time of the averaging period following ECMWF standard
            # HACK: we ignore hours/sec to uniform the output structure
            proper_time = data.time.resample(time=resample_freq).min()
            out['time'] = np.array(proper_time.values, dtype='datetime64[h]')
        except ValueError:
            sys.exit('Cant find a frequency to resample, aborting!')

        # check for NaT
        if np.any(np.isnat(out.time)):
            self.logger.warning('Resampling cannot produce output for all frequency step, is your input data correct?')

        log_history(out, f"resampled to frequency {resample_freq} by AQUA timmean")
        return out

    def _check_if_accumulated_auto(self, data):
        """To check if a DataArray is accumulated.
        Arbitrary check on the first 20 timesteps"""

        # randomly pick a few timesteps from a gridpoint
        ndims = [dim for dim in data.dims if data[dim].size > 1][1:]
        pindex = {dim: 0 for dim in ndims}

        # extract the first 20 timesteps and do the derivative
        check = data.isel(pindex).isel(time=slice(None, 20)).diff(dim='time').values

        # check all derivative are positive or all negative
        condition = (check >= 0).all() or (check <= 0).all()

        return condition

    def _check_if_accumulated(self, data):
        """To check if a DataArray is accumulated.
        On a list of variables defined by the GRIB names

        Args:
            data (xr.DataArray): field to be processed

        Returns:
            bool: True if decumulation is necessary, False if no
        """

        decumvars = ['tp', 'e', 'slhf', 'sshf',
                     'tsr', 'ttr', 'ssr', 'str',
                     'tsrc', 'ttrc', 'ssrc', 'strc',
                     'tisr', 'tprate', 'mer', 'tp', 'cp', 'lsp']

        if data.name in decumvars:
            return True
        else:
            return False

    def decumulate(self, data, cumulation_time=None, check=True):
        """
        Test function to remove cumulative effect on IFS fluxes.
        Cumulation times are estimated from the intervals of the data, but
        can be specified manually

        Args:
            data (xr.DataArray):     field to be processed
            cumulation_time (float): optional, specific cumulation time
            check (bool):            if to check if the variable needs to be decumulated

        Returns:
            A xarray.DataArray where the cumulation time has been removed
        """
        if check:
            if not self._check_if_accumulated(data):
                return data

        # which frequency are the data?
        if not cumulation_time:
            cumulation_time = (data.time[1]-data.time[0]).values/np.timedelta64(1, 's')

        # get the derivatives
        deltas = data.diff(dim='time') / cumulation_time

        # add a first timestep empty to align the original and derived fields
        zeros = xr.zeros_like(data.isel(time=0))
        deltas = xr.concat([zeros, deltas], dim='time').transpose('time', ...)

        # universal mask based on the change of month (shifted by one timestep)
        mask = ~(data['time.month'] != data['time.month'].shift(time=1))
        mask = mask.shift(time=1, fill_value=False)

        # check which records are kept
        # print(data.time[~mask])

        # kaboom: exploit where
        clean = deltas.where(mask, data/cumulation_time)

        # remove the first timestep (no sense in cumulated)
        clean = clean.isel(time=slice(1, None))

        # rollback the time axis by half the cumulation time
        clean['time'] = clean.time - np.timedelta64(int(cumulation_time/2), 's')

        # WARNING: HACK FOR EVAPORATION
        # print(clean.units)
        if clean.units == 'm of water equivalent':
            clean.attrs['units'] = 'm'

        # use metpy units to divide by seconds
        new_units = (units(clean.units)/units('s'))

        # usual case for radiative fluxes
        try:
            clean.attrs['units'] = str(new_units.to('W/m^2').units)
        except DimensionalityError:
            clean.attrs['units'] = str(new_units.units)

        # add an attribute that can be later used to infer about decumulation
        clean.attrs['decumulated'] = 1

        return clean

    def _check_if_regridded(self, data):
        """
        Checks if a dataset or Datarray has been regridded.

        Arguments:
            data (xr.DataArray or xarray.DataDataset):  the input data
        Returns:
            A boolean value
        """

        if isinstance(data, xr.Dataset):
            att = list(data.data_vars.values())[0].attrs
        else:
            att = data.attrs

        return att.get("regridded", False)

    def fldmean(self, data):
        """
        Perform a weighted global average.

        Arguments:
            data (xr.DataArray or xarray.DataDataset):  the input data
        Returns:
            the value of the averaged field
        """

        # If these data have been regridded we should use the destination grid info
        if self._check_if_regridded(data):
            space_coord = self.dst_space_coord
            grid_area = self.dst_grid_area
        else:
            space_coord = self.src_space_coord
            grid_area = self.src_grid_area

        # check if coordinates are aligned
        xr.align(grid_area, data, join='exact')

        out = data.weighted(weights=grid_area.fillna(0)).mean(dim=space_coord)

        return out<|MERGE_RESOLUTION|>--- conflicted
+++ resolved
@@ -27,11 +27,7 @@
 
     def __init__(self, model="ICON", exp="tco2559-ng5", source=None, freq=None,
                  regrid=None, method="ycon", zoom=None, configdir=None,
-<<<<<<< HEAD
-                 areas=True, var=None, vars=None,  # pylint: disable=W0622
-=======
-                 level=None, areas=True,  # pylint: disable=W0622
->>>>>>> c7587981
+                 areas=True,  # pylint: disable=W0622
                  datamodel=None, streaming=False, stream_step=1, stream_unit='steps',
                  stream_startdate=None, rebuild=False, loglevel=None, nproc=16):
         """
@@ -49,14 +45,8 @@
             configdir (str)         folder where the config/catalog files 
                                     are located (config)
             areas (bool):           compute pixel areas if needed (True)
-<<<<<<< HEAD
-            var (str, list):        variable(s) which we will extract; 
-                                    vars is a synonym (None)
             datamodel (str):        destination data model for coordinates, 
                                     overrides the one in fixes.yaml (None)
-=======
-            datamodel (str):        destination data model for coordinates, overrides the one in fixes.yaml (None)
->>>>>>> c7587981
             streaming (bool):       if to retreive data in a streaming mode (False)
             stream_step (int):      the number of time steps to stream the data by (Default = 1)
             stream_unit (str):      the unit of time to stream the data by
