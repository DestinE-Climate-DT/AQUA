--- conflicted
+++ resolved
@@ -4,15 +4,8 @@
 import os
 from metpy.units import units
 import smmregrid as rg
-<<<<<<< HEAD
-<<<<<<< HEAD
 from aqua.util import load_yaml, get_catalog_file, _eval_formula
-=======
-from aqua.util import load_yaml, get_reader_filenames, get_config_dir, get_machine
->>>>>>> main
-=======
-from aqua.util import load_yaml, get_reader_filenames, get_config_dir, get_machine
->>>>>>> 34bf2d02
+from aqua.util import get_reader_filenames, get_config_dir, get_machine
 import sys
 import subprocess
 import tempfile
@@ -636,17 +629,9 @@
             A xarray.Dataset containing the fixed data and target units, factors and offsets in variable attributes.
         """
 
-<<<<<<< HEAD
-<<<<<<< HEAD
-        fixes = load_yaml(os.path.join(self.configdir, "fixes.yaml"))
-        model = self.model
-        exp = self.exp
-=======
-=======
->>>>>>> 34bf2d02
         fixes = load_yaml(os.path.join(self.fixer_file))
         model=self.model
->>>>>>> main
+        exp = self.exp
 
         fixm = fixes["models"].get(model, None)
         if not fixm:
