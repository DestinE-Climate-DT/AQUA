import os
import sys
import subprocess
import tempfile
import json
import warnings

import intake
import intake_esm
import xarray as xr
import pandas as pd
from metpy.units import units
import numpy as np
import smmregrid as rg
<<<<<<< HEAD
from aqua.util import load_yaml, get_reader_filenames, get_config_dir, get_machine
import sys
import subprocess
import tempfile
import aqua.gsv
import types
=======
import cf2cdm
from aqua.util import load_yaml, _eval_formula, get_eccodes_attr
from aqua.util import get_reader_filenames, get_config_dir, get_machine
from aqua.util import log_history

>>>>>>> 0bc4c3d9

class Reader():
    """General reader for NextGEMS data (on Levante for now)"""

    def __init__(self, model="ICON", exp="tco2559-ng5", source=None, freq=None,
                 regrid=None, method="ycon", zoom=None, configdir=None,
                 level=None, areas=True, var=None, vars=None, verbose=False,
                 datamodel=None, streaming=False, stream_step=1, stream_unit=None,
                 stream_startdate=None, rebuild=False):
        """
        The Reader constructor.
        It uses the catalog `config/config.yaml` to identify the required data.

        Arguments:
            model (str):         model ID
            exp (str):           experiment ID
            source (str):        source ID
            regrid (str):        perform regridding to grid `regrid`, as defined in `config/regrid.yaml` (None)
            method (str):        regridding method (ycon)
            zoom (int):          healpix zoom level
            configdir (str)      folder where the config/catalog files are located (config)
            level (int):         level to extract if input data are 3D (starting from 0)
            areas (bool):        compute pixel areas if needed (True)
            var (str, list):     variable(s) which we will extract. "vars" is a synonym (None)
            verbose (bool):      print extra debugging info
            datamodel (str):     destination data model for coordinates, overrides the one in fixes.yaml (None)
            streaming (bool):       if to retreive data in a streaming mode (False)
            stream_step (int):      the number of time steps to stream the data by (Default = 1)
            stream_unit (str):      the unit of time to stream the data by (e.g. 'hours', 'days', 'months', 'years') (None)
            stream_startdate (str): the starting date for streaming the data (e.g. '2020-02-25') (None)
            rebuild (bool):   force rebuilding of area and weight files

        Returns:
            A `Reader` class object.
        """

        if vars:
            self.var = vars
        else:
            self.var = var
        self.verbose = verbose
        self.exp = exp
        self.model = model
        self.targetgrid = regrid
        if (exp == "hpx") and not zoom:
            zoom = 9
        self.zoom = zoom
        self.freq = freq
        self.level = level
        self.vertcoord = None
        extra = []

        self.grid_area = None
        self.src_grid_area = None
        self.dst_grid_area = None

        self.stream_index = 0
        self.stream_date = None
        self.streaming = streaming
        self.stream_step = stream_step
        self.stream_unit = stream_unit
        self.stream_startdate = stream_startdate

        if not configdir:
            self.configdir = get_config_dir()
        else:
            self.configdir = configdir
        self.machine = get_machine(self.configdir)

        # get configuration from the machine
        self.catalog_file, self.regrid_file, self.fixer_file = get_reader_filenames(self.configdir, self.machine)
        self.cat = intake.open_catalog(self.catalog_file)

        # load and check the regrid
        cfg_regrid = load_yaml(self.regrid_file)
        source_grid_id = _check_catalog_source(cfg_regrid["source_grids"], self.model, self.exp, source, name='regrid')
        source_grid = cfg_regrid["source_grids"][self.model][self.exp][source_grid_id]

        self.dst_datamodel = datamodel
        # Default destination datamodel (unless specified in instantiating the Reader)
        if not self.dst_datamodel:
            fixes = load_yaml(self.fixer_file)
            self.dst_datamodel = fixes["defaults"].get("dst_datamodel", None)

        self.source = _check_catalog_source(self.cat, self.model, self.exp, source, name="catalog")

        self.src_space_coord = source_grid.get("space_coord", None)
        self.space_coord = self.src_space_coord
        self.dst_space_coord = ["lon", "lat"]

        if regrid:
            self.vertcoord = source_grid.get("vertcoord", None)  # Some more checks needed
            if level is not None:
                if not self.vertcoord:
                    raise KeyError("You should specify a vertcoord key in regrid.yaml for this source to use levels.")
                extra = f"-sellevidx,{level+1} "

            if (level is None) and self.vertcoord:
                raise RuntimeError("This is a masked 3d source: you should specify a specific level.")

            self.weightsfile = os.path.join(
                cfg_regrid["weights"]["path"],
                cfg_regrid["weights"]["template"].format(model=model,
                                                         exp=exp,
                                                         method=method,
                                                         target=regrid,
                                                         source=self.source,
                                                         level=("2d" if level is None else level)))

            # If weights do not exist, create them
            if rebuild or not os.path.exists(self.weightsfile):
                if os.path.exists(self.weightsfile):
                    os.unlink(self.weightsfile)
                self._make_weights_file(self.weightsfile, source_grid,
                                        cfg_regrid, regrid=regrid,
                                        extra=extra, zoom=zoom)

            self.weights = xr.open_mfdataset(self.weightsfile)
            self.regridder = rg.Regridder(weights=self.weights)

        if areas:
            self.src_areafile = os.path.join(
                cfg_regrid["areas"]["path"],
                cfg_regrid["areas"]["src_template"].format(model=model, exp=exp, source=self.source))

            # If source areas do not exist, create them
            if rebuild or not os.path.exists(self.src_areafile):
                if os.path.exists(self.src_areafile):
                    os.unlink(self.src_areafile)
                self._make_src_area_file(self.src_areafile, source_grid,
                                         gridpath=cfg_regrid["cdo-paths"]["download"],
                                         icongridpath=cfg_regrid["cdo-paths"]["icon"],
                                         zoom=zoom)

            self.src_grid_area = xr.open_mfdataset(self.src_areafile).cell_area

            if regrid:
                self.dst_areafile = os.path.join(
                    cfg_regrid["areas"]["path"],
                    cfg_regrid["areas"]["dst_template"].format(grid=self.targetgrid))

                if rebuild or not os.path.exists(self.dst_areafile):
                    if os.path.exists(self.dst_areafile):
                        os.unlink(self.dst_areafile)
                    grid = cfg_regrid["target_grids"][regrid]
                    self._make_dst_area_file(self.dst_areafile, grid)

                self.dst_grid_area = xr.open_mfdataset(self.dst_areafile).cell_area

            self.grid_area = self.src_grid_area

    def _make_dst_area_file(self, areafile, grid):
        """Helper function to create destination (regridded) area files."""

        print("Destination areas file not found:", areafile)
        print("Attempting to generate it ...")

        dst_extra = f"-const,1,{grid}"
        grid_area = self.cdo_generate_areas(source=dst_extra)

        # Make sure that grid areas contain exactly the same coordinates
        data = self.retrieve(fix=False)
        data = self.regridder.regrid(data.isel(time=0))
        grid_area = grid_area.assign_coords({coord: data.coords[coord] for coord in self.dst_space_coord})

        grid_area.to_netcdf(self.dst_areafile)
        print("Success!")

    def _make_src_area_file(self, areafile, source_grid,
                            gridpath="", icongridpath="", zoom=None):
        """Helper function to create source area files."""

        sgridpath = source_grid.get("path", None)
        if not sgridpath:
            # there is no source grid path at all defined in the regrid.yaml file:
            # let's reconstruct it from the file itself
            data = self.retrieve(fix=False)
            temp_file = tempfile.NamedTemporaryFile(mode='w')
            sgridpath = temp_file.name
            data.isel(time=0).to_netcdf(sgridpath)
        else:
            temp_file = None
            if zoom:
                sgridpath = sgridpath.format(zoom=(9-zoom))

        print("Source areas file not found:", areafile)
        print("Attempting to generate it ...")
        print("Source grid: ", sgridpath)
        src_extra = source_grid.get("extra", [])
        grid_area = self.cdo_generate_areas(source=sgridpath,
                                            gridpath=gridpath,
                                            icongridpath=icongridpath,
                                            extra=src_extra)
        # Make sure that the new DataArray uses the expected spatial dimensions
        grid_area = self._rename_dims(grid_area, self.src_space_coord)
        data = self.retrieve(fix=False)
        grid_area = grid_area.assign_coords({coord: data.coords[coord] for coord in self.src_space_coord})
        grid_area.to_netcdf(areafile)
        print("Success!")

    def _make_weights_file(self, weightsfile, source_grid, cfg_regrid, regrid="", extra=[], zoom=None):
        """Helper function to produce weights file"""

        sgridpath = source_grid.get("path", None)
        if not sgridpath:
            # there is no source grid path at all defined in the regrid.yaml file:
            # let's reconstruct it from the file itself
            data = self.retrieve(fix=False)
            temp_file = tempfile.NamedTemporaryFile(mode='w')
            sgridpath = temp_file.name
            data.isel(time=0).to_netcdf(sgridpath)
        else:
            temp_file = None
            if zoom:
                sgridpath = sgridpath.format(zoom=(9-zoom))

        print("Weights file not found:", weightsfile)
        print("Attempting to generate it ...")
        print("Source grid: ", sgridpath)

        # hack to  pass a correct list of all options
        src_extra = source_grid.get("extra", [])
        if src_extra:
            if not isinstance(src_extra, list):
                src_extra = [src_extra]
        if extra:
            extra = [extra]
        extra = extra + src_extra
        weights = rg.cdo_generate_weights(source_grid=sgridpath,
                                          target_grid=cfg_regrid["target_grids"][regrid],
                                          method='ycon',
                                          gridpath=cfg_regrid["cdo-paths"]["download"],
                                          icongridpath=cfg_regrid["cdo-paths"]["icon"],
                                          extra=extra)
        weights.to_netcdf(weightsfile)
        print("Success!")

    def cdo_generate_areas(self, source, icongridpath=None, gridpath=None, extra=None):
        """
            Generate grid areas using CDO

            Args:
                source (xarray.DataArray or str): Source grid
                gridpath (str): where to store downloaded grids
                icongridpath (str): location of ICON grids (e.g. /pool/data/ICON)
                extra: command(s) to apply to source grid before weight generation (can be a list)

            Returns:
                :obj:`xarray.DataArray` with cell areas
        """

        # Make some temporary files that we'll feed to CDO
        area_file = tempfile.NamedTemporaryFile()

        if isinstance(source, str):
            sgrid = source
        else:
            source_grid_file = tempfile.NamedTemporaryFile()
            source.to_netcdf(source_grid_file.name)
            sgrid = source_grid_file.name

        # Setup environment
        env = os.environ
        if gridpath:
            env["CDO_DOWNLOAD_PATH"] = gridpath
        if icongridpath:
            env["CDO_ICON_GRIDS"] = icongridpath

        try:
            # Run CDO
            if extra:
                # make sure extra is a flat list if it is not already
                if not isinstance(extra, list):
                    extra = [extra]

                subprocess.check_output(
                    [
                        "cdo",
                        "-f", "nc4",
                        "gridarea",
                    ] + extra +
                    [
                        sgrid,
                        area_file.name,
                    ],
                    stderr=subprocess.PIPE,
                    env=env,
                )
            else:
                subprocess.check_output(
                    [
                        "cdo",
                        "-f", "nc4",
                        "gridarea",
                        sgrid,
                        area_file.name,
                    ],
                    stderr=subprocess.PIPE,
                    env=env,
                )

            areas = xr.load_dataset(area_file.name, engine="netcdf4")
            areas.cell_area.attrs['units'] = 'm2'
            areas.cell_area.attrs['standard_name'] = 'area'
            areas.cell_area.attrs['long_name'] = 'area of grid cell'
            return areas.cell_area

        except subprocess.CalledProcessError as e:
            # Print the CDO error message
            print(e.output.decode(), file=sys.stderr)
            raise

        finally:
            # Clean up the temporary files
            if not isinstance(source, str):
                source_grid_file.close()
            area_file.close()

    def retrieve(self, regrid=False, timmean=False, decumulate=False,
<<<<<<< HEAD
                 fix=True, apply_unit_fix=True, var=None, vars=None, 
                 streaming = False, stream_step = 1, stream_unit=None, 
                 stream_startdate = None, streaming_generator = False,
                 startdate=None, enddate=None):
        """
        Perform a data retrieve in streaming mode for fdb data
        
=======
                 fix=True, apply_unit_fix=True, var=None, vars=None,
                 streaming=False, stream_step=1, stream_unit=None,
                 stream_startdate=None, streaming_generator=False):
        """
        Perform a data retrieve.

>>>>>>> 0bc4c3d9
        Arguments:
            regrid (bool):          if to regrid the retrieved data (False)
            timmean (bool):         if to average the retrieved data (False)
            decumulate (bool):      if to remove the cumulation from data (False)
            fix (bool):             if to perform a fix (var name, units, coord name adjustments) (True)
            apply_unit_fix (bool):  if to already adjust units by multiplying by a factor or adding
                                    an offset (this can also be done later with the `apply_unit_fix` method) (True)
            var (str, list):  variable(s) which we will extract. "vars" is a synonym (None)
            streaming (bool):       if to retreive data in a streaming mode (False)
            streaming_generator (bool):  if to return a generator object for data streaming (False).
            stream_step (int):      the number of time steps to stream the data by (Default = 1)
            stream_unit (str):      the unit of time to stream the data by (e.g. 'hours', 'days', 'months', 'years') (None)
            stream_startdate (str): the starting date for streaming the data (e.g. '2020-02-25') (None)
        Returns:
            A xarray.Dataset containing the required data.
        """

        self.cat = intake.open_catalog(self.catalog_file)
        # Extract subcatalogue
        if self.zoom:
            esmcat = self.cat[self.model][self.exp][self.source](zoom=self.zoom)
        else:
            esmcat = self.cat[self.model][self.exp][self.source]

        if vars:
            var = vars
        if not var:
            var = self.var
<<<<<<< HEAD
        
        # Extract data from catalogue

        fiter = False

=======

        # Extract data from cat.
>>>>>>> 0bc4c3d9
        # If this is an ESM-intake catalogue use first dictionary value,
        if isinstance(esmcat, intake_esm.core.esm_datastore):
<<<<<<< HEAD
            data = reader_esm(esmcat, var)   
        # If this is an fdb entry 
        elif isinstance(esmcat, aqua.gsv.intake_gsv.GSVSource):
            data = reader_fdb(esmcat, var, startdate, enddate)
=======
            cdf_kwargs = esmcat.metadata.get('cdf_kwargs', {"chunks": {"time": 1}})
            query = esmcat.metadata['query']
            if var:
                query_var = esmcat.metadata.get('query_var', 'short_name')
                # Convert to list if not already
                query[query_var] = var.split() if isinstance(var, str) else var
            subcat = esmcat.search(**query)
            data = subcat.to_dataset_dict(cdf_kwargs=cdf_kwargs,
                                          zarr_kwargs=dict(consolidated=True),
                                          # decode_times=True,
                                          # use_cftime=True)
                                          progressbar=False
                                          )
            data = list(data.values())[0]
>>>>>>> 0bc4c3d9
        else:
            data = reader_intake(esmcat, var)  # Returns a generator object
            fiter = True

        # select only a specific level when reading. Level coord names defined in regrid.yaml
        if self.level is not None:
            if fiter:
                data = (ds.isel({self.vertcoord: self.level}) for ds in data)
            else:
                data = data.isel({self.vertcoord: self.level})
             
        # sequence which should be more efficient: decumulate - averaging - regridding - fixing
<<<<<<< HEAD

        # These do not work in the iterator case
        if not fiter:
            if decumulate:
                data = data.map(self.decumulate, keep_attrs=True)
            if self.freq and timmean:
                data = self.timmean(data)

        if self.targetgrid and regrid:
            if fiter:
                data = (self.regridder.regrid(ds) for ds in data)
            else:
                data = self.regridder.regrid(data)
            self.grid_area = self.dst_grid_area 

        if fix:
            data = self.fixer(data, apply_unit_fix=apply_unit_fix)  # fixer accepts also iterators

        if not fiter:
            # This is not needed if we already have an iterator
            if streaming or self.streaming or streaming_generator:
                if stream_step == 1: stream_step = self.stream_step
                if not stream_unit: stream_unit = self.stream_unit
                if not stream_startdate: stream_startdate = self.stream_startdate
                if streaming_generator:
                    data = self.stream_generator(data, stream_step, stream_unit, stream_startdate)
                else:
                    data = self.stream(data, stream_step, stream_unit, stream_startdate)
        
        return data
    
    def stream(self, data, stream_step = 1, stream_unit = None, stream_startdate = None):
=======
        if decumulate:
            # data = data.map(self.decumulate, keep_attrs=True)
            data = data.map(self.decumulate)
        if self.freq and timmean:
            data = self.timmean(data)
        if self.targetgrid and regrid:
            data = self.regridder.regrid(data)
            self.grid_area = self.dst_grid_area
        if fix:   # Do not change easily this order. The fixer assumes to be after regridding
            data = self.fixer(data, apply_unit_fix=apply_unit_fix)
        if streaming or self.streaming or streaming_generator:
            if stream_step == 1: stream_step = self.stream_step
            if not stream_unit: stream_unit = self.stream_unit
            if not stream_startdate: stream_startdate = self.stream_startdate
            if streaming_generator:
                data = self.stream_generator(data, stream_step, stream_unit, stream_startdate)
            else:
                data = self.stream(data, stream_step, stream_unit, stream_startdate)

        log_history(data, "retrieved by AQUA fixer")
        return data

    def stream(self, data, stream_step=1, stream_unit=None, stream_startdate=None):
>>>>>>> 0bc4c3d9
        """
        The stream method is used to stream data by either a specific time interval or by a specific number of samples.
        If the unit parameter is specified, the data is streamed by the specified unit and stream_step (e.g. 1 month).
        If the unit parameter is not specified, the data is streamed by stream_step steps of the original time resolution of input data.

        If the stream function is called a second time, it will return the subsequent chunk of data in the sequence.
        The function keeps track of the state of the streaming process through the use of internal attributes.
        This allows the user to stream through the entire dataset in multiple calls to the function,
        retrieving consecutive chunks of data each time.

        If stream_startdate is not specified, the method will use the first date in the dataset.

        Arguments:
            data (xr.Dataset):  the input xarray.Dataset
            stream_step  (int): the number of time steps to stream the data by (Default = 1)
            stream_unit (str):  the unit of time to stream the data by (e.g. 'hours', 'days', 'months', 'years') (None)
            stream_startdate (str): the starting date for streaming the data (e.g. '2020-02-25') (None)
        Returns:
            A xarray.Dataset containing the subset of the input data that has been streamed.
        """
        if not self.stream_date:
            if stream_startdate:
                self.stream_date = pd.to_datetime(stream_startdate)
            else:
                self.stream_date = pd.to_datetime(data.time[0].values)

        if self.stream_index == 0 and stream_startdate:
            self.stream_index = data.time.to_index().get_loc(pd.to_datetime(stream_startdate))

        if stream_unit:
            start_date = self.stream_date
            stop_date = start_date + pd.DateOffset(**{stream_unit: stream_step})
            self.stream_date = stop_date
            return data.sel(time=slice(start_date, stop_date)).where(data.time != stop_date, drop=True)
        else:
            start_index = self.stream_index
            stop_index = start_index + stream_step
            self.stream_index = stop_index
            return data.isel(time=slice(start_index, stop_index))

    def reset_stream(self):
        """
        Reset the state of the streaming process.
        This means that if the stream function is called again after calling reset_stream,
        it will start streaming the input data from the beginning.
        """
        self.stream_index = 0
        self.stream_date = None

    def stream_generator(self, data, stream_step=1, stream_unit=None, stream_startdate=None):
        """
        The stream_generator method is designed to split data into smaller chunks of data for processing or analysis.
        It returns a generator object that yields the smaller chunks of data.
        The method can split the data based on either a specific time interval or by a specific number of samples.
        If the unit parameter is specified, the data is streamed by the specified unit and stream_step (e.g. 1 month).
        If the unit parameter is not specified, the data is streamed by stream_step steps of the original time resolution of input data.

        Arguments:
            data (xr.Dataset):  the input xarray.Dataset
            stream_step  (int): the number of samples or time interval to stream the data by (Default = 1)
            stream_unit (str):  the unit of the time interval to stream the data by (e.g. 'hours', 'days', 'months', 'years') (None)
            stream_startdate (str): the starting date for streaming the data (e.g. '2020-02-25') (None)
        Returns:
            A generator object that yields the smaller chunks of data.
        """
        if stream_startdate:
            start_date = pd.to_datetime(stream_startdate)
        else:
            start_date = data.time[0].values
        if stream_unit:
            while start_date < data.time[-1].values:
                stop_date = pd.to_datetime(start_date) + pd.DateOffset(**{stream_unit: stream_step})
                yield data.sel(time=slice(start_date, stop_date)).where(data.time != stop_date, drop=True)
                start_date = stop_date
        if not stream_unit:
            start_index = data.time.to_index().get_loc(start_date)
            while start_index < len(data.time):
                stop_index = start_index + stream_step
                yield data.isel(time=slice(start_index, stop_index))
                start_index = stop_index

    def regrid(self, data):
        """
        Perform regridding of the input dataset.

        Arguments:
            data (xr.Dataset):  the input xarray.Dataset
        Returns:
            A xarray.Dataset containing the regridded data.
        """

        out = self.regridder.regrid(data)

        out.attrs["regridded"] = 1
        # set these two to the target grid (but they are actually not used so far)
        self.grid_area = self.dst_grid_area
        self.space_coord = ["lon", "lat"]

        log_history(out, "regridded by AQUA fixer")
        return out

    def timmean(self, data, freq=None):
        """
        Perform daily and monthly averaging

        Arguments:
            data (xr.Dataset):  the input xarray.Dataset
        Returns:
            A xarray.Dataset containing the regridded data.
        """

        if freq is None:
            freq = self.freq

        # translate frequency in pandas-style time
        if freq == 'mon':
            resample_freq = '1M'
        elif freq == 'day':
            resample_freq = '1D'
        elif freq == 'yr':
            resample_freq = '1Y'
        else:
            resample_freq = freq

        try:
            # resample, and assign the correct time
            out = data.resample(time=resample_freq).mean()
            proper_time = data.time.resample(time=resample_freq).mean()
            out['time'] = proper_time.values
        except:
            sys.exit('Cant find a frequency to resample, aborting!')

        # check for NaT
        if np.any(np.isnat(out.time)):
            print('WARNING: Resampling cannot produce output for all frequency step, is your input data correct?')

        log_history(out, f"resampled to frequency {resample_freq} by AQUA fixer")
        return out

    def _check_if_accumulated_auto(self, data):

        """To check if a DataArray is accumulated.
        Arbitrary check on the first 20 timesteps"""

        # randomly pick a few timesteps from a gridpoint
        ndims = [dim for dim in data.dims if data[dim].size > 1][1:]
        pindex = {dim: 0 for dim in ndims}

        # extract the first 20 timesteps and do the derivative
        check = data.isel(pindex).isel(time=slice(None, 20)).diff(dim='time').values

        # check all derivative are positive or all negative
        condition = (check >= 0).all() or (check <= 0).all()

        return condition

    def _check_if_accumulated(self, data):

        """To check if a DataArray is accumulated.
        On a list of variables defined by the GRIB names

        Args:
            data (xr.DataArray): field to be processed

        Returns:
            bool: True if decumulation is necessary, False if no
        """

        decumvars = ['tp', 'e', 'slhf', 'sshf',
                     'tsr', 'ttr', 'ssr', 'str',
                     'tsrc', 'ttrc', 'ssrc', 'strc',
                     'tisr', 'tprate', 'mer', 'tp', 'cp', 'lsp']

        if data.name in decumvars:
            return True
        else:
            return False

    def simple_decumulate(self, data, jump=None, keep_first=True):
        """
        Remove cumulative effect on IFS fluxes.

        Args:
            data (xr.DataArray):     field to be processed
            jump (str):              used to fix periodic jumps (a very specific NextGEMS IFS issue)
                                     Examples: jump='month' (the NextGEMS case), jump='day')
            keep_first (bool):       if to keep the first value as it is (True) or place a 0 (False)

        Returns:
            A xarray.DataArray where the cumulation has been removed
        """

        # get the derivatives
        deltas = data.diff(dim='time')

        # add a first timestep empty to align the original and derived fields
        if keep_first:
            zeros = data.isel(time=0)
        else:
            zeros = xr.zeros_like(data.isel(time=0))

        deltas = xr.concat([zeros, deltas], dim='time').transpose('time', ...)

        if jump:
            # universal mask based on the change of month (shifted by one timestep)
            mask = ~(data[f'time.{jump}'] != data[f'time.{jump}'].shift(time=1))
            mask = mask.shift(time=1, fill_value=False)

            # kaboom: exploit where
            deltas = deltas.where(mask, data)

            # remove the first timestep (no sense in cumulated)
            # clean = clean.isel(time=slice(1, None))

        # add an attribute that can be later used to infer about decumulation
        deltas.attrs['decumulated'] = 1

        log_history(deltas, "decumulated by AQUA fixer")
        return deltas

    def decumulate(self, data, cumulation_time=None, check=True):
        """
        Test function to remove cumulative effect on IFS fluxes.
        Cumulation times are estimated from the intervals of the data, but
        can be specified manually

        Args:
            data (xr.DataArray):     field to be processed
            cumulation_time (float): optional, specific cumulation time
            check (bool):            if to check if the variable needs to be decumulated

        Returns:
            A xarray.DataArray where the cumulation time has been removed
        """
        if check:
            if not self._check_if_accumulated(data):
                return data

        # which frequency are the data?
        if not cumulation_time:
            cumulation_time = (data.time[1]-data.time[0]).values/np.timedelta64(1, 's')

        # get the derivatives
        deltas = data.diff(dim='time') / cumulation_time

        # add a first timestep empty to align the original and derived fields
        zeros = xr.zeros_like(data.isel(time=0))
        deltas = xr.concat([zeros, deltas], dim='time').transpose('time', ...)

        # universal mask based on the change of month (shifted by one timestep)
        mask = ~(data['time.month'] != data['time.month'].shift(time=1))
        mask = mask.shift(time=1, fill_value=False)

        # check which records are kept
        # print(data.time[~mask])

        # kaboom: exploit where
        clean = deltas.where(mask, data/cumulation_time)

        # remove the first timestep (no sense in cumulated)
        clean = clean.isel(time=slice(1, None))

        # rollback the time axis by half the cumulation time
        clean['time'] = clean.time - np.timedelta64(int(cumulation_time/2), 's')

        # WARNING: HACK FOR EVAPORATION
        # print(clean.units)
        if clean.units == 'm of water equivalent':
            clean.attrs['units'] = 'm'

        # use metpy units to divide by seconds
        new_units = (units(clean.units)/units('s'))

        # usual case for radiative fluxes
        try:
            clean.attrs['units'] = str(new_units.to('W/m^2').units)
        except:
            clean.attrs['units'] = str(new_units.units)

        # add an attribute that can be later used to infer about decumulation
        clean.attrs['decumulated'] = 1

        return clean

    def _check_if_regridded(self, data):
        """
        Checks if a dataset or Datarray has been regridded.

        Arguments:
            data (xr.DataArray or xarray.DataDataset):  the input data
        Returns:
            A boolean value
        """

        if isinstance(data, xr.Dataset):
            att = list(data.data_vars.values())[0].attrs
        else:
            att = data.attrs

        return att.get("regridded", False)

    def _get_spatial_sample(self, da, space_coord):
        """
        Selects a single spatial sample along the dimensions specified in `space_coord`.

        Arguments:
            da (xarray.DataArray): Input data array to select the spatial sample from.
            space_coord (list of str): List of dimension names corresponding to the spatial coordinates to select.

        Returns:
            Data array containing a single spatial sample along the specified dimensions.
        """

        dims = list(da.dims)
        extra_dims = list(set(dims) - set(space_coord))
        da_out = da.isel({dim: 0 for dim in extra_dims})
        return da_out

    def _rename_dims(self, da, dim_list):
        """
        Renames the dimensions of a DataArray so that any dimension which is already
        in `dim_list` keeps its name, and the others are renamed to whichever other
        dimension name is in `dim_list`.
        If `da` has only one dimension with a name which is different from that in `dim_list`,
        it is renamed to that new name.
        If it has two coordinate names (e.g. "lon" and "lat") which appear also in `dim_list`,
        these are not touched.

        Parameters
        ----------
        da : xarray.DataArray
            The input DataArray to rename.
        dim_list : list of str
            The list of dimension names to use.
        Returns
        -------
        xarray.DataArray
            A new DataArray with the renamed dimensions.
        """

        dims = list(da.dims)
        # Lisy of dims which are already there
        shared_dims = list(set(dims) & set(dim_list))
        # List of dims in B which are not in space_coord
        extra_dims = list(set(dims) - set(dim_list))
        # List of dims in da which are not in dim_list
        new_dims = list(set(dim_list) - set(dims))
        i = 0
        da_out = da
        for dim in extra_dims:
            if dim not in shared_dims:
                da_out = da.rename({dim: new_dims[i]})
                i += 1
        return da_out

    def fldmean(self, data):
        """
        Perform a weighted global average.

        Arguments:
            data (xr.DataArray or xarray.DataDataset):  the input data
        Returns:
            the value of the averaged field
        """

        # If these data have been regridded we should use the destination grid info
        if self._check_if_regridded(data):
            space_coord = self.dst_space_coord
            grid_area = self.dst_grid_area
        else:
            space_coord = self.src_space_coord
            grid_area = self.src_grid_area

        # check if coordinates are aligned
        xr.align(grid_area, data, join='exact')

        out = data.weighted(weights=grid_area.fillna(0)).mean(dim=space_coord)

        return out

<<<<<<< HEAD
    def fixer(self, data, **kwargs):
        """Call the fixer function returnin container or iterator"""
        if type(data) is types.GeneratorType:
            for ds in data:
                yield self._fixer(ds, **kwargs)
        else:
            return self._fixer(data, **kwargs)

    def _fixer(self, data, apply_unit_fix=False):
=======
    def fixer(self, data, apply_unit_fix=False):
>>>>>>> 0bc4c3d9
        """
        Perform fixes (var name, units, coord name adjustments) of the input dataset.

        Arguments:
            data (xr.Dataset):      the input dataset
            apply_unit_fix (bool):  if to perform immediately unit conversions (which requite a product or an addition).
                                    The fixer sets anyway an offset or a multiplicative factor in the data attributes.
                                    These can be applied also later with the method `apply_unit_fix`. (false)

        Returns:
            A xarray.Dataset containing the fixed data and target units, factors and offsets in variable attributes.
        """

        fixes = load_yaml(self.fixer_file)
        model = self.model
        exp = self.exp
        src = self.source

        # Default input datamodel
        src_datamodel = fixes["defaults"].get("src_datamodel", None)

        fixm = fixes["models"].get(model, None)
        if not fixm:
            print(f"No fixes defined for model {model}")
            return data

        fixexp = fixm.get(exp, None)
        if not fixexp:
            fixexp = fixm.get('default', None)
            if not fixexp:
                print(f"No fixes defined for model {model}, experiment {exp}")
                return data

        fix = fixexp.get(src, None)
        if not fix:
            fix = fixexp.get('default', None)
            if not fix:
                print(f"No fixes defined for model {model}, experiment {exp}, source {src}")
                return data

        self.deltat = fix.get("deltat", 1.0)
        jump = fix.get("jump", None)  # if to correct for a monthly accumulation jump

        fixd = {}
        varlist = {}
        vars = fix.get("vars", None)
        if vars:
            for var in vars:
                units = None
                attributes = {}
                varname = var

                grib = vars[var].get("grib", None)
                # This is a grib variable, use eccodes to find attributes
                if grib:
                    # Get relevant eccodes attribues
                    attributes.update(get_eccodes_attr(var))
                    sn = attributes.get("shortName", None)
                    if (sn != '~') and (var != sn):
                        varname = sn
                    if self.verbose:
                        print(f"Grib attributes for {varname}: {attributes}")

                varlist[var] = varname

                source = vars[var].get("source", None)
                # This is a renamed variable. This will be done at the end.
                if source:
                    if source not in data.variables:
                        continue
                    fixd.update({f"{source}": f"{varname}"})
                    log_history(data[source], "variable renamed by AQUA fixer")

                formula = vars[var].get("derived", None)
                # This is a derived variable, let's compute it and create the new variable
                if formula:
                    try:
                        data[varname] = _eval_formula(formula, data)
                        source = varname
                        attributes.update({"derived": formula})
                        if self.verbose:
                            print(f"Derived {var} from {formula}")
                        log_history(data[source], "variable derived by AQUA fixer")
                    except KeyError:
                        # The variable could not be computed, let's skip it
                        continue

                # Get extra attributes if any
                attributes.update(vars[var].get("attributes", {}))

                # update attributes
                if attributes:
                    for att, value in attributes.items():
                        # Already adjust all attributes but not yet units
                        if att == "units":
                            units = value
                        else:
                            data[source].attrs[att] = value

                # Override destination units
                newunits = vars[var].get("units", None)
                if newunits:
                    data[source].attrs.update({"units": newunits})
                    units = newunits

                # Override source units
                src_units = vars[var].get("src_units", None)
                if src_units:
                    data[source].attrs.update({"units": src_units})

                # adjust units
                if units:
                    if units.count('{'):
                        units = fixes["defaults"]["units"][units.replace('{', '').replace('}', '')]
                    if self.verbose: print(var, ':', data[source].units, '-->', units)
                    factor, offset = self.convert_units(data[source].units, units, var)
                    if (factor != 1.0) or (offset != 0):
                        data[source].attrs.update({"target_units": units})
                        data[source].attrs.update({"factor": factor})
                        data[source].attrs.update({"offset": offset})
                        if self.verbose:
                            print(f"Fixing {source} to {var}. Unit fix: factor={factor}, offset={offset}")

        # Only now rename everything
        data = data.rename(fixd)

        for var in vars:
            # Decumulate if required
            if vars[var].get("decumulate", None):
                varname = varlist[var]
                keep_first = vars[var].get("keep_first", True)
                data[varname] = self.simple_decumulate(data[varname],
                                                       jump=jump,
                                                       keep_first=keep_first)
                log_history(data[varname], "variable decumulated by AQUA fixer")

        if apply_unit_fix:
            for var in data.variables:
                self.apply_unit_fix(data[var])

        dellist = [x for x in fix.get("delete", []) if x in data.variables]
        if dellist:
            data = data.drop_vars(dellist)

        # Fix coordinates according to a given data model
        src_datamodel = fix.get("data_model", src_datamodel)
        if src_datamodel and src_datamodel is not False:
            data = self.change_coord_datamodel(data, src_datamodel, self.dst_datamodel)
            log_history(data, "coordinates adjusted by AQUA fixer")

        return data

    def change_coord_datamodel(self, data, src_datamodel, dst_datamodel):
        """
        Wrapper around cfgrib.cf2cdm to perform coordinate conversions

        Arguments:
            data (xr.DataSet):      input dataset to process
            src_datamodel (str):    input datamodel (e.g. "cf")
            dst_datamodel (str):    output datamodel (e.g. "cds")

        Returns:
            The processed input dataset
        """
        fn = os.path.join(self.configdir, 'data_models', f'{src_datamodel}2{dst_datamodel}.json')
        if self.verbose: print("Data model:", fn)
        with open(fn, 'r') as f:
            dm = json.load(f)
        # this is needed since cf2cdm issues a (useless) UserWarning
        with warnings.catch_warnings():
            warnings.filterwarnings("ignore", category=UserWarning)
            data = cf2cdm.translate_coords(data, dm)
            # Hack needed because cfgrib.cf2cdm mixes up coordinates with dims
            if "forecast_reference_time" in data.dims:
                data = data.swap_dims({"forecast_reference_time": "time"})
        return data

    def convert_units(self, src, dst, var="input var"):
        """
        Converts source to destination units using metpy.

        Arguments:
            src (str):  source units
            dst (str):  destination units
            var (str):  variable name (optional, used only for diagnostic output)

        Returns:
            factor, offset (float): a factor and an offset to convert the input data (None if not needed).
        """

        src = normalize_units(src)
        dst = normalize_units(dst)
        factor = units(src).to_base_units() / units(dst).to_base_units()

        if factor.units == units('dimensionless'):
            offset = (0 * units(src)).to(units(dst)) - (0 * units(dst))
        else:
            if factor.units == "meter ** 3 / kilogram":
                # Density of water was missing
                factor = factor * 1000 * units("kg m-3")
                if self.verbose: print(f"{var}: corrected multiplying by density of water 1000 kg m-3")
            elif factor.units == "meter ** 3 * second / kilogram":
                # Density of water and accumulation time were missing
                factor = factor * 1000 * units("kg m-3") / (self.deltat * units("s"))
                if self.verbose: print(f"{var}: corrected multiplying by density of water 1000 kg m-3")
                if self.verbose: print(f"{var}: corrected dividing by accumulation time {self.deltat} s")
            elif factor.units == "second":
                # Accumulation time was missing
                factor = factor / (self.deltat * units("s"))
                if self.verbose: print(f"{var}: corrected dividing by accumulation time {self.deltat} s")
            elif factor.units == "kilogram / meter ** 3":
                # Density of water was missing
                factor = factor / (1000 * units("kg m-3"))
                if self.verbose: print(f"{var}: corrected dividing by density of water 1000 kg m-3")
            else:
                if self.verbose: print(f"{var}: incommensurate units converting {src} to {dst} --> {factor.units}")
            offset = 0 * units(dst)

        if offset.magnitude != 0:
            factor = 1
            offset = offset.magnitude
        else:
            offset = 0
            factor = factor.magnitude
        return factor, offset

    def apply_unit_fix(self, data):
        """
        Applies unit fixes stored in variable attributes (target_units, factor and offset)

        Arguments:
            data (xr.DataArray):  input DataArray
        """
        target_units = data.attrs.get("target_units", None)
        if target_units:
            d = {"src_units": data.attrs["units"], "units_fixed": 1}
            data.attrs.update(d)
            data.attrs["units"] = normalize_units(target_units)
            factor = data.attrs.get("factor", 1)
            offset = data.attrs.get("offset", 0)
            if factor != 1:
                data *= factor
            if offset != 0:
                data += offset
            log_history(data, "units changed by AQUA fixer")

# The following are not methods of the class - to be moved to a separate source file ultmately
# (let's wait for a general refactor)


def normalize_units(src):
    """Get rid of crazy grib units"""
    if src == '1':
        return 'dimensionless'
    else:
        return str(src).replace("of", "").replace("water", "").replace("equivalent", "")


def _check_catalog_source(cat, model, exp, source, name="dictionary"):
    """
    Check the entries of a nested dictionary based on the model/exp/source structure
    and return an updated source.
    The name argument can be used for a proper printing.

    Returns:
    an updated source id (str).
    If source is not specified "default" is chosen or, if missing, the first source
    """

    if model not in cat:
        raise KeyError(f"Model {model} not found in {name}.")
    if exp not in cat[model]:
        raise KeyError(f"Experiment {exp} not found in {name} for model {model}.")

    if source:
        if source not in cat[model][exp]:
            if "default" not in cat[model][exp]:
                raise KeyError(f"Source {source} of experiment {exp} "
                               f"not found in {name} for model {model}.")
            else:
                source = "default"
    else:
        source = list(cat[model][exp].keys())[0]  # take first source if none provided

<<<<<<< HEAD
        return source


def reader_esm(esmcat, var):
    """Reads intake-esm entry. Returns a dataset."""
    cdf_kwargs = esmcat.metadata.get('cdf_kwargs', {"chunks": {"time":1}})
    query = esmcat.metadata['query']
    if var:
        query_var = esmcat.metadata.get('query_var', 'short_name')
        # Convert to list if not already
        query[query_var] = var.split() if isinstance(var, str) else var
    subcat = esmcat.search(**query)
    data = subcat.to_dataset_dict(cdf_kwargs=cdf_kwargs,
                                    zarr_kwargs=dict(consolidated=True),
                                        #decode_times=True,
                                        #use_cftime=True)
                                    progressbar=False
                                    )
    return list(data.values())[0]


def reader_fdb(esmcat, var, startdate, enddate):
    """Read fdb data. Returns an iterator."""
    # These are all needed in theory
    if not startdate:
        startdate='20000101'
    if not enddate:
        enddate=startdate
    if not var:
        var='167'
    return esmcat(startdate=startdate, enddate=enddate, var=var).read_chunked()


def reader_intake(esmcat, var):
    """Read regular intake entry. Returns dataset."""
    if var:
        # conversion to list guarantee that Dataset is produced
        if isinstance(var, str):
            var = var.split()
        data = esmcat.to_dask()[var]
    else:
        data = esmcat.to_dask()
=======
    return source
>>>>>>> 0bc4c3d9
<|MERGE_RESOLUTION|>--- conflicted
+++ resolved
@@ -4,6 +4,7 @@
 import tempfile
 import json
 import warnings
+import types
 
 import intake
 import intake_esm
@@ -12,20 +13,13 @@
 from metpy.units import units
 import numpy as np
 import smmregrid as rg
-<<<<<<< HEAD
-from aqua.util import load_yaml, get_reader_filenames, get_config_dir, get_machine
-import sys
-import subprocess
-import tempfile
-import aqua.gsv
-import types
-=======
+
 import cf2cdm
 from aqua.util import load_yaml, _eval_formula, get_eccodes_attr
 from aqua.util import get_reader_filenames, get_config_dir, get_machine
 from aqua.util import log_history
-
->>>>>>> 0bc4c3d9
+import aqua.gsv
+
 
 class Reader():
     """General reader for NextGEMS data (on Levante for now)"""
@@ -345,22 +339,13 @@
             area_file.close()
 
     def retrieve(self, regrid=False, timmean=False, decumulate=False,
-<<<<<<< HEAD
                  fix=True, apply_unit_fix=True, var=None, vars=None, 
                  streaming = False, stream_step = 1, stream_unit=None, 
                  stream_startdate = None, streaming_generator = False,
                  startdate=None, enddate=None):
         """
-        Perform a data retrieve in streaming mode for fdb data
+        Perform a data retrieve.
         
-=======
-                 fix=True, apply_unit_fix=True, var=None, vars=None,
-                 streaming=False, stream_step=1, stream_unit=None,
-                 stream_startdate=None, streaming_generator=False):
-        """
-        Perform a data retrieve.
-
->>>>>>> 0bc4c3d9
         Arguments:
             regrid (bool):          if to regrid the retrieved data (False)
             timmean (bool):         if to average the retrieved data (False)
@@ -389,39 +374,17 @@
             var = vars
         if not var:
             var = self.var
-<<<<<<< HEAD
         
         # Extract data from catalogue
 
         fiter = False
 
-=======
-
-        # Extract data from cat.
->>>>>>> 0bc4c3d9
         # If this is an ESM-intake catalogue use first dictionary value,
         if isinstance(esmcat, intake_esm.core.esm_datastore):
-<<<<<<< HEAD
             data = reader_esm(esmcat, var)   
         # If this is an fdb entry 
         elif isinstance(esmcat, aqua.gsv.intake_gsv.GSVSource):
             data = reader_fdb(esmcat, var, startdate, enddate)
-=======
-            cdf_kwargs = esmcat.metadata.get('cdf_kwargs', {"chunks": {"time": 1}})
-            query = esmcat.metadata['query']
-            if var:
-                query_var = esmcat.metadata.get('query_var', 'short_name')
-                # Convert to list if not already
-                query[query_var] = var.split() if isinstance(var, str) else var
-            subcat = esmcat.search(**query)
-            data = subcat.to_dataset_dict(cdf_kwargs=cdf_kwargs,
-                                          zarr_kwargs=dict(consolidated=True),
-                                          # decode_times=True,
-                                          # use_cftime=True)
-                                          progressbar=False
-                                          )
-            data = list(data.values())[0]
->>>>>>> 0bc4c3d9
         else:
             data = reader_intake(esmcat, var)  # Returns a generator object
             fiter = True
@@ -434,7 +397,6 @@
                 data = data.isel({self.vertcoord: self.level})
              
         # sequence which should be more efficient: decumulate - averaging - regridding - fixing
-<<<<<<< HEAD
 
         # These do not work in the iterator case
         if not fiter:
@@ -463,35 +425,11 @@
                     data = self.stream_generator(data, stream_step, stream_unit, stream_startdate)
                 else:
                     data = self.stream(data, stream_step, stream_unit, stream_startdate)
-        
+
+        log_history(data, "retrieved by AQUA fixer")
         return data
     
     def stream(self, data, stream_step = 1, stream_unit = None, stream_startdate = None):
-=======
-        if decumulate:
-            # data = data.map(self.decumulate, keep_attrs=True)
-            data = data.map(self.decumulate)
-        if self.freq and timmean:
-            data = self.timmean(data)
-        if self.targetgrid and regrid:
-            data = self.regridder.regrid(data)
-            self.grid_area = self.dst_grid_area
-        if fix:   # Do not change easily this order. The fixer assumes to be after regridding
-            data = self.fixer(data, apply_unit_fix=apply_unit_fix)
-        if streaming or self.streaming or streaming_generator:
-            if stream_step == 1: stream_step = self.stream_step
-            if not stream_unit: stream_unit = self.stream_unit
-            if not stream_startdate: stream_startdate = self.stream_startdate
-            if streaming_generator:
-                data = self.stream_generator(data, stream_step, stream_unit, stream_startdate)
-            else:
-                data = self.stream(data, stream_step, stream_unit, stream_startdate)
-
-        log_history(data, "retrieved by AQUA fixer")
-        return data
-
-    def stream(self, data, stream_step=1, stream_unit=None, stream_startdate=None):
->>>>>>> 0bc4c3d9
         """
         The stream method is used to stream data by either a specific time interval or by a specific number of samples.
         If the unit parameter is specified, the data is streamed by the specified unit and stream_step (e.g. 1 month).
@@ -872,7 +810,6 @@
 
         return out
 
-<<<<<<< HEAD
     def fixer(self, data, **kwargs):
         """Call the fixer function returnin container or iterator"""
         if type(data) is types.GeneratorType:
@@ -882,9 +819,6 @@
             return self._fixer(data, **kwargs)
 
     def _fixer(self, data, apply_unit_fix=False):
-=======
-    def fixer(self, data, apply_unit_fix=False):
->>>>>>> 0bc4c3d9
         """
         Perform fixes (var name, units, coord name adjustments) of the input dataset.
 
@@ -1169,9 +1103,6 @@
     else:
         source = list(cat[model][exp].keys())[0]  # take first source if none provided
 
-<<<<<<< HEAD
-        return source
-
 
 def reader_esm(esmcat, var):
     """Reads intake-esm entry. Returns a dataset."""
@@ -1212,6 +1143,4 @@
         data = esmcat.to_dask()[var]
     else:
         data = esmcat.to_dask()
-=======
-    return source
->>>>>>> 0bc4c3d9
+    return data