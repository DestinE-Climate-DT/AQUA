"""The main AQUA Reader class"""

import os
import re

import types
import tempfile
import shutil
import intake
import intake_esm

import xarray as xr

# from metpy.units import units, DimensionalityError
import numpy as np
import smmregrid as rg

from aqua.util import load_yaml, load_multi_yaml
from aqua.util import ConfigPath, area_selection
from aqua.logger import log_configure, log_history, log_history_iter
from aqua.util import check_chunk_completeness, frequency_string_to_pandas
import aqua.gsv

from .streaming import Streaming
from .fixer import FixerMixin
from .regrid import RegridMixin
from .reader_utils import check_catalog_source, group_shared_dims, set_attrs


# default spatial dimensions and vertical coordinates
default_space_dims = ['i', 'j', 'x', 'y', 'lon', 'lat', 'longitude',
                      'latitude', 'cell', 'cells', 'ncells', 'values',
                      'value', 'nod2', 'pix', 'elem']


# set default options for xarray
xr.set_options(keep_attrs=True)


class Reader(FixerMixin, RegridMixin):
    """General reader for NextGEMS data."""

    def __init__(self, model=None, exp=None, source=None, freq=None, fix=True,
                 regrid=None, method="ycon", zoom=None, configdir=None,
                 areas=True,  # pylint: disable=W0622
                 datamodel=None, streaming=False, stream_step=1, stream_unit='steps',
                 stream_startdate=None, rebuild=False, loglevel=None, nproc=4, aggregation=None,
                 verbose=False, exclude_incomplete=False,
                 buffer=None):
        """
        Initializes the Reader class, which uses the catalog
        `config/config.yaml` to identify the required data.

        Args:
            model (str, optional): Model ID. Defaults to "ICON".
            exp (str, optional): Experiment ID. Defaults to "tco2559-ng5".
            source (str, optional): Source ID. Defaults to None.
            regrid (str, optional): Perform regridding to grid `regrid`, as defined in `config/regrid.yaml`. Defaults to None.
            method (str, optional): Regridding method. Defaults to "ycon".
            fix (bool, optional): Activate data fixing
            zoom (int): healpix zoom level. (Default: None)
            configdir (str, optional): Folder where the config/catalog files are located. Defaults to None.
            areas (bool, optional): Compute pixel areas if needed. Defaults to True.
            var (str or list, optional): Variable(s) to extract; "vars" is a synonym. Defaults to None.
            datamodel (str, optional): Destination data model for coordinates, overrides the one in fixes.yaml. Defaults to None.
            freq (str, optional): Frequency of the time averaging. Valid values are monthly, daily, yearly. Defaults to None.
            streaming (bool, optional): If to retrieve data in a streaming mode. Defaults to False.
            stream_step (int, optional): The number of time steps to stream the data by. Defaults to 1.
            stream_unit (str, optional): The unit of time to stream the data by (e.g. 'hours', 'days', 'months', 'years'). Defaults to 'steps'.
            stream_startdate (str, optional): The starting date for streaming the data (e.g. '2020-02-25'). Defaults to None.
            rebuild (bool, optional): Force rebuilding of area and weight files. Defaults to False.
            loglevel (str, optional): Level of logging according to logging module. Defaults to log_level_default of loglevel().
            nproc (int,optional): Number of processes to use for weights generation. Defaults to 16.
            aggregation (str, optional): aggregation to be used for GSV access (one of S (step), 10M, 15M, 30M, 1H, H, 3H, 6H, D, W, M, Y). Defaults to None (using default from catalogue).
            verbose (bool, optional): if to print to screen additional info (used only for FDB access at the moment)
            exclude_incomplete (bool, optional): when using timmean() method, remove incomplete chunk from averaging. Default to False. 
            buffer (str or bool, optional): buffering of FDB/GSV streams in a temporary directory specified by the keyword. The result will be a dask array and not an iterator. Can be simply a boolean True for memory buffering.

        Returns:
            Reader: A `Reader` class object.
        """

        # define the internal logger
        self.loglevel = loglevel
        self.logger = log_configure(log_level=self.loglevel, log_name='Reader')

        self.exp = exp
        self.model = model
        self.targetgrid = regrid
        self.nproc = nproc
        self.freq = freq
        self.vert_coord = None
        self.deltat = 1
        self.aggregation = aggregation
        self.verbose = verbose
        self.exclude_incomplete = exclude_incomplete
        extra = []

        self.grid_area = None
        self.src_grid_area = None
        self.dst_grid_area = None

        self.streaming = streaming
        self.streamer = Streaming(stream_step=stream_step,
                                  stream_unit=stream_unit,
                                  stream_startdate=stream_startdate,
                                  loglevel=self.loglevel)

        # Export streaming methods TO DO: probably useless
        self.reset_stream = self.streamer.reset_stream
        self.stream = self.streamer.stream
        self.stream_generator = self.streamer.stream_generator

        self.previous_data = None  # used for FDB iterator fixing

        if buffer and buffer is not True:  # optional FDB buffering
            if not os.path.isdir(buffer):
                raise ValueError("The directory specified by buffer must exist.") 
            self.buffer = tempfile.TemporaryDirectory(dir=buffer)
        elif buffer is True:
            self.buffer = True
        else:
            self.buffer = None

        # define configuration file and paths
        Configurer = ConfigPath(configdir=configdir)
        self.configdir = Configurer.configdir
        self.machine = Configurer.machine

        # get configuration from the machine
        self.catalog_file, self.regrid_file, self.fixer_folder, self.config_file = (
            Configurer.get_reader_filenames())
        self.cat = intake.open_catalog(self.catalog_file)

        # check source existence
        self.source = check_catalog_source(self.cat, self.model, self.exp,
                                           source, name="catalog")

        # check that you defined zoom in a correct way
        self.zoom = self._check_zoom(zoom)

        # get fixes dictionary and find them
        self.fix = fix # fix activation flag
        if self.fix:
            self.fixes_dictionary = load_multi_yaml(self.fixer_folder)
            self.fixes = self.find_fixes() # find fixes for this model/exp/source

        # Store the machine-specific CDO path if available
        cfg_base = load_yaml(self.config_file)
        self.cdo = cfg_base["cdo"].get(self.machine, None)
        if not self.cdo:
            self.cdo = shutil.which("cdo")
            if self.cdo:
                self.logger.debug("Found CDO path: %s", self.cdo)
            else:
                self.logger.error("CDO not found in path: Weight and area generation will fail.")
        else:
            self.logger.debug("Using CDO from config: %s", self.cdo)

        # load and check the regrid
        if regrid or areas:
<<<<<<< HEAD
            cfg_regrid = load_yaml(self.regrid_file)
            source_grid_id = check_catalog_source(cfg_regrid["sources"],
=======
            cfg_regrid = load_yaml(self.regrid_file, definitions="paths")
            source_grid_id = check_catalog_source(cfg_regrid["source_grids"],
>>>>>>> 8c54c0b4
                                                  self.model, self.exp,
                                                  self.source, name='regrid')
            source_grid = cfg_regrid['grids'][cfg_regrid['sources'][self.model][self.exp][source_grid_id]]
            source_grid_name = cfg_regrid['sources'][self.model][self.exp][source_grid_id]

            # Normalize vert_coord to list
            self.vert_coord = source_grid.get("vert_coord", "2d")  # If not specified we assume that this is only a 2D case

            if not isinstance(self.vert_coord, list):
                self.vert_coord = [self.vert_coord]

            self.masked_att = source_grid.get("masked", None)  # Optional selection of masked variables
            self.masked_vars = source_grid.get("masked_vars", None)  # Optional selection of masked variables

            # Expose grid information for the source as a dictionary of
            # open xarrays
            sgridpath = source_grid.get("path", None)
            if sgridpath:
                if isinstance(sgridpath, dict):
                    self.src_grid = {}
                    for k, v in sgridpath.items():
                        self.src_grid.update({k: xr.open_dataset(v.format(zoom=self.zoom),
                                                                decode_times=False)})
                else:
                    if self.vert_coord:
                        self.src_grid = {self.vert_coord[0]: xr.open_dataset(sgridpath.format(zoom=self.zoom),
                                                                            decode_times=False)}
                    else:
                        self.src_grid = {"2d": xr.open_dataset(sgridpath.format(zoom=self.zoom),
                                                            decode_times=False)}
            else:
                self.src_grid = None

            self.src_space_coord = source_grid.get("space_coord", None)
            self.support_dims = source_grid.get("support_dims", [])
            self.space_coord = self.src_space_coord

        if self.fix:
            self.dst_datamodel = datamodel
            # Default destination datamodel
            # (unless specified in instantiating the Reader)
            if not self.dst_datamodel:
                self.dst_datamodel = self.fixes_dictionary["defaults"].get("dst_datamodel", None)

        if regrid:
            self.dst_space_coord = ["lon", "lat"]

            self.weightsfile = {}
            self.weights = {}
            self.regridder = {}

            # List of vertical coordinates or 2d to iterate over
            if sgridpath:
                if isinstance(sgridpath, dict):
                    vclist = sgridpath.keys()
                else:
                    vclist = self.vert_coord
            else:
                vclist = self.vert_coord

            for vc in vclist:
                # compute correct filename ending
                levname = vc if vc == "2d" or vc == "2dm" else f"3d-{vc}"

                template_file = cfg_regrid["weights"]["template_grid"].format(sourcegrid = source_grid_name,
                                                                              method = method,
                                                                              targetgrid = regrid,
                                                                              level=levname)
                # add the zoom level in the template file
                if self.zoom is not None:
                    template_file = re.sub(r'\.nc',
                                           '_z' + str(self.zoom) + r'\g<0>',
                                           template_file)

                self.weightsfile.update({vc: os.path.join(
                    cfg_regrid["weightspath"],
                    template_file)})

                # If weights do not exist, create them
                if rebuild or not os.path.exists(self.weightsfile[vc]):
                    if os.path.exists(self.weightsfile[vc]):
                        os.unlink(self.weightsfile[vc])
                    self._make_weights_file(self.weightsfile[vc], source_grid,
                                            cfg_regrid, regrid=regrid,
                                            vert_coord=vc, extra=extra,
                                            zoom=self.zoom, method=method)

                self.weights.update({vc: xr.open_mfdataset(self.weightsfile[vc])})
                vc2 = None if vc == "2d" or vc == "2dm" else vc
                self.regridder.update({vc: rg.Regridder(weights=self.weights[vc],
                                                        vert_coord=vc2,
                                                        space_dims=default_space_dims)})

        if areas:

            template_file = cfg_regrid["areas"]["template_grid"].format(grid = source_grid_name)

            # add the zoom level in the template file
            if self.zoom is not None:
                template_file = re.sub(r'\.nc',
                                       '_z' + str(self.zoom) + r'\g<0>',
                                       template_file)

            self.src_areafile = os.path.join(
                cfg_regrid["areaspath"],
                template_file)

            # If source areas do not exist, create them
            if rebuild or not os.path.exists(self.src_areafile):
                # Another possibility: was a "cellarea" file provided in regrid.yaml?
                cellareas = source_grid.get("cellareas", None)
                cellarea_var = source_grid.get("cellarea_var", None)
                if cellareas and cellarea_var:
                    self.logger.warning("Using cellareas file provided in regrid.yaml")
                    xr.open_mfdataset(cellareas)[cellarea_var].rename("cell_area").squeeze().to_netcdf(self.src_areafile)
                else:
                    # We have to reconstruct it
                    if os.path.exists(self.src_areafile):
                        os.unlink(self.src_areafile)
                    self._make_src_area_file(self.src_areafile, source_grid,
                                             gridpath=cfg_regrid["cdo-paths"]["download"],
                                             icongridpath=cfg_regrid["cdo-paths"]["icon"],
                                             zoom=self.zoom)

            self.src_grid_area = xr.open_mfdataset(self.src_areafile).cell_area

            if regrid:
                self.dst_areafile = os.path.join(
                    cfg_regrid["areaspath"],
                    cfg_regrid["areas"]["template_grid"].format(grid=self.targetgrid))

                if rebuild or not os.path.exists(self.dst_areafile):
                    if os.path.exists(self.dst_areafile):
                        os.unlink(self.dst_areafile)
                    grid = cfg_regrid["grids"][regrid]
                    self._make_dst_area_file(self.dst_areafile, grid)

                self.dst_grid_area = xr.open_mfdataset(self.dst_areafile).cell_area
                if self.fix:
                    self.dst_grid_area = self._fix_area(self.dst_grid_area)

            self.grid_area = self.src_grid_area
            if self.fix:
                self.grid_area = self._fix_area(self.grid_area)

    def retrieve(self, regrid=False, timmean=False,
                 apply_unit_fix=True, var=None, vars=None,
                 streaming=False, stream_step=None, stream_unit=None,
                 stream_startdate=None, streaming_generator=False,
                 startdate=None, enddate=None):
        """
        Perform a data retrieve.

        Arguments:
            regrid (bool):              if to regrid the retrieved data
                                        Defaults to False
            timmean (bool):             if to average the retrieved data
                                        Defaults to False
            apply_unit_fix (bool):      if to already adjust units by
                                        multiplying by a factor or adding
                                        an offset (this can also be done later
                                        with the `apply_unit_fix` method).
                                        Defaults to True
            var (str, list):            the variable(s) to retrieve.
                                        Defaults to None
                                        vars is a synonym.
                                        if None, all variables are retrieved
            streaming (bool):           if to retreive data in a streaming
                                        mode. Defaults to False
            streaming_generator (bool): if to return a generator object for
                                        data streaming. Defaults to False
            stream_step (int):          the number of time steps to stream the
                                        data by. Defaults to None
            stream_unit (str):          the unit of time to stream the data
                                        by (e.g. 'hours', 'days', 'months',
                                        'years'). Defaults to None
            stream_startdate (str):     the starting date for streaming the
                                        data (e.g. '2020-02-25').
                                        Defaults to None
        Returns:
            A xarray.Dataset containing the required data.
        """

        # Extract subcatalogue
        if self.zoom:
            esmcat = self.cat[self.model][self.exp][self.source](zoom=self.zoom)
        else:
            esmcat = self.cat[self.model][self.exp][self.source]

        if vars:
            var = vars

        # get loadvar
        if var:
            if isinstance(var, str):  # conversion to list guarantees that a Dataset is produced
                var = var.split()
            self.logger.info("Retrieving variables: %s", var)
            loadvar = self.get_fixer_varname(var) if self.fix else var
        else:
            if isinstance(esmcat, aqua.gsv.intake_gsv.GSVSource):  # If we are retrieving from fdb we have to specify the var
                var = [esmcat.request['param']]  # retrieve var from catalogue
                self.logger.info(f"FDB source, setting default variable to {var[0]}")
                loadvar = self.get_fixer_varname(var) if self.fix else var
            else:
                loadvar = None

        fiter = False
        # If this is an ESM-intake catalogue use first dictionary value,
        if isinstance(esmcat, intake_esm.core.esm_datastore):
            data = self.reader_esm(esmcat, loadvar)
        # If this is an fdb entry
        elif isinstance(esmcat, aqua.gsv.intake_gsv.GSVSource):
            data = self.reader_fdb(esmcat, loadvar, startdate, enddate)
            fiter = True  # this returs an iterator
        else:
            data = self.reader_intake(esmcat, var, loadvar)  # Returns a generator object

            if var:
                if all(element in data.data_vars for element in loadvar):
                    data = data[loadvar]
                else:
                    try:
                        data = data[var]
                        self.logger.warning(f"You are asking for var {var} which is already fixed from {loadvar}.")
                        self.logger.warning(f"Would be safer to run with fix=False")
                    except:
                        raise KeyError("You are asking for variables which we cannot find in the catalog!")

        data = log_history_iter(data, "retrieved by AQUA retriever")

        # sequence which should be more efficient: decumulate - averaging - regridding - fixing

        if self.targetgrid and regrid:
            data = self.regrid(data)
            self.grid_area = self.dst_grid_area

        if self.fix:   # Do not change easily this order. The fixer assumes to be after regridding
            data = self.fixer(data, var, apply_unit_fix=apply_unit_fix)

        if self.freq and timmean:
            data = self.timmean(data, exclude_incomplete=self.exclude_incomplete)

        if fiter and self.buffer:  # We prefer an xarray, let's buffer everything
            if self.buffer is True:  # we did not provide a buffer path, use an xarray in memory
                data = self.buffer_mem(data)
            else:
                data = self.buffer_iter(data)
            fiter = False

        if not fiter:
            # This is not needed if we already have an iterator
            if streaming or self.streaming or streaming_generator:
                if streaming_generator:
                    data = self.streamer.stream_generator(data, stream_step=stream_step,
                                                          stream_unit=stream_unit,
                                                          stream_startdate=stream_startdate)
                else:
                    data = self.streamer.stream(data, stream_step=stream_step,
                                                stream_unit=stream_unit,
                                                stream_startdate=stream_startdate)

        # safe check that we provide only what exactly asked by var
        # if var:
        #    data = data[var]

        return data

    def regrid(self, data):
        """Call the regridder function returning container or iterator"""
        if isinstance(data, types.GeneratorType):
            return self._regridgen(data)
        else:
            return self._regrid(data)

    def _regridgen(self, data):
        for ds in data:
            yield self._regrid(ds)

    def _regrid(self, data):
        """
        Perform regridding of the input dataset.

        Arguments:
            data (xr.Dataset):  the input xarray.Dataset
        Returns:
            A xarray.Dataset containing the regridded data.
        """

        if self.vert_coord == ["2d"]:
            datadic = {"2d": data}
        else:
            self.logger.debug("Grouping variables that share the same dimension")
            self.logger.debug("Vert coord: %s", self.vert_coord)
            self.logger.debug("masked_att: %s", self.masked_att)
            self.logger.debug("masked_vars: %s", self.masked_vars)

            datadic = group_shared_dims(data, self.vert_coord, others="2d",
                                        masked="2dm", masked_att=self.masked_att,
                                        masked_vars=self.masked_vars)

        # Iterate over list of groups of variables, regridding them separately
        out = []
        for vc, dd in datadic.items():
            out.append(self.regridder[vc].regrid(dd))

        if len(out) > 1:
            out = xr.merge(out)
        else:
            # If this was a single dataarray
            out = out[0]

        # set regridded attribute to 1 for all vars
        out = set_attrs(out, {"regridded": 1})

        # set these two to the target grid
        # (but they are actually not used so far)
        self.grid_area = self.dst_grid_area
        self.space_coord = ["lon", "lat"]

        log_history(out, "regridded by AQUA regridder")
        return out
    

    def timmean(self, data, freq=None, exclude_incomplete=False, time_bounds=False):
        """Call the timmean function returning container or iterator"""
        if isinstance(data, types.GeneratorType):
            return self._timmeangen(data, freq, exclude_incomplete, time_bounds)
        else:
            return self._timmean(data, freq, exclude_incomplete, time_bounds)


    def _timmeangen(self, data, freq=None, exclude_incomplete=False, time_bounds=False):
        for ds in data:
            yield self._timmean(ds, freq, exclude_incomplete, time_bounds)


    def _timmean(self, data, freq=None, exclude_incomplete=None, time_bounds=False):
        """
        Perform daily and monthly averaging

        Arguments:
            data (xr.Dataset):  the input xarray.Dataset
            freq (str):         the frequency of the time averaging.
                                Valid values are monthly, daily, yearly. Defaults to None.
            exclude_incomplete (bool):  Check if averages is done on complete chunks, and remove from the output
                                        chunks which have not all the expected records. If None, using from Reader
            time_bound (bool):  option to create the time bounds
        Returns:
            A xarray.Dataset containing the time averaged data.
        """

        if freq is None:
            freq = self.freq
        
        if exclude_incomplete is None:
            exclude_incomplete = self.exclude_incomplete

        resample_freq = frequency_string_to_pandas(freq)

        try:
            # resample
            self.logger.info('Resampling to %s frequency...', str(resample_freq))
            out = data.resample(time=resample_freq).mean()
        except ValueError as exc:
            raise ValueError('Cant find a frequency to resample, aborting!') from exc
        
        # set time as the first timestamp of each month/day according to the sampling frequency
        out['time'] = out['time'].to_index().to_period(resample_freq).to_timestamp().values

        if exclude_incomplete:
            boolean_mask = check_chunk_completeness(data, resample_frequency=resample_freq)
            out = out.where(boolean_mask, drop=True)

        # check time is correct
        if np.any(np.isnat(out.time)):
            raise ValueError('Resampling cannot produce output for all frequency step, is your input data correct?')

        log_history(out, f"resampled to frequency {resample_freq} by AQUA timmean")

        # add a variable to create time_bounds
        if time_bounds:
            resampled = data.time.resample(time=resample_freq)
            time_bnds = xr.concat([resampled.min(),  resampled.max()], dim='bnds').transpose()
            time_bnds['time'] = out.time
            time_bnds.name = 'time_bnds'
            out = xr.merge([out, time_bnds])
            if np.any(np.isnat(out.time_bnds)):
                raise ValueError('Resampling cannot produce output for all time_bnds step!')
            log_history(out, "time_bnds added by by AQUA timmean")
       
        return out

    def _check_if_regridded(self, data):
        """
        Checks if a dataset or Datarray has been regridded.

        Arguments:
            data (xr.DataArray or xarray.DataDataset):  the input data
        Returns:
            A boolean value
        """

        if isinstance(data, xr.Dataset):
            att = list(data.data_vars.values())[0].attrs
        else:
            att = data.attrs

        return att.get("regridded", False)

    def fldmean(self, data, lon_limits=None, lat_limits=None, **kwargs):
        """
        Perform a weighted global average.
        If a subset of the data is provided, the average is performed only on the subset.

        Arguments:
            data (xr.DataArray or xarray.DataDataset):  the input data
            lon_limits (list, optional):  the longitude limits of the subset
            lat_limits (list, optional):  the latitude limits of the subset

        Kwargs:
            - box_brd (bool,opt): choose if coordinates are comprised or not in area selection.
                                  Default is True

        Returns:
            the value of the averaged field
        """

        # If these data have been regridded we should use
        # the destination grid info
        if self._check_if_regridded(data):
            space_coord = self.dst_space_coord
            grid_area = self.dst_grid_area
        else:
            space_coord = self.src_space_coord
            grid_area = self.src_grid_area

        if lon_limits is not None or lat_limits is not None:
            data = area_selection(data, lon=lon_limits, lat=lat_limits,
                                  loglevel=self.loglevel, **kwargs)

        # check if coordinates are aligned
        try:
            xr.align(grid_area, data, join='exact')
        except ValueError as err:
            # check in the dimensions what is wrong
            for coord in self.grid_area.coords:

                xcoord = data.coords[coord]
                #HACK to solve minor issue in xarray
                # check https://github.com/oloapinivad/AQUA/pull/397 for further info
                if len(xcoord.coords)>1:
                    self.logger.warning('Issue found in %s, removing spurious coordinates', coord)
                    drop_coords = [koord for koord in xcoord.coords if koord != coord]
                    xcoord = xcoord.drop_vars(drop_coords)

                # option1: shape different
                if len(self.grid_area[coord]) != len(xcoord):
                    raise ValueError(f'{coord} has different shape between area files and your dataset.'
                                    'If using the LRA, try setting the regrid=r100 option') from err
                # shape are ok, but coords are different
                if not self.grid_area[coord].equals(xcoord):
                    # if they are fine when sorted, there is a sorting mismatch
                    if self.grid_area[coord].sortby(coord).equals(xcoord.sortby(coord)):
                        self.logger.warning('%s is sorted in different way between area files and your dataset. Flipping it!', coord)
                        self.grid_area = self.grid_area.reindex({coord: list(reversed(self.grid_area[coord]))})
                        # raise ValueError(f'{coord} is sorted in different way between area files and your dataset.') from err
                    # something else
                    else:
                        raise ValueError(f'{coord} has a mismatch in coordinate values!') from err

        out = data.weighted(weights=grid_area.fillna(0)).mean(dim=space_coord)

        return out

    def _check_zoom(self, zoom):
        """
        Function to check if the zoom parameter is included in the metadata of
        the source and performs a few safety checks.
        It could be extended to any other metadata flag.

        Arguments:
            zoom (int): the zoom level to be checked

        Returns:
            zoom after check has been processed
        """

        # safe check for zoom into the catalog parameters (at exp level)
        shortcat = self.cat[self.model][self.exp]
        metadata1 = 'zoom' in shortcat.metadata.get('parameters', {}).keys()

        # check at source level (within the parameters)
        # metadata2 = 'zoom' in shortcat[self.source].metadata.get('parameters', {}).keys()
        checkentry = shortcat[self.source].describe()['user_parameters']
        if len(checkentry) > 0:
            metadata2 = 'zoom' in checkentry[0]['name']
        else:
            metadata2 = False

        # combine the two flags
        metadata = metadata1 or metadata2
        if zoom is None:
            if metadata:
                self.logger.warning('No zoom specified but the source requires it, setting zoom=0')
                return 0
            return zoom

        if zoom is not None:
            if metadata:
                return zoom

            self.logger.warning('%s %s %s has not zoom option, disabling zoom=None',
                                self.model, self.exp, self.source)
            return None

    def vertinterp(self, data, levels=None, vert_coord='plev', units=None,
                   method='linear'):
        """
        A basic vertical interpolation based on interp function
        of xarray within AQUA. Given an xarray object, will interpolate the
        vertical dimension along the vert_coord.
        If it is a Dataset, only variables with the required vertical
        coordinate will be interpolated.

        Args:
            data (DataArray, Dataset): your dataset
            levels (float, or list): The level you want to interpolate the vertical coordinate
            units (str, optional, ): The units of your vertical axis. Default 'Pa'
            vert_coord (str, optional): The name of the vertical coordinate. Default 'plev'
            method (str, optional): The type of interpolation method supported by interp()

        Return
            A DataArray or a Dataset with the new interpolated vertical dimension
        """

        if levels is None:
            raise KeyError('Levels for interpolation must be specified')

        # error if vert_coord is not there
        if vert_coord not in data.coords:
            raise KeyError(f'The vert_coord={vert_coord} is not in the data!')

        # if you not specified the units, guessing from the data
        if units is None:
            if hasattr(data[vert_coord], 'units'):
                self.logger.warning('Units of vert_coord=%s has not defined, reading from the data', vert_coord)
                units = data[vert_coord].units
            else:
                raise ValueError('Original dataset has not unit on the vertical axis, failing!')

        if isinstance(data, xr.DataArray):
            final = self._vertinterp(data=data, levels=levels, units=units,
                                     vert_coord=vert_coord, method=method)

        elif isinstance(data, xr.Dataset):
            selected_vars = [da for da in data.data_vars if vert_coord in data[da].coords]
            final = data[selected_vars].map(self._vertinterp, keep_attrs=True,
                                            levels=levels, units=units,
                                            vert_coord=vert_coord, method=method)
        else:
            raise ValueError('This is not an xarray object!')

        return final

    def _vertinterp(self, data, levels=None, units='Pa', vert_coord='plev', method='linear'):

        # verify units are good
        if data[vert_coord].units != units:
            self.logger.warning('Converting vert_coord units to interpolate from %s to %s',
                                data[vert_coord].units, units)
            data = data.metpy.convert_coordinate_units(vert_coord, units)

        # very simple interpolation
        final = data.interp({vert_coord: levels}, method=method)

        return final

    def reader_esm(self, esmcat, var):
        """Reads intake-esm entry. Returns a dataset."""
        cdf_kwargs = esmcat.metadata.get('cdf_kwargs', {"chunks": {"time": 1}})
        query = esmcat.metadata['query']
        if var:
            query_var = esmcat.metadata.get('query_var', 'short_name')
            # Convert to list if not already
            query[query_var] = var.split() if isinstance(var, str) else var
        subcat = esmcat.search(**query)
        data = subcat.to_dataset_dict(cdf_kwargs=cdf_kwargs,
                                      # zarr_kwargs=dict(consolidated=True),
                                      # decode_times=True,
                                      # use_cftime=True)
                                      progressbar=False
                                      )
        return list(data.values())[0]

    def reader_fdb(self, esmcat, var, startdate, enddate):
        """Read fdb data. Returns an iterator."""
        # These are all needed in theory

        fdb_path = esmcat.metadata.get('fdb_path', None)
        if fdb_path:
            os.environ["FDB5_CONFIG_FILE"] = fdb_path

        if self.aggregation:
            return esmcat(startdate=startdate, enddate=enddate, var=var, aggregation=self.aggregation, verbose=self.verbose).read_chunked()
        else:
            return esmcat(startdate=startdate, enddate=enddate, var=var, verbose=self.verbose).read_chunked()


    def reader_intake(self, esmcat, var, loadvar, keep="first"):
        """
        Read regular intake entry. Returns dataset.

        Args:
            esmcat (intake.catalog.Catalog): your catalog
            var (str): Variable to load
            loadvar (list of str): List of variables to load
            keep (str, optional): which duplicate entry to keep ("first" (default), "last" or None)

        Returns:
            Dataset
        """

        if loadvar:
            data = esmcat.to_dask()
            if all(element in data.data_vars for element in loadvar):
                data = data[loadvar]
            else:
                try:
                    data = data[var]
                    self.logger.warning("You are asking for var %s which is already fixed from %s.", var, loadvar)
                    self.logger.warning("It would be safer to run with fix=False")
                except:
                    raise KeyError("You are asking for variables which we cannot find in the catalog!")
        else:
            data = esmcat.to_dask()

        # check for duplicates
        if 'time' in data.coords:
            len0 = len(data.time)
            data = data.drop_duplicates(dim='time', keep=keep)
            if len(data.time) != len0:
                self.logger.warning("Duplicate entries found along the time axis, keeping the %s one.", keep)

        return data

    def buffer_iter(self, data):
        """
        Buffers an iterator object into a temporary directory
        Args:
            data (iterator over xarray.Dataset): the data to be buffered

        Returns:
            A xarray.Dataset pointing to the buffered data
        """

        self.logger.info("Buffering iterator to: %s", self.buffer.name)
        niter =0
        for dd in data:
            dd.to_netcdf(f"{self.buffer.name}/iter{niter}.nc")
            niter = niter + 1

        return xr.open_mfdataset(f"{self.buffer.name}/iter*.nc")
    

    def buffer_mem(self, data):
        """
        Buffers (reads) an iterator object directly into a dataset
        Args:
            data (iterator over xarray.Dataset): the data to be buffered

        Returns:
            A xarray.Dataset
        """

        self.logger.info("Buffering iterator to memory")
        ds = next(data)  # get the first one
        try: 
            for dd in data:
                ds = xr.concat([ds, dd], dim="time")
        except StopIteration:
            pass  # The iterator has finished, we are done

        return ds<|MERGE_RESOLUTION|>--- conflicted
+++ resolved
@@ -159,13 +159,8 @@
 
         # load and check the regrid
         if regrid or areas:
-<<<<<<< HEAD
-            cfg_regrid = load_yaml(self.regrid_file)
-            source_grid_id = check_catalog_source(cfg_regrid["sources"],
-=======
             cfg_regrid = load_yaml(self.regrid_file, definitions="paths")
             source_grid_id = check_catalog_source(cfg_regrid["source_grids"],
->>>>>>> 8c54c0b4
                                                   self.model, self.exp,
                                                   self.source, name='regrid')
             source_grid = cfg_regrid['grids'][cfg_regrid['sources'][self.model][self.exp][source_grid_id]]
