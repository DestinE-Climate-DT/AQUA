import intake
import intake_esm
import xarray as xr
import os
from metpy.units import units
import numpy as np
import smmregrid as rg
from aqua.util import load_yaml, get_reader_filenames, get_config_dir, get_machine
import sys
import subprocess
import tempfile

class Reader():
    """General reader for NextGEMS data (on Levante for now)"""

    def __init__(self, model="ICON", exp="tco2559-ng5", source=None, freq=None,
                 regrid=None, method="ycon", zoom=None, configdir=None,
                 level=None, areas=True, var=None, vars=None):
        """
        The Reader constructor.
        It uses the catalog `config/config.yaml` to identify the required data.
        
        Arguments:
            model (str):      model ID
            exp (str):        experiment ID
            source (str):     source ID
            regrid (str):     perform regridding to grid `regrid`, as defined in `config/regrid.yaml` (None)
            method (str):     regridding method (ycon)
            zoom (int):       healpix zoom level
            configdir (str)   folder where the config/catalog files are located (config)
            level (int):      level to extract if input data are 3D (starting from 0)
            areas (bool):     compute pixel areas if needed (True)
            var (str, list):  variable(s) which we will extract. "vars" is a synonym (None)
        
        Returns:
            A `Reader` class object.
        """

        if vars:
            self.var = vars
        else:
            self.var = var
        self.exp = exp
        self.model = model
        self.targetgrid = regrid
        if (exp == "hpx") and not zoom:
            zoom = 9
        self.zoom = zoom
        self.freq = freq
        self.level = level
        self.vertcoord = None
        extra = []

        self.grid_area = None
        self.src_grid_area = None
        self.dst_grid_area = None

        if not configdir: 
            self.configdir = get_config_dir()
        else:
            self.configdir = configdir
        self.machine = get_machine(self.configdir)

        # get configuration from the machine
        self.catalog_file, self.regrid_file, self.fixer_file = get_reader_filenames(self.configdir, self.machine)
        self.cat = intake.open_catalog(self.catalog_file)

        cfg_regrid = load_yaml(self.regrid_file)

        if source:
            self.source = source
        else:
            self.source = list(self.cat[model][exp].keys())[0]  # take first source if none provided
        
        source_grid = cfg_regrid["source_grids"][self.model][self.exp].get(self.source, None)
        if not source_grid:
            source_grid = cfg_regrid["source_grids"][self.model][self.exp].get("default", None)
        
        self.src_space_coord = source_grid.get("space_coord", None)
        self.space_coord = self.src_space_coord
        self.dst_space_coord = ["lon", "lat"]

        if regrid:
            self.vertcoord = source_grid.get("vertcoord", None) # Some more checks needed
            if level is not None:
                if not self.vertcoord:
                    raise KeyError("You should specify a vertcoord key in regrid.yaml for this source to use levels.")
                extra = f"-sellevidx,{level+1} "

            if (level is None) and self.vertcoord:
                raise RuntimeError("This is a masked 3d source: you should specify a specific level.")

            self.weightsfile =os.path.join(
                cfg_regrid["weights"]["path"],
                cfg_regrid["weights"]["template"].format(model=model,
                                                    exp=exp, 
                                                    method=method, 
                                                    target=regrid,
                                                    source=self.source,
                                                    level=("2d" if level is None else level)))

            # If weights do not exist, create them       
            if not os.path.exists(self.weightsfile):
                self._make_weights_file(self.weightsfile, source_grid,
                                        cfg_regrid, regrid=regrid,
                                        extra=extra, zoom=zoom)
                
            self.weights = xr.open_mfdataset(self.weightsfile)   
            self.regridder = rg.Regridder(weights=self.weights)
        
        if areas:
            self.src_areafile =os.path.join(
                cfg_regrid["areas"]["path"],
                cfg_regrid["areas"]["src_template"].format(model=model, exp=exp, source=self.source))

            # If source areas do not exist, create them 
            if not os.path.exists(self.src_areafile):
                self._make_src_area_file(self.src_areafile, source_grid,
                                         gridpath=cfg_regrid["paths"]["grids"],
                                         icongridpath=cfg_regrid["paths"]["icon"],
                                         zoom=None)

            self.src_grid_area = xr.open_mfdataset(self.src_areafile).cell_area

            if regrid:
                self.dst_areafile =os.path.join(
                    cfg_regrid["areas"]["path"],
                    cfg_regrid["areas"]["dst_template"].format(grid=self.targetgrid))

                if not os.path.exists(self.dst_areafile):
                    grid = cfg_regrid["target_grids"][regrid]
                    self._make_dst_area_file(self.dst_areafile, grid)

                self.dst_grid_area = xr.open_mfdataset(self.dst_areafile).cell_area
     
            self.grid_area = self.src_grid_area


    def _make_dst_area_file(self, areafile, grid):
        """Helper function to create destination (regridded) area files."""

        print("Destination areas file not found:", areafile)
        print("Attempting to generate it ...")

        dst_extra = f"-const,1,{grid}"
        grid_area = self.cdo_generate_areas(source=dst_extra)

        # Make sure that grid areas contain exactly the same coordinates
        data = self.retrieve(fix=False)
        data = self.regridder.regrid(data.isel(time=0))
        grid_area = grid_area.assign_coords({coord: data.coords[coord] for coord in self.dst_space_coord})
                  
        grid_area.to_netcdf(self.dst_areafile)
        print("Success!")


    def _make_src_area_file(self, areafile, source_grid, 
                            gridpath="", icongridpath="", zoom=None):
        """Helper function to create source area files."""

        sgridpath = source_grid.get("path", None)
        if not sgridpath:
            # there is no source grid path at all defined in the regrid.yaml file:
            # let's reconstruct it from the file itself
            data = self.retrieve(fix=False)
            temp_file = tempfile.NamedTemporaryFile(mode='w')
            sgridpath = temp_file.name
            data.isel(time=0).to_netcdf(sgridpath)
        else:
            temp_file = None
            if zoom:
                sgridpath = sgridpath.format(zoom=(9-zoom))    

        print("Source areas file not found:", areafile)
        print("Attempting to generate it ...")
        print("Source grid: ", sgridpath)
        src_extra = source_grid.get("extra", [])
        grid_area = self.cdo_generate_areas(source=sgridpath,
                                            gridpath=gridpath,
                                            icongridpath=icongridpath,
                                            extra=src_extra)
        # Make sure that the new DataArray uses the expected spatial dimensions
        grid_area = self._rename_dims(grid_area, self.src_space_coord)
        data = self.retrieve(fix=False)
        grid_area = grid_area.assign_coords({coord: data.coords[coord] for coord in self.src_space_coord})
                                 
        grid_area.to_netcdf(areafile)
        print("Success!")


    def _make_weights_file(self, weightsfile, source_grid, cfg_regrid, regrid="", extra=[], zoom=None):
        """Helper function to produce weights file"""

        sgridpath = source_grid.get("path", None)
        if not sgridpath:
            # there is no source grid path at all defined in the regrid.yaml file:
            # let's reconstruct it from the file itself
            data = self.retrieve(fix=False)
            temp_file = tempfile.NamedTemporaryFile(mode='w')
            sgridpath = temp_file.name
            data.isel(time=0).to_netcdf(sgridpath)
        else:
            temp_file = None
            if zoom:
                sgridpath = sgridpath.format(zoom=(9-zoom))    

        print("Weights file not found:", weightsfile)
        print("Attempting to generate it ...")
        print("Source grid: ", sgridpath)

        # hack to  pass a correct list of all options
        src_extra = source_grid.get("extra", [])
        if src_extra:
            if not isinstance(src_extra, list):
                src_extra = [src_extra]
        if extra:
            extra = [extra] 
        extra = extra + src_extra
        weights = rg.cdo_generate_weights(source_grid=sgridpath,
                                                target_grid=cfg_regrid["target_grids"][regrid], 
                                                method='ycon', 
                                                gridpath=cfg_regrid["paths"]["grids"],
                                                icongridpath=cfg_regrid["paths"]["icon"],
                                                extra=extra)
        weights.to_netcdf(weightsfile)
        print("Success!")


    def cdo_generate_areas(self, source, icongridpath=None, gridpath=None, extra=None):
        """
            Generate grid areas using CDO

            Args:
                source (xarray.DataArray or str): Source grid
                gridpath (str): where to store downloaded grids
                icongridpath (str): location of ICON grids (e.g. /pool/data/ICON)
                extra: command(s) to apply to source grid before weight generation (can be a list)

            Returns:
                :obj:`xarray.DataArray` with cell areas
        """

        # Make some temporary files that we'll feed to CDO
        area_file = tempfile.NamedTemporaryFile()

        if isinstance(source, str):
            sgrid = source
        else:
            source_grid_file = tempfile.NamedTemporaryFile()
            source.to_netcdf(source_grid_file.name)
            sgrid = source_grid_file.name

        # Setup environment
        env = os.environ
        if gridpath:
            env["CDO_DOWNLOAD_PATH"] = gridpath
        if icongridpath:
            env["CDO_ICON_GRIDS"] = icongridpath

        try:
            # Run CDO
            if extra:
                # make sure extra is a flat list if it is not already
                if not isinstance(extra, list):
                    extra = [extra]

                subprocess.check_output(
                    [
                        "cdo",
                        "-f", "nc4",
                        "gridarea",
                    ] + extra +
                    [
                        sgrid,
                        area_file.name,
                    ],
                    stderr=subprocess.PIPE,
                    env=env,
                )
            else:
                subprocess.check_output(
                    [
                        "cdo",
                        "-f", "nc4",
                        "gridarea",
                        sgrid,
                        area_file.name,
                    ],
                    stderr=subprocess.PIPE,
                    env=env,
                )

            areas = xr.open_dataset(area_file.name, engine="netcdf4")
            areas.cell_area.attrs['units'] = 'm2'  
            areas.cell_area.attrs['standard_name'] = 'area'
            areas.cell_area.attrs['long_name'] = 'area of grid cell'
            return areas.cell_area

        except subprocess.CalledProcessError as e:
            # Print the CDO error message
            print(e.output.decode(), file=sys.stderr)
            raise

        finally:
            # Clean up the temporary files
            if not isinstance(source, str):
                source_grid_file.close()
            area_file.close()

<<<<<<< HEAD
    def retrieve(self, regrid=False, timmean=False, decumulate=True, fix=True, apply_unit_fix=True, var=None, vars=None):
=======

    def retrieve(self, regrid=False, timmean=False, decumulate=False, fix=True, apply_unit_fix=True, var=None, vars=None):
>>>>>>> 38714e73
        """
        Perform a data retrieve.
        
        Arguments:
            regrid (bool):          if to regrid the retrieved data (False)
<<<<<<< HEAD
            timmean (bool)          if to perform timmean of the retrieved data (False)
            average (bool):         if to average the retrieved data (False)
=======
            timmean (bool):         if to average the retrieved data (False)
>>>>>>> 38714e73
            decumulate (bool):      if to remove the cumulation from data (False)
            fix (bool):             if to perform a fix (var name, units, coord name adjustments) (True)
            apply_unit_fix (bool):  if to already adjust units by multiplying by a factor or adding
                                    an offset (this can also be done later with the `fix_units` method) (True)
            var (str, list):  variable(s) which we will extract. "vars" is a synonym (None)
        Returns:
            A xarray.Dataset containing the required data.
        """

        # Extract subcatalogue
        if self.zoom:
            esmcat = self.cat[self.model][self.exp][self.source](zoom=self.zoom)
        else:
            esmcat = self.cat[self.model][self.exp][self.source]

        if vars:
            var = vars
        if not var:
            var = self.var
        
        # Extract data from cat.
        # If this is an ESM-intake catalogue use first dictionary value,
        # else extract directly a dask dataset
        if isinstance(esmcat, intake_esm.core.esm_datastore):
            cdf_kwargs = esmcat.metadata.get('cdf_kwargs', {"chunks": {"time":1}})
            query = esmcat.metadata['query']
            if var:
                query_var = esmcat.metadata.get('query_var', 'short_name')
                # Convert to list if not already
                query[query_var] = var.split() if isinstance(var, str) else var
            subcat = esmcat.search(**query)
            data = subcat.to_dataset_dict(cdf_kwargs=cdf_kwargs,
                                         zarr_kwargs=dict(consolidated=True),
                                              #decode_times=True,
                                              #use_cftime=True)
                                         progressbar=False
                                         )
            data = list(data.values())[0]
        else:
            if var:
                # conversion to list guarantee that Dataset is produced
                if isinstance(var, str):
                    var = var.split()
                data = esmcat.to_dask()[var]

            else:
                data = esmcat.to_dask()

        # select only a specific level when reading. Level coord names defined in regrid.yaml
        if self.level is not None:
            data = data.isel({self.vertcoord: self.level})

        # sequence which should be more efficient: decumulate - averaging - regridding - fixing
        if decumulate:
            data = data.map(self.decumulate, keep_attrs=True)
        if self.freq and timmean:
            data = self.timmean(data)
        if self.targetgrid and regrid:
            data = self.regridder.regrid(data)  # XXX check attrs
            self.grid_area = self.dst_grid_area 
        if fix:
            data = self.fixer(data, apply_unit_fix=apply_unit_fix)
        return data


    def regrid(self, data):
        """
        Perform regridding of the input dataset.
        
        Arguments:
            data (xr.Dataset):  the input xarray.Dataset
        Returns:
            A xarray.Dataset containing the regridded data.
        """

        out = self.regridder.regrid(data)

        out.attrs["regridded"] = 1
        # set these two to the target grid (but they are actually not used so far)
        self.grid_area = self.dst_grid_area
        self.space_coord = ["lon", "lat"]
        return out
    
    def timmean(self, data, freq = None):
        """
        Perform daily and monthly averaging

        Arguments:
            data (xr.Dataset):  the input xarray.Dataset
        Returns:
            A xarray.Dataset containing the regridded data.
        """

        # translate frequency in pandas-style time
        if self.freq == 'mon':
            resample_freq = '1M'
        elif self.freq == 'day':
            resample_freq = '1D'
        elif self.freq == 'yr':
            resample_freq = '1Y'
        else:
            resample_freq = self.freq
        
        try: 
            # resample, and assign the correct time
            out = data.resample(time=resample_freq).mean()
            proper_time = data.time.resample(time=resample_freq).mean()
            out['time'] = proper_time.values
        except: 
            sys.exit('Cant find a frequency to resample, aborting!')
        
        # check for NaT
        if np.any(np.isnat(out.time)):
            print('WARNING: Resampling cannot produce output for all frequency step, is your input data correct?')
   
        return out
    
<<<<<<< HEAD
    def _check_if_accumulated(self, data):
=======
    def _check_if_accumulated_auto(self, data):
>>>>>>> 38714e73

        """To check if a DataArray is accumulated. 
        Arbitrary check on the first 20 timesteps"""

        # randomly pick a few timesteps from a gridpoint
        ndims = [dim for dim in data.dims if data[dim].size > 1][1:]
        pindex = {dim: 0 for dim in ndims}

        # extract the first 20 timesteps and do the derivative
        check = data.isel(pindex).isel(time=slice(None, 20)).diff(dim='time').values

        # check all derivative are positive or all negative
        condition = (check >= 0).all() or (check <=0).all()
        
        return condition

<<<<<<< HEAD
=======
    def _check_if_accumulated(self, data):

        """To check if a DataArray is accumulated. 
        On a list of variables defined by the GRIB names
        
        Args: 
            data (xr.DataArray): field to be processed
        
        Returns:
            bool: True if decumulation is necessary, False if not 
        """

        decumvars = ['tp', 'e', 'slhf', 'sshf',
                     'tsr', 'ttr', 'ssr', 'str', 
                     'tsrc', 'ttrc', 'ssrc', 'strc', 
                     'tisr']
        

        if data.name in decumvars:
            return True
        else:
            return False

>>>>>>> 38714e73

    
    def decumulate(self, data, cumulation_time = None):
        """
        Test function to remove cumulative effect on IFS fluxes.
        Cumulation times are estimated from the intervals of the data, but
        can be specified manually

        Args: 
            data (xr.DataArray): field to be processed
            cumulation_time (float): optional, specific cumulation time

        Returns:
            A xarray.DataArray where the cumulation time has been removed
        """

        check = self._check_if_accumulated(data)

        if not check: 
            return data
        
        else: 

            # which frequency are the data?
            if not cumulation_time:
                cumulation_time = (data.time[1]-data.time[0]).values/np.timedelta64(1, 's')

<<<<<<< HEAD
            # roll back the time for cumulated variables and remove the first timestep
            # data = data.isel(time=slice(1, None))
            # data['time'] = data.time - np.timedelta64(1,'m')

=======
>>>>>>> 38714e73
            # get the derivatives
            deltas = data.diff(dim='time') / cumulation_time

            # add a first timestep empty to align the original and derived fields
            zeros = xr.zeros_like(data.isel(time=0))
            deltas = xr.concat([zeros, deltas], dim = 'time').transpose('time', ...)

            # universal mask based on the change of month (shifted by one timestep) 
            mask = ~(data['time.month'] != data['time.month'].shift(time=1))
            mask = mask.shift(time=1, fill_value=False)

            # check which records are kept
            #print(data.time[~mask])

            # kaboom: exploit where
            clean=deltas.where(mask, data/cumulation_time)

<<<<<<< HEAD
=======
            # remove the first timestep (no sense in cumulated)
            clean = clean.isel(time=slice(1, None))

            # rollback the time axis by half the cumulation time
            clean['time'] = clean.time - np.timedelta64(int(cumulation_time/2), 's')

            # WARNING: HACK FOR EVAPORATION 
            #print(clean.units)
            if clean.units == 'm of water equivalent':
                clean.attrs['units'] = 'm'
            
>>>>>>> 38714e73
            # use metpy units to divide by seconds
            new_units = (units(clean.units)/units('s'))

            # usual case for radiative fluxes
            try:
                clean.attrs['units'] = str(new_units.to('W/m^2').units)
            except:
                clean.attrs['units'] = str(new_units.units)

            # add an attribute that can be later used to infer about decumulation
            clean.attrs['decumulated'] = 1
   

            return clean


    def _check_if_regridded(self, data):
        """
        Checks if a dataset or Datarray has been regridded.

        Arguments:
            data (xr.DataArray or xarray.DataDataset):  the input data
        Returns:
            A boolean value
        """

        if isinstance(data, xr.Dataset):
            att = list(data.data_vars.values())[0].attrs
        else:
            att = data.attrs
        
        return att.get("regridded", False)
        

    def _get_spatial_sample(self, da, space_coord):
        """
        Selects a single spatial sample along the dimensions specified in `space_coord`.

        Arguments:
            da (xarray.DataArray): Input data array to select the spatial sample from.
            space_coord (list of str): List of dimension names corresponding to the spatial coordinates to select.
            
        Returns:
            Data array containing a single spatial sample along the specified dimensions.
        """

        dims = list(da.dims)
        extra_dims = list(set(dims) - set(space_coord))
        da_out = da.isel({dim: 0 for dim in extra_dims})
        return da_out


    def _rename_dims(self, da, dim_list):
        """
        Renames the dimensions of a DataArray so that any dimension which is already in `dim_list` keeps its name, 
        and the others are renamed to whichever other dimension name is in `dim_list`. 
        If `da` has only one dimension with a name which is different from that in `dim_list`, it is renamed to that new name. 
        If it has two coordinate names (e.g. "lon" and "lat") which appear also in `dim_list`, these are not touched.

        Parameters
        ----------
        da : xarray.DataArray
            The input DataArray to rename.
        dim_list : list of str
            The list of dimension names to use. 
        Returns
        -------
        xarray.DataArray
            A new DataArray with the renamed dimensions.
        """

        dims = list(da.dims)
        # Lisy of dims which are already there
        shared_dims = list(set(dims) & set(dim_list))
        # List of dims in B which are not in space_coord
        extra_dims = list(set(dims) - set(dim_list))
        # List of dims in da which are not in dim_list
        new_dims = list(set(dim_list) - set(dims))
        i=0
        da_out = da
        for dim in extra_dims:
            if dim not in shared_dims:
                da_out = da.rename({dim: new_dims[i]})
                i+=1
        return da_out


    def fldmean(self, data):
        """
        Perform a weighted global average.

        Arguments:
            data (xr.DataArray or xarray.DataDataset):  the input data
        Returns:
            the value of the averaged field
        """

        # If these data have been regridded we should use the destination grid info
        if self._check_if_regridded(data):
            space_coord = self.dst_space_coord
            grid_area = self.dst_grid_area
        else:
            space_coord = self.src_space_coord
            grid_area = self.src_grid_area
        
        # check if coordinates are aligned
        xr.align(grid_area, data, join='exact')

        out = data.weighted(weights=grid_area.fillna(0)).mean(dim=space_coord)

        return out


    def fixer(self, data, apply_unit_fix=False):
        """
        Perform fixes (var name, units, coord name adjustments) of the input dataset.
        
        Arguments:
            data (xr.Dataset):      the input dataset
            apply_unit_fix (bool):  if to perform immediately unit conversions (which requite a product or an addition). 
                                    The fixer sets anyway an offset or a multiplicative factor in the data attributes.
                                    These can be applied also later with the method `fix_units`. (false)

        Returns:
            A xarray.Dataset containing the fixed data and target units, factors and offsets in variable attributes.
        """

        fixes = load_yaml(os.path.join(self.fixer_file))
        model=self.model

        fix = fixes["models"].get(model, None)
        if not fix:
            print("No fixes defined for model ", model)
            return data

        self.deltat = fix.get("deltat", 1.0)
        fixd = {}
        allvars = data.variables
        fixvars = fix.get("vars", None)
        if fixvars:
            for var in fixvars:
                shortname = fix["vars"][var]["short_name"]
                if var in allvars: 
                    fixd.update({f"{var}": f"{shortname}"})
                    src_units = fix["vars"][var].get("src_units", None)
                    if src_units:
                        data[var].attrs.update({"units": src_units})
                    units = fix["vars"][var]["units"]
                    if units.count('{'):
                        units = fixes["defaults"]["units"][units.replace('{','').replace('}','')]                
                    data[var].attrs.update({"target_units": units})
                    factor, offset = self.convert_units(data[var].units, units, var)
                    data[var].attrs.update({"factor": factor})
                    data[var].attrs.update({"offset": offset})
                    if apply_unit_fix:
                        self.apply_unit_fix(data[var])

        allcoords = data.coords
        fixcoord = fix.get("coords", None)
        if fixcoord:
            for coord in fixcoord:
                    newcoord = fix["coords"][coord]["name"]
                    newcoord = fixes["defaults"]["coords"][newcoord.replace('{','').replace('}','')] 
                    if coord in allcoords: 
                        fixd.update({f"{coord}": f"{newcoord}"})

        return data.rename(fixd)


    def convert_units(self, src, dst, var="input var"):
        """
        Converts source to destination units using metpy.
        
        Arguments:
            src (str):  source units
            dst (str):  destination units
            var (str):  variable name (optional, used only for diagnostic output)

        Returns:
            factor, offset (float): a factor and an offset to convert the input data (None if not needed).
        """
        factor = units(src).to_base_units() / units(dst).to_base_units()

        if factor.units == units('dimensionless'):
            offset = (0 * units(src)).to(units(dst)) - (0 * units(dst))
        else:
            if factor.units == "meter ** 3 / kilogram":
                # Density of water was missing
                factor = factor * 1000 * units("kg m-3")
                print(f"{var}: corrected multiplying by density of water 1000 kg m-3")
            if factor.units == "meter ** 3 * second / kilogram":
                # Density of water and accumulation time were missing
                factor = factor * 1000 * units("kg m-3") / (self.deltat * units("s"))
                print(f"{var}: corrected multiplying by density of water 1000 kg m-3")
                print(f"{var}: corrected dividing by accumulation time {self.deltat} s")
            else:
                print(f"{var}: incommensurate units converting {src} to {dst} --> {factor.units}")
            offset = 0 * units(dst)

        if offset.magnitude != 0:
            factor = 1
            offset = offset.magnitude
        else:
            offset = 0
            factor = factor.magnitude
        return factor, offset

    
    def apply_unit_fix(self, data):
        """
        Applies unit fixes stored in variable attributes (target_units, factor and offset)
        
        Arguments:
            data (xr.DataArray):  input DataArray            
        """
        target_units = data.attrs.get("target_units", None)
        if target_units:
            d = {"src_units": data.attrs["units"], "units_fixed": 1}
            data.attrs.update(d)
            data.attrs["units"] = target_units
            factor = data.attrs.get("factor", 1)
            offset = data.attrs.get("offset", 0)
            if factor != 1:
                data *= factor
            if offset != 0:
                data += offset


        <|MERGE_RESOLUTION|>--- conflicted
+++ resolved
@@ -307,23 +307,14 @@
                 source_grid_file.close()
             area_file.close()
 
-<<<<<<< HEAD
-    def retrieve(self, regrid=False, timmean=False, decumulate=True, fix=True, apply_unit_fix=True, var=None, vars=None):
-=======
 
     def retrieve(self, regrid=False, timmean=False, decumulate=False, fix=True, apply_unit_fix=True, var=None, vars=None):
->>>>>>> 38714e73
         """
         Perform a data retrieve.
         
         Arguments:
             regrid (bool):          if to regrid the retrieved data (False)
-<<<<<<< HEAD
-            timmean (bool)          if to perform timmean of the retrieved data (False)
-            average (bool):         if to average the retrieved data (False)
-=======
             timmean (bool):         if to average the retrieved data (False)
->>>>>>> 38714e73
             decumulate (bool):      if to remove the cumulation from data (False)
             fix (bool):             if to perform a fix (var name, units, coord name adjustments) (True)
             apply_unit_fix (bool):  if to already adjust units by multiplying by a factor or adding
@@ -441,11 +432,7 @@
    
         return out
     
-<<<<<<< HEAD
-    def _check_if_accumulated(self, data):
-=======
     def _check_if_accumulated_auto(self, data):
->>>>>>> 38714e73
 
         """To check if a DataArray is accumulated. 
         Arbitrary check on the first 20 timesteps"""
@@ -462,8 +449,6 @@
         
         return condition
 
-<<<<<<< HEAD
-=======
     def _check_if_accumulated(self, data):
 
         """To check if a DataArray is accumulated. 
@@ -487,7 +472,6 @@
         else:
             return False
 
->>>>>>> 38714e73
 
     
     def decumulate(self, data, cumulation_time = None):
@@ -515,13 +499,6 @@
             if not cumulation_time:
                 cumulation_time = (data.time[1]-data.time[0]).values/np.timedelta64(1, 's')
 
-<<<<<<< HEAD
-            # roll back the time for cumulated variables and remove the first timestep
-            # data = data.isel(time=slice(1, None))
-            # data['time'] = data.time - np.timedelta64(1,'m')
-
-=======
->>>>>>> 38714e73
             # get the derivatives
             deltas = data.diff(dim='time') / cumulation_time
 
@@ -539,8 +516,6 @@
             # kaboom: exploit where
             clean=deltas.where(mask, data/cumulation_time)
 
-<<<<<<< HEAD
-=======
             # remove the first timestep (no sense in cumulated)
             clean = clean.isel(time=slice(1, None))
 
@@ -552,7 +527,6 @@
             if clean.units == 'm of water equivalent':
                 clean.attrs['units'] = 'm'
             
->>>>>>> 38714e73
             # use metpy units to divide by seconds
             new_units = (units(clean.units)/units('s'))
 
