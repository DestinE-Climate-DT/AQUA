--- conflicted
+++ resolved
@@ -264,12 +264,7 @@
             area_file.close()
 
 
-<<<<<<< HEAD
-    def retrieve(self, regrid=False, timmean=False, decumulate=False, fix=True, apply_unit_fix=True):
-
-=======
-    def retrieve(self, regrid=False, timmean=False, fix=True, apply_unit_fix=True, var=None, vars=None):
->>>>>>> dadc44e1
+    def retrieve(self, regrid=False, timmean=False, decumulate=False, fix=True, apply_unit_fix=True, var=None, vars=None):
         """
         Perform a data retrieve.
         
