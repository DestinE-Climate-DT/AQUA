"""The main AQUA Reader class"""

import os
import re

import types
import tempfile
import intake
import intake_esm

import xarray as xr

# from metpy.units import units, DimensionalityError
import numpy as np
import smmregrid as rg

from aqua.util import load_yaml, load_multi_yaml
from aqua.util import ConfigPath, area_selection
from aqua.logger import log_configure, log_history, log_history_iter
import aqua.gsv

from .streaming import Streaming
from .fixer import FixerMixin
from .regrid import RegridMixin
from .reader_utils import check_catalog_source, group_shared_dims, set_attrs


# default spatial dimensions and vertical coordinates
default_space_dims = ['i', 'j', 'x', 'y', 'lon', 'lat', 'longitude',
                      'latitude', 'cell', 'cells', 'ncells', 'values',
                      'value', 'nod2', 'pix', 'elem']


# set default options for xarray
xr.set_options(keep_attrs=True)


class Reader(FixerMixin, RegridMixin):
    """General reader for NextGEMS data."""

    def __init__(self, model=None, exp=None, source=None, freq=None, fix=True,
                 regrid=None, method="ycon", zoom=None, configdir=None,
                 areas=True,  # pylint: disable=W0622
                 datamodel=None, streaming=False, stream_step=1, stream_unit='steps',
                 stream_startdate=None, rebuild=False, loglevel=None, nproc=4, aggregation=None, verbose=False,
                 buffer=None):
        """
        Initializes the Reader class, which uses the catalog
        `config/config.yaml` to identify the required data.

        Args:
            model (str, optional): Model ID. Defaults to "ICON".
            exp (str, optional): Experiment ID. Defaults to "tco2559-ng5".
            source (str, optional): Source ID. Defaults to None.
            regrid (str, optional): Perform regridding to grid `regrid`, as defined in `config/regrid.yaml`. Defaults to None.
            method (str, optional): Regridding method. Defaults to "ycon".
            fix (bool, optional): Activate data fixing
            zoom (int): healpix zoom level. (Default: None)
            configdir (str, optional): Folder where the config/catalog files are located. Defaults to None.
            areas (bool, optional): Compute pixel areas if needed. Defaults to True.
            var (str or list, optional): Variable(s) to extract; "vars" is a synonym. Defaults to None.
            datamodel (str, optional): Destination data model for coordinates, overrides the one in fixes.yaml. Defaults to None.
            freq (str, optional): Frequency of the time averaging. Valid values are monthly, daily, yearly. Defaults to None.
            streaming (bool, optional): If to retrieve data in a streaming mode. Defaults to False.
            stream_step (int, optional): The number of time steps to stream the data by. Defaults to 1.
            stream_unit (str, optional): The unit of time to stream the data by (e.g. 'hours', 'days', 'months', 'years'). Defaults to 'steps'.
            stream_startdate (str, optional): The starting date for streaming the data (e.g. '2020-02-25'). Defaults to None.
            rebuild (bool, optional): Force rebuilding of area and weight files. Defaults to False.
            loglevel (str, optional): Level of logging according to logging module. Defaults to log_level_default of loglevel().
            nproc (int,optional): Number of processes to use for weights generation. Defaults to 16.
            aggregation (str, optional): aggregation to be used for GSV access (one of S (step), 10M, 15M, 30M, 1H, H, 3H, 6H, D, W, M, Y). Defaults to None (using default from catalogue).
            verbose (bool, optional): if to print to screen additional info (used only for FDB access at the moment)
            buffer (str or bool, optional): buffering of FDB/GSV streams in a temporary directory specified by the keyword. The result will be a dask array and not an iterator. Can be simply a boolean True for memory buffering.

        Returns:
            Reader: A `Reader` class object.
        """

        # define the internal logger
        self.loglevel = loglevel
        self.logger = log_configure(log_level=self.loglevel, log_name='Reader')

        self.exp = exp
        self.model = model
        self.targetgrid = regrid
        self.nproc = nproc
        self.freq = freq
        self.vert_coord = None
        self.deltat = 1
        self.aggregation = aggregation
        self.verbose = verbose
        extra = []

        self.grid_area = None
        self.src_grid_area = None
        self.dst_grid_area = None

        self.streaming = streaming
        self.streamer = Streaming(stream_step=stream_step,
                                  stream_unit=stream_unit,
                                  stream_startdate=stream_startdate,
                                  loglevel=self.loglevel)

        # Export streaming methods TO DO: probably useless
        self.reset_stream = self.streamer.reset_stream
        self.stream = self.streamer.stream
        self.stream_generator = self.streamer.stream_generator

        self.previous_data = None  # used for FDB iterator fixing
<<<<<<< HEAD
        if buffer:  # optional FDB buffering
            if not os. path. isdir(buffer):
                raise ValueError("The directory specified by buffer must exist.")
=======

        if buffer and buffer is not True:  # optional FDB buffering
            if not os.path.isdir(buffer):
                raise ValueError("The directory specified by buffer must exist.") 
>>>>>>> fb611e65
            self.buffer = tempfile.TemporaryDirectory(dir=buffer)
        elif buffer is True:
            self.buffer = True
        else:
            self.buffer = None

        # define configuration file and paths
        Configurer = ConfigPath(configdir=configdir)
        self.configdir = Configurer.configdir
        self.machine = Configurer.machine

        # get configuration from the machine
        self.catalog_file, self.regrid_file, self.fixer_folder, self.config_file = (
            Configurer.get_reader_filenames())
        self.cat = intake.open_catalog(self.catalog_file)

        # check source existence
        self.source = check_catalog_source(self.cat, self.model, self.exp,
                                           source, name="catalog")

        # check that you defined zoom in a correct way
        self.zoom = self._check_zoom(zoom)

        # get fixes dictionary and find them
        self.fix = fix # fix activation flag
        if self.fix:
            self.fixes_dictionary = load_multi_yaml(self.fixer_folder)
            self.fixes = self.find_fixes() # find fixes for this model/exp/source

        # Store the machine-specific CDO path if available
        cfg_base = load_yaml(self.config_file)
        self.cdo = cfg_base["cdo"].get(self.machine, "cdo")

        # load and check the regrid
        if regrid or areas:
            cfg_regrid = load_yaml(self.regrid_file)
            source_grid_id = check_catalog_source(cfg_regrid["source_grids"],
                                                  self.model, self.exp,
                                                  self.source, name='regrid')
            source_grid = cfg_regrid["source_grids"][self.model][self.exp][source_grid_id]

            # Normalize vert_coord to list
            self.vert_coord = source_grid.get("vert_coord", "2d")  # If not specified we assume that this is only a 2D case

            if not isinstance(self.vert_coord, list):
                self.vert_coord = [self.vert_coord]

            self.masked_att = source_grid.get("masked", None)  # Optional selection of masked variables
            self.masked_vars = source_grid.get("masked_vars", None)  # Optional selection of masked variables

            # Expose grid information for the source as a dictionary of
            # open xarrays
            sgridpath = source_grid.get("path", None)
            if sgridpath:
                if isinstance(sgridpath, dict):
                    self.src_grid = {}
                    for k, v in sgridpath.items():
                        self.src_grid.update({k: xr.open_dataset(v.format(zoom=self.zoom),
                                                                decode_times=False)})
                else:
                    if self.vert_coord:
                        self.src_grid = {self.vert_coord[0]: xr.open_dataset(sgridpath.format(zoom=self.zoom),
                                                                            decode_times=False)}
                    else:
                        self.src_grid = {"2d": xr.open_dataset(sgridpath.format(zoom=self.zoom),
                                                            decode_times=False)}
            else:
                self.src_grid = None

            self.src_space_coord = source_grid.get("space_coord", None)
            self.support_dims = source_grid.get("support_dims", [])
            self.space_coord = self.src_space_coord

        if self.fix:
            self.dst_datamodel = datamodel
            # Default destination datamodel
            # (unless specified in instantiating the Reader)
            if not self.dst_datamodel:
                self.dst_datamodel = self.fixes_dictionary["defaults"].get("dst_datamodel", None)

        if regrid:
            self.dst_space_coord = ["lon", "lat"]

            self.weightsfile = {}
            self.weights = {}
            self.regridder = {}

            # List of vertical coordinates or 2d to iterate over
            if sgridpath:
                if isinstance(sgridpath, dict):
                    vclist = sgridpath.keys()
                else:
                    vclist = self.vert_coord
            else:
                vclist = self.vert_coord

            for vc in vclist:
                # compute correct filename ending
                levname = vc if vc == "2d" or vc == "2dm" else f"3d-{vc}"

                template_file = cfg_regrid["weights"]["template"].format(model=self.model,
                                                                         exp=self.exp,
                                                                         method=method,
                                                                         target=regrid,
                                                                         source=self.source,
                                                                         level=levname)

                # add the zoom level in the template file
                if self.zoom is not None:
                    template_file = re.sub(r'\.nc',
                                           '_z' + str(self.zoom) + r'\g<0>',
                                           template_file)

                self.weightsfile.update({vc: os.path.join(
                    cfg_regrid["weights"]["path"],
                    template_file)})

                # If weights do not exist, create them
                if rebuild or not os.path.exists(self.weightsfile[vc]):
                    if os.path.exists(self.weightsfile[vc]):
                        os.unlink(self.weightsfile[vc])
                    self._make_weights_file(self.weightsfile[vc], source_grid,
                                            cfg_regrid, regrid=regrid,
                                            vert_coord=vc, extra=extra,
                                            zoom=self.zoom, method=method)

                self.weights.update({vc: xr.open_mfdataset(self.weightsfile[vc])})
                vc2 = None if vc == "2d" or vc == "2dm" else vc
                self.regridder.update({vc: rg.Regridder(weights=self.weights[vc],
                                                        vert_coord=vc2,
                                                        space_dims=default_space_dims)})

        if areas:
            template_file = cfg_regrid["areas"]["src_template"].format(model=self.model,
                                                                       exp=self.exp,
                                                                       source=self.source)

            # add the zoom level in the template file
            if self.zoom is not None:
                template_file = re.sub(r'\.nc',
                                       '_z' + str(self.zoom) + r'\g<0>',
                                       template_file)

            self.src_areafile = os.path.join(
                cfg_regrid["areas"]["path"],
                template_file)

            # If source areas do not exist, create them
            if rebuild or not os.path.exists(self.src_areafile):
                # Another possibility: was a "cellarea" file provided in regrid.yaml?
                cellareas = source_grid.get("cellareas", None)
                cellarea_var = source_grid.get("cellarea_var", None)
                if cellareas and cellarea_var:
                    self.logger.warning("Using cellareas file provided in regrid.yaml")
                    xr.open_mfdataset(cellareas)[cellarea_var].rename("cell_area").squeeze().to_netcdf(self.src_areafile)
                else:
                    # We have to reconstruct it
                    if os.path.exists(self.src_areafile):
                        os.unlink(self.src_areafile)
                    self._make_src_area_file(self.src_areafile, source_grid,
                                             gridpath=cfg_regrid["cdo-paths"]["download"],
                                             icongridpath=cfg_regrid["cdo-paths"]["icon"],
                                             zoom=self.zoom)

            self.src_grid_area = xr.open_mfdataset(self.src_areafile).cell_area

            if regrid:
                self.dst_areafile = os.path.join(
                    cfg_regrid["areas"]["path"],
                    cfg_regrid["areas"]["dst_template"].format(grid=self.targetgrid))

                if rebuild or not os.path.exists(self.dst_areafile):
                    if os.path.exists(self.dst_areafile):
                        os.unlink(self.dst_areafile)
                    grid = cfg_regrid["target_grids"][regrid]
                    self._make_dst_area_file(self.dst_areafile, grid)

                self.dst_grid_area = xr.open_mfdataset(self.dst_areafile).cell_area
                if self.fix:
                    self.dst_grid_area = self._fix_area(self.dst_grid_area)

            self.grid_area = self.src_grid_area
            if self.fix:
                self.grid_area = self._fix_area(self.grid_area)

    def retrieve(self, regrid=False, timmean=False,
                 apply_unit_fix=True, var=None, vars=None,
                 streaming=False, stream_step=None, stream_unit=None,
                 stream_startdate=None, streaming_generator=False,
                 startdate=None, enddate=None):
        """
        Perform a data retrieve.

        Arguments:
            regrid (bool):              if to regrid the retrieved data
                                        Defaults to False
            timmean (bool):             if to average the retrieved data
                                        Defaults to False
            apply_unit_fix (bool):      if to already adjust units by
                                        multiplying by a factor or adding
                                        an offset (this can also be done later
                                        with the `apply_unit_fix` method).
                                        Defaults to True
            var (str, list):            the variable(s) to retrieve.
                                        Defaults to None
                                        vars is a synonym.
                                        if None, all variables are retrieved
            streaming (bool):           if to retreive data in a streaming
                                        mode. Defaults to False
            streaming_generator (bool): if to return a generator object for
                                        data streaming. Defaults to False
            stream_step (int):          the number of time steps to stream the
                                        data by. Defaults to None
            stream_unit (str):          the unit of time to stream the data
                                        by (e.g. 'hours', 'days', 'months',
                                        'years'). Defaults to None
            stream_startdate (str):     the starting date for streaming the
                                        data (e.g. '2020-02-25').
                                        Defaults to None
        Returns:
            A xarray.Dataset containing the required data.
        """

        # Extract subcatalogue
        if self.zoom:
            esmcat = self.cat[self.model][self.exp][self.source](zoom=self.zoom)
        else:
            esmcat = self.cat[self.model][self.exp][self.source]

        if vars:
            var = vars

        # get loadvar
        if var:
            if isinstance(var, str):  # conversion to list guarantees that a Dataset is produced
                var = var.split()
            self.logger.info("Retrieving variables: %s", var)

            loadvar = self.get_fixer_varname(var) if self.fix else var
        else:
            loadvar = None

        fiter = False
        # If this is an ESM-intake catalogue use first dictionary value,
        if isinstance(esmcat, intake_esm.core.esm_datastore):
            data = self.reader_esm(esmcat, loadvar)
        # If this is an fdb entry
        elif isinstance(esmcat, aqua.gsv.intake_gsv.GSVSource):
            data = self.reader_fdb(esmcat, loadvar, startdate, enddate)
            fiter = True  # this returs an iterator
        else:
            data = self.reader_intake(esmcat, var, loadvar)  # Returns a generator object

            if var:
                if all(element in data.data_vars for element in loadvar):
                    data = data[loadvar]
                else:
                    try:
                        data = data[var]
                        self.logger.warning(f"You are asking for var {var} which is already fixed from {loadvar}.")
                        self.logger.warning(f"Would be safer to run with fix=False")
                    except:
                        raise KeyError("You are asking for variables which we cannot find in the catalog!")

        data = log_history_iter(data, "retrieved by AQUA retriever")

        # sequence which should be more efficient: decumulate - averaging - regridding - fixing

        if self.targetgrid and regrid:
            data = self.regrid(data)
            self.grid_area = self.dst_grid_area

        if self.fix:   # Do not change easily this order. The fixer assumes to be after regridding
            data = self.fixer(data, var, apply_unit_fix=apply_unit_fix)

        if self.freq and timmean:
            data = self.timmean(data)

        if fiter and self.buffer:  # We prefer an xarray, let's buffer everything
            if self.buffer is True:  # we did not provide a buffer path, use an xarray in memory
                data = self.buffer_mem(data)
            else:
                data = self.buffer_iter(data)
            fiter = False

        if not fiter:
            # This is not needed if we already have an iterator
            if streaming or self.streaming or streaming_generator:
                if streaming_generator:
                    data = self.streamer.stream_generator(data, stream_step=stream_step,
                                                          stream_unit=stream_unit,
                                                          stream_startdate=stream_startdate)
                else:
                    data = self.streamer.stream(data, stream_step=stream_step,
                                                stream_unit=stream_unit,
                                                stream_startdate=stream_startdate)

        # safe check that we provide only what exactly asked by var
        # if var:
        #    data = data[var]

        return data

    def regrid(self, data):
        """Call the regridder function returning container or iterator"""
        if isinstance(data, types.GeneratorType):
            return self._regridgen(data)
        else:
            return self._regrid(data)

    def _regridgen(self, data):
        for ds in data:
            yield self._regrid(ds)

    def _regrid(self, data):
        """
        Perform regridding of the input dataset.

        Arguments:
            data (xr.Dataset):  the input xarray.Dataset
        Returns:
            A xarray.Dataset containing the regridded data.
        """

        if self.vert_coord == ["2d"]:
            datadic = {"2d": data}
        else:
            self.logger.debug("Grouping variables that share the same dimension")
            self.logger.debug("Vert coord: %s", self.vert_coord)
            self.logger.debug("masked_att: %s", self.masked_att)
            self.logger.debug("masked_vars: %s", self.masked_vars)

            datadic = group_shared_dims(data, self.vert_coord, others="2d",
                                        masked="2dm", masked_att=self.masked_att,
                                        masked_vars=self.masked_vars)

        # Iterate over list of groups of variables, regridding them separately
        out = []
        for vc, dd in datadic.items():
            out.append(self.regridder[vc].regrid(dd))

        if len(out) > 1:
            out = xr.merge(out)
        else:
            # If this was a single dataarray
            out = out[0]

        # set regridded attribute to 1 for all vars
        out = set_attrs(out, {"regridded": 1})

        # set these two to the target grid
        # (but they are actually not used so far)
        self.grid_area = self.dst_grid_area
        self.space_coord = ["lon", "lat"]

        log_history(out, "regridded by AQUA regridder")
        return out
    

    def timmean(self, data, freq=None, time_bounds=False):
        """Call the timmean function returning container or iterator"""
        if isinstance(data, types.GeneratorType):
            return self._timmeangen(data, freq, time_bounds)
        else:
            return self._timmean(data, freq, time_bounds)


    def _timmeangen(self, data, freq=None, time_bounds=False):
        for ds in data:
            yield self._timmean(ds, freq, time_bounds)


    def _timmean(self, data, freq=None, time_bounds=False):
        """
        Perform daily and monthly averaging

        Arguments:
            data (xr.Dataset):  the input xarray.Dataset
            freq (str):         the frequency of the time averaging.
                                Valid values are monthly, daily, yearly. Defaults to None.
            time_bound (bool):  option to create the time bounds
        Returns:
            A xarray.Dataset containing the time averaged data.
        """

        if freq is None:
            freq = self.freq

        # translate frequency in pandas-style time
        if freq == 'monthly':
            resample_freq = '1M'
        elif freq == 'daily':
            resample_freq = '1D'
        elif freq == 'yearly':
            resample_freq = '1Y'
        else:
            resample_freq = freq

        try:
            # resample
            self.logger.info('Resampling to %s frequency...', str(resample_freq))
            out = data.resample(time=resample_freq).mean()
        except ValueError as exc:
            raise ValueError('Cant find a frequency to resample, aborting!') from exc
        
        # set time as the first timestamp of each month/day according to the sampling frequency
        out['time'] = out['time'].to_index().to_period(resample_freq).to_timestamp().values

        # check time is correct
        if np.any(np.isnat(out.time)):
            raise ValueError('Resampling cannot produce output for all frequency step, is your input data correct?')

        log_history(out, f"resampled to frequency {resample_freq} by AQUA timmean")

        # add a variable to create time_bounds
        if time_bounds:
            resampled = data.time.resample(time=resample_freq)
            time_bnds = xr.concat([resampled.min(),  resampled.max()], dim='bnds').transpose()
            time_bnds['time'] = out.time
            time_bnds.name = 'time_bnds'
            out = xr.merge([out, time_bnds])
            if np.any(np.isnat(out.time_bnds)):
                raise ValueError('Resampling cannot produce output for all time_bnds step!')
            log_history(out, "time_bnds added by by AQUA timmean")
       
        return out

    def _check_if_regridded(self, data):
        """
        Checks if a dataset or Datarray has been regridded.

        Arguments:
            data (xr.DataArray or xarray.DataDataset):  the input data
        Returns:
            A boolean value
        """

        if isinstance(data, xr.Dataset):
            att = list(data.data_vars.values())[0].attrs
        else:
            att = data.attrs

        return att.get("regridded", False)

    def fldmean(self, data, lon_limits=None, lat_limits=None, **kwargs):
        """
        Perform a weighted global average.
        If a subset of the data is provided, the average is performed only on the subset.

        Arguments:
            data (xr.DataArray or xarray.DataDataset):  the input data
            lon_limits (list, optional):  the longitude limits of the subset
            lat_limits (list, optional):  the latitude limits of the subset

        Kwargs:
            - box_brd (bool,opt): choose if coordinates are comprised or not in area selection.
                                  Default is True

        Returns:
            the value of the averaged field
        """

        # If these data have been regridded we should use
        # the destination grid info
        if self._check_if_regridded(data):
            space_coord = self.dst_space_coord
            grid_area = self.dst_grid_area
        else:
            space_coord = self.src_space_coord
            grid_area = self.src_grid_area

        if lon_limits is not None or lat_limits is not None:
            data = area_selection(data, lon=lon_limits, lat=lat_limits,
                                  loglevel=self.loglevel, **kwargs)

        # check if coordinates are aligned
        try:
            xr.align(grid_area, data, join='exact')
        except ValueError as err:
            # check in the dimensions what is wrong
            for coord in self.grid_area.coords:

                xcoord = data.coords[coord]
                #HACK to solve minor issue in xarray
                # check https://github.com/oloapinivad/AQUA/pull/397 for further info
                if len(xcoord.coords)>1:
                    self.logger.warning('Issue found in %s, removing spurious coordinates', coord)
                    drop_coords = [koord for koord in xcoord.coords if koord != coord]
                    xcoord = xcoord.drop_vars(drop_coords)

                # option1: shape different
                if len(self.grid_area[coord]) != len(xcoord):
                    raise ValueError(f'{coord} has different shape between area files and your dataset.'
                                    'If using the LRA, try setting the regrid=r100 option') from err
                # shape are ok, but coords are different
                if not self.grid_area[coord].equals(xcoord):
                    # if they are fine when sorted, there is a sorting mismatch
                    if self.grid_area[coord].sortby(coord).equals(xcoord.sortby(coord)):
                        self.logger.warning('%s is sorted in different way between area files and your dataset. Flipping it!', coord)
                        self.grid_area = self.grid_area.reindex({coord: list(reversed(self.grid_area[coord]))})
                        # raise ValueError(f'{coord} is sorted in different way between area files and your dataset.') from err
                    # something else
                    else:
                        raise ValueError(f'{coord} has a mismatch in coordinate values!') from err

        out = data.weighted(weights=grid_area.fillna(0)).mean(dim=space_coord)

        return out

    def _check_zoom(self, zoom):
        """
        Function to check if the zoom parameter is included in the metadata of
        the source and performs a few safety checks.
        It could be extended to any other metadata flag.

        Arguments:
            zoom (int): the zoom level to be checked

        Returns:
            zoom after check has been processed
        """

        # safe check for zoom into the catalog parameters (at exp level)
        shortcat = self.cat[self.model][self.exp]
        metadata1 = 'zoom' in shortcat.metadata.get('parameters', {}).keys()

        # check at source level (within the parameters)
        # metadata2 = 'zoom' in shortcat[self.source].metadata.get('parameters', {}).keys()
        checkentry = shortcat[self.source].describe()['user_parameters']
        if len(checkentry) > 0:
            metadata2 = 'zoom' in checkentry[0]['name']
        else:
            metadata2 = False

        # combine the two flags
        metadata = metadata1 or metadata2
        if zoom is None:
            if metadata:
                self.logger.warning('No zoom specified but the source requires it, setting zoom=0')
                return 0
            return zoom

        if zoom is not None:
            if metadata:
                return zoom

            self.logger.warning('%s %s %s has not zoom option, disabling zoom=None',
                                self.model, self.exp, self.source)
            return None

    def vertinterp(self, data, levels=None, vert_coord='plev', units=None,
                   method='linear'):
        """
        A basic vertical interpolation based on interp function
        of xarray within AQUA. Given an xarray object, will interpolate the
        vertical dimension along the vert_coord.
        If it is a Dataset, only variables with the required vertical
        coordinate will be interpolated.

        Args:
            data (DataArray, Dataset): your dataset
            levels (float, or list): The level you want to interpolate the vertical coordinate
            units (str, optional, ): The units of your vertical axis. Default 'Pa'
            vert_coord (str, optional): The name of the vertical coordinate. Default 'plev'
            method (str, optional): The type of interpolation method supported by interp()

        Return
            A DataArray or a Dataset with the new interpolated vertical dimension
        """

        if levels is None:
            raise KeyError('Levels for interpolation must be specified')

        # error if vert_coord is not there
        if vert_coord not in data.coords:
            raise KeyError(f'The vert_coord={vert_coord} is not in the data!')

        # if you not specified the units, guessing from the data
        if units is None:
            if hasattr(data[vert_coord], 'units'):
                self.logger.warning('Units of vert_coord=%s has not defined, reading from the data', vert_coord)
                units = data[vert_coord].units
            else:
                raise ValueError('Original dataset has not unit on the vertical axis, failing!')

        if isinstance(data, xr.DataArray):
            final = self._vertinterp(data=data, levels=levels, units=units,
                                     vert_coord=vert_coord, method=method)

        elif isinstance(data, xr.Dataset):
            selected_vars = [da for da in data.data_vars if vert_coord in data[da].coords]
            final = data[selected_vars].map(self._vertinterp, keep_attrs=True,
                                            levels=levels, units=units,
                                            vert_coord=vert_coord, method=method)
        else:
            raise ValueError('This is not an xarray object!')

        return final

    def _vertinterp(self, data, levels=None, units='Pa', vert_coord='plev', method='linear'):

        # verify units are good
        if data[vert_coord].units != units:
            self.logger.warning('Converting vert_coord units to interpolate from %s to %s',
                                data[vert_coord].units, units)
            data = data.metpy.convert_coordinate_units(vert_coord, units)

        # very simple interpolation
        final = data.interp({vert_coord: levels}, method=method)

        return final

    def reader_esm(self, esmcat, var):
        """Reads intake-esm entry. Returns a dataset."""
        cdf_kwargs = esmcat.metadata.get('cdf_kwargs', {"chunks": {"time": 1}})
        query = esmcat.metadata['query']
        if var:
            query_var = esmcat.metadata.get('query_var', 'short_name')
            # Convert to list if not already
            query[query_var] = var.split() if isinstance(var, str) else var
        subcat = esmcat.search(**query)
        data = subcat.to_dataset_dict(cdf_kwargs=cdf_kwargs,
                                      # zarr_kwargs=dict(consolidated=True),
                                      # decode_times=True,
                                      # use_cftime=True)
                                      progressbar=False
                                      )
        return list(data.values())[0]

    def reader_fdb(self, esmcat, var, startdate, enddate):
        """Read fdb data. Returns an iterator."""
        # These are all needed in theory

        fdb_path = esmcat.metadata.get('fdb_path', None)
        if fdb_path:
            os.environ["FDB5_CONFIG_FILE"] = fdb_path

        if self.aggregation:
            return esmcat(startdate=startdate, enddate=enddate, var=var, aggregation=self.aggregation, verbose=self.verbose).read_chunked()
        else:
            return esmcat(startdate=startdate, enddate=enddate, var=var, verbose=self.verbose).read_chunked()


    def reader_intake(self, esmcat, var, loadvar, keep="first"):
        """
        Read regular intake entry. Returns dataset.

        Args:
            esmcat (intake.catalog.Catalog): your catalog
            var (str): Variable to load
            loadvar (list of str): List of variables to load
            keep (str, optional): which duplicate entry to keep ("first" (default), "last" or None)

        Returns:
            Dataset
        """

        if loadvar:
            data = esmcat.to_dask()
            if all(element in data.data_vars for element in loadvar):
                data = data[loadvar]
            else:
                try:
                    data = data[var]
                    self.logger.warning("You are asking for var %s which is already fixed from %s.", var, loadvar)
                    self.logger.warning("It would be safer to run with fix=False")
                except:
                    raise KeyError("You are asking for variables which we cannot find in the catalog!")
        else:
            data = esmcat.to_dask()

        # check for duplicates
        if 'time' in data.coords:
            len0 = len(data.time)
            data = data.drop_duplicates(dim='time', keep=keep)
            if len(data.time) != len0:
                self.logger.warning("Duplicate entries found along the time axis, keeping the %s one.", keep)

        return data

    def buffer_iter(self, data):
        """
        Buffers an iterator object into a temporary directory
        Args:
            data (iterator over xarray.Dataset): the data to be buffered

        Returns:
            A xarray.Dataset pointing to the buffered data
        """

        self.logger.info("Buffering iterator to: %s", self.buffer.name)
        niter =0
        for dd in data:
            dd.to_netcdf(f"{self.buffer.name}/iter{niter}.nc")
            niter = niter + 1

        return xr.open_mfdataset(f"{self.buffer.name}/iter*.nc")
    

    def buffer_mem(self, data):
        """
        Buffers (reads) an iterator object directly into a dataset
        Args:
            data (iterator over xarray.Dataset): the data to be buffered

        Returns:
            A xarray.Dataset
        """

        self.logger.info("Buffering iterator to memory")
        ds = next(data)  # get the first one
        try: 
            for dd in data:
                ds = xr.concat([ds, dd], dim="time")
        except StopIteration:
            pass  # The iterator has finished, we are done

        return ds<|MERGE_RESOLUTION|>--- conflicted
+++ resolved
@@ -107,16 +107,10 @@
         self.stream_generator = self.streamer.stream_generator
 
         self.previous_data = None  # used for FDB iterator fixing
-<<<<<<< HEAD
-        if buffer:  # optional FDB buffering
-            if not os. path. isdir(buffer):
-                raise ValueError("The directory specified by buffer must exist.")
-=======
 
         if buffer and buffer is not True:  # optional FDB buffering
             if not os.path.isdir(buffer):
                 raise ValueError("The directory specified by buffer must exist.") 
->>>>>>> fb611e65
             self.buffer = tempfile.TemporaryDirectory(dir=buffer)
         elif buffer is True:
             self.buffer = True
