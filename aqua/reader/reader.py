"""The main AQUA Reader class"""

import os
import re

import types
import shutil
import intake
import intake_esm

import xarray as xr

# from metpy.units import units, DimensionalityError
import numpy as np
import smmregrid as rg

from aqua.util import load_yaml, load_multi_yaml
from aqua.util import ConfigPath, area_selection
from aqua.logger import log_configure, log_history, log_history_iter
from aqua.util import check_chunk_completeness, frequency_string_to_pandas
from aqua.util import flip_lat_dir
import aqua.gsv

from .streaming import Streaming
from .fixer import FixerMixin
from .regrid import RegridMixin
from .reader_utils import check_catalog_source, group_shared_dims, set_attrs
from .reader_utils import configure_masked_fields


# default spatial dimensions and vertical coordinates
default_space_dims = ['i', 'j', 'x', 'y', 'lon', 'lat', 'longitude',
                      'latitude', 'cell', 'cells', 'ncells', 'values',
                      'value', 'nod2', 'pix', 'elem']

# default vertical dimension
default_vertical_dims = ['nz1', 'nz', 'level', 'height']


# set default options for xarray
xr.set_options(keep_attrs=True)


class Reader(FixerMixin, RegridMixin):
    """General reader for NextGEMS data."""

    def __init__(self, model=None, exp=None, source=None, fix=True,
                 regrid=None, regrid_method=None, zoom=None,
                 areas=True, datamodel=None,
                 streaming=False, stream_generator=False,
                 startdate=None, enddate=None,
                 rebuild=False, loglevel=None, nproc=4, aggregation=None):
        """
        Initializes the Reader class, which uses the catalog
        `config/config.yaml` to identify the required data.

        Args:
            model (str, optional): Model ID. Defaults to "ICON".
            exp (str, optional): Experiment ID. Defaults to "tco2559-ng5".
            source (str, optional): Source ID. Defaults to None.
            regrid (str, optional): Perform regridding to grid `regrid`, as defined in `config/regrid.yaml`. Defaults to None.
            regrid_method (str, optional): CDO Regridding regridding method. Read from grid configuration.
                                           If not specified anywhere, using "ycon".
            fix (bool, optional): Activate data fixing
            zoom (int): healpix zoom level. (Default: None)
            areas (bool, optional): Compute pixel areas if needed. Defaults to True.
            datamodel (str, optional): Destination data model for coordinates, overrides the one in fixes.yaml.
                                       Defaults to None.
            streaming (bool, optional): If to retrieve data in a streaming mode. Defaults to False.
            stream_generator (bool, optional): if to return a generator object for data streaming. Defaults to False
            startdate (str, optional): The starting date for reading/streaming the data (e.g. '2020-02-25'). Defaults to None.
            enddate (str, optional): The final date for reading/streaming the data (e.g. '2020-03-25'). Defaults to None.
            rebuild (bool, optional): Force rebuilding of area and weight files. Defaults to False.
            loglevel (str, optional): Level of logging according to logging module.
                                      Defaults to log_level_default of loglevel().
            nproc (int,optional): Number of processes to use for weights generation. Defaults to 4.
            aggregation (str, optional): aggregation/chunking to be used for GSV access (e.g. D, M, Y).
                                         Defaults to None (using default from catalogue, recommended).

        Returns:
            Reader: A `Reader` class object.
        """

        # define the internal logger
        self.loglevel = loglevel
        self.logger = log_configure(log_level=self.loglevel, log_name='Reader')

        self.exp = exp
        self.model = model
        self.regrid_method = regrid_method
        self.nproc = nproc
        self.vert_coord = None
        self.deltat = 1
        self.aggregation = aggregation

        self.grid_area = None
        self.src_grid_area = None
        self.dst_grid_area = None

        if stream_generator:  # Stream generator also implies streaming
            streaming = True

        if streaming:
            self.streamer = Streaming(startdate=startdate,
                                      enddate=enddate,
                                      aggregation=aggregation,
                                      loglevel=self.loglevel)
            # Export streaming methods TO DO: probably useless
            self.reset_stream = self.streamer.reset
            self.stream = self.streamer.stream

        self.stream_generator = stream_generator
        self.streaming = streaming

        self.startdate = startdate
        self.enddate = enddate

        self.previous_data = None  # used for FDB iterator fixing

        # define configuration file and paths
        Configurer = ConfigPath()
        self.configdir = Configurer.configdir
        self.machine = Configurer.machine

        # get configuration from the machine
        self.catalog_file, self.fixer_folder, self.config_file = (
            Configurer.get_reader_filenames())
        self.cat = intake.open_catalog(self.catalog_file)

        # check source existence
        self.source = check_catalog_source(self.cat, self.model, self.exp,
                                           source, name="catalog")

        # check that you defined zoom in a correct way
        self.zoom = self._check_zoom(zoom)

        if self.zoom:
            self.esmcat = self.cat[self.model][self.exp][self.source](zoom=self.zoom)
        else:
            self.esmcat = self.cat[self.model][self.exp][self.source]

        # get fixes dictionary and find them
        self.fix = fix  # fix activation flag
        if self.fix:
<<<<<<< HEAD
            self.fix_family = self.esmcat.metadata.get('fix_family')
            self.logger.debug('Fix family metadata is %s', self.fix_family)
            self.fixes_dictionary = load_multi_yaml(self.fixer_folder)
            self.fixes = self.find_fixes()  # find fixes for this model/exp/source
            

        # Store the machine-specific CDO path if available
        cfg_base = load_yaml(self.config_file)
        self.cdo = self._set_cdo(cfg_base)

        if self.fix:
=======
            self.fixes_dictionary = load_multi_yaml(self.fixer_folder, loglevel=self.loglevel)
            self.fixes = self.find_fixes()  # find fixes for this model/exp/source
>>>>>>> 86c2ba33
            self.dst_datamodel = datamodel
            # Default destination datamodel
            # (unless specified in instantiating the Reader)
            if not self.dst_datamodel:
                self.dst_datamodel = self.fixes_dictionary["defaults"].get("dst_datamodel", None)

        # Store the machine-specific CDO path if available
        cfg_base = load_yaml(self.config_file)
        self.cdo = self._set_cdo(cfg_base)

        # load and check the regrid
        if regrid or areas:

            # loading the grid defintion file
            main_file = os.path.join(self.configdir, 'aqua-grids.yaml')
            machine_file = os.path.join(self.configdir, 'machines', self.machine, 'catalog.yaml')
            cfg_regrid = load_multi_yaml(filenames=[main_file, machine_file],
<<<<<<< HEAD
                                         definitions="paths",
                                         loglevel=self.loglevel)
            source_grid_name = self.esmcat.metadata.get('source_grid_name')
            self.logger.debug('Grid metadata is %s', source_grid_name)
            source_grid = cfg_regrid['grids'][source_grid_name]
            # Normalize vert_coord to list
            self.vert_coord = source_grid.get("vert_coord", "2d")  # If not specified we assume that this is only a 2D case
            if not isinstance(self.vert_coord, list):
                self.vert_coord = [self.vert_coord]

            # define which variables has to be masked
            self.masked_attr, self.masked_vars = configure_masked_fields(source_grid)

            # Expose grid information for the source as a dictionary of
            # open xarrays
            sgridpath = source_grid.get("path", None)
            if sgridpath:
                if isinstance(sgridpath, dict):
                    self.src_grid = {}
                    for k, v in sgridpath.items():
                        self.src_grid.update({k: xr.open_dataset(v.format(zoom=self.zoom),
                                                                 decode_times=False)})
                else:
                    if self.vert_coord:
                        self.src_grid = {self.vert_coord[0]: xr.open_dataset(sgridpath.format(zoom=self.zoom),
                                                                             decode_times=False)}
                    else:
                        self.src_grid = {"2d": xr.open_dataset(sgridpath.format(zoom=self.zoom),
                                                               decode_times=False)}
            else:
                self.src_grid = None
=======
                                        definitions="paths",
                                        loglevel=self.loglevel)
            
            # define grid names
            self.src_grid_name = self.esmcat.metadata.get('source_grid_name')
            self.dst_grid_name = regrid

            # configure all the required elements
            self._configure_coords(cfg_regrid)
        
        # generate source areas
        if areas:
            self._generate_load_src_area(cfg_regrid, rebuild)

        # configure regridder and generate weights
        if regrid:
            self._regrid_configure(cfg_regrid)
            self._load_generate_regrid_weights(cfg_regrid, rebuild)
>>>>>>> 86c2ba33

        # generate destination areas
        if areas and regrid:
                self._generate_load_dst_area(cfg_regrid, rebuild)

             
    def _set_cdo(self, cfg_base):
        """
        Check information on CDO to set the correct version

        Arguments:
            cfg_base (dict): the configuration dictionary

        Returns:
            The path to the CDO executable
        """

        cdo = cfg_base["cdo"].get(self.machine, None)
        if not cdo:
            cdo = shutil.which("cdo")
            if cdo:
                self.logger.debug("Found CDO path: %s", cdo)
            else:
                self.logger.error("CDO not found in path: Weight and area generation will fail.")
        else:
            self.logger.debug("Using CDO from config: %s", cdo)

        return cdo

    def _load_generate_regrid_weights(self, cfg_regrid, rebuild):

        """
        Generated and load the regrid weights for all the vertical coordinates available
        This is done by looping on vetical coordinates, defining a template and calling
        the correspondet smmregrid function

        Args:
            cfg_regrid (dict): dictionary with the grid definitions
            rebuild (bool): true/false flag to trigger recomputation of areas

        Returns:
            Define in the class object the smmregridder object
        """

        self.weightsfile = {}
        self.weights = {}
        self.regridder = {}

        source_grid = cfg_regrid['grids'][self.src_grid_name]
        sgridpath = source_grid.get("path", None)
        
        # List of vertical coordinates or 2d to iterate over
        if sgridpath:
            if isinstance(sgridpath, dict):
                vclist = sgridpath.keys()
            else:
                vclist = self.vert_coord
        else:
            vclist = self.vert_coord

        for vc in vclist:
            # compute correct filename ending
            levname = vc if vc == "2d" or vc == "2dm" else f"3d-{vc}"

            if sgridpath:
                template_file = cfg_regrid["weights"]["template_grid"].format(sourcegrid=self.src_grid_name,
                                                                                method=self.regrid_method,
                                                                                targetgrid=self.dst_grid_name,
                                                                                level=levname)
            else:
                template_file = cfg_regrid["weights"]["template_default"].format(model=self.model,
                                                                                    exp=self.exp,
                                                                                    source=self.source,
                                                                                    method=self.regrid_method,
                                                                                    targetgrid=self.dst_grid_name,
                                                                                    level=levname)
            # add the zoom level in the template file
            if self.zoom is not None:
                template_file = re.sub(r'\.nc',
                                        '_z' + str(self.zoom) + r'\g<0>',
                                        template_file)

            self.weightsfile.update({vc: os.path.join(
                cfg_regrid["paths"]["weights"],
                template_file)})

            # If weights do not exist, create them
            if rebuild or not os.path.exists(self.weightsfile[vc]):
                if os.path.exists(self.weightsfile[vc]):
                    os.unlink(self.weightsfile[vc])
                self._make_weights_file(self.weightsfile[vc], source_grid,
                                        cfg_regrid, regrid=self.dst_grid_name,
                                        vert_coord=vc, extra=[],
                                        zoom=self.zoom, method=self.regrid_method)

            self.weights.update({vc: xr.open_mfdataset(self.weightsfile[vc])})
            vc2 = None if vc == "2d" or vc == "2dm" else vc
            self.regridder.update({vc: rg.Regridder(weights=self.weights[vc],
                                                    vert_coord=vc2,
                                                    space_dims=default_space_dims)})

    def _configure_coords(self, cfg_regrid):
        """
        Define the horizontal and vertical coordinates to be used by areas and regrid.
        Horizontal coordinates are guessed from a predefined list.
        Vertical coordinates are read from the grid file.

        Args: 
            cfg_regrid (dict): dictionary with the grid definitions

        Returns:
            Defined into the class object space and vert cordinates
        """

        source_grid = cfg_regrid['grids'][self.src_grid_name]
        
        # get values from files
        vert_coord = source_grid.get("vert_coord", None)  
        space_coord = source_grid.get("space_coord", None)

        # guessing space coordinates
        self.src_space_coord, self.vert_coord = self._guess_coords(space_coord, vert_coord, 
                                                                   default_space_dims, 
                                                                   default_vertical_dims)
        #self.logger.info("Space coords are %s", self.src_space_coord)

        # Normalize vert_coord to list
        if not isinstance(self.vert_coord, list):
            self.vert_coord = [self.vert_coord]

        self.support_dims = source_grid.get("support_dims", []) #do we use this?
        self.space_coord = self.src_space_coord

    def _regrid_configure(self, cfg_regrid):
        """
        Configure all the different steps need for the regridding computation
        1) define the masked variables 2) load the source grid file for the different vert grids
        3) define regrid_method to be passed to CDO

        Args:
            cfg_regrid (dict): dictionary with the grid definitions

        Returns:
            All the required class definition to run the regridding later on
        """

        source_grid = cfg_regrid['grids'][self.src_grid_name]

        # define which variables has to be masked
        self.masked_attr, self.masked_vars = configure_masked_fields(source_grid)

        # set target grid coordinates
        self.dst_space_coord = ["lon", "lat"]

        # Expose grid information for the source as a dictionary of
        # open xarrays
        sgridpath = source_grid.get("path", None)
        if sgridpath:
            if isinstance(sgridpath, dict):
                self.src_grid = {}
                for k, v in sgridpath.items():
                    self.src_grid.update({k: xr.open_dataset(v.format(zoom=self.zoom),
                                                                decode_times=False)})
            else:
                if self.vert_coord:
                    self.src_grid = {self.vert_coord[0]: xr.open_dataset(sgridpath.format(zoom=self.zoom),
                                                                            decode_times=False)}
                else:
                    self.src_grid = {"2d": xr.open_dataset(sgridpath.format(zoom=self.zoom),
                                                            decode_times=False)}
        else:
            self.src_grid = None

        # if regrid method is not defined, read from the grid and use "ycon" as default
        default_regrid_method = "ycon"
        if self.regrid_method is None:
            self.regrid_method = source_grid.get("regrid_method", default_regrid_method)
        else:
            self.regrid_method = self.regrid_method

        if self.regrid_method is not default_regrid_method:
            self.logger.info("Regrid method: %s", self.regrid_method)

    
    def _generate_load_dst_area(self, cfg_regrid, rebuild):
        """
        Generate and load area file for the destination grid.
        
        Arguments:
            cfg_regrid (dict): dictionary with the grid definitions
            rebuild (bool): true/false flag to trigger recomputation of areas
    
        Returns:
            the destination area file loaded as xarray dataset and stored in the class object
        """

        self.dst_areafile = os.path.join(
                cfg_regrid["paths"]["areas"],
                cfg_regrid["areas"]["template_grid"].format(grid=self.dst_grid_name))

        if rebuild or not os.path.exists(self.dst_areafile):
            if os.path.exists(self.dst_areafile):
                os.unlink(self.dst_areafile)
            grid = cfg_regrid["grids"][self.dst_grid_name]
            self._make_dst_area_file(self.dst_areafile, grid)

        # open the area file and possibily fix it
        self.dst_grid_area = xr.open_mfdataset(self.dst_areafile).cell_area
        if self.fix:
            self.dst_grid_area = self._fix_area(self.dst_grid_area)

    def _generate_load_src_area(self, cfg_regrid, rebuild):
        """
        Generate and load area file for the source grid.
        
        Arguments:
            cfg_regrid (dict): dictionary with the grid definitions
            rebuild (bool): true/false flag to trigger recomputation of areas
    
        Returns:
            the source area file loaded as xarray dataset and stored in the class object
        """

        source_grid = cfg_regrid['grids'][self.src_grid_name]
        sgridpath = source_grid.get("path", None)

        if sgridpath:
            template_file = cfg_regrid["areas"]["template_grid"].format(grid=self.src_grid_name)
        else:
            template_file = cfg_regrid["areas"]["template_default"].format(model=self.model,
                                                                            exp=self.exp,
                                                                            source=self.source)
        # add the zoom level in the template file
        if self.zoom is not None:
            template_file = re.sub(r'\.nc',
                                    '_z' + str(self.zoom) + r'\g<0>',
                                    template_file)

        self.src_areafile = os.path.join(
            cfg_regrid["paths"]["areas"],
            template_file)

        # If source areas do not exist, create them
        if rebuild or not os.path.exists(self.src_areafile):
            if os.path.exists(self.src_areafile):
                os.unlink(self.src_areafile)

            # Another possibility: was a "cellarea" file provided in regrid.yaml?
            cellareas = source_grid.get("cellareas", None)
            cellarea_var = source_grid.get("cellarea_var", None)
            if cellareas and cellarea_var:
                self.logger.warning("Using cellareas file provided in aqua-grids.yaml")
                xr.open_mfdataset(cellareas)[cellarea_var].rename("cell_area").squeeze().to_netcdf(self.src_areafile)
            else:
                self._make_src_area_file(self.src_areafile, source_grid,
                                            gridpath=cfg_regrid["cdo-paths"]["download"],
                                            icongridpath=cfg_regrid["cdo-paths"]["icon"],
                                            zoom=self.zoom)

        self.src_grid_area = xr.open_mfdataset(self.src_areafile).cell_area
  
        self.grid_area = self.src_grid_area
        if self.fix:
            self.grid_area = self._fix_area(self.grid_area)

    def retrieve(self, var=None,
                 startdate=None, enddate=None):
        """
        Perform a data retrieve.

        Arguments:
            var (str, list): the variable(s) to retrieve.Defaults to None. If None, all variables are retrieved
            startdate (str, optional): The starting date for reading/streaming the data (e.g. '2020-02-25'). Defaults to None.
            enddate (str, optional): The final date for reading/streaming the data (e.g. '2020-03-25'). Defaults to None.

        Returns:
            A xarray.Dataset containing the required data.
        """

        # Streaming emulator require these to be defined in __init__
        if (self.streaming and not self.stream_generator) and (startdate or enddate):
            raise KeyError("In case of streaming=true the arguments startdate/enddate have to be specified when initializing the class.")  # noqa E501

        if not startdate:  # In case the streaming startdate is used also for FDB copy it
            startdate = self.startdate
        if not enddate:  # In case the streaming startdate is used also for FDB copy it
            enddate = self.enddate

        # get loadvar
        if var:
            if isinstance(var, str):  # conversion to list guarantees that a Dataset is produced
                var = var.split()
            self.logger.info("Retrieving variables: %s", var)
            loadvar = self.get_fixer_varname(var) if self.fix else var
        else:
            # If we are retrieving from fdb we have to specify the var
            if isinstance(self.esmcat, aqua.gsv.intake_gsv.GSVSource):
                metadata = self.esmcat.metadata
                if metadata:
                    var = metadata.get('variables')
                if not var:
                    var = [self.esmcat._request['param']]  # retrieve var from catalogue

                self.logger.info(f"FDB source, setting default variables to {var}")
                loadvar = self.get_fixer_varname(var) if self.fix else var
            else:
                loadvar = None

        fiter = False
        ffdb = False
        # If this is an ESM-intake catalogue use first dictionary value,
        if isinstance(self.esmcat, intake_esm.core.esm_datastore):
            data = self.reader_esm(self.esmcat, loadvar)
        # If this is an fdb entry
        elif isinstance(self.esmcat, aqua.gsv.intake_gsv.GSVSource):
            data = self.reader_fdb(self.esmcat, loadvar, startdate, enddate, dask=(not self.stream_generator))
            fiter = self.stream_generator  # this returs an iterator unless dask is set
            ffdb = True  # These data have been read from fdb
        else:
            data = self.reader_intake(self.esmcat, var, loadvar)  # Returns a generator object

            if var:
                if all(element in data.data_vars for element in loadvar):
                    data = data[loadvar]
                else:
                    try:
                        data = data[var]
                        self.logger.warning(f"You are asking for var {var} which is already fixed from {loadvar}.")
                        self.logger.warning("Would be safer to run with fix=False")
                    except Exception as e:
                        raise KeyError("You are asking for variables which we cannot find in the catalog!") from e

        data = log_history_iter(data, "retrieved by AQUA retriever")

        # sequence which should be more efficient: decumulate - averaging - regridding - fixing

        if self.fix:   # Do not change easily this order. The fixer assumes to be after regridding
            data = self.fixer(data, var)

        # log an error if some variables have no units
        if isinstance(data, xr.Dataset):
            for var in data.data_vars:
                if not hasattr(data[var], 'units'):
                    self.logger.error('Variable %s has no units!', var)

        if not fiter:
            # This is not needed if we already have an iterator
            if self.streaming:
                if self.stream_generator:
                    data = self.streamer.generator(data, startdate=startdate, enddate=enddate)
                else:
                    data = self.streamer.stream(data)
            elif startdate and enddate and not ffdb:  # do not select if data come from FDB (already done)
                data = data.sel(time=slice(startdate, enddate))

        return data

    def regrid(self, data):
        """Call the regridder function returning container or iterator"""
        if isinstance(data, types.GeneratorType):
            return self._regridgen(data)
        else:
            return self._regrid(data)

    def _regridgen(self, data):
        for ds in data:
            yield self._regrid(ds)

    def _regrid(self, datain):
        """
        Perform regridding of the input dataset.

        Arguments:
            data (xr.Dataset):  the input xarray.Dataset
        Returns:
            A xarray.Dataset containing the regridded data.
        """

        # Check if original lat has been flipped and in case flip back, returns a deep copy in that case
        data = flip_lat_dir(datain)

        if self.vert_coord == ["2d"]:
            datadic = {"2d": data}
        else:
            self.logger.debug("Grouping variables that share the same dimension")
            self.logger.debug("Vert coord: %s", self.vert_coord)
            self.logger.debug("masked_att: %s", self.masked_attr)
            self.logger.debug("masked_vars: %s", self.masked_vars)

            datadic = group_shared_dims(data, self.vert_coord, others="2d",
                                        masked="2dm", masked_att=self.masked_attr,
                                        masked_vars=self.masked_vars)

        # Iterate over list of groups of variables, regridding them separately
        out = []
        for vc, dd in datadic.items():
            out.append(self.regridder[vc].regrid(dd))

        if len(out) > 1:
            out = xr.merge(out)
        else:
            # If this was a single dataarray
            out = out[0]

        # set regridded attribute to 1 for all vars
        out = set_attrs(out, {"regridded": 1})

        # set these two to the target grid
        # (but they are actually not used so far)
        self.grid_area = self.dst_grid_area
        self.space_coord = ["lon", "lat"]

        log_history(out, "regridded by AQUA regridder")
        return out

    def timmean(self, data, freq=None, exclude_incomplete=False, time_bounds=False):
        """Call the timmean function returning container or iterator"""
        if isinstance(data, types.GeneratorType):
            return self._timmeangen(data, freq, exclude_incomplete, time_bounds)
        else:
            return self._timmean(data, freq, exclude_incomplete, time_bounds)

    def _timmeangen(self, data, freq=None, exclude_incomplete=False, time_bounds=False):
        for ds in data:
            yield self._timmean(ds, freq, exclude_incomplete, time_bounds)

    def _timmean(self, data, freq=None, exclude_incomplete=False, time_bounds=False):
        """
        Perform daily and monthly averaging

        Arguments:
            data (xr.Dataset):  the input xarray.Dataset
            freq (str):         the frequency of the time averaging.
                                Valid values are monthly, daily, yearly. Defaults to None.
            exclude_incomplete (bool):  Check if averages is done on complete chunks, and remove from the output
                                        chunks which have not all the expected records.
            time_bound (bool):  option to create the time bounds
        Returns:
            A xarray.Dataset containing the time averaged data.
        """

        resample_freq = frequency_string_to_pandas(freq)

        try:
            # resample
            self.logger.info('Resampling to %s frequency...', str(resample_freq))
            out = data.resample(time=resample_freq).mean()
        except ValueError as exc:
            raise ValueError('Cant find a frequency to resample, aborting!') from exc

        # set time as the first timestamp of each month/day according to the sampling frequency
        out['time'] = out['time'].to_index().to_period(resample_freq).to_timestamp().values

        if exclude_incomplete:
            boolean_mask = check_chunk_completeness(data, resample_frequency=resample_freq)
            out = out.where(boolean_mask, drop=True)

        # check time is correct
        if np.any(np.isnat(out.time)):
            raise ValueError('Resampling cannot produce output for all frequency step, is your input data correct?')

        log_history(out, f"resampled to frequency {resample_freq} by AQUA timmean")

        # add a variable to create time_bounds
        if time_bounds:
            resampled = data.time.resample(time=resample_freq)
            time_bnds = xr.concat([resampled.min(), resampled.max()], dim='bnds').transpose()
            time_bnds['time'] = out.time
            time_bnds.name = 'time_bnds'
            out = xr.merge([out, time_bnds])
            if np.any(np.isnat(out.time_bnds)):
                raise ValueError('Resampling cannot produce output for all time_bnds step!')
            log_history(out, "time_bnds added by by AQUA timmean")

        return out

    def _check_if_regridded(self, data):
        """
        Checks if a dataset or Datarray has been regridded.

        Arguments:
            data (xr.DataArray or xarray.DataDataset):  the input data
        Returns:
            A boolean value
        """

        if isinstance(data, xr.Dataset):
            att = list(data.data_vars.values())[0].attrs
        else:
            att = data.attrs

        return att.get("regridded", False)

    def fldmean(self, data, lon_limits=None, lat_limits=None, **kwargs):
        """
        Perform a weighted global average.
        If a subset of the data is provided, the average is performed only on the subset.

        Arguments:
            data (xr.DataArray or xarray.DataDataset):  the input data
            lon_limits (list, optional):  the longitude limits of the subset
            lat_limits (list, optional):  the latitude limits of the subset

        Kwargs:
            - box_brd (bool,opt): choose if coordinates are comprised or not in area selection.
                                  Default is True

        Returns:
            the value of the averaged field
        """

        # If these data have been regridded we should use
        # the destination grid info
        if self._check_if_regridded(data):
            space_coord = self.dst_space_coord
            grid_area = self.dst_grid_area
        else:
            space_coord = self.src_space_coord
            grid_area = self.src_grid_area

        if lon_limits is not None or lat_limits is not None:
            data = area_selection(data, lon=lon_limits, lat=lat_limits,
                                  loglevel=self.loglevel, **kwargs)

        # check if coordinates are aligned
        try:
            xr.align(grid_area, data, join='exact')
        except ValueError as err:
            # check in the dimensions what is wrong
            for coord in self.grid_area.coords:

                xcoord = data.coords[coord]
                # HACK to solve minor issue in xarray
                # check https://github.com/oloapinivad/AQUA/pull/397 for further info
                if len(xcoord.coords) > 1:
                    self.logger.warning('Issue found in %s, removing spurious coordinates', coord)
                    drop_coords = [koord for koord in xcoord.coords if koord != coord]
                    xcoord = xcoord.drop_vars(drop_coords)

                # option1: shape different
                if len(self.grid_area[coord]) != len(xcoord):
                    raise ValueError(f'{coord} has different shape between area files and your dataset.'
                                     'If using the LRA, try setting the regrid=r100 option') from err
                # shape are ok, but coords are different
                if not self.grid_area[coord].equals(xcoord):
                    # if they are fine when sorted, there is a sorting mismatch
                    if self.grid_area[coord].sortby(coord).equals(xcoord.sortby(coord)):
                        self.logger.warning('%s is sorted in different way between area files and your dataset. Flipping it!',
                                            coord)
                        self.grid_area = self.grid_area.reindex({coord: list(reversed(self.grid_area[coord]))})
                        # raise ValueError(f'{coord} is sorted in different way between area files and your dataset.') from err
                    # something else
                    else:
                        raise ValueError(f'{coord} has a mismatch in coordinate values!') from err

        out = data.weighted(weights=grid_area.fillna(0)).mean(dim=space_coord)

        return out

    def _check_zoom(self, zoom):
        """
        Function to check if the zoom parameter is included in the metadata of
        the source and performs a few safety checks.
        It could be extended to any other metadata flag.

        Arguments:
            zoom (int): the zoom level to be checked

        Returns:
            zoom after check has been processed
        """

        # safe check for zoom into the catalog parameters (at exp level)
        shortcat = self.cat[self.model][self.exp]
        metadata1 = 'zoom' in shortcat.metadata.get('parameters', {}).keys()

        # check at source level (within the parameters)
        # metadata2 = 'zoom' in shortcat[self.source].metadata.get('parameters', {}).keys()
        checkentry = shortcat[self.source].describe()['user_parameters']
        if len(checkentry) > 0:
            metadata2 = 'zoom' in checkentry[0]['name']
        else:
            metadata2 = False

        # combine the two flags
        metadata = metadata1 or metadata2
        if zoom is None:
            if metadata:
                self.logger.warning('No zoom specified but the source requires it, setting zoom=0')
                return 0
            return zoom

        if zoom is not None:
            if metadata:
                return zoom

            self.logger.warning('%s %s %s has not zoom option, disabling zoom=None',
                                self.model, self.exp, self.source)
            return None

    def vertinterp(self, data, levels=None, vert_coord='plev', units=None,
                   method='linear'):
        """
        A basic vertical interpolation based on interp function
        of xarray within AQUA. Given an xarray object, will interpolate the
        vertical dimension along the vert_coord.
        If it is a Dataset, only variables with the required vertical
        coordinate will be interpolated.

        Args:
            data (DataArray, Dataset): your dataset
            levels (float, or list): The level you want to interpolate the vertical coordinate
            units (str, optional, ): The units of your vertical axis. Default 'Pa'
            vert_coord (str, optional): The name of the vertical coordinate. Default 'plev'
            method (str, optional): The type of interpolation method supported by interp()

        Return
            A DataArray or a Dataset with the new interpolated vertical dimension
        """

        if levels is None:
            raise KeyError('Levels for interpolation must be specified')

        # error if vert_coord is not there
        if vert_coord not in data.coords:
            raise KeyError(f'The vert_coord={vert_coord} is not in the data!')

        # if you not specified the units, guessing from the data
        if units is None:
            if hasattr(data[vert_coord], 'units'):
                self.logger.warning('Units of vert_coord=%s has not defined, reading from the data', vert_coord)
                units = data[vert_coord].units
            else:
                raise ValueError('Original dataset has not unit on the vertical axis, failing!')

        if isinstance(data, xr.DataArray):
            final = self._vertinterp(data=data, levels=levels, units=units,
                                     vert_coord=vert_coord, method=method)

        elif isinstance(data, xr.Dataset):
            selected_vars = [da for da in data.data_vars if vert_coord in data[da].coords]
            final = data[selected_vars].map(self._vertinterp, keep_attrs=True,
                                            levels=levels, units=units,
                                            vert_coord=vert_coord, method=method)
        else:
            raise ValueError('This is not an xarray object!')

        return final

    def _vertinterp(self, data, levels=None, units='Pa', vert_coord='plev', method='linear'):

        # verify units are good
        if data[vert_coord].units != units:
            self.logger.warning('Converting vert_coord units to interpolate from %s to %s',
                                data[vert_coord].units, units)
            data = data.metpy.convert_coordinate_units(vert_coord, units)

        # very simple interpolation
        final = data.interp({vert_coord: levels}, method=method)

        return final

    def reader_esm(self, esmcat, var):
        """Reads intake-esm entry. Returns a dataset."""
        cdf_kwargs = esmcat.metadata.get('cdf_kwargs', {"chunks": {"time": 1}})
        query = esmcat.metadata['query']
        if var:
            query_var = esmcat.metadata.get('query_var', 'short_name')
            # Convert to list if not already
            query[query_var] = var.split() if isinstance(var, str) else var
        subcat = esmcat.search(**query)
        data = subcat.to_dataset_dict(cdf_kwargs=cdf_kwargs,
                                      # zarr_kwargs=dict(consolidated=True),
                                      # decode_times=True,
                                      # use_cftime=True)
                                      progressbar=False
                                      )
        return list(data.values())[0]

    def reader_fdb(self, esmcat, var, startdate, enddate, dask=False):
        """
        Read fdb data. Returns an iterator or dask array.
        Args:
            esmcat (intake catalogue): the intake catalogue to read
            var (str): the shortname of the variable to retrieve
            startdate (str): a starting date and time in the format YYYYMMDD:HHTT
            enddate (str): an ending date and time in the format YYYYMMDD:HHTT
            dask (bool): return directly a dask array instead of an iterator
        Returns:
            An xarray.Dataset or an iterator over datasets
        """

        if dask:
            if self.aggregation:
                data = esmcat(startdate=startdate, enddate=enddate, var=var,
                              aggregation=self.aggregation,
                              logging=True, loglevel=self.loglevel).to_dask()
            else:
                data = esmcat(startdate=startdate, enddate=enddate, var=var,
                              logging=True, loglevel=self.loglevel).to_dask()
        else:
            if self.aggregation:
                data = esmcat(startdate=startdate, enddate=enddate, var=var,
                              aggregation=self.aggregation,
                              logging=True, loglevel=self.loglevel).read_chunked()
            else:
                data = esmcat(startdate=startdate, enddate=enddate, var=var,
                              logging=True, loglevel=self.loglevel).read_chunked()

        return data

    def reader_intake(self, esmcat, var, loadvar, keep="first"):
        """
        Read regular intake entry. Returns dataset.

        Args:
            esmcat (intake.catalog.Catalog): your catalog
            var (str): Variable to load
            loadvar (list of str): List of variables to load
            keep (str, optional): which duplicate entry to keep ("first" (default), "last" or None)

        Returns:
            Dataset
        """

        if loadvar:
            data = esmcat.to_dask()
            if all(element in data.data_vars for element in loadvar):
                data = data[loadvar]
            else:
                try:
                    data = data[var]
                    self.logger.warning("You are asking for var %s which is already fixed from %s.", var, loadvar)
                    self.logger.warning("It would be safer to run with fix=False")
                except Exception as e:
                    raise KeyError("You are asking for variables which we cannot find in the catalog!") from e
        else:
            data = esmcat.to_dask()

        # check for duplicates
        if 'time' in data.coords:
            len0 = len(data.time)
            data = data.drop_duplicates(dim='time', keep=keep)
            if len(data.time) != len0:
                self.logger.warning("Duplicate entries found along the time axis, keeping the %s one.", keep)

        return data

    def stream(self, data, startdate=None, enddate=None, aggregation=None,
               timechunks=None, reset=False):
        """
        Stream a dataset chunk using the startdate, enddate, and aggregation parameters defined in the constructor.
        This operation utilizes the 'stream' method from the Streaming class.
        It first checks if the Streaming class has been initialized; if not, it initializes the class.

        Arguments:
            data (xr.Dataset):      the input xarray.Dataset
            startdate (str): the starting date for streaming the data (e.g. '2020-02-25') (None)
            enddate (str): the ending date for streaming the data (e.g. '2021-01-01') (None)
            aggregation (str): the streaming frequency in pandas style (1M, 7D etc.)
            timechunks (DataArrayResample, optional): a precomputed chunked time axis
            reset (bool, optional): reset the streaming

        Returns:
            A xarray.Dataset containing the subset of the input data that has been streamed.
        """
        if not hasattr(self, 'streamer'):
            self.streamer = Streaming(startdate=startdate,
                                      enddate=enddate,
                                      aggregation=aggregation)
            self.stream = self.streamer.stream

        stream_data = self.stream(data,
                                  startdate=startdate,
                                  enddate=enddate,
                                  aggregation=aggregation,
                                  timechunks=timechunks,
                                  reset=reset)
        return stream_data

    def info(self):
        """Prints info about the reader"""
        print("Reader for model %s, experiment %s, source %s" %
              (self.model, self.exp, self.source))

        if isinstance(self.esmcat, aqua.gsv.intake_gsv.GSVSource):
            if "expver" in self.esmcat._request.keys():
                print("  This experiment has expID %s" % self.esmcat._request['expver'])

        metadata = self.esmcat.metadata

        if self.fix:
            print("Data fixing is active:")
            if "fix_family" in metadata.keys():
                print("  Fix family is %s" % metadata["fix_family"])
            else:
                # TODO: to be removed when all the catalogues are updated
                print("  Fixes: %s" % self.fixes)

        if self.dst_grid_name:
            print("Regridding is active:")
            print("  Target grid is %s" % self.dst_grid_name)
            print("  Regridding method is %s" % self.regrid_method)

        print("Metadata:")
        for k, v in metadata.items():
            print("  %s: %s" % (k, v))

        if isinstance(self.esmcat, aqua.gsv.intake_gsv.GSVSource):
            print("GSV request for this source:")
            for k, v in self.esmcat._request.items():
                if k not in ["time", "param", "step", "expver"]:
                    print("  %s: %s" % (k, v))<|MERGE_RESOLUTION|>--- conflicted
+++ resolved
@@ -142,22 +142,10 @@
         # get fixes dictionary and find them
         self.fix = fix  # fix activation flag
         if self.fix:
-<<<<<<< HEAD
             self.fix_family = self.esmcat.metadata.get('fix_family')
             self.logger.debug('Fix family metadata is %s', self.fix_family)
-            self.fixes_dictionary = load_multi_yaml(self.fixer_folder)
-            self.fixes = self.find_fixes()  # find fixes for this model/exp/source
-            
-
-        # Store the machine-specific CDO path if available
-        cfg_base = load_yaml(self.config_file)
-        self.cdo = self._set_cdo(cfg_base)
-
-        if self.fix:
-=======
             self.fixes_dictionary = load_multi_yaml(self.fixer_folder, loglevel=self.loglevel)
             self.fixes = self.find_fixes()  # find fixes for this model/exp/source
->>>>>>> 86c2ba33
             self.dst_datamodel = datamodel
             # Default destination datamodel
             # (unless specified in instantiating the Reader)
@@ -167,7 +155,7 @@
         # Store the machine-specific CDO path if available
         cfg_base = load_yaml(self.config_file)
         self.cdo = self._set_cdo(cfg_base)
-
+           
         # load and check the regrid
         if regrid or areas:
 
@@ -175,39 +163,6 @@
             main_file = os.path.join(self.configdir, 'aqua-grids.yaml')
             machine_file = os.path.join(self.configdir, 'machines', self.machine, 'catalog.yaml')
             cfg_regrid = load_multi_yaml(filenames=[main_file, machine_file],
-<<<<<<< HEAD
-                                         definitions="paths",
-                                         loglevel=self.loglevel)
-            source_grid_name = self.esmcat.metadata.get('source_grid_name')
-            self.logger.debug('Grid metadata is %s', source_grid_name)
-            source_grid = cfg_regrid['grids'][source_grid_name]
-            # Normalize vert_coord to list
-            self.vert_coord = source_grid.get("vert_coord", "2d")  # If not specified we assume that this is only a 2D case
-            if not isinstance(self.vert_coord, list):
-                self.vert_coord = [self.vert_coord]
-
-            # define which variables has to be masked
-            self.masked_attr, self.masked_vars = configure_masked_fields(source_grid)
-
-            # Expose grid information for the source as a dictionary of
-            # open xarrays
-            sgridpath = source_grid.get("path", None)
-            if sgridpath:
-                if isinstance(sgridpath, dict):
-                    self.src_grid = {}
-                    for k, v in sgridpath.items():
-                        self.src_grid.update({k: xr.open_dataset(v.format(zoom=self.zoom),
-                                                                 decode_times=False)})
-                else:
-                    if self.vert_coord:
-                        self.src_grid = {self.vert_coord[0]: xr.open_dataset(sgridpath.format(zoom=self.zoom),
-                                                                             decode_times=False)}
-                    else:
-                        self.src_grid = {"2d": xr.open_dataset(sgridpath.format(zoom=self.zoom),
-                                                               decode_times=False)}
-            else:
-                self.src_grid = None
-=======
                                         definitions="paths",
                                         loglevel=self.loglevel)
             
@@ -226,7 +181,6 @@
         if regrid:
             self._regrid_configure(cfg_regrid)
             self._load_generate_regrid_weights(cfg_regrid, rebuild)
->>>>>>> 86c2ba33
 
         # generate destination areas
         if areas and regrid:
