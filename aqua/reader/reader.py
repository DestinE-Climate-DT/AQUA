--- conflicted
+++ resolved
@@ -69,12 +69,6 @@
         self.vertcoord = None
         extra = []
 
-<<<<<<< HEAD
-        catalog_file = "../../config/catalog.yaml"
-        self.cat = intake.open_catalog(catalog_file)
-
-        cfg_regrid = load_yaml("../../config/regrid.yaml")
-=======
         self.grid_area = None
         self.src_grid_area = None
         self.dst_grid_area = None
@@ -85,7 +79,6 @@
         self.stream_step = stream_step
         self.stream_unit = stream_unit
         self.stream_startdate = stream_startdate
->>>>>>> 0bc4c3d9
 
         if not configdir:
             self.configdir = get_config_dir()
