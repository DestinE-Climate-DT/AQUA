"""Regridder mixin for the Reader class"""

import os

import types
import subprocess
import tempfile
import xarray as xr

import smmregrid as rg


class RegridMixin():
    """Regridding mixin for the Reader class"""

    def _make_dst_area_file(self, areafile, grid):
        """
        Helper function to create destination (regridded) area files.

        Args:
            areafile (str): The path to the destination area file to be created.
            grid (str): The destination grid specification.

        Returns:
            None
        """

        self.logger.warning("Destination areas file not found: %s", areafile)
        self.logger.warning("Attempting to generate it ...")

        dst_extra = f"-const,1,{grid}"
        grid_area = self.cdo_generate_areas(source=dst_extra)

        # Make sure that grid areas contain exactly the same coordinates
        data = self._retrieve_plain()
        data = self.regrid(data)

        grid_area = grid_area.assign_coords({coord: data.coords[coord] for coord in self.dst_space_coord})

        grid_area.to_netcdf(self.dst_areafile)
        self.logger.warning("Success!")

    def _make_src_area_file(self, areafile, source_grid,
                            gridpath="", icongridpath="", zoom=None):
        """
        Helper function to create source area files.

        Args:
            areafile (str): The path to the source area file to be created.
            source_grid (dict): The source grid specification.
            gridpath (str, optional): The path to the grid files. Defaults to an empty string.
            icongridpath (str, optional): The path to the ICON grid files. Defaults to an empty string.
            zoom (int, optional): The zoom level for the grid (for HealPix grids). Defaults to None.

        Returns:
            None
        """
       
        if self.vert_coord and self.vert_coord != ["2d"]:
            vert_coord = self.vert_coord[0]  # We need only the first one for areas
        else:
            vert_coord = None

        sgrid = self._get_source_grid(source_grid, vert_coord, zoom)
       
        self.logger.warning("Source areas file not found: %s", areafile)
        self.logger.warning("Attempting to generate it ...")

        src_extra = source_grid.get("extra", [])

        grid_area = self.cdo_generate_areas(source=sgrid,
                                            gridpath=gridpath,
                                            icongridpath=icongridpath,
                                            extra=src_extra)
        # Make sure that the new DataArray uses the expected spatial dimensions
        grid_area = _rename_dims(grid_area, self.src_space_coord)
        data = self._retrieve_plain(startdate=None)
        grid_area = grid_area.assign_coords({coord: data.coords[coord] for coord in self.src_space_coord})
        grid_area.to_netcdf(areafile)
        self.logger.warning("Success!")

    def _make_weights_file(self, weightsfile, source_grid, cfg_regrid, method='ycon',
                           regrid=None, extra=None, zoom=None, vert_coord=None):
        """
        Helper function to produce weights file.

        Args:
            weightsfile (str): The path to the weights file to be created.
            source_grid (dict): The source grid specification.
            cfg_regrid (dict): The regrid configuration.
            regrid (str, optional): The regrid option. Defaults to None.
            extra (str or list, optional): Extra command(s) to apply to source grid before weight generation. Defaults to None.
            zoom (int, optional): The zoom level for the grid (for HealPix grids). Defaults to None.
            vert_coord (str, optional): The vertical coordinate to use for weight generation. Defaults to None.
            method (str, optional): The interpolation method to be used (see CDO manual). Defaults to 'ycon'.
        Returns:
            None
        """

<<<<<<< HEAD
        try:
            _vert_coord = vert_coord.get('vert_coord', [])
        except AttributeError:
            _vert_coord = vert_coord

        self.logger.error(f'The vertical coordinat is {_vert_coord}.')

        sgridpath = self._get_source_gridpath(source_grid, vert_coord, zoom)
=======
        sgrid = self._get_source_grid(source_grid, vert_coord, zoom)
>>>>>>> 55a7262f

        if vert_coord == "2d" or vert_coord == "2dm":  # if 2d we need to pass None to smmregrid
            vert_coord = None

        self.logger.warning("Weights file not found: %s", weightsfile)
        self.logger.warning("Attempting to generate it ...")

        # hack to  pass a correct list of all options
        src_extra = source_grid.get("extra", [])
        if src_extra:
            if not isinstance(src_extra, list):
                src_extra = [src_extra]
        if extra:
            extra = [extra]
        else:
            extra = []
        extra = extra + src_extra

        sgrid.load()  # load the data to avoid problems with dask in smmregrid
        sgrid = sgrid.compute()  # for some reason both lines are needed 

        weights = rg.cdo_generate_weights(source_grid=sgrid,
                                          target_grid=cfg_regrid["grids"][regrid],
                                          method=method,
                                          gridpath=cfg_regrid["cdo-paths"]["download"],
                                          icongridpath=cfg_regrid["cdo-paths"]["icon"],
                                          extra=extra,
                                          cdo=self.cdo,
                                          vert_coord=vert_coord,
                                          nproc=self.nproc)
        weights.to_netcdf(weightsfile)
        self.logger.warning("Success!")

    def _get_source_grid(self, source_grid, vert_coord, zoom):
        """
        Helper function to get the source grid path.

        Args:
            source_grid (dict): The source grid specification.
            vert_coord (list): vertical coordinate
            zoom (str): zoom option

        Returns:
            xarray.DataArray: The source grid path.
        """

        sgrid = source_grid.get("path", None)
        self.logger.info("Source grid: %s", sgrid)

        if not sgrid:
            # there is no source grid path at all defined in the regrid.yaml file:
            # let's reconstruct it from the file itself

            self.logger.warning('Grid file is not defined, retrieving the source itself...')
            data = self._retrieve_plain()

            # use slicing to copy the object and not create a pointer
            coords = self.src_space_coord[:]

            # If we have also a vertical coordinate, include it in the sample
            if vert_coord and vert_coord != "2d" and vert_coord != "2dm":
                coords.append(vert_coord)

            data = _get_spatial_sample(data, coords, self.support_dims)

            if vert_coord and vert_coord != "2d" and vert_coord != "2dm":
                varsel = [var for var in data.data_vars if vert_coord in data[var].dims]
                if varsel:
                    data = data[varsel]
                else:
                    raise ValueError(f"No variable with dimension {vert_coord} found in the dataset")

            # We need only one variable and we do not want vars with "bnds/bounds"
            available_vars = [var for var in list(data.data_vars) if 'bnds' not in var and 'bounds' not in var]
            if available_vars:
                sgrid = data[available_vars[0]]
            else:
                raise ValueError("Cannot find any variabile to extract a grid sample")

        else:
            if isinstance(sgrid, dict):
                if vert_coord:
                    sgrid = sgrid[vert_coord]
                else:
                    sgrid = sgrid["2d"]
            if zoom is not None:
                sgrid = sgrid.format(zoom=zoom)
            sgrid = xr.open_dataset(sgrid)

        return sgrid

    def cdo_generate_areas(self, source, icongridpath=None, gridpath=None, extra=None):
        """
            Generate grid areas using CDO

            Args:
                source (xarray.DataArray or str): Source grid
                gridpath (str): where to store downloaded grids
                icongridpath (str): location of ICON grids (e.g. /pool/data/ICON)
                extra (str): command(s) to apply to source grid before weight generation (can be a list)

            Returns:
                xarray.DataArray: A DataArray containing cell areas.
        """

        # Make some temporary files that we'll feed to CDO
        area_file = tempfile.NamedTemporaryFile()

        if isinstance(source, str):
            sgrid = source
        else:
            source_grid_file = tempfile.NamedTemporaryFile()
            source.to_netcdf(source_grid_file.name)
            sgrid = source_grid_file.name

        # Setup environment
        env = os.environ
        if gridpath:
            env["CDO_DOWNLOAD_PATH"] = gridpath
        if icongridpath:
            env["CDO_ICON_GRIDS"] = icongridpath

        try:
            # Run CDO
            if extra:
                # make sure extra is a flat list if it is not already
                if not isinstance(extra, list):
                    extra = [extra]

                subprocess.check_output(
                    [
                        self.cdo,
                        "-f", "nc4",
                        "gridarea",
                    ] + extra +
                    [
                        sgrid,
                        area_file.name,
                    ],
                    stderr=subprocess.PIPE,
                    env=env,
                )
            else:
                subprocess.check_output(
                    [
                        self.cdo,
                        "-f", "nc4",
                        "gridarea",
                        sgrid,
                        area_file.name,
                    ],
                    stderr=subprocess.PIPE,
                    env=env,
                )

            areas = xr.load_dataset(area_file.name, engine="netcdf4")
            areas.cell_area.attrs['units'] = 'm2'
            areas.cell_area.attrs['standard_name'] = 'area'
            areas.cell_area.attrs['long_name'] = 'area of grid cell'
            return areas.cell_area

        except subprocess.CalledProcessError as err:
            # Print the CDO error message
            self.logger.critical(err.stderr.decode('utf-8'))
            raise

        finally:
            # Clean up the temporary files
            if not isinstance(source, str):
                source_grid_file.close()
            area_file.close()

    def _retrieve_plain(self, *args, **kwargs):
        """
        Retrieves making sure that no fixer and agregation are used,
        read only first variable and converts iterator to data
        """

        aggregation = self.aggregation
        fix = self.fix
        streaming = self.streaming
        self.fix = False
        self.aggregation = None
        self.streaming = False
        data = self.retrieve(sample=True, history=False, *args, **kwargs)
        self.aggregation = aggregation
        self.fix = fix
        self.streaming = streaming

        if isinstance(data, types.GeneratorType):
            data = next(data)

        vars = [var for var in data.data_vars if
                not var.endswith("_bnds") and not var.startswith("bounds") and not var.endswith("_bounds")]
        data = data[[vars[0]]]

        return data

    def _guess_coords(self, space_coord, vert_coord, default_horizontal_dims, default_vertical_dims):
        """
        Given a set of default space and vertical dimensions, 
        find the one present in the data and return them

        Args:
            space_coord (str or list): horizontal dimension already defined. If None, autosearch enabled.
            vert_coord (str or list): vertical dimension already defined. If None, autosearch enabled.
            default_horizontal_dims (list): default dimensions for the horizontal search
            default_vertical_dims (list): default dimensions for the vertical search 

        Return
            space_coord and vert_coord from the data source
        """
        data = None

        if space_coord is None:

            # this is done to load only if necessary
            if data is None:
                data = self._retrieve_plain(startdate=None)
            space_coord = [x for x in data.dims if x in default_horizontal_dims]
            if not space_coord:
                self.logger.debug('Default dims that are screened are %s', default_horizontal_dims)
                raise KeyError('Cannot identify any space_coord, you will will need to define it regrid.yaml')
            self.logger.info('Space_coords deduced from the source are %s', space_coord)

        if vert_coord is None:
        
            # this is done to load only if necessary
            if data is None:
                data = self._retrieve_plain(startdate=None)
            vert_coord = [x for x in data.dims if x in default_vertical_dims]
            if not vert_coord:
                self.logger.debug('Default dims that are screened are %s', default_vertical_dims)
                self.logger.debug('Assuming this is a 2d file, i.e. vert_coord=2d')
                # If not specified we assume that this is only a 2D case
                vert_coord = '2d'
            
            self.logger.info('vert_coord deduced from the source are %s', vert_coord)

        return space_coord, vert_coord


def _rename_dims(data, dim_list):
    """
    Renames the dimensions of a DataArray so that any dimension which is already
    in `dim_list` keeps its name, and the others are renamed to whichever other
    dimension name is in `dim_list`.
    If `da` has only one dimension with a name which is different from that in `dim_list`,
    it is renamed to that new name.
    If it has two coordinate names (e.g. "lon" and "lat") which appear also in `dim_list`,
    these are not touched.

    Args:
        da (xarray.DataArray): The input DataArray to rename.
        dim_list (list of str): The list of dimension names to use.

    Returns:
        xarray.DataArray: A new DataArray with the renamed dimensions.
    """

    dims = list(data.dims)
    # Lisy of dims which are already there
    shared_dims = list(set(dims) & set(dim_list))
    # List of dims in B which are not in space_coord
    extra_dims = list(set(dims) - set(dim_list))
    # List of dims in da which are not in dim_list
    new_dims = list(set(dim_list) - set(dims))
    i = 0
    da_out = data
    for dim in extra_dims:
        if dim not in shared_dims:
            da_out = data.rename({dim: new_dims[i]})
            i += 1
    return da_out


def _get_spatial_sample(data, space_coord, support_dims):
    """
    Selects a single spatial sample along the dimensions specified in `space_coord`.

    Arguments:
        da (xarray.DataArray): Input data array to select the spatial sample from.
        space_coord (list of str): List of dimension names corresponding to the spatial coordinates to select.
        support_dims (list of str): List of additional dimensions to keep when a single slice is taken (eg. "cell_corners")

    Returns:
        Data array containing a single spatial sample along the specified dimensions.
    """

    dims = list(data.dims)
    extra_dims = list(set(dims) - set(space_coord) - set(support_dims))
    da_out = data.isel({dim: 0 for dim in extra_dims})
    return da_out<|MERGE_RESOLUTION|>--- conflicted
+++ resolved
@@ -97,18 +97,7 @@
             None
         """
 
-<<<<<<< HEAD
-        try:
-            _vert_coord = vert_coord.get('vert_coord', [])
-        except AttributeError:
-            _vert_coord = vert_coord
-
-        self.logger.error(f'The vertical coordinat is {_vert_coord}.')
-
-        sgridpath = self._get_source_gridpath(source_grid, vert_coord, zoom)
-=======
         sgrid = self._get_source_grid(source_grid, vert_coord, zoom)
->>>>>>> 55a7262f
 
         if vert_coord == "2d" or vert_coord == "2dm":  # if 2d we need to pass None to smmregrid
             vert_coord = None
