--- conflicted
+++ resolved
@@ -280,11 +280,7 @@
         self.fix = False
         self.aggregation = None
         self.streaming = False
-<<<<<<< HEAD
-        data = self.retrieve(*args, history=False, **kwargs)
-=======
-        data = self.retrieve(sample=True, *args, **kwargs)
->>>>>>> 18f3444e
+        data = self.retrieve(sample=True, history=False, *args, **kwargs)
         self.aggregation = aggregation
         self.fix = fix
         self.streaming = streaming
