--- conflicted
+++ resolved
@@ -274,12 +274,7 @@
         Retrieves making sure that no fixer and agregation are used
         and converts iterator to data
         """
-<<<<<<< HEAD
-        
-        buffer = self.buffer
-=======
-
->>>>>>> 86c2ba33
+
         aggregation = self.aggregation
         fix = self.fix
         streaming = self.streaming
@@ -295,25 +290,6 @@
             data = next(data)
 
         return data
-<<<<<<< HEAD
-    
-    def _guess_space_coord(self, default_dims):
-
-        """
-        Given a set of default space dimensions, find the one present in the data
-        and return them
-        """
-    
-        data = self._retrieve_plain(startdate=None, regrid=False)
-        guessed = [x for x in data.dims if x in default_dims]
-        if guessed is None:
-            self.logger.info('Default dims that are screened are %s', default_dims)
-            raise KeyError('Cannot identify any space_coord, you will will need to define it regrid.yaml')
-        
-        self.logger.info('Space_coords deduced from the source are %s', guessed)
-        return guessed
-            
-=======
 
     def _guess_coords(self, space_coord, vert_coord, default_horizontal_dims, default_vertical_dims):
         """
@@ -358,7 +334,6 @@
 
         return space_coord, vert_coord
 
->>>>>>> 86c2ba33
 
 def _rename_dims(data, dim_list):
     """
