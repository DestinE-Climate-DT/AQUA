"""Regridder mixin for the Reader class"""

import os

import subprocess
import tempfile
import xarray as xr
import types

import smmregrid as rg


class RegridMixin():
    """Regridding mixin for the Reader class"""

    def _make_dst_area_file(self, areafile, grid):
        """
        Helper function to create destination (regridded) area files.

        Args:
            areafile (str): The path to the destination area file to be created.
            grid (str): The destination grid specification.

        Returns:
            None
        """

        self.logger.warning("Destination areas file not found: %s", areafile)
        self.logger.warning("Attempting to generate it ...")

        dst_extra = f"-const,1,{grid}"
        grid_area = self.cdo_generate_areas(source=dst_extra)

        # Make sure that grid areas contain exactly the same coordinates
<<<<<<< HEAD
        data = self.retrieve(fix=False)
        if type(data) is types.GeneratorType:
            data = next(data)
        data = self.regridder.regrid(data.isel(time=0))
=======
        data = self.retrieve(fix=False, regrid=True)
>>>>>>> d24216b4
        grid_area = grid_area.assign_coords({coord: data.coords[coord] for coord in self.dst_space_coord})

        grid_area.to_netcdf(self.dst_areafile)
        self.logger.warning("Success!")

    def _make_src_area_file(self, areafile, source_grid,
                            gridpath="", icongridpath="", zoom=None):
        """
        Helper function to create source area files.

        Args:
            areafile (str): The path to the source area file to be created.
            source_grid (dict): The source grid specification.
            gridpath (str, optional): The path to the grid files. Defaults to an empty string.
            icongridpath (str, optional): The path to the ICON grid files. Defaults to an empty string.
            zoom (int, optional): The zoom level for the grid (for HealPix grids). Defaults to None.

        Returns:
            None
        """

<<<<<<< HEAD
        sgridpath = source_grid.get("path", None)
        if not sgridpath:
            # there is no source grid path at all defined in the regrid.yaml file:
            # let's reconstruct it from the file itself
            data = self.retrieve(fix=False, startdate=None)
            if type(data) is types.GeneratorType:
                data = next(data)
            temp_file = tempfile.NamedTemporaryFile(mode='w')
            sgridpath = temp_file.name
            _get_spatial_sample(data, self.src_space_coord).to_netcdf(sgridpath)
=======
        if self.vert_coord and self.vert_coord != ["2d"]:
            vert_coord = self.vert_coord[0]  # We need only the first one for areas
>>>>>>> d24216b4
        else:
            vert_coord = None

        sgridpath = self._get_source_gridpath(source_grid, vert_coord, zoom)

        self.logger.warning("Source areas file not found: %s", areafile)
        self.logger.warning("Attempting to generate it ...")

        src_extra = source_grid.get("extra", [])

        grid_area = self.cdo_generate_areas(source=sgridpath,
                                            gridpath=gridpath,
                                            icongridpath=icongridpath,
                                            extra=src_extra)
        # Make sure that the new DataArray uses the expected spatial dimensions
        grid_area = _rename_dims(grid_area, self.src_space_coord)
        data = self.retrieve(fix=False, startdate=None)
        if type(data) is types.GeneratorType:
            data = next(data)
        grid_area = grid_area.assign_coords({coord: data.coords[coord] for coord in self.src_space_coord})
        grid_area.to_netcdf(areafile)
        self.logger.warning("Success!")

    def _make_weights_file(self, weightsfile, source_grid, cfg_regrid, method='ycon',
                           regrid=None, extra=None, zoom=None, vert_coord=None):
        """
        Helper function to produce weights file.

        Args:
            weightsfile (str): The path to the weights file to be created.
            source_grid (dict): The source grid specification.
            cfg_regrid (dict): The regrid configuration.
            regrid (str, optional): The regrid option. Defaults to None.
            extra (str or list, optional): Extra command(s) to apply to source grid before weight generation. Defaults to None.
            zoom (int, optional): The zoom level for the grid (for HealPix grids). Defaults to None.
            vert_coord (str, optional): The vertical coordinate to use for weight generation. Defaults to None.
            method (str, optional): The interpolation method to be used (see CDO manual). Defaults to 'ycon'.
        Returns:
            None
        """

<<<<<<< HEAD
        sgridpath = source_grid.get("path", None)
        if not sgridpath:
            # there is no source grid path at all defined in the regrid.yaml file:
            # let's reconstruct it from the file itself
            data = self.retrieve(fix=False, startdate=None)
            if type(data) is types.GeneratorType:
                data = next(data)
            temp_file = tempfile.NamedTemporaryFile(mode='w')
            sgridpath = temp_file.name
            _get_spatial_sample(data, self.src_space_coord).to_netcdf(sgridpath)
        else:
            temp_file = None
            sgridpath = sgridpath.format(zoom=zoom)
=======
        sgridpath = self._get_source_gridpath(source_grid, vert_coord, zoom)

        if vert_coord == "2d" or vert_coord == "2dm":  # if 2d we need to pass None to smmregrid
            vert_coord = None
>>>>>>> d24216b4

        self.logger.warning("Weights file not found: %s", weightsfile)
        self.logger.warning("Attempting to generate it ...")

        # hack to  pass a correct list of all options
        src_extra = source_grid.get("extra", [])
        if src_extra:
            if not isinstance(src_extra, list):
                src_extra = [src_extra]
        if extra:
            extra = [extra]
        else:
            extra = []
        extra = extra + src_extra

        weights = rg.cdo_generate_weights(source_grid=sgridpath,
                                          target_grid=cfg_regrid["target_grids"][regrid],
                                          method=method,
                                          gridpath=cfg_regrid["cdo-paths"]["download"],
                                          icongridpath=cfg_regrid["cdo-paths"]["icon"],
                                          extra=extra,
                                          cdo=self.cdo,
                                          vert_coord=vert_coord,
                                          nproc=self.nproc)
        weights.to_netcdf(weightsfile)
        self.logger.warning("Success!")

    def _get_source_gridpath(self, source_grid, vert_coord, zoom):
        """
        Helper function to get the source grid path.

        Args:
            source_grid (dict): The source grid specification.

        Returns:
            xarray.DataArray: The source grid path.
        """

        sgridpath = source_grid.get("path", None)
        self.logger.warning("Source grid: %s", sgridpath)

        if not sgridpath:
            # there is no source grid path at all defined in the regrid.yaml file:
            # let's reconstruct it from the file itself

            data = self.retrieve(fix=False)

            # If we have also a vertical coordinate, include it in the sample
            coords = self.src_space_coord

            if vert_coord and vert_coord != "2d" and vert_coord != "2dm":
                coords.append(vert_coord)

            data = _get_spatial_sample(data, coords)

            if vert_coord and vert_coord != "2d" and vert_coord != "2dm":
                varsel = [var for var in data.data_vars if vert_coord in data[var].dims]
                if varsel:
                    data = data[varsel]
                else:
                    raise ValueError(f"No variable with dimension {vert_coord} found in the dataset")

            sgridpath = data
        else:
            if isinstance(sgridpath, dict):
                if vert_coord:
                    sgridpath = sgridpath[vert_coord]
                else:
                    sgridpath = sgridpath["2d"]
            if zoom is not None:
                sgridpath = sgridpath.format(zoom=zoom)
            sgridpath = xr.open_dataset(sgridpath)

        return sgridpath

    def cdo_generate_areas(self, source, icongridpath=None, gridpath=None, extra=None):
        """
            Generate grid areas using CDO

            Args:
                source (xarray.DataArray or str): Source grid
                gridpath (str): where to store downloaded grids
                icongridpath (str): location of ICON grids (e.g. /pool/data/ICON)
                extra (str): command(s) to apply to source grid before weight generation (can be a list)

            Returns:
                xarray.DataArray: A DataArray containing cell areas.
        """

        # Make some temporary files that we'll feed to CDO
        area_file = tempfile.NamedTemporaryFile()

        if isinstance(source, str):
            sgrid = source
        else:
            source_grid_file = tempfile.NamedTemporaryFile()
            source.to_netcdf(source_grid_file.name)
            sgrid = source_grid_file.name

        # Setup environment
        env = os.environ
        if gridpath:
            env["CDO_DOWNLOAD_PATH"] = gridpath
        if icongridpath:
            env["CDO_ICON_GRIDS"] = icongridpath

        try:
            # Run CDO
            if extra:
                # make sure extra is a flat list if it is not already
                if not isinstance(extra, list):
                    extra = [extra]

                subprocess.check_output(
                    [
                        self.cdo,
                        "-f", "nc4",
                        "gridarea",
                    ] + extra +
                    [
                        sgrid,
                        area_file.name,
                    ],
                    stderr=subprocess.PIPE,
                    env=env,
                )
            else:
                subprocess.check_output(
                    [
                        self.cdo,
                        "-f", "nc4",
                        "gridarea",
                        sgrid,
                        area_file.name,
                    ],
                    stderr=subprocess.PIPE,
                    env=env,
                )

            areas = xr.load_dataset(area_file.name, engine="netcdf4")
            areas.cell_area.attrs['units'] = 'm2'
            areas.cell_area.attrs['standard_name'] = 'area'
            areas.cell_area.attrs['long_name'] = 'area of grid cell'
            return areas.cell_area

        except subprocess.CalledProcessError as err:
            # Print the CDO error message
            self.logger.critical(err.output.decode())
            raise

        finally:
            # Clean up the temporary files
            if not isinstance(source, str):
                source_grid_file.close()
            area_file.close()


def _rename_dims(data, dim_list):
    """
    Renames the dimensions of a DataArray so that any dimension which is already
    in `dim_list` keeps its name, and the others are renamed to whichever other
    dimension name is in `dim_list`.
    If `da` has only one dimension with a name which is different from that in `dim_list`,
    it is renamed to that new name.
    If it has two coordinate names (e.g. "lon" and "lat") which appear also in `dim_list`,
    these are not touched.

    Args:
        da (xarray.DataArray): The input DataArray to rename.
        dim_list (list of str): The list of dimension names to use.

    Returns:
        xarray.DataArray: A new DataArray with the renamed dimensions.
    """

    dims = list(data.dims)
    # Lisy of dims which are already there
    shared_dims = list(set(dims) & set(dim_list))
    # List of dims in B which are not in space_coord
    extra_dims = list(set(dims) - set(dim_list))
    # List of dims in da which are not in dim_list
    new_dims = list(set(dim_list) - set(dims))
    i = 0
    da_out = data
    for dim in extra_dims:
        if dim not in shared_dims:
            da_out = data.rename({dim: new_dims[i]})
            i += 1
    return da_out


def _get_spatial_sample(data, space_coord):
    """
    Selects a single spatial sample along the dimensions specified in `space_coord`.

    Arguments:
        da (xarray.DataArray):     Input data array to select the spatial sample from.
        space_coord (list of str): List of dimension names corresponding to the spatial coordinates to select.

    Returns:
        Data array containing a single spatial sample along the specified dimensions.
    """

    dims = list(data.dims)
    extra_dims = list(set(dims) - set(space_coord))
    da_out = data.isel({dim: 0 for dim in extra_dims})
    return da_out<|MERGE_RESOLUTION|>--- conflicted
+++ resolved
@@ -32,14 +32,10 @@
         grid_area = self.cdo_generate_areas(source=dst_extra)
 
         # Make sure that grid areas contain exactly the same coordinates
-<<<<<<< HEAD
-        data = self.retrieve(fix=False)
+        data = self.retrieve(fix=False, regrid=True)
         if type(data) is types.GeneratorType:
             data = next(data)
-        data = self.regridder.regrid(data.isel(time=0))
-=======
-        data = self.retrieve(fix=False, regrid=True)
->>>>>>> d24216b4
+
         grid_area = grid_area.assign_coords({coord: data.coords[coord] for coord in self.dst_space_coord})
 
         grid_area.to_netcdf(self.dst_areafile)
@@ -61,21 +57,8 @@
             None
         """
 
-<<<<<<< HEAD
-        sgridpath = source_grid.get("path", None)
-        if not sgridpath:
-            # there is no source grid path at all defined in the regrid.yaml file:
-            # let's reconstruct it from the file itself
-            data = self.retrieve(fix=False, startdate=None)
-            if type(data) is types.GeneratorType:
-                data = next(data)
-            temp_file = tempfile.NamedTemporaryFile(mode='w')
-            sgridpath = temp_file.name
-            _get_spatial_sample(data, self.src_space_coord).to_netcdf(sgridpath)
-=======
         if self.vert_coord and self.vert_coord != ["2d"]:
             vert_coord = self.vert_coord[0]  # We need only the first one for areas
->>>>>>> d24216b4
         else:
             vert_coord = None
 
@@ -117,26 +100,10 @@
             None
         """
 
-<<<<<<< HEAD
-        sgridpath = source_grid.get("path", None)
-        if not sgridpath:
-            # there is no source grid path at all defined in the regrid.yaml file:
-            # let's reconstruct it from the file itself
-            data = self.retrieve(fix=False, startdate=None)
-            if type(data) is types.GeneratorType:
-                data = next(data)
-            temp_file = tempfile.NamedTemporaryFile(mode='w')
-            sgridpath = temp_file.name
-            _get_spatial_sample(data, self.src_space_coord).to_netcdf(sgridpath)
-        else:
-            temp_file = None
-            sgridpath = sgridpath.format(zoom=zoom)
-=======
         sgridpath = self._get_source_gridpath(source_grid, vert_coord, zoom)
 
         if vert_coord == "2d" or vert_coord == "2dm":  # if 2d we need to pass None to smmregrid
             vert_coord = None
->>>>>>> d24216b4
 
         self.logger.warning("Weights file not found: %s", weightsfile)
         self.logger.warning("Attempting to generate it ...")
@@ -183,6 +150,8 @@
             # let's reconstruct it from the file itself
 
             data = self.retrieve(fix=False)
+            if type(data) is types.GeneratorType:
+                data = next(data)
 
             # If we have also a vertical coordinate, include it in the sample
             coords = self.src_space_coord
