"""Regridder mixin for the Reader class"""

import os

import types
import subprocess
import tempfile
import xarray as xr

import smmregrid as rg


class RegridMixin():
    """Regridding mixin for the Reader class"""

    def _make_dst_area_file(self, areafile, grid):
        """
        Helper function to create destination (regridded) area files.

        Args:
            areafile (str): The path to the destination area file to be created.
            grid (str): The destination grid specification.

        Returns:
            None
        """

        self.logger.warning("Destination areas file not found: %s", areafile)
        self.logger.warning("Attempting to generate it ...")

        dst_extra = f"-const,1,{grid}"
        grid_area = self.cdo_generate_areas(source=dst_extra)

        # Make sure that grid areas contain exactly the same coordinates
<<<<<<< HEAD
        data = self.retrieve(regrid=True)
=======
        data = self.retrieve(fix=False, regrid=True)
        if isinstance(data, types.GeneratorType):
            data = next(data)

>>>>>>> 713d6def
        grid_area = grid_area.assign_coords({coord: data.coords[coord] for coord in self.dst_space_coord})

        grid_area.to_netcdf(self.dst_areafile)
        self.logger.warning("Success!")

    def _make_src_area_file(self, areafile, source_grid,
                            gridpath="", icongridpath="", zoom=None):
        """
        Helper function to create source area files.

        Args:
            areafile (str): The path to the source area file to be created.
            source_grid (dict): The source grid specification.
            gridpath (str, optional): The path to the grid files. Defaults to an empty string.
            icongridpath (str, optional): The path to the ICON grid files. Defaults to an empty string.
            zoom (int, optional): The zoom level for the grid (for HealPix grids). Defaults to None.

        Returns:
            None
        """

        if self.vert_coord and self.vert_coord != ["2d"]:
            vert_coord = self.vert_coord[0]  # We need only the first one for areas
        else:
            vert_coord = None

        sgridpath = self._get_source_gridpath(source_grid, vert_coord, zoom)

        self.logger.warning("Source areas file not found: %s", areafile)
        self.logger.warning("Attempting to generate it ...")

        src_extra = source_grid.get("extra", [])

        grid_area = self.cdo_generate_areas(source=sgridpath,
                                            gridpath=gridpath,
                                            icongridpath=icongridpath,
                                            extra=src_extra)
        # Make sure that the new DataArray uses the expected spatial dimensions
        grid_area = _rename_dims(grid_area, self.src_space_coord)
<<<<<<< HEAD
        data = self.retrieve()
=======
        data = self.retrieve(fix=False, startdate=None)
        if isinstance(data, types.GeneratorType):
            data = next(data)
>>>>>>> 713d6def
        grid_area = grid_area.assign_coords({coord: data.coords[coord] for coord in self.src_space_coord})
        grid_area.to_netcdf(areafile)
        self.logger.warning("Success!")

    def _make_weights_file(self, weightsfile, source_grid, cfg_regrid, method='ycon',
                           regrid=None, extra=None, zoom=None, vert_coord=None):
        """
        Helper function to produce weights file.

        Args:
            weightsfile (str): The path to the weights file to be created.
            source_grid (dict): The source grid specification.
            cfg_regrid (dict): The regrid configuration.
            regrid (str, optional): The regrid option. Defaults to None.
            extra (str or list, optional): Extra command(s) to apply to source grid before weight generation. Defaults to None.
            zoom (int, optional): The zoom level for the grid (for HealPix grids). Defaults to None.
            vert_coord (str, optional): The vertical coordinate to use for weight generation. Defaults to None.
            method (str, optional): The interpolation method to be used (see CDO manual). Defaults to 'ycon'.
        Returns:
            None
        """

        sgridpath = self._get_source_gridpath(source_grid, vert_coord, zoom)

        if vert_coord == "2d" or vert_coord == "2dm":  # if 2d we need to pass None to smmregrid
            vert_coord = None

        self.logger.warning("Weights file not found: %s", weightsfile)
        self.logger.warning("Attempting to generate it ...")

        # hack to  pass a correct list of all options
        src_extra = source_grid.get("extra", [])
        if src_extra:
            if not isinstance(src_extra, list):
                src_extra = [src_extra]
        if extra:
            extra = [extra]
        else:
            extra = []
        extra = extra + src_extra

        weights = rg.cdo_generate_weights(source_grid=sgridpath,
                                          target_grid=cfg_regrid["target_grids"][regrid],
                                          method=method,
                                          gridpath=cfg_regrid["cdo-paths"]["download"],
                                          icongridpath=cfg_regrid["cdo-paths"]["icon"],
                                          extra=extra,
                                          cdo=self.cdo,
                                          vert_coord=vert_coord,
                                          nproc=self.nproc)
        weights.to_netcdf(weightsfile)
        self.logger.warning("Success!")

    def _get_source_gridpath(self, source_grid, vert_coord, zoom):
        """
        Helper function to get the source grid path.

        Args:
            source_grid (dict): The source grid specification.

        Returns:
            xarray.DataArray: The source grid path.
        """

        sgridpath = source_grid.get("path", None)
        self.logger.info("Source grid: %s", sgridpath)

        if not sgridpath:
            # there is no source grid path at all defined in the regrid.yaml file:
            # let's reconstruct it from the file itself

<<<<<<< HEAD
            data = self.retrieve()
=======
            self.logger.info('Grid file is not defined, retrieving the source itself...')
            data = self.retrieve(fix=False)
            if isinstance(data, types.GeneratorType):
                data = next(data)
>>>>>>> 713d6def

            # If we have also a vertical coordinate, include it in the sample
            coords = self.src_space_coord

            if vert_coord and vert_coord != "2d" and vert_coord != "2dm":
                coords.append(vert_coord)

            data = _get_spatial_sample(data, coords)

            if vert_coord and vert_coord != "2d" and vert_coord != "2dm":
                varsel = [var for var in data.data_vars if vert_coord in data[var].dims]
                if varsel:
                    data = data[varsel]
                else:
                    raise ValueError(f"No variable with dimension {vert_coord} found in the dataset")

            # We need only one variable
            sgridpath = data[list(data.data_vars)[0]]
        else:
            if isinstance(sgridpath, dict):
                if vert_coord:
                    sgridpath = sgridpath[vert_coord]
                else:
                    sgridpath = sgridpath["2d"]
            if zoom is not None:
                sgridpath = sgridpath.format(zoom=zoom)
            sgridpath = xr.open_dataset(sgridpath)

        return sgridpath

    def cdo_generate_areas(self, source, icongridpath=None, gridpath=None, extra=None):
        """
            Generate grid areas using CDO

            Args:
                source (xarray.DataArray or str): Source grid
                gridpath (str): where to store downloaded grids
                icongridpath (str): location of ICON grids (e.g. /pool/data/ICON)
                extra (str): command(s) to apply to source grid before weight generation (can be a list)

            Returns:
                xarray.DataArray: A DataArray containing cell areas.
        """

        # Make some temporary files that we'll feed to CDO
        area_file = tempfile.NamedTemporaryFile()

        if isinstance(source, str):
            sgrid = source
        else:
            source_grid_file = tempfile.NamedTemporaryFile()
            source.to_netcdf(source_grid_file.name)
            sgrid = source_grid_file.name

        # Setup environment
        env = os.environ
        if gridpath:
            env["CDO_DOWNLOAD_PATH"] = gridpath
        if icongridpath:
            env["CDO_ICON_GRIDS"] = icongridpath

        try:
            # Run CDO
            if extra:
                # make sure extra is a flat list if it is not already
                if not isinstance(extra, list):
                    extra = [extra]

                subprocess.check_output(
                    [
                        self.cdo,
                        "-f", "nc4",
                        "gridarea",
                    ] + extra +
                    [
                        sgrid,
                        area_file.name,
                    ],
                    stderr=subprocess.PIPE,
                    env=env,
                )
            else:
                subprocess.check_output(
                    [
                        self.cdo,
                        "-f", "nc4",
                        "gridarea",
                        sgrid,
                        area_file.name,
                    ],
                    stderr=subprocess.PIPE,
                    env=env,
                )

            areas = xr.load_dataset(area_file.name, engine="netcdf4")
            areas.cell_area.attrs['units'] = 'm2'
            areas.cell_area.attrs['standard_name'] = 'area'
            areas.cell_area.attrs['long_name'] = 'area of grid cell'
            return areas.cell_area

        except subprocess.CalledProcessError as err:
            # Print the CDO error message
            # self.logger.critical(err.output.decode('utf-8'))
            self.logger.critical(err.stderr.decode('utf-8'))
            raise

        finally:
            # Clean up the temporary files
            if not isinstance(source, str):
                source_grid_file.close()
            area_file.close()


def _rename_dims(data, dim_list):
    """
    Renames the dimensions of a DataArray so that any dimension which is already
    in `dim_list` keeps its name, and the others are renamed to whichever other
    dimension name is in `dim_list`.
    If `da` has only one dimension with a name which is different from that in `dim_list`,
    it is renamed to that new name.
    If it has two coordinate names (e.g. "lon" and "lat") which appear also in `dim_list`,
    these are not touched.

    Args:
        da (xarray.DataArray): The input DataArray to rename.
        dim_list (list of str): The list of dimension names to use.

    Returns:
        xarray.DataArray: A new DataArray with the renamed dimensions.
    """

    dims = list(data.dims)
    # Lisy of dims which are already there
    shared_dims = list(set(dims) & set(dim_list))
    # List of dims in B which are not in space_coord
    extra_dims = list(set(dims) - set(dim_list))
    # List of dims in da which are not in dim_list
    new_dims = list(set(dim_list) - set(dims))
    i = 0
    da_out = data
    for dim in extra_dims:
        if dim not in shared_dims:
            da_out = data.rename({dim: new_dims[i]})
            i += 1
    return da_out


def _get_spatial_sample(data, space_coord):
    """
    Selects a single spatial sample along the dimensions specified in `space_coord`.

    Arguments:
        da (xarray.DataArray):     Input data array to select the spatial sample from.
        space_coord (list of str): List of dimension names corresponding to the spatial coordinates to select.

    Returns:
        Data array containing a single spatial sample along the specified dimensions.
    """

    dims = list(data.dims)
    extra_dims = list(set(dims) - set(space_coord))
    da_out = data.isel({dim: 0 for dim in extra_dims})
    return da_out<|MERGE_RESOLUTION|>--- conflicted
+++ resolved
@@ -32,14 +32,10 @@
         grid_area = self.cdo_generate_areas(source=dst_extra)
 
         # Make sure that grid areas contain exactly the same coordinates
-<<<<<<< HEAD
         data = self.retrieve(regrid=True)
-=======
-        data = self.retrieve(fix=False, regrid=True)
         if isinstance(data, types.GeneratorType):
             data = next(data)
 
->>>>>>> 713d6def
         grid_area = grid_area.assign_coords({coord: data.coords[coord] for coord in self.dst_space_coord})
 
         grid_area.to_netcdf(self.dst_areafile)
@@ -79,13 +75,9 @@
                                             extra=src_extra)
         # Make sure that the new DataArray uses the expected spatial dimensions
         grid_area = _rename_dims(grid_area, self.src_space_coord)
-<<<<<<< HEAD
-        data = self.retrieve()
-=======
-        data = self.retrieve(fix=False, startdate=None)
+        data = self.retrieve(startdate=None)
         if isinstance(data, types.GeneratorType):
             data = next(data)
->>>>>>> 713d6def
         grid_area = grid_area.assign_coords({coord: data.coords[coord] for coord in self.src_space_coord})
         grid_area.to_netcdf(areafile)
         self.logger.warning("Success!")
@@ -157,14 +149,10 @@
             # there is no source grid path at all defined in the regrid.yaml file:
             # let's reconstruct it from the file itself
 
-<<<<<<< HEAD
+            self.logger.info('Grid file is not defined, retrieving the source itself...')
             data = self.retrieve()
-=======
-            self.logger.info('Grid file is not defined, retrieving the source itself...')
-            data = self.retrieve(fix=False)
             if isinstance(data, types.GeneratorType):
                 data = next(data)
->>>>>>> 713d6def
 
             # If we have also a vertical coordinate, include it in the sample
             coords = self.src_space_coord
