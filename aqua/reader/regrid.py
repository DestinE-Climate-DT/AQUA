"""Regridder mixin for the Reader class"""

import os
import sys

import subprocess
import tempfile
import xarray as xr

import smmregrid as rg


class RegridMixin():
    """Regridding mixin for the Reader class"""

    def _make_dst_area_file(self, areafile, grid):
        """Helper function to create destination (regridded) area files."""

        self.logger.warning("Destination areas file not found: %s", areafile)
        self.logger.warning("Attempting to generate it ...")

        dst_extra = f"-const,1,{grid}"
        grid_area = self.cdo_generate_areas(source=dst_extra)

        # Make sure that grid areas contain exactly the same coordinates
        data = self.retrieve(fix=False)
        data = self.regridder.regrid(data.isel(time=0))
        grid_area = grid_area.assign_coords({coord: data.coords[coord] for coord in self.dst_space_coord})

        grid_area.to_netcdf(self.dst_areafile)
        self.logger.warning("Success!")

    def _make_src_area_file(self, areafile, source_grid,
                            gridpath="", icongridpath="", zoom=None):
        """Helper function to create source area files."""

        sgridpath = source_grid.get("path", None)
        if not sgridpath:
            # there is no source grid path at all defined in the regrid.yaml file:
            # let's reconstruct it from the file itself
            data = self.retrieve(fix=False)
            temp_file = tempfile.NamedTemporaryFile(mode='w')
            sgridpath = temp_file.name
            _get_spatial_sample(data, self.src_space_coord).to_netcdf(sgridpath)
        else:
            temp_file = None
            if zoom:
                sgridpath = sgridpath.format(zoom=9-zoom)

        self.logger.warning("Source areas file not found: %s", areafile)
        self.logger.warning("Attempting to generate it ...")
        self.logger.warning("Source grid: %s", sgridpath)
        src_extra = source_grid.get("extra", [])
        grid_area = self.cdo_generate_areas(source=sgridpath,
                                            gridpath=gridpath,
                                            icongridpath=icongridpath,
                                            extra=src_extra)
        # Make sure that the new DataArray uses the expected spatial dimensions
        grid_area = _rename_dims(grid_area, self.src_space_coord)
        data = self.retrieve(fix=False)
        grid_area = grid_area.assign_coords({coord: data.coords[coord] for coord in self.src_space_coord})
        grid_area.to_netcdf(areafile)
        self.logger.warning("Success!")

    def _make_weights_file(self, weightsfile, source_grid, cfg_regrid,
                           regrid=None, extra=None, zoom=None, nproc=1):
        """Helper function to produce weights file"""

        sgridpath = source_grid.get("path", None)
        if not sgridpath:
            # there is no source grid path at all defined in the regrid.yaml file:
            # let's reconstruct it from the file itself
            data = self.retrieve(fix=False)
            temp_file = tempfile.NamedTemporaryFile(mode='w')
            sgridpath = temp_file.name
            _get_spatial_sample(data, self.src_space_coord).to_netcdf(sgridpath)
        else:
            temp_file = None
            if zoom:
                sgridpath = sgridpath.format(zoom=9-zoom)

        self.logger.warning("Weights file not found: %s", weightsfile)
        self.logger.warning("Attempting to generate it ...")
        self.logger.warning("Source grid: %s", sgridpath)

        # hack to  pass a correct list of all options
        src_extra = source_grid.get("extra", [])
        if src_extra:
            if not isinstance(src_extra, list):
                src_extra = [src_extra]
        if extra:
            extra = [extra]
        else:
            extra = []
        extra = extra + src_extra
        weights = rg.cdo_generate_weights(source_grid=sgridpath,
                                          target_grid=cfg_regrid["target_grids"][regrid],
                                          method='ycon',
                                          gridpath=cfg_regrid["cdo-paths"]["download"],
                                          icongridpath=cfg_regrid["cdo-paths"]["icon"],
                                          extra=extra,
<<<<<<< HEAD
                                          vert_coord=self.vertcoord,
                                          nproc=nproc)
=======
                                          cdo=self.cdo)
>>>>>>> 28c65528
        weights.to_netcdf(weightsfile)
        self.logger.warning("Success!")

    def cdo_generate_areas(self, source, icongridpath=None, gridpath=None, extra=None):
        """
            Generate grid areas using CDO

            Args:
                source (xarray.DataArray or str): Source grid
                gridpath (str): where to store downloaded grids
                icongridpath (str): location of ICON grids (e.g. /pool/data/ICON)
                extra (str): command(s) to apply to source grid before weight generation (can be a list)

            Returns:
                :obj:`xarray.DataArray` with cell areas
        """

        # Make some temporary files that we'll feed to CDO
        area_file = tempfile.NamedTemporaryFile()

        if isinstance(source, str):
            sgrid = source
        else:
            source_grid_file = tempfile.NamedTemporaryFile()
            source.to_netcdf(source_grid_file.name)
            sgrid = source_grid_file.name

        # Setup environment
        env = os.environ
        if gridpath:
            env["CDO_DOWNLOAD_PATH"] = gridpath
        if icongridpath:
            env["CDO_ICON_GRIDS"] = icongridpath

        try:
            # Run CDO
            if extra:
                # make sure extra is a flat list if it is not already
                if not isinstance(extra, list):
                    extra = [extra]

                subprocess.check_output(
                    [
                        self.cdo,
                        "-f", "nc4",
                        "gridarea",
                    ] + extra +
                    [
                        sgrid,
                        area_file.name,
                    ],
                    stderr=subprocess.PIPE,
                    env=env,
                )
            else:
                subprocess.check_output(
                    [
                        self.cdo,
                        "-f", "nc4",
                        "gridarea",
                        sgrid,
                        area_file.name,
                    ],
                    stderr=subprocess.PIPE,
                    env=env,
                )

            areas = xr.load_dataset(area_file.name, engine="netcdf4")
            areas.cell_area.attrs['units'] = 'm2'
            areas.cell_area.attrs['standard_name'] = 'area'
            areas.cell_area.attrs['long_name'] = 'area of grid cell'
            return areas.cell_area

        except subprocess.CalledProcessError as err:
            # Print the CDO error message
            self.logger.critical(err.output.decode())
            raise

        finally:
            # Clean up the temporary files
            if not isinstance(source, str):
                source_grid_file.close()
            area_file.close()


def _rename_dims(da, dim_list):
    """
    Renames the dimensions of a DataArray so that any dimension which is already
    in `dim_list` keeps its name, and the others are renamed to whichever other
    dimension name is in `dim_list`.
    If `da` has only one dimension with a name which is different from that in `dim_list`,
    it is renamed to that new name.
    If it has two coordinate names (e.g. "lon" and "lat") which appear also in `dim_list`,
    these are not touched.

    Parameters
    ----------
    da (xarray.DataArray):  The input DataArray to rename.
    dim_list (list of str): The list of dimension names to use.

    Returns
    -------
    xarray.DataArray
        A new DataArray with the renamed dimensions.
    """

    dims = list(da.dims)
    # Lisy of dims which are already there
    shared_dims = list(set(dims) & set(dim_list))
    # List of dims in B which are not in space_coord
    extra_dims = list(set(dims) - set(dim_list))
    # List of dims in da which are not in dim_list
    new_dims = list(set(dim_list) - set(dims))
    i = 0
    da_out = da
    for dim in extra_dims:
        if dim not in shared_dims:
            da_out = da.rename({dim: new_dims[i]})
            i += 1
    return da_out


def _get_spatial_sample(da, space_coord):
    """
    Selects a single spatial sample along the dimensions specified in `space_coord`.

    Arguments:
        da (xarray.DataArray):     Input data array to select the spatial sample from.
        space_coord (list of str): List of dimension names corresponding to the spatial coordinates to select.

    Returns:
        Data array containing a single spatial sample along the specified dimensions.
    """

    dims = list(da.dims)
    extra_dims = list(set(dims) - set(space_coord))
    da_out = da.isel({dim: 0 for dim in extra_dims})
    return da_out<|MERGE_RESOLUTION|>--- conflicted
+++ resolved
@@ -99,12 +99,9 @@
                                           gridpath=cfg_regrid["cdo-paths"]["download"],
                                           icongridpath=cfg_regrid["cdo-paths"]["icon"],
                                           extra=extra,
-<<<<<<< HEAD
+                                          cdo=self.cdo,
                                           vert_coord=self.vertcoord,
                                           nproc=nproc)
-=======
-                                          cdo=self.cdo)
->>>>>>> 28c65528
         weights.to_netcdf(weightsfile)
         self.logger.warning("Success!")
 
