import sys
import yaml
import os
import sys
import operator
import re
import eccodes
import xarray as xr
import string
import random
<<<<<<< HEAD
import logging

def log_configure(log_level='WARNING'):

    """Set up the logging level cleaning previous existing handlers

    Args:
        log_level: a string or an integer according to the logging module
    
    Returns:
        str: the logger level as a string after checks and assignement has been done
    """

    log_level_default = 'WARNING'

    # set up a default
    if log_level is None:
        log_level = log_level_default

    # check if makes sense the level assigned
    try:
        logging._checkLevel(log_level)
    except:
        logging.warning(f"Invalid logging level '{log_level}' specified. Setting it back to default {log_level_default}")
        log_level = log_level_default

    # clear the handlers of the possibly previously configured logger
    logger = logging.getLogger()
    for handler in logger.handlers[:]:
        logger.removeHandler(handler)

    # ensure that loglevel is uppercase if it is a string
    if isinstance(log_level, str):
        log_level = log_level.upper()

    # Set up logging
    logging.basicConfig(
        level=log_level,
        format='%(asctime)s %(levelname)s: %(message)s',
        datefmt='%Y-%m-%d %H:%M:%S'
    )

    # Get the current effective logging level
    current_level = logger.getEffectiveLevel()

    return logging.getLevelName(current_level)
=======
import datetime

>>>>>>> 0bc4c3d9

def load_yaml(infile):
    """
    Load generic yaml file
    
    Args:
        infile(str): a file path

    Returns:
        A dictionary with the yaml file keys
    """

    try:
        with open(infile, 'r', encoding='utf-8') as file:
            cfg = yaml.load(file, Loader=yaml.FullLoader)
    except IOError:
        sys.exit(f'ERROR: {infile} not found: you need to have this configuration file!')
    return cfg


def get_config_dir(): 
    """
    Return the path to the configuration directory, 
    searching in a list of pre-defined directories.
    
     Args:
        None
     Returns:
         configdir (str): the dir of the catalog file and other config files
    """

    # set of predefined folders to browse
    configdirs = ['./config', '../config', '../../config']
    homedir = os.environ.get('HOME')

    # if the home is defined
    if homedir:
        configdirs.append(os.path.join(homedir, '.aqua', 'config'))
    for configdir in configdirs:
        if os.path.exists(os.path.join(configdir, "config.yaml")):
            break
    return configdir


def _eval_formula(mystring, xdataset):
    """Evaluate the cmd string provided by the yaml file
    producing a parsing for the derived variables"""

    # Tokenize the original string
    token = [i for i in re.split('([^\\w.]+)', mystring) if i]
    if len(token) > 1:
        # Special case, start with -
        if token[0] == '-':
            out = -xdataset[token[1]]
        else:
            # Use order of operations
            out = _operation(token, xdataset)
    else:
        out = xdataset[token[0]]
    return out


def _operation(token, xdataset):
    """Parsing of the CDO-based commands using operator package
    and an ad-hoc dictionary. Could be improved, working with four basic
    operations only."""

    # define math operators: order is important, since defines
    # which operation is done at first!
    ops = {
        '/': operator.truediv,
        "*": operator.mul,
        "-": operator.sub,
        "+": operator.add
    }

    # use a dictionary to store xarray field and call them easily
    dct = {}
    for k in token:
        if k not in ops:
            try:
                dct[k] = float(k)
            except ValueError:
                dct[k] = xdataset[k]
               
    # apply operators to all occurrences, from top priority
    # so far this is not parsing parenthesis
    code = 0
    for p in ops:
        while p in token:
            code += 1
            # print(token)
            x = token.index(p)
            name = 'op' + str(code)
            #replacer = ops.get(p)(dct[token[x - 1]], dct[token[x + 1]])
            # Using apply_ufunc in order not to 
            replacer = xr.apply_ufunc(ops.get(p), dct[token[x - 1]], dct[token[x + 1]], keep_attrs=True, dask='parallelized')
            dct[name] = replacer
            token[x - 1] = name
            del token[x:x + 2]
    return replacer


def get_machine(configdir): 

    """
    Extract the name of the machine from the configuration file
    
    Args:
        configdir(str): the configuration file directory
     Returns:
        The name of the machine read from the configuration file
    """

    basefile = os.path.join(configdir, "config.yaml")
    if os.path.exists(basefile):
        base = load_yaml(os.path.join(configdir, "config.yaml"))
        return base['machine']
    else:
        sys.exit('Cannot find the basic configuration file!')


def get_reader_filenames(configdir, machine):

    """
    Extract the filenames for the reader for catalog, regrid and fixer 

    Args:
        configdir(str): the configuration file directory
        machine(str): the machine on which you are running
     Returns:
        Three strings for the path of the catalog, regrid and fixer files
    """

    basefile = os.path.join(configdir, "config.yaml")
    if os.path.exists(basefile):
        base = load_yaml(os.path.join(configdir, "config.yaml"))
        catalog_file = base['reader']['catalog'].format(machine=machine, configdir=configdir)
        if not os.path.exists(catalog_file):
            sys.exit(f'Cannot find catalog file in {catalog_file}')
        regrid_file = base['reader']['regrid'].format(machine=machine, configdir=configdir)
        if not os.path.exists(regrid_file):
            sys.exit(f'Cannot find catalog file in {regrid_file}')
        fixer_file = base['reader']['fixer'].format(machine=machine, configdir=configdir)
        if not os.path.exists(fixer_file):
            sys.exit(f'Cannot find catalog file in {fixer_file}')

    return catalog_file, regrid_file, fixer_file


# Currently not used
def read_eccodes_dic(filename):
    """
    Reads an ecCodes definition file and returns its contents as a dictionary.

    Parameters:
    - filename (str): The name of the ecCodes definition file to read.

    Returns:
    - A dictionary containing the contents of the ecCodes definition file.
    """

    fn= os.path.join(eccodes.codes_definition_path(), 'grib2', filename)
    with open(fn, "r") as f:
        text = f.read()
    text = text.replace(" =", ":").replace('{','').replace('}','').replace(';','').replace('\t', '    ')
    return yaml.safe_load(text)


def read_eccodes_def(filename):
    """
    Reads an ecCodes definition file and returns its keys as a list.

    Parameters:
        filename (str): The name of the ecCodes definition file to read.

    Returns:
        A list containing the keys of the ecCodes definition file.
    """

    # ECMWF lists
    fn= os.path.join(eccodes.codes_definition_path(), 'grib2',  'localConcepts', 'ecmf', filename)
    list = []
    with open(fn, "r") as f:
        for line in f:
            line = line.replace(" =", "").replace('{','').replace('}','').replace(';','').replace('\t', '#    ')
            if not line.startswith("#"):
                list.append(line.strip().replace("'", ""))

    list = list[:-1]
    
    # WMO lists
    fn= os.path.join(eccodes.codes_definition_path(), 'grib2', filename)
    with open(fn, "r") as f:
        for line in f:
            line = line.replace(" =", "").replace('{','').replace('}','').replace(';','').replace('\t', '#    ')
            if not line.startswith("#"):
                list.append(line.strip().replace("'", ""))

    # The last entry is no good
    return list[:-1]


# Define this as a closure to avoid reading twice the same file
def _init_get_eccodes_attr():
    shortname = read_eccodes_def("shortName.def")
    paramid = read_eccodes_def("paramId.def")
    name = read_eccodes_def("name.def")
    cfname = read_eccodes_def("cfName.def")
    cfvarname = read_eccodes_def("cfVarName.def")
    units = read_eccodes_def("units.def")

    def get_eccodes_attr(sn):
        """
        Recover eccodes attributes for a given short name
        
        Args:
            shortname(str): the shortname to search
        Returns:
            A dictionary containing param, long_name, units, short_name
        """
        nonlocal shortname, paramid, name, cfname, cfvarname, units
        try:
            if sn.startswith("var"):
                i =  paramid.index(sn[3:])
            else:
                i =  shortname.index(sn)
                
            dic = {"paramId": paramid[i],
                "long_name": name[i],
                "units": units[i],
                "cfVarName": cfvarname[i],
                "shortName": shortname[i]}
            return dic
        except ValueError:
            print(f"Conversion Error: variable '{sn}' not found in ECMWF tables!")
            return

    return get_eccodes_attr

get_eccodes_attr = _init_get_eccodes_attr()


def generate_random_string(length):
    """
    Generate a random string of lowercase and uppercase letters and digits
    """
   
    letters_and_digits = string.ascii_letters + string.digits
    random_string = ''.join(random.choice(letters_and_digits) for _ in range(length))
    return random_string


def log_history(data, msg):
    """Elementary provenance logger in the history attribute"""
    
    now = datetime.datetime.now()
    date_now = now.strftime("%Y-%m-%d %H:%M:%S")
    hist = data.attrs.get("history", "") + f"{date_now} {msg};\n"
    data.attrs.update({"history": hist})<|MERGE_RESOLUTION|>--- conflicted
+++ resolved
@@ -8,8 +8,8 @@
 import xarray as xr
 import string
 import random
-<<<<<<< HEAD
 import logging
+import datetime
 
 def log_configure(log_level='WARNING'):
 
@@ -55,10 +55,6 @@
     current_level = logger.getEffectiveLevel()
 
     return logging.getLevelName(current_level)
-=======
-import datetime
-
->>>>>>> 0bc4c3d9
 
 def load_yaml(infile):
     """
