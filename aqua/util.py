import sys
import yaml
import os
import sys
import operator
import re
import eccodes
import xarray as xr
import string
import random
import datetime


def load_yaml(infile):
    """
    Load generic yaml file
    
    Args:
        infile(str): a file path

    Returns:
        A dictionary with the yaml file keys
    """

    try:
        with open(infile, 'r', encoding='utf-8') as file:
            cfg = yaml.load(file, Loader=yaml.FullLoader)
    except IOError:
        sys.exit(f'ERROR: {infile} not found: you need to have this configuration file!')
    return cfg


def get_config_dir(): 
    """
    Return the path to the configuration directory, 
    searching in a list of pre-defined directories.
    
     Args:
        None
     Returns:
         configdir (str): the dir of the catalog file and other config files
    """

    # set of predefined folders to browse
    configdirs = ['./config', '../config', '../../config']
    homedir = os.environ.get('HOME')

    # if the home is defined
    if homedir:
        configdirs.append(os.path.join(homedir, '.aqua', 'config'))
    for configdir in configdirs:
        if os.path.exists(os.path.join(configdir, "config.yaml")):
            break
    return configdir


def _eval_formula(mystring, xdataset):
    """Evaluate the cmd string provided by the yaml file
    producing a parsing for the derived variables"""

    # Tokenize the original string
    token = [i for i in re.split('([^\\w.]+)', mystring) if i]
    if len(token) > 1:
        # Special case, start with -
        if token[0] == '-':
            out = -xdataset[token[1]]
        else:
            # Use order of operations
            out = _operation(token, xdataset)
    else:
        out = xdataset[token[0]]
    return out


def _operation(token, xdataset):
    """Parsing of the CDO-based commands using operator package
    and an ad-hoc dictionary. Could be improved, working with four basic
    operations only."""

    # define math operators: order is important, since defines
    # which operation is done at first!
    ops = {
        '/': operator.truediv,
        "*": operator.mul,
        "-": operator.sub,
        "+": operator.add
    }

    # use a dictionary to store xarray field and call them easily
    dct = {}
    for k in token:
        if k not in ops:
            try:
                dct[k] = float(k)
            except ValueError:
                dct[k] = xdataset[k]
               
    # apply operators to all occurrences, from top priority
    # so far this is not parsing parenthesis
    code = 0
    for p in ops:
        while p in token:
            code += 1
            # print(token)
            x = token.index(p)
            name = 'op' + str(code)
            #replacer = ops.get(p)(dct[token[x - 1]], dct[token[x + 1]])
            # Using apply_ufunc in order not to 
            replacer = xr.apply_ufunc(ops.get(p), dct[token[x - 1]], dct[token[x + 1]], keep_attrs=True, dask='parallelized')
            dct[name] = replacer
            token[x - 1] = name
            del token[x:x + 2]
    return replacer


def get_machine(configdir): 

    """
    Extract the name of the machine from the configuration file
    
    Args:
        configdir(str): the configuration file directory
     Returns:
        The name of the machine read from the configuration file
    """

    basefile = os.path.join(configdir, "config.yaml")
    if os.path.exists(basefile):
        base = load_yaml(os.path.join(configdir, "config.yaml"))
        return base['machine']
    else:
        sys.exit('Cannot find the basic configuration file!')


def get_reader_filenames(configdir, machine):

    """
    Extract the filenames for the reader for catalog, regrid and fixer 

    Args:
        configdir(str): the configuration file directory
        machine(str): the machine on which you are running
     Returns:
        Three strings for the path of the catalog, regrid and fixer files
    """

    basefile = os.path.join(configdir, "config.yaml")
    if os.path.exists(basefile):
        base = load_yaml(os.path.join(configdir, "config.yaml"))
        catalog_file = base['reader']['catalog'].format(machine=machine, configdir=configdir)
        if not os.path.exists(catalog_file):
            sys.exit(f'Cannot find catalog file in {catalog_file}')
        regrid_file = base['reader']['regrid'].format(machine=machine, configdir=configdir)
        if not os.path.exists(regrid_file):
            sys.exit(f'Cannot find catalog file in {regrid_file}')
        fixer_file = base['reader']['fixer'].format(machine=machine, configdir=configdir)
        if not os.path.exists(fixer_file):
            sys.exit(f'Cannot find catalog file in {fixer_file}')

    return catalog_file, regrid_file, fixer_file


# Currently not used
def read_eccodes_dic(filename):
    """
    Reads an ecCodes definition file and returns its contents as a dictionary.

    Parameters:
    - filename (str): The name of the ecCodes definition file to read.

    Returns:
    - A dictionary containing the contents of the ecCodes definition file.
    """

    fn= os.path.join(eccodes.codes_definition_path(), 'grib2', filename)
    with open(fn, "r") as f:
        text = f.read()
    text = text.replace(" =", ":").replace('{','').replace('}','').replace(';','').replace('\t', '    ')
    return yaml.safe_load(text)


def read_eccodes_def(filename):
    """
    Reads an ecCodes definition file and returns its keys as a list.

    Parameters:
        filename (str): The name of the ecCodes definition file to read.

    Returns:
        A list containing the keys of the ecCodes definition file.
    """

    # ECMWF lists
    fn= os.path.join(eccodes.codes_definition_path(), 'grib2',  'localConcepts', 'ecmf', filename)
    list = []
    with open(fn, "r") as f:
        for line in f:
            line = line.replace(" =", "").replace('{','').replace('}','').replace(';','').replace('\t', '#    ')
            if not line.startswith("#"):
                list.append(line.strip().replace("'", ""))

    list = list[:-1]
    
    # WMO lists
    fn= os.path.join(eccodes.codes_definition_path(), 'grib2', filename)
    with open(fn, "r") as f:
        for line in f:
            line = line.replace(" =", "").replace('{','').replace('}','').replace(';','').replace('\t', '#    ')
            if not line.startswith("#"):
                list.append(line.strip().replace("'", ""))

    # The last entry is no good
    return list[:-1]


# Define this as a closure to avoid reading twice the same file
def _init_get_eccodes_attr():
    shortname = read_eccodes_def("shortName.def")
    paramid = read_eccodes_def("paramId.def")
    name = read_eccodes_def("name.def")
    cfname = read_eccodes_def("cfName.def")
    cfvarname = read_eccodes_def("cfVarName.def")
    units = read_eccodes_def("units.def")

    def get_eccodes_attr(sn):
        """
        Recover eccodes attributes for a given short name
        
        Args:
            shortname(str): the shortname to search
        Returns:
            A dictionary containing param, long_name, units, short_name
        """
        nonlocal shortname, paramid, name, cfname, cfvarname, units
        try:
            if sn.startswith("var"):
                i =  paramid.index(sn[3:])
            else:
                i =  shortname.index(sn)
                
            dic = {"paramId": paramid[i],
                "long_name": name[i],
                "units": units[i],
                "cfVarName": cfvarname[i],
                "shortName": shortname[i]}
            return dic
        except ValueError:
            print(f"Conversion Error: variable '{sn}' not found in ECMWF tables!")
            return

    return get_eccodes_attr

get_eccodes_attr = _init_get_eccodes_attr()


def generate_random_string(length):
    """
    Generate a random string of lowercase and uppercase letters and digits
    """
   
    letters_and_digits = string.ascii_letters + string.digits
    random_string = ''.join(random.choice(letters_and_digits) for _ in range(length))
    return random_string

<<<<<<< HEAD
def get_arg(args, arg, default):
    """
    Support function to get arguments

    Args:
        args: the arguments 
        arg: the argument to get
        default: the default value

    Returns:
        The argument value or the default value
    """

    res = getattr(args, arg)
    if not res:
        res = default
    return res

def create_folder(folder, verbose=False):
    """
    Create a folder if it does not exist

    Args:
        folder (str): the folder to create
        verbose (bool): if True, print the folder name,
                        default is False

    Returns:
        None
    """

    if not os.path.exists(folder):
        if verbose:
            print(f'Creating folder {folder}')
        os.makedirs(folder)
    else:
        if verbose:
            print(f'Folder {folder} already exists')
=======

def log_history(data, msg):
    """Elementary provenance logger in the history attribute"""
    
    now = datetime.datetime.now()
    date_now = now.strftime("%Y-%m-%d %H:%M:%S")
    hist = data.attrs.get("history", "") + f"{date_now} {msg};\n"
    data.attrs.update({"history": hist})
>>>>>>> 0bc4c3d9
<|MERGE_RESOLUTION|>--- conflicted
+++ resolved
@@ -262,7 +262,6 @@
     random_string = ''.join(random.choice(letters_and_digits) for _ in range(length))
     return random_string
 
-<<<<<<< HEAD
 def get_arg(args, arg, default):
     """
     Support function to get arguments
@@ -293,7 +292,6 @@
     Returns:
         None
     """
-
     if not os.path.exists(folder):
         if verbose:
             print(f'Creating folder {folder}')
@@ -301,7 +299,6 @@
     else:
         if verbose:
             print(f'Folder {folder} already exists')
-=======
 
 def log_history(data, msg):
     """Elementary provenance logger in the history attribute"""
@@ -309,5 +306,4 @@
     now = datetime.datetime.now()
     date_now = now.strftime("%Y-%m-%d %H:%M:%S")
     hist = data.attrs.get("history", "") + f"{date_now} {msg};\n"
-    data.attrs.update({"history": hist})
->>>>>>> 0bc4c3d9
+    data.attrs.update({"history": hist})