"""Utility functions for getting the configuration files"""
import os
from .yaml import load_yaml


class ConfigPath():

    """
    Class to set the configuration path and dir in a robust way
    """

    def __init__(self, configdir=None, filename='config-aqua.yaml', machine=None):

        self.filename = filename
        if not configdir:
            self.configdir = self.get_config_dir()
        else:
            self.configdir = configdir
        self.config_file = os.path.join(self.configdir, self.filename)
        if not machine:
            self.machine = self.get_machine()
        else:
            self.machine = machine

    def get_config_dir(self):
        """
        Return the path to the configuration directory,
        searching in a list of pre-defined directories.

        Generalized to work for config files with different names.

        Returns:
            configdir (str): the dir of the catalog file and other config files

        Raises:
            FileNotFoundError: if no config file is found in the predefined folders
        """

        configdirs = []

        # if AQUA is defined
        aquadir = os.environ.get('AQUA')
        if aquadir:
            configdirs.append(os.path.join(aquadir, 'config'))

<<<<<<< HEAD
        # the predefined configdirs is in the main folder of the AQUA repository
        configdirs.extend([os.path.dirname(__file__) + "/../../config"])
=======
        # set of predefined folders to browse
        configdirs.extend(['./../../AQUA/config', './config', '../config', '../../config', '../../../config',  '../../../../config'])
>>>>>>> 5800f364

        # if the home is defined
        homedir = os.environ.get('HOME')
        if homedir:
            configdirs.append(os.path.join(homedir, '.aqua', 'config'))

        # autosearch
        for configdir in configdirs:
            if os.path.exists(os.path.join(configdir, self.filename)):
                return configdir

        raise FileNotFoundError(f"No config file {self.filename} found in {configdirs}")

    def get_machine(self):
        """
        Extract the name of the machine from the configuration file

        Returns:
            The name of the machine read from the configuration file
        """

        if os.path.exists(self.config_file):
            base = load_yaml(self.config_file)
            try:
                return base['machine']
            except KeyError:
                raise KeyError(f'Cannot find machine information in {self.config_file}')
        else:
            raise FileNotFoundError(f'Cannot find the basic configuration file {self.config_file}!')

    def get_reader_filenames(self):
        """
        Extract the filenames for the reader for catalog, regrid and fixer

        Returns:
            Four strings for the path of the catalog, regrid, fixer and config files
        """

        if os.path.exists(self.config_file):
            base = load_yaml(self.config_file)
            catalog_file = base['reader']['catalog'].format(machine=self.machine,
                                                            configdir=self.configdir)
            if not os.path.exists(catalog_file):
                raise FileNotFoundError(f'Cannot find catalog file in {catalog_file}')
            fixer_folder = base['reader']['fixer'].format(machine=self.machine,
                                                          configdir=self.configdir)
            if not os.path.exists(fixer_folder):
                raise FileNotFoundError(f'Cannot find catalog file in {fixer_folder}')

        return catalog_file, fixer_folder, self.config_file<|MERGE_RESOLUTION|>--- conflicted
+++ resolved
@@ -42,14 +42,9 @@
         aquadir = os.environ.get('AQUA')
         if aquadir:
             configdirs.append(os.path.join(aquadir, 'config'))
-
-<<<<<<< HEAD
+            
         # the predefined configdirs is in the main folder of the AQUA repository
         configdirs.extend([os.path.dirname(__file__) + "/../../config"])
-=======
-        # set of predefined folders to browse
-        configdirs.extend(['./../../AQUA/config', './config', '../config', '../../config', '../../../config',  '../../../../config'])
->>>>>>> 5800f364
 
         # if the home is defined
         homedir = os.environ.get('HOME')
