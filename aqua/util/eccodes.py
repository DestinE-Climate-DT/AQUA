"""Utilities for ecCodes"""
import os
import eccodes
from ruamel.yaml import YAML
from aqua.logger import log_configure
from aqua.exceptions import NoEcCodesShortNameError

# Currently not used
def read_eccodes_dic(filename):
    """
    Reads an ecCodes definition file and returns its contents as a dictionary.

    Parameters:
    - filename (str): The name of the ecCodes definition file to read.

    Returns:
    - A dictionary containing the contents of the ecCodes definition file.
    """
    yaml = YAML(typ='rt')
    fn = eccodes.codes_definition_path().split(':')[0]  # LUMI fix, take only first
    fn = os.path.join(fn, 'grib2', filename)
    with open(fn, "r", encoding='utf-8') as file:
        text = file.read()
    text = text.replace(" =", ":").replace('{', '').replace('}', '').replace(';', '').replace('\t', '    ')
    return yaml.load(text)


def read_eccodes_def(filename):
    """
    Reads an ecCodes definition file and returns its keys as a list.

    Parameters:
        filename (str): The name of the ecCodes definition file to read.

    Returns:
        A list containing the keys of the ecCodes definition file.
    """

    keylist = []

    # WMO lists
    fn = eccodes.codes_definition_path().split(':')[0]  # LUMI fix, take only first
    fn = os.path.join(fn, 'grib2', filename)
    with open(fn, "r", encoding='utf-8') as f:
        for line in f:
            line = line.replace(" =", "").replace('{', '').replace('}', '').replace(';', '').replace('\t', '#    ')
            if not line.startswith("#"):
                keylist.append(line.strip().replace("'", ""))
    keylist = keylist[:-1]  # The last entry is no good

    # ECMWF lists
    fn = eccodes.codes_definition_path().split(':')[0]  # LUMI fix, take only first
    fn = os.path.join(fn, 'grib2', 'localConcepts', 'ecmf', filename)
    with open(fn, "r", encoding='utf-8') as f:
        for line in f:
            line = line.replace(" =", "").replace('{', '').replace('}', '').replace(';', '').replace('\t', '#    ')
            if not line.startswith("#"):
                keylist.append(line.strip().replace("'", ""))

    # The last entry is no good
    return keylist[:-1]


# Define this as a closure to avoid reading twice the same file
def _init_get_eccodes_attr():
    shortname = read_eccodes_def("shortName.def")
    paramid = read_eccodes_def("paramId.def")
    name = read_eccodes_def("name.def")
    cfname = read_eccodes_def("cfName.def")
    cfvarname = read_eccodes_def("cfVarName.def")
    units = read_eccodes_def("units.def")

    def _get_eccodes_attr(sn, loglevel='warning'):
        """
        Recover eccodes attributes for a given short name

        Args:
            shortname(str): the shortname to search
            loglevel (str): the loggin level
        Returns:
            A dictionary containing param, long_name, units, short_name
        """
        logger = log_configure(log_level=loglevel, log_name='eccodes')
        nonlocal shortname, paramid, name, cfname, cfvarname, units
        try:
            if sn.startswith("var"):
                i = paramid.index(sn[3:])
                #indices = [i for i, x in enumerate(paramid) if x == sn[3:]]
            else:
                #i = shortname.index(sn)
                indices = [i for i, x in enumerate(shortname) if x == sn]
                if len(indices)>1:
                    logger.warning('ShortName %s have multiple grib codes associated: %s', sn, [paramid[i] for i in indices])
<<<<<<< HEAD
                    logger.warning('AQUA will take the first so that %s -> %s, please set up a correct fix if this does not look right',
=======
                    logger.warning('AQUA will take the first so that %s -> %s, please set up a correct fix if this does not look right',  # noqa E501
>>>>>>> 86c2ba33
                                   sn, paramid[indices[0]])
                i = indices[0]

            dic = {"paramId": paramid[i],
                   "long_name": name[i],
                   "units": units[i],
                   "cfVarName": cfvarname[i],
                   "shortName": shortname[i]}
            return dic
        
        except (ValueError, IndexError) as error:
            logger.debug('ERROR: %s', error)
            logger.warning('Cannot find any grib codes for ShortName %s, returning empty dictionary', sn)
            return None

    return _get_eccodes_attr


get_eccodes_attr = _init_get_eccodes_attr()


# Define this as a closure to avoid reading twice the same file
def init_get_eccodes_shortname():
    """
    Recover eccodes shorthname from a given paramid

    Args:
        var(str, int): the variable name (a short_name or a paramid)

    Returns:
        A string containing the short_name
    """
    shortname = read_eccodes_def("shortName.def")
    paramid = read_eccodes_def("paramId.def")

    def _get_eccodes_shortname(var):
        """
        """
        nonlocal shortname, paramid

        if str(var).isdigit():
            try:
                i = paramid.index(str(var))
                return shortname[i]
            except (ValueError, IndexError) as error:
                raise NoEcCodesShortNameError('Cannot find any grib codes for paramId %s' % var) from error
        else:
            return var

    return _get_eccodes_shortname<|MERGE_RESOLUTION|>--- conflicted
+++ resolved
@@ -4,6 +4,7 @@
 from ruamel.yaml import YAML
 from aqua.logger import log_configure
 from aqua.exceptions import NoEcCodesShortNameError
+
 
 # Currently not used
 def read_eccodes_dic(filename):
@@ -91,11 +92,7 @@
                 indices = [i for i, x in enumerate(shortname) if x == sn]
                 if len(indices)>1:
                     logger.warning('ShortName %s have multiple grib codes associated: %s', sn, [paramid[i] for i in indices])
-<<<<<<< HEAD
-                    logger.warning('AQUA will take the first so that %s -> %s, please set up a correct fix if this does not look right',
-=======
                     logger.warning('AQUA will take the first so that %s -> %s, please set up a correct fix if this does not look right',  # noqa E501
->>>>>>> 86c2ba33
                                    sn, paramid[indices[0]])
                 i = indices[0]
 
