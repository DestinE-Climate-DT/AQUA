--- conflicted
+++ resolved
@@ -89,9 +89,6 @@
     vmin = -absmax
     vmax = absmax
 
-<<<<<<< HEAD
-    return vmin, vmax
-=======
     return vmin, vmax
 
 
@@ -212,5 +209,4 @@
         lat_name = 'latitude'
         data.latitude
 
-    return lon_name, lat_name
->>>>>>> 86c2ba33
+    return lon_name, lat_name