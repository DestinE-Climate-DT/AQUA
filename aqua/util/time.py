"""
Module including time utilities for AQUA
"""

import math
import re
import pandas as pd
import xarray as xr
from pandas.tseries.frequencies import to_offset
from aqua.logger import log_configure


def frequency_string_to_pandas(freq):
    """
    Convert a string from the AQUA convention to 
    the usual pandas frequency standard
    """

    trans = {
        'hourly': '1H',
        'daily': '1D',
        'weekly': '1W',
        'monthly': '1M',
        'yearly': '1Y',
        'hour': '1H',
        'day': '1D',
        'pentad': '5D',
        'week': '1W',
        'month': '1M',
        'year': '1Y',
        'hours': '1H',
        'days': '1D',
        'pentads': '5D',
        'weeks': '1W',
        'months': '1M',
        'years': '1Y',
    }

    new_freq = trans.get(freq, freq)

    return new_freq


def _xarray_timedelta_string(xdataset):
    """
    Given a Xarray Dataset, estimate the time frequency and convert
    it as a Pandas frequency string
    """

    # to check if this is necessary
    timedelta = pd.Timedelta(xdataset.time.diff('time').mean().values)

    hours = math.floor(timedelta.total_seconds() / 3600)
    days = math.floor(hours / 24)
    months = math.floor(days / 28)  # Minimum month has around 28 days
    years = math.floor(days / 365)  # Assuming an average year has around 365 days

    #print([hours, days, months, years])
    
    if years >= 1:
        return f"{years}Y"
    elif months >= 1:
        return f"{months}M"
    elif days >= 1:
        return f"{days}D"
    else :
        return f"{hours}H"
    
def _find_end_date(start_date, offset):
    """Given a date and an offset in the form of pandas frequency
    return the expected end date of that period"""

    start_date = pd.Timestamp(start_date)
    end_date = start_date + to_offset(offset)
    # this because to_offset does not go to next month/year
    if 'Y' in offset or 'M' in offset:
        end_date = end_date + pd.DateOffset(days=1)
    return end_date

def _generate_expected_time_series(start_date, frequency, time_period):
<<<<<<< HEAD

    """Given a start date, a pandas frequency and the data_frequency generate 
=======
    """Given a start date, a pandas frequency and the data_frequency generate
>>>>>>> 86c2ba33
    an expected time series"""
 
    end_date = _find_end_date(start_date, time_period)
    time_series = pd.date_range(start=start_date, end=end_date, freq=frequency, inclusive='left')

    return time_series

def check_chunk_completeness(xdataset, resample_frequency = '1D', loglevel='WARNING'):

<<<<<<< HEAD
    """Support function for timmean(). 
    Verify that all the chunks available in a dataset are complete given a 
=======
def check_chunk_completeness(xdataset, resample_frequency='1D', loglevel='WARNING'):
    """Support function for timmean().
    Verify that all the chunks available in a dataset are complete given a
>>>>>>> 86c2ba33
    fixed resample_frequency.
    
    Args:
        xdataset: An xarray dataset
        resample_frequency: the frequency on which we are planning to resample, based on pandas frequency
        
    Raise:
        ValueError if the there no available chunks
        
    Returns:
        A Xarray DataArray binary, 1 for complete chunks and 0 for incomplete ones, to be used by timmean()
        """
    
    logger = log_configure(loglevel, 'timmean_chunk_completeness')
    
    # get frequency of the dataset. Expected to be regular!
    data_frequency = _xarray_timedelta_string(xdataset)

    # normalize periods
    normalized_dates = xdataset.time.to_index().to_period(resample_frequency).to_timestamp()

    # the pandas monthly frequency is forced to end of the month. use `MS` to go at the start
    if 'M' in resample_frequency:
        pandas_frequency = re.findall(r'\d+', resample_frequency)[0] + 'MS'
    elif 'Y' in resample_frequency:
        pandas_frequency = re.findall(r'\d+', resample_frequency)[0] + 'YS'
    else:
        pandas_frequency = resample_frequency
    chunks = pd.date_range(start=normalized_dates[0],
                           end=normalized_dates[-1],
                           freq=pandas_frequency)

    # if no chunks, no averages
    if len(chunks) == 0:
        raise ValueError(f'No chunks! Cannot compute average on {resample_frequency} period, not enough data')

    check_completeness = []
    # loop on the chunks
    for chunk in chunks:
        end_date = _find_end_date(chunk, resample_frequency)
        logger.debug('Processing chunk from %s to %s', chunk, end_date)
        expected_timeseries = _generate_expected_time_series(chunk, data_frequency,
                                                             resample_frequency)
        expected_len = len(expected_timeseries)
        # effective_len = len(xdataset.time.sel(time=slice(chunk, end_date)))
        effective_len = len(xdataset.time[(xdataset['time'] >= chunk) &
                                          (xdataset['time'] < end_date)])
        logger.debug('Expected chunk length: %s, Effective chunk length: %s', expected_len, effective_len)
        if expected_len == effective_len:
            check_completeness.append(True)
        else:
            logger.warning('Chunk %s->%s for has %s elements instead of expected %s, timmean() will exclude this',
                                expected_timeseries[0], expected_timeseries[-1], effective_len, expected_len)
            check_completeness.append(False)

        #except KeyError as exc:
        #    effective_len = len(xdataset.time.sel(time=slice(chunk, end_date)))
        #    logger.warning('Chunk %s->%s for has %s elements instead of expected %s, timmean() will exclude this',
        #                        chunk, end_date, effective_len, expected_len)
        #    check_completeness.append(False)
        #try: 
        #    effective_len = len(xdataset.time.sel(time=expected_timeseries))
        #    check_completeness.append(True)
        #except KeyError as exc:
        #    effective_len = len(xdataset.time.sel(time=slice(chunk, end_date)))
        #    logger.warning('Chunk %s->%s for has %s elements instead of expected %s, timmean() will exclude this',
        #                        chunk, end_date, effective_len, expected_len)
        #    check_completeness.append(False)
    
    # build the binary mask
    taxis = xdataset.time.resample(time=pandas_frequency).mean()
    if sum(check_completeness) == 0:
        logger.warning('Not enough data to compute any average on %s period, returning empty array', resample_frequency)
    
    #print(taxis)
    boolean_mask = xr.DataArray(check_completeness, dims=('time',), coords={'time': taxis.time})

    return boolean_mask<|MERGE_RESOLUTION|>--- conflicted
+++ resolved
@@ -78,12 +78,7 @@
     return end_date
 
 def _generate_expected_time_series(start_date, frequency, time_period):
-<<<<<<< HEAD
-
-    """Given a start date, a pandas frequency and the data_frequency generate 
-=======
     """Given a start date, a pandas frequency and the data_frequency generate
->>>>>>> 86c2ba33
     an expected time series"""
  
     end_date = _find_end_date(start_date, time_period)
@@ -91,16 +86,10 @@
 
     return time_series
 
-def check_chunk_completeness(xdataset, resample_frequency = '1D', loglevel='WARNING'):
 
-<<<<<<< HEAD
-    """Support function for timmean(). 
-    Verify that all the chunks available in a dataset are complete given a 
-=======
 def check_chunk_completeness(xdataset, resample_frequency='1D', loglevel='WARNING'):
     """Support function for timmean().
     Verify that all the chunks available in a dataset are complete given a
->>>>>>> 86c2ba33
     fixed resample_frequency.
     
     Args:
