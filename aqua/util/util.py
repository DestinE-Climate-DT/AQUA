"""Module containing general utility functions for AQUA"""

import os
import shutil
import random
import string
import yaml
import re
import numpy as np
import xarray as xr
from pypdf import PdfReader, PdfWriter
from aqua.logger import log_configure


def generate_random_string(length):
    """
    Generate a random string of lowercase and uppercase letters and digits
    """

    letters_and_digits = string.ascii_letters + string.digits
    random_string = ''.join(random.choice(letters_and_digits) for _ in range(length))
    return random_string


def get_arg(args, arg, default):
    """
    Support function to get arguments

    Args:
        args: the arguments
        arg: the argument to get
        default: the default value

    Returns:
        The argument value or the default value
    """

    res = getattr(args, arg)
    if not res:
        res = default
    return res


def create_folder(folder, loglevel="WARNING"):
    """
    Create a folder if it does not exist

    Args:
        folder (str): the folder to create
        loglevel (str): the log level

    Returns:
        None
    """
    logger = log_configure(loglevel, 'create_folder')

    if not os.path.exists(folder):
        logger.info('Creating folder %s', folder)
        os.makedirs(folder, exist_ok=True)
    else:
        logger.info('Folder %s already exists', folder)


def file_is_complete(filename, loglevel='WARNING'):
    """Basic check to see if file exists and that includes values which are not NaN
    Return a boolean that can be used as a flag for further operation
    True means that we have to re-do the computation
    A logger can be passed for correct logging properties"""

    logger = log_configure(loglevel, 'file_is_complete')

    if os.path.isfile(filename):
        logger.info('File %s is found...', filename)
        try:
            xfield = xr.open_dataset(filename)
            if len(xfield.data_vars) == 0:
                logger.error('File %s is empty! Recomputing...', filename)
                check = False
            else:
                varname = list(xfield.data_vars)[0]
                if xfield[varname].isnull().all():
                    logger.error('File %s is full of NaN! Recomputing...', filename)
                    check = False   
                else:
                    mydims = [dim for dim in xfield[varname].dims if dim != 'time']
                    nan_count = np.isnan(xfield[varname]).sum(dim=mydims)
                    check = all(value == nan_count[0] for value in nan_count)
                    if check: 
                        logger.info('File %s seems ok!', filename)
                    else:
                        logger.error('File %s has at least one time step with NaN! Recomputing...', filename)

        # we have no clue which kind of exception might show up
        except ValueError:
            logger.error('Something wrong with file %s! Recomputing...', filename)
            check = False
    else:
        logger.info('File %s not found...', filename)
        check = False

    return check


def find_vert_coord(ds):
    """
    Identify the vertical coordinate name(s) based on coordinate units. Returns always a list.
    The list will be empty if none found.
    """
    vert_coord = [x for x in ds.coords if ds.coords[x].attrs.get("units") in ["Pa", "hPa", "m", "km", "Km", "cm", ""]]
    return vert_coord


def extract_literal_and_numeric(text):
    """
    Given a string, extract its literal and numeric part
    """
    # Using regular expression to find alphabetical characters and digits in the text
    match = re.search(r'(\d*)([A-Za-z]+)', text)

    if match:
        # If a match is found, return the literal and numeric parts
        literal_part = match.group(2)
        numeric_part = match.group(1)
        if not numeric_part:
            numeric_part = 1
        return literal_part, int(numeric_part)
    else:
        # If no match is found, return None or handle it accordingly
        return None, None


<<<<<<< HEAD
def move_tmp_files(tmp_directory, output_directory):
    """
    Move temporary files from the tmp directory to the output directory,
    changing their name by removing "_tmp" suffix. 
    """
    if not os.path.exists(output_directory):
        os.makedirs(output_directory)

    for tmp_file in os.listdir(tmp_directory):
        if "_tmp" in tmp_file:
            new_file_name = tmp_file.replace("_tmp", "")
        else:
            new_file_name = tmp_file
        tmp_file_path = os.path.join(tmp_directory, tmp_file)
        new_file_path = os.path.join(output_directory, new_file_name)
        shutil.move(tmp_file_path, new_file_path)
=======
def add_pdf_metadata(filename: str,
                     metadata_value: str,
                     metadata_name: str = '/Description',
                     old_metadata: bool = True,
                     loglevel: str = 'WARNING'):
    """
    Open a pdf and add a new metadata.

    Args:
        filename (str): the filename of the pdf.
                        It must be a valid full path.
        metadata_value (str): the value of the new metadata
        metadata_name (str): the name of the new metadata.
                            Default is 'Description'
        old_metadata (bool): if True, the old metadata will be kept.
                            Default is True
        loglevel (str): the log level. Default is 'WARNING'

    Raise:
        FileNotFoundError: if the file does not exist
    """
    logger = log_configure(loglevel, 'add_pdf_metadata')

    if not os.path.isfile(filename):
        raise FileNotFoundError(f'File {filename} not found')

    # Check that metadata_name starts with '/'
    if metadata_name and metadata_name[0] != '/':
        logger.debug('metadata_name does not start with "/". Adding it...')
        metadata_name = '/' + metadata_name 
    

    pdf_reader = PdfReader(filename)
    pdf_writer = PdfWriter()

    # Adding existing pages to the new pdf
    for page in pdf_reader.pages:
        pdf_writer.add_page(page)

    # Keep old metadata if required
    if old_metadata is True:
        logger.debug('Keeping old metadata')
        metadata = pdf_reader.metadata
        pdf_writer.add_metadata(metadata)
    else:
        logger.debug('Removing old metadata')

    # Add the new metadata
    pdf_writer.add_metadata({metadata_name: metadata_value})

    # Overwrite input pdf
    with open(filename, 'wb') as f:
        pdf_writer.write(f)
        f.close()


def username():
    """
    Retrieves the current user's username from the 'USER' environment variable.
    """
    user = os.getenv('USER')
    if user is None:
        raise EnvironmentError("The 'USER' environment variable is not set.")
    return user 
>>>>>>> f914f5cc
<|MERGE_RESOLUTION|>--- conflicted
+++ resolved
@@ -129,24 +129,6 @@
         return None, None
 
 
-<<<<<<< HEAD
-def move_tmp_files(tmp_directory, output_directory):
-    """
-    Move temporary files from the tmp directory to the output directory,
-    changing their name by removing "_tmp" suffix. 
-    """
-    if not os.path.exists(output_directory):
-        os.makedirs(output_directory)
-
-    for tmp_file in os.listdir(tmp_directory):
-        if "_tmp" in tmp_file:
-            new_file_name = tmp_file.replace("_tmp", "")
-        else:
-            new_file_name = tmp_file
-        tmp_file_path = os.path.join(tmp_directory, tmp_file)
-        new_file_path = os.path.join(output_directory, new_file_name)
-        shutil.move(tmp_file_path, new_file_path)
-=======
 def add_pdf_metadata(filename: str,
                      metadata_value: str,
                      metadata_name: str = '/Description',
@@ -211,4 +193,87 @@
     if user is None:
         raise EnvironmentError("The 'USER' environment variable is not set.")
     return user 
->>>>>>> f914f5cc
+
+
+def add_pdf_metadata(filename: str,
+                     metadata_value: str,
+                     metadata_name: str = '/Description',
+                     old_metadata: bool = True,
+                     loglevel: str = 'WARNING'):
+    """
+    Open a pdf and add a new metadata.
+
+    Args:
+        filename (str): the filename of the pdf.
+                        It must be a valid full path.
+        metadata_value (str): the value of the new metadata
+        metadata_name (str): the name of the new metadata.
+                            Default is 'Description'
+        old_metadata (bool): if True, the old metadata will be kept.
+                            Default is True
+        loglevel (str): the log level. Default is 'WARNING'
+
+    Raise:
+        FileNotFoundError: if the file does not exist
+    """
+    logger = log_configure(loglevel, 'add_pdf_metadata')
+
+    if not os.path.isfile(filename):
+        raise FileNotFoundError(f'File {filename} not found')
+
+    # Check that metadata_name starts with '/'
+    if metadata_name and metadata_name[0] != '/':
+        logger.debug('metadata_name does not start with "/". Adding it...')
+        metadata_name = '/' + metadata_name 
+    
+
+    pdf_reader = PdfReader(filename)
+    pdf_writer = PdfWriter()
+
+    # Adding existing pages to the new pdf
+    for page in pdf_reader.pages:
+        pdf_writer.add_page(page)
+
+    # Keep old metadata if required
+    if old_metadata is True:
+        logger.debug('Keeping old metadata')
+        metadata = pdf_reader.metadata
+        pdf_writer.add_metadata(metadata)
+    else:
+        logger.debug('Removing old metadata')
+
+    # Add the new metadata
+    pdf_writer.add_metadata({metadata_name: metadata_value})
+
+    # Overwrite input pdf
+    with open(filename, 'wb') as f:
+        pdf_writer.write(f)
+        f.close()
+
+
+def username():
+    """
+    Retrieves the current user's username from the 'USER' environment variable.
+    """
+    user = os.getenv('USER')
+    if user is None:
+        raise EnvironmentError("The 'USER' environment variable is not set.")
+    return user 
+
+
+def move_tmp_files(tmp_directory, output_directory):
+    """
+    Move temporary files from the tmp directory to the output directory,
+    changing their name by removing "_tmp" suffix. 
+    """
+    if not os.path.exists(output_directory):
+        os.makedirs(output_directory)
+
+    for tmp_file in os.listdir(tmp_directory):
+        if "_tmp" in tmp_file:
+            new_file_name = tmp_file.replace("_tmp", "")
+        else:
+            new_file_name = tmp_file
+        tmp_file_path = os.path.join(tmp_directory, tmp_file)
+        new_file_path = os.path.join(output_directory, new_file_name)
+        shutil.move(tmp_file_path, new_file_path)