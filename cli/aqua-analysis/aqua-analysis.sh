--- conflicted
+++ resolved
@@ -7,28 +7,17 @@
 # arguments.
 # ---------------------------------------------------
 model_atm="IFS"
-<<<<<<< HEAD
 model_oce="NEMO"
 exp="a0er-LUMI-C"
 source="fc9-lra-r100-monthly"
 outputdir="$AQUA/../aqua_output"
 mkdir $outputdir
-=======
-model_oce="FESOM"
-exp="tco2559-ng5-cycle3"
-source="lra-r100-monthly"
-outputdir="./output"
->>>>>>> 7bfeab7a
 loglevel="WARNING" # DEBUG, INFO, WARNING, ERROR, CRITICAL
 machine="lumi" # will change the aqua config file
 
 # AQUA path, can be defined as $AQUA env variable
 # if not defined it will use the aqua path in the script
-<<<<<<< HEAD
 aqua=$AQUA
-=======
-aqua="/work/bb1153/b382267/AQUA"
->>>>>>> 7bfeab7a
 
 # ---------------------------------------
 # The max_threads variable serves as a mechanism to control the maximum number of threads
