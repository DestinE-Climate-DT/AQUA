--- conflicted
+++ resolved
@@ -40,11 +40,11 @@
 # ---------------------------------------------------------------
 ocean3d=true
 radiation=false
-<<<<<<< HEAD
 seaice=true
-teleconnection=false
-=======
-seaice=false
+# seaice additional flags
+# ---------------------------------------------------------------
+# --loglevel, -l (can be DEBUG, INFO, WARNING, ERROR, CRITICAL)
+# ---------------------------------------------------------------
 teleconnections=true
 # teleconnections additional flags
 # ---------------------------------------------------------------
@@ -52,7 +52,6 @@
 # --dry, -d (dry run, if set it will run without producing plots)
 # --obs (if set it will run the teleconnections also for ERA5)
 # ---------------------------------------------------------------
->>>>>>> c657ec03
 
 # End of user defined variables
 # -----------------------------
@@ -125,7 +124,7 @@
 
 if [ "$seaice" = true ] ; then
   echo "Running seaice"
-  python $aqua/diagnostics/seaice/cli/seaice_cli.py $args_oce --outputdir $outputdir/seaice
+  python $aqua/diagnostics/seaice/cli/seaice_cli.py $args_oce --outputdir $outputdir/seaice -l $loglevel
 fi
 
 if [ "$teleconnections" = true ] ; then
