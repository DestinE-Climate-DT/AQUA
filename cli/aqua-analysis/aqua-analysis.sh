#!/bin/bash

# User defined variables
# ----------------------
# The following variables can be changed by the user.
# ---------------------------------------------------
model_atm="IFS"
model_oce="FESOM"
exp="tco2559-ng5-cycle3"
source="lra-r100-monthly"

# LUMI
# outputdir="/scratch/project_465000454/nurissom/cli_outpturdir"
# aqua="/users/nurissom/AQUA"

# LEVANTE
outputdir="/scratch/b/b382289/cli_test"
aqua="/home/b/b382289/AQUA"

<<<<<<< HEAD
=======
machine="levante" # will change the aqua config file

>>>>>>> 9f7fc852
# When available, use the following variables to set the loglevel
loglevel="WARNING" # DEBUG, INFO, WARNING, ERROR, CRITICAL

# Set as true the diagnostics you want to run
# -------------------------------------------
<<<<<<< HEAD
run_dummy=true # dummy is a diagnostic that checks if the setup is correct
run_atmglobalmean=false
run_ecmean=false
run_global_time_series=false
run_ocean3d=false
run_radiation=false
run_seaice=false
run_teleconnections=true
=======
atmglobalmean=false
dummy=false # dummy is a test diagnostic
ecmean=true
# ---------------------------------------
# Command line extra arguments for ecmean
# -c --config ecmean config file
# -i --interface custom interface file
# -l --loglevel loglevel
# ---------------------------------------
global_time_series=true
# global time series additional flags
# ---------------------------------------------------------------
# --loglevel, -l (can be DEBUG, INFO, WARNING, ERROR, CRITICAL)
# ---------------------------------------------------------------
ocean3d=true
radiation=false
seaice=false
teleconnections=true
>>>>>>> 9f7fc852
# teleconnections additional flags
# ---------------------------------------------------------------
# --loglevel, -l (can be DEBUG, INFO, WARNING, ERROR, CRITICAL)
# --dry, -d (dry run, if set it will run without producing plots)
# --obs (if set it will run the teleconnections also for ERA5)
# ---------------------------------------------------------------

# End of user defined variables
# -----------------------------

args_atm="--model $model_atm --exp $exp --source $source"
args_oce="--model $model_oce --exp $exp --source $source"
args="--model_atm $model_atm --model_oce $model_oce --exp $exp --source $source"

# use $AQUA if defined otherwise use aqua
if [[ -z "${AQUA}" ]]; then
  echo "AQUA path is not defined, using user defined aqua in the script"
else
  echo "AQUA path is defined, using $AQUA"
  aqua=$AQUA
fi

<<<<<<< HEAD
if [ "$run_dummy" = true ] ; then
  echo "Running setup checker"
  python $aqua/diagnostics/dummy/cli/cli_dummy.py $args --outputdir $outputdir/dummy -l $loglevel
fi
=======
# set the correct machine in the config file
if [[ "$OSTYPE" == "darwin"* ]]; then
  # Mac OSX
  sed -i '' "/^machine:/c\\
machine: $machine" "$aqua/config/config-aqua.yaml"
else
  # Linux
  sed -i "/^machine:/c\\machine: $machine" "$aqua/config/config-aqua.yaml"
fi

# print the output directory
echo "Output directory: $outputdir"
>>>>>>> 9f7fc852

if [ "$run_atmglobalmean" = true ] ; then
  echo "Running atmglobalmean"
  python $aqua/diagnostics/atmglobalmean/cli/cli_atmglobalmean.py $args_atm --outputdir $outputdir/atmglobalmean
fi

<<<<<<< HEAD
if [ "$run_ecmean" = true ] ; then
  echo "Running ecmean"
  python $aqua/diagnostics/ecmean/cli/cli_ecmean.py $args --outputdir $outputdir/ecmean
=======
if [ "$dummy" = true ] ; then
  echo "Running dummy"
  python $aqua/diagnostics/dummy/cli/cli_dummy.py $args --outputdir $outputdir/dummy
fi

if [ "$ecmean" = true ] ; then
  scriptpy="$aqua/diagnostics/ecmean/cli/ecmean_cli.py"
  python $scriptpy $args -o $outputdir/ecmean -l $loglevel
>>>>>>> 9f7fc852
fi

if [ "$run_global_time_series" = true ] ; then
  echo "Running global_time_series"

  filepy="$aqua/diagnostics/global_time_series/cli/single_analysis/cli_global_time_series.py"
  conf_atm="$aqua/diagnostics/global_time_series/cli/single_analysis/config_time_series_atm.yaml"
  conf_oce="$aqua/diagnostics/global_time_series/cli/single_analysis/config_time_series_oce.yaml"

  python $filepy $args_atm --outputdir $outputdir/global_time_series --config $conf_atm -l $loglevel
  python $filepy $args_oce --outputdir $outputdir/global_time_series --config $conf_oce -l $loglevel
fi

<<<<<<< HEAD
if [ "$run_ocean3d" = true ] ; then
  echo "Running ocean3d"
  python $aqua/diagnostics/ocean3d/cli/cli_ocean3d.py $args_oce --outputdir $outputdir/ocean3d
=======
if [ "$ocean3d" = true ] ; then
  # Moving to ocean3d directory to run the ocean3d_cli.py script
  cd $aqua/diagnostics/ocean3d/cli
  python $aqua/diagnostics/ocean3d/cli/ocean3d_cli.py $args_oce --outputdir $outputdir/ocean3d

  # Moving back to aqua-analysis directory
  cd $aqua/cli/aqua-analysis

>>>>>>> 9f7fc852
fi

if [ "$run_radiation" = true ] ; then
  echo "Running radiation"
  python $aqua/diagnostics/radiation/cli/cli_radiation.py $args_atm --outputdir $outputdir/radiation
fi

if [ "$run_seaice" = true ] ; then
  echo "Running seaice"
  python $aqua/diagnostics/seaice/cli/cli_seaice.py $args_oce --outputdir $outputdir/seaice
fi

if [ "$run_teleconnections" = true ] ; then
  # Move to the teleconnection CLI directory
  cd $aqua/diagnostics/teleconnections/cli/single_analysis

  python cli_teleconnections.py $args_atm --outputdir $outputdir/teleconnections --config cli_config_atm.yaml --obs -l $loglevel
  python cli_teleconnections.py $args_oce --outputdir $outputdir/teleconnections --config cli_config_oce.yaml --obs -l $loglevel

  # Move back to the aqua-analysis directory
  cd $aqua/cli/aqua-analysis

  echo "Finished teleconnections"
fi

echo "Finished"<|MERGE_RESOLUTION|>--- conflicted
+++ resolved
@@ -17,45 +17,31 @@
 outputdir="/scratch/b/b382289/cli_test"
 aqua="/home/b/b382289/AQUA"
 
-<<<<<<< HEAD
-=======
 machine="levante" # will change the aqua config file
 
->>>>>>> 9f7fc852
 # When available, use the following variables to set the loglevel
 loglevel="WARNING" # DEBUG, INFO, WARNING, ERROR, CRITICAL
 
 # Set as true the diagnostics you want to run
 # -------------------------------------------
-<<<<<<< HEAD
 run_dummy=true # dummy is a diagnostic that checks if the setup is correct
 run_atmglobalmean=false
-run_ecmean=false
-run_global_time_series=false
-run_ocean3d=false
-run_radiation=false
-run_seaice=false
-run_teleconnections=true
-=======
-atmglobalmean=false
-dummy=false # dummy is a test diagnostic
-ecmean=true
+run_ecmean=true
 # ---------------------------------------
 # Command line extra arguments for ecmean
 # -c --config ecmean config file
 # -i --interface custom interface file
 # -l --loglevel loglevel
 # ---------------------------------------
-global_time_series=true
+run_global_time_series=true
 # global time series additional flags
 # ---------------------------------------------------------------
 # --loglevel, -l (can be DEBUG, INFO, WARNING, ERROR, CRITICAL)
 # ---------------------------------------------------------------
-ocean3d=true
-radiation=false
-seaice=false
-teleconnections=true
->>>>>>> 9f7fc852
+run_ocean3d=true
+run_radiation=false
+run_seaice=false
+run_teleconnections=true
 # teleconnections additional flags
 # ---------------------------------------------------------------
 # --loglevel, -l (can be DEBUG, INFO, WARNING, ERROR, CRITICAL)
@@ -78,12 +64,6 @@
   aqua=$AQUA
 fi
 
-<<<<<<< HEAD
-if [ "$run_dummy" = true ] ; then
-  echo "Running setup checker"
-  python $aqua/diagnostics/dummy/cli/cli_dummy.py $args --outputdir $outputdir/dummy -l $loglevel
-fi
-=======
 # set the correct machine in the config file
 if [[ "$OSTYPE" == "darwin"* ]]; then
   # Mac OSX
@@ -96,27 +76,20 @@
 
 # print the output directory
 echo "Output directory: $outputdir"
->>>>>>> 9f7fc852
+
+if [ "$run_dummy" = true ] ; then
+  echo "Running setup checker"
+  python $aqua/diagnostics/dummy/cli/cli_dummy.py $args --outputdir $outputdir/dummy -l $loglevel
+fi
 
 if [ "$run_atmglobalmean" = true ] ; then
   echo "Running atmglobalmean"
   python $aqua/diagnostics/atmglobalmean/cli/cli_atmglobalmean.py $args_atm --outputdir $outputdir/atmglobalmean
 fi
 
-<<<<<<< HEAD
 if [ "$run_ecmean" = true ] ; then
-  echo "Running ecmean"
-  python $aqua/diagnostics/ecmean/cli/cli_ecmean.py $args --outputdir $outputdir/ecmean
-=======
-if [ "$dummy" = true ] ; then
-  echo "Running dummy"
-  python $aqua/diagnostics/dummy/cli/cli_dummy.py $args --outputdir $outputdir/dummy
-fi
-
-if [ "$ecmean" = true ] ; then
   scriptpy="$aqua/diagnostics/ecmean/cli/ecmean_cli.py"
   python $scriptpy $args -o $outputdir/ecmean -l $loglevel
->>>>>>> 9f7fc852
 fi
 
 if [ "$run_global_time_series" = true ] ; then
@@ -130,20 +103,13 @@
   python $filepy $args_oce --outputdir $outputdir/global_time_series --config $conf_oce -l $loglevel
 fi
 
-<<<<<<< HEAD
 if [ "$run_ocean3d" = true ] ; then
-  echo "Running ocean3d"
-  python $aqua/diagnostics/ocean3d/cli/cli_ocean3d.py $args_oce --outputdir $outputdir/ocean3d
-=======
-if [ "$ocean3d" = true ] ; then
   # Moving to ocean3d directory to run the ocean3d_cli.py script
   cd $aqua/diagnostics/ocean3d/cli
   python $aqua/diagnostics/ocean3d/cli/ocean3d_cli.py $args_oce --outputdir $outputdir/ocean3d
 
   # Moving back to aqua-analysis directory
   cd $aqua/cli/aqua-analysis
-
->>>>>>> 9f7fc852
 fi
 
 if [ "$run_radiation" = true ] ; then
