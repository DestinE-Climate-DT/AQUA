#!/bin/bash

# define the aqua installation path
AQUA=$(aqua --path)/..

if [ ! -d $AQUA ]; then
    echo -e "\033[0;31mError: AQUA is not installed."
    echo -e "\x1b[38;2;255;165;0mPlease install AQUA with aqua install command"
    exit 1  # Exit with status 1 to indicate an error
fi

source "$AQUA/cli/util/logger.sh"
log_message DEBUG "Sourcing logger.sh from: $AQUA/cli/util/logger.sh"

setup_log_level 2 # 1=DEBUG, 2=INFO, 3=WARNING, 4=ERROR, 5=CRITICAL

# User defined variables
# ---------------------------------------------------
# The following variables can be changed by the user.
# They can be overwritten by using the command line
# arguments.
# ---------------------------------------------------
model_atm="IFS-NEMO"
model_oce="IFS-NEMO"
exp="historical-1990"
source="lra-r100-monthly"
outputdir="${AQUA}/cli/aqua-analysis/output" # Prefer absolute paths, e.g., "/path/to/aqua/my/output"
loglevel="WARNING" # DEBUG, INFO, WARNING, ERROR, CRITICAL
catalog="lumi" # will change the aqua config file

# ---------------------------------------
# The max_threads variable serves as a mechanism to control the maximum number of threads
# or parallel processes that can run simultaneously.
# - If max_threads is set to 0 or a negative value: There is no limit on the number of threads,
#                                                   and all processes run in parallel without waiting. 
#                                                   This is suitable for situations where you want to utilize
#                                                   the maximum available resources without any restrictions.
# - If max_threads is set to a positive value: It limits the number of concurrent threads to the specified value. 
#                                              After launching the designated number of threads, the script waits
#                                              for these threads to complete before launching additional ones. 
#                                              This is useful when you are working on a system with limitations
#                                              on the number of concurrent threads, like a login node.
# ---------------------------------------
max_threads=-1  # Set to the desired maximum number of threads, or leave it as 0 for no limit

# Define the array of atmospheric diagnostics, add more if needed or available
atm_diagnostics=("tropical_rainfall" "global_time_series" "seasonal_cycles" "radiation" "teleconnections" "atmglobalmean")
# Define the array of oceanic diagnostics, add more if needed or available
oce_diagnostics=("global_time_series" "teleconnections" "ocean3d_drift" "ocean3d_circulation" "seaice_extent" "seaice_conc" "seaice_volume" "seaice_thick")
# Define the array of diagnostics combining atmospheric and oceanic data, add more if needed or available
atm_oce_diagnostics=("ecmean")

# Combine all diagnostics into a single array
all_diagnostics=("${atm_diagnostics[@]}" "${oce_diagnostics[@]}" "${atm_oce_diagnostics[@]}")

log_message DEBUG "Running diagnostics: ${all_diagnostics[@]}"

run_dummy=true

# Define an associative array for atmospheric extra arguments
declare -A atm_extra_args
# Define an associative array for oceanic extra arguments
declare -A oce_extra_args
# Define an associative array for combined atmospheric and oceanic extra arguments
declare -A atm_oce_extra_args

# Set default value for all keys in atmospheric extra arguments
default_value=" "
for diagnostic in ${atm_diagnostics[@]}; do
  atm_extra_args["$diagnostic"]=$default_value
done

# Set default value for all keys in oceanic extra arguments
for diagnostic in ${oce_diagnostics[@]}; do
  oce_extra_args["$diagnostic"]=$default_value
done

# Set default value for all keys in combined atmospheric and oceanic extra arguments
for diagnostic in ${atm_oce_diagnostics[@]}; do
  atm_oce_extra_args["$diagnostic"]=$default_value
done
# Here we can set the extra arguments for each diagnostic
# ----------------------------------------------------
# Command line extra arguments for global_time_series:
# --config (config file)
# Concatenate the new part to the existing content

atm_extra_args["global_time_series"]="${atm_extra_args["global_time_series"]} \
--config ${AQUA}/diagnostics/global_time_series/cli/config_time_series_atm.yaml"
oce_extra_args["global_time_series"]="${oce_extra_args["global_time_series"]} \
--config ${AQUA}/diagnostics/global_time_series/cli/config_time_series_oce.yaml"
# ----------------------------------------
# Command line extra arguments for ecmean:
# -c --config (ecmean config file)
# -i --interface (custom interface file)
atm_oce_extra_args["ecmean"]="${atm_oce_extra_args["ecmean"]} \
--interface ${AQUA}/diagnostics/ecmean/config/interface_AQUA_destine-v1.yml"
# -------------------------------------------
# Command line extra arguments for radiation:
# --config (readiation config file)
# ------------------------------------------
# Command line extra arguments for seaice:
# --all-regions (if set it will plot all regions)
#               (default is False)
# --config (seaice config file)
# --regrid (regrid data to a different grid)
# ----------------------------------------------------------------
# Command line extra arguments for teleconnections:
# --dry, -d (dry run, if set it will run without producing plots)
# --ref (if set it will analyze also the reference data, it is set
#        by default)
# --interface (custom interface file)
# Concatenate the new part to the existing content
atm_extra_args["teleconnections"]="${atm_extra_args["teleconnections"]} \
--config cli_config_atm.yaml --ref"
oce_extra_args["teleconnections"]="${oce_extra_args["teleconnections"]} \
--config cli_config_oce.yaml --ref"
# Concatenate the new part to the existing content
atm_extra_args["tropical_rainfall"]="--regrid=r100 --freq=M --xmax=75"
# End of user defined variables
# ---------------------------------------------------
# Command line extra arguments for seasonal_cycles:
# It's still under time_series folder
# --config (seasonal cycles config file)
atm_extra_args["seasonal_cycles"]="${atm_extra_args["seasonal_cycles"]} \
--config ${AQUA}/diagnostics/global_time_series/cli/config_seasonal_cycles_atm.yaml"
# -----------------------------
# Command line extra arguments for ocean3d:
#
oce_extra_args["ocean3d_circulation"]="${atm_extra_args["ocean3d_circulation"]} \
--config ${AQUA}/diagnostics/ocean3d/cli/config.circulation.yaml"
oce_extra_args["ocean3d_drift"]="${atm_extra_args["ocean3d_drift"]} \
--config ${AQUA}/diagnostics/ocean3d/cli/config.drift.yaml"

# -----------------------------
# Command line extra arguments for seaice:
#
oce_extra_args["seaice_extent"]="${atm_extra_args["seaice_extent"]} \
--config ${AQUA}/diagnostics/seaice/cli/config_Extent.yaml"
oce_extra_args["seaice_conc"]="${atm_extra_args["seaice_conc"]} \
--config ${AQUA}/diagnostics/seaice/cli/config_Concentration.yaml"
oce_extra_args["seaice_volume"]="${atm_extra_args["seaice_volume"]} \
--config ${AQUA}/diagnostics/seaice/cli/config_Volume.yaml"
oce_extra_args["seaice_thick"]="${atm_extra_args["seaice_thick"]} \
--config ${AQUA}/diagnostics/seaice/cli/config_Thickness.yaml"

# Trap Ctrl-C to clean up and kill the entire process group
trap 'kill 0' SIGINT

# Declare the path and cli name if it is not standard, i.e., not AQUA/diagnostics/dummy/cli/cli_dummy.py.
declare -A script_path

# Iterate over all diagnostics and set the default script path
for diagnostic in ${all_diagnostics[@]}; do
  script_path["$diagnostic"]="$diagnostic/cli/cli_$diagnostic.py"
done

# Set the path if it is not standard
script_path["seasonal_cycles"]="global_time_series/cli/cli_global_time_series.py"
script_path["ocean3d_drift"]="ocean3d/cli/cli_ocean3d.py"
script_path["ocean3d_circulation"]="ocean3d/cli/cli_ocean3d.py"
script_path["seaice_volume"]="seaice/cli/cli_seaice.py"
script_path["seaice_thick"]="seaice/cli/cli_seaice.py"
script_path["seaice_conc"]="seaice/cli/cli_seaice.py"
script_path["seaice_extent"]="seaice/cli/cli_seaice.py"

# Command line arguments
# Define accepted log levels
accepted_loglevels=("info" "debug" "error" "warning" "critical" "INFO" "DEBUG" "ERROR" "WARNING" "CRITICAL")
distributed=0

# Parse command-line options
while [[ $# -gt 0 ]]; do
  case "$1" in
    -a|--model_atm)
      model_atm="$2"
      shift 2
      ;;
    -o|--model_oce)
      model_oce="$2"
      shift 2
      ;;
    -e|--exp)
      exp="$2"
      shift 2
      ;;
    -s|--source)
      source="$2"
      shift 2
      ;;
    -d|--outputdir)
      outputdir="$2"
      shift 2
      ;;
    -c|--catalog)
      catalog="$2"
      shift 2
      ;;
    -p|--parallel)
      distributed=1
      shift 1
      ;;
    -t|--threads)
      max_threads="$2"
      shift 2
      ;;
    -l|--loglevel)
      # Check if the specified log level is in the accepted list
      if [[ " ${accepted_loglevels[@]} " =~ " $2 " ]]; then
        loglevel="$2"
      else
        log_message ERROR "Invalid log level. Accepted values are: ${accepted_loglevels[@]}"
        # Setting loglevel to WARNING
        loglevel="WARNING"
      fi
      shift 2
      ;;
    *)
      echo "Unknown option: $1"
      exit 1
      ;;
  esac
done

log_message INFO "Setting loglevel to $loglevel"
log_message INFO "Atmospheric model: $model_atm"
log_message INFO "Oceanic model: $model_oce"
log_message INFO "Experiment: $exp"
log_message INFO "Source: $source"
log_message INFO "Catalog: $catalog"
log_message INFO "Output directory: $outputdir"

# Set extra arguments in distributed case
if [ $distributed -eq 1 ]; then
  log_message INFO "Running with distributed cluster"
  atm_extra_args["atmglobalmean"]="${atm_extra_args['atmglobalmean']} --nworkers 16"
  atm_extra_args["global_time_series"]="${atm_extra_args['global_time_series']} --nworkers 16"
  atm_extra_args["seasonal_cycles"]="${atm_extra_args['seasonal_cycles']} --nworkers 16"
  atm_extra_args["radiation"]="${atm_extra_args['radiation']} --nworkers 8"
  atm_extra_args["teleconnections"]="${atm_extra_args['teleconnections']} --nworkers 8"
  atm_extra_args["tropical_rainfall"]="${atm_extra_args['tropical_rainfall']} --nworkers 16"
  oce_extra_args["global_time_series"]="${oce_extra_args['global_time_series']} --nworkers 8"
  oce_extra_args["ocean3d_drift"]="${oce_extra_args['ocean3d_drift']} --nworkers 8"
  oce_extra_args["ocean3d_circulation"]="${oce_extra_args['ocean3d_circulation']} --nworkers 4"
  oce_extra_args["seaice_extent"]="${oce_extra_args['seaice_extent']} --nworkers 4"
  oce_extra_args["seaice_conc"]="${oce_extra_args['seaice_conc']} --nworkers 4"
  oce_extra_args["seaice_volume"]="${oce_extra_args['seaice_volume']} --nworkers 4"
  oce_extra_args["seaice_thick"]="${oce_extra_args['seaice_thick']} --nworkers 4"
  oce_extra_args["teleconnections"]="${oce_extra_args['teleconnections']} --nworkers 4"
  atm_oce_extra_args["ecmean"]="${atm_oce_extra_args['ecmean']} --nworkers 4"
fi

# Define the outputdir for ocanic and atmospheric diagnostics
outputdir_atm="$outputdir/$model_atm/$exp"
outputdir_oce="$outputdir/$model_oce/$exp"

# Define the arguments for the diagnostics
args_atm="--model $model_atm --exp $exp --source $source"
args_oce="--model $model_oce --exp $exp --source $source"
args="--model_atm $model_atm --model_oce $model_oce --exp $exp --source $source"

# set the correct catalog in the config file
if [[ "$OSTYPE" == "darwin"* ]]; then
  # Mac OSX
<<<<<<< HEAD
  sed -i '' "/^catalog:/c\\
catalog: $catalog" "${aqua}/config/config-aqua.yaml"
else
  # Linux
  sed -i "/^catalog:/c\\catalog: $catalog" "${aqua}/config/config-aqua.yaml"
=======
  sed -i '' "/^machine:/c\\
machine: $machine" "${AQUA}/config/config-aqua.yaml"
else
  # Linux
  sed -i "/^machine:/c\\machine: $machine" "${AQUA}/config/config-aqua.yaml"
>>>>>>> 48094d26
fi
log_message INFO "Catalog set to $catalog in the config file"

# Create output directory if it does not exist
log_message INFO "Creating output directory $outputdir"
mkdir -p "$outputdir_atm"
mkdir -p "$outputdir_oce"

atm_extra_args["tropical_rainfall"]="${atm_extra_args["tropical_rainfall"]} \
--bufferdir=${outputdir_atm}/tropical_rainfall/"

cd $AQUA
if [ "$run_dummy" = true ] ; then
  log_message INFO "Running setup checker"
  scriptpy="${AQUA}/diagnostics/dummy/cli/cli_dummy.py"
  python $scriptpy $args -l $loglevel > "$outputdir_atm/setup_checker.log" 2>&1
  
  # Store the error code of the dummy script
  dummy_error=$?

  # exit if dummy fails in finding both atmospheric and oceanic model
  if [ $dummy_error -ne 0 ]; then
    if [ $dummy_error -eq 1 ]; then # if error code is 1, then the setup checker failed
      log_message CRITICAL "Setup checker failed, exiting"
      exit 1
    fi
    # if error code is 2 or 3, then the setup checker
    # passed but there are some warnings
    if [ $dummy_error -eq 2 ]; then
      log_message ERROR "Atmospheric model is not found, it will be skipped"
    fi
    if [ $dummy_error -eq 3 ]; then
      log_message ERROR "Oceanic model is not found, it will be skipped"
    fi
  fi
  log_message INFO "Finished setup checker"
  # copy the setup checker log to the oceanic output directory to be available for the oceanic diagnostics
  cp "$outputdir_atm/setup_checker.log" "$outputdir_oce/setup_checker.log"
fi

thread_count=0
# Run diagnostics in parallel
for diagnostic in "${all_diagnostics[@]}"; do
  log_message INFO "Running $diagnostic"

  if [[ "${atm_diagnostics[@]}" =~ "$diagnostic" ]]; then
    log_message DEBUG "Atmospheric diagnostic: $diagnostic"
    log_message DEBUG "Script path: ${script_path[$diagnostic]}"
    log_message DEBUG "Arguments: $args_atm ${atm_extra_args[$diagnostic]} -l $loglevel --outputdir $outputdir_atm/$diagnostic"
  elif [[ "${oce_diagnostics[@]}" =~ "$diagnostic" ]]; then
    log_message DEBUG "Oceanic diagnostic: $diagnostic"
    log_message DEBUG "Script path: ${script_path[$diagnostic]}"
    log_message DEBUG "Arguments: $args_oce ${oce_extra_args[$diagnostic]} -l $loglevel --outputdir $outputdir_oce/$diagnostic"
  elif [[ "${atm_oce_diagnostics[@]}" =~ "$diagnostic" ]]; then
    log_message DEBUG "Atmospheric and oceanic diagnostic: $diagnostic"
    log_message DEBUG "Script path: ${script_path[$diagnostic]}"
    log_message DEBUG "Arguments: $args ${atm_oce_extra_args[$diagnostic]} -l $loglevel --outputdir $outputdir_atm/$diagnostic"
  fi

  if [[ "${atm_diagnostics[@]}" =~ "$diagnostic" ]]; then
    python "${AQUA}/diagnostics/${script_path[$diagnostic]}" $args_atm ${atm_extra_args[$diagnostic]} \
    -l $loglevel --outputdir $outputdir_atm/$diagnostic > "$outputdir_atm/atm_$diagnostic.log" 2>&1 &
    # Remove diagnostic from atm_diagnostics array
    atm_diagnostics=(${atm_diagnostics[@]/$diagnostic})
  elif [[ "${oce_diagnostics[@]}" =~ "$diagnostic" ]]; then
    python "${AQUA}/diagnostics/${script_path[$diagnostic]}" $args_oce ${oce_extra_args[$diagnostic]} \
    -l $loglevel --outputdir $outputdir_oce/$diagnostic > "$outputdir_oce/oce_$diagnostic.log" 2>&1 &
    # Remove diagnostic from oce_diagnostics array
    oce_diagnostics=(${oce_diagnostics[@]/$diagnostic})
  elif [[ "${atm_oce_diagnostics[@]}" =~ "$diagnostic" ]]; then
    # NOTE: atm_oce diagnostics are run in the atmospheric output directory
    python "${AQUA}/diagnostics/${script_path[$diagnostic]}" $args ${atm_oce_extra_args[$diagnostic]} \
    -l $loglevel --outputdir $outputdir_atm/$diagnostic > "$outputdir_atm/$diagnostic.log" 2>&1 &
    # Remove diagnostic from atm_oce_diagnostics array
    atm_oce_diagnostics=(${atm_oce_diagnostics[@]/$diagnostic})
  fi
  if [ $max_threads -gt 0 ]; then
    ((thread_count++))

    # Check if the maximum number of threads has been reached
    if [ $thread_count -ge $max_threads ]; then
      # Wait for the background processes to finish
      wait
      # Reset the thread count
      thread_count=0
    fi
  fi
done
# Wait for all background processes to finish
wait
log_message INFO "Finished all diagnostics"<|MERGE_RESOLUTION|>--- conflicted
+++ resolved
@@ -262,19 +262,11 @@
 # set the correct catalog in the config file
 if [[ "$OSTYPE" == "darwin"* ]]; then
   # Mac OSX
-<<<<<<< HEAD
   sed -i '' "/^catalog:/c\\
-catalog: $catalog" "${aqua}/config/config-aqua.yaml"
+catalog: $catalog" "${AQUA}/config/config-aqua.yaml"
 else
   # Linux
-  sed -i "/^catalog:/c\\catalog: $catalog" "${aqua}/config/config-aqua.yaml"
-=======
-  sed -i '' "/^machine:/c\\
-machine: $machine" "${AQUA}/config/config-aqua.yaml"
-else
-  # Linux
-  sed -i "/^machine:/c\\machine: $machine" "${AQUA}/config/config-aqua.yaml"
->>>>>>> 48094d26
+  sed -i "/^catalog:/c\\catalog: $catalog" "${AQUA}/config/config-aqua.yaml"
 fi
 log_message INFO "Catalog set to $catalog in the config file"
 
