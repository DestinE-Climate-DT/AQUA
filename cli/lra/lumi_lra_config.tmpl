--- conflicted
+++ resolved
@@ -48,17 +48,10 @@
   #     monthly-1deg-3d:
   #       vars: ['q', 't', 'u', 'v']
   #     hourly-1deg:
-<<<<<<< HEAD
-  #        vars: ['msdtrf', 'mtsfr', 'iews', 'inss', 'mslhfl', 'msshfl', 'msnsrf', 'msntrf', 'erate', 'tprate', '2t', 'mtntrf', 'mtnsrf', 'msdsrf']
-     control-1950-dev:
-       monthly-1deg-2d:
-         vars: ['msl']
-=======
   #        vars: ['msdtrf', 'mtsfr', 'iews', 'inss', 'mslhfl', 'msshfl', 'msnsrf', 'msntrf', 'erate', 'mtpr', '2t', 'mtntrf', 'mtnsrf', 'msdsrf']
   #   control-1950-devcon:
   #     monthly-1deg-2d:
   #       vars: ['msl', 'tcc', 'lcc', 'hcc', 'mcc', 'sd', 'tciw', 'tclw']
->>>>>>> f914f5cc
   #     monthly-1deg-3d:
   #       vars: ['q', 't', 'u', 'v']
   #     hourly-1deg:
