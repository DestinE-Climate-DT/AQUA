plugins:
  source:
  - module: intake_xarray
  - module: gribscan
sources:
  elem_grid:
    args:
      urlpath: /work/bm1235/a270046/meshes/NG5_griddes_elems_IFS.nc
    driver: netcdf
  node_grid:
    args:
      urlpath: /work/bm1235/a270046/meshes/NG5_griddes_nodes_IFS.nc
    driver: netcdf
  interpolated_global2d:
    driver: zarr
    args:
      consolidated: False
      compat: override
      combine: nested
      urlpath: 
      - reference::/work/ab0995/a270088/NextGems_public/FESOM_interpolated/tco2559-ng5/MLD2/MLD2.fesom.json
  interpolated_global_TS:
    driver: zarr
    args:
      consolidated: False
      compat: override
      combine: nested
      urlpath: 
      - reference::/work/ab0995/a270088/NextGems_public/FESOM_interpolated/tco2559-ng5/salt/salt.fesom.json
      - reference::/work/ab0995/a270088/NextGems_public/FESOM_interpolated/tco2559-ng5/temp/temp.fesom.json
  interpolated_global_UV:
    driver: zarr
    args:
      consolidated: False
      compat: override
      combine: nested
      urlpath: 
      - reference::/work/ab0995/a270088/NextGems_public/FESOM_interpolated/tco2559-ng5/u/u.fesom.json
      - reference::/work/ab0995/a270088/NextGems_public/FESOM_interpolated/tco2559-ng5/u/v.fesom.json
  interpolated_np:
    driver: zarr
    args:
      consolidated: False
      compat: override
      combine: nested
      urlpath: 
      - reference::/work/ab0995/a270088/NextGems_public/FESOM_interpolated/tco2559-ng5/m_ice_np/m_ice.fesom.json
  interpolated_sp:
    driver: zarr
    args:
      consolidated: False
      compat: override
      combine: nested
      urlpath: 
      - reference::/work/ab0995/a270088/NextGems_public/FESOM_interpolated/tco2559-ng5/m_ice_sp/m_ice.fesom.json
  original_2d:
    args:
      chunks:
        time: 1
      urlpath:
      - /work/bm1235/a270046/cycle2-sync/tco2559-ng5/01_20Jan-31Jan2020_fesom/MLD1.fesom.2020.nc
      - /work/bm1235/a270046/cycle2-sync/tco2559-ng5/01_20Jan-31Jan2020_fesom/MLD2.fesom.2020.nc
      - /work/bm1235/a270046/cycle2-sync/tco2559-ng5/01_20Jan-31Jan2020_fesom/a_ice.fesom.2020.nc
      - /work/bm1235/a270046/cycle2-sync/tco2559-ng5/01_20Jan-31Jan2020_fesom/atmice_x.fesom.2020.nc
      - /work/bm1235/a270046/cycle2-sync/tco2559-ng5/01_20Jan-31Jan2020_fesom/atmice_y.fesom.2020.nc
      - /work/bm1235/a270046/cycle2-sync/tco2559-ng5/01_20Jan-31Jan2020_fesom/atmoce_x.fesom.2020.nc
      - /work/bm1235/a270046/cycle2-sync/tco2559-ng5/01_20Jan-31Jan2020_fesom/atmoce_y.fesom.2020.nc
      - /work/bm1235/a270046/cycle2-sync/tco2559-ng5/01_20Jan-31Jan2020_fesom/evap.fesom.2020.nc
      - /work/bm1235/a270046/cycle2-sync/tco2559-ng5/01_20Jan-31Jan2020_fesom/fh.fesom.2020.nc
      - /work/bm1235/a270046/cycle2-sync/tco2559-ng5/01_20Jan-31Jan2020_fesom/fw.fesom.2020.nc
      - /work/bm1235/a270046/cycle2-sync/tco2559-ng5/01_20Jan-31Jan2020_fesom/m_ice.fesom.2020.nc
      - /work/bm1235/a270046/cycle2-sync/tco2559-ng5/01_20Jan-31Jan2020_fesom/m_snow.fesom.2020.nc
      - /work/bm1235/a270046/cycle2-sync/tco2559-ng5/01_20Jan-31Jan2020_fesom/prec.fesom.2020.nc
      - /work/bm1235/a270046/cycle2-sync/tco2559-ng5/01_20Jan-31Jan2020_fesom/ssh.fesom.2020.nc
      - /work/bm1235/a270046/cycle2-sync/tco2559-ng5/01_20Jan-31Jan2020_fesom/sss.fesom.2020.nc
      - /work/bm1235/a270046/cycle2-sync/tco2559-ng5/01_20Jan-31Jan2020_fesom/sst.fesom.2020.nc
      - /work/bm1235/a270046/cycle2-sync/tco2559-ng5/01_20Jan-31Jan2020_fesom/uice.fesom.2020.nc
      - /work/bm1235/a270046/cycle2-sync/tco2559-ng5/01_20Jan-31Jan2020_fesom/vice.fesom.2020.nc
      - /work/bm1235/a270046/cycle2-sync/tco2559-ng5/01_20Jan-31Jan2020_fesom/vve_5.fesom.2020.nc
      - /work/bm1235/a270046/cycle2-sync/tco2559-ng5/02_01Feb-29Feb2020_fesom/MLD1.fesom.2020.nc
      - /work/bm1235/a270046/cycle2-sync/tco2559-ng5/02_01Feb-29Feb2020_fesom/MLD2.fesom.2020.nc
      - /work/bm1235/a270046/cycle2-sync/tco2559-ng5/02_01Feb-29Feb2020_fesom/a_ice.fesom.2020.nc
      - /work/bm1235/a270046/cycle2-sync/tco2559-ng5/02_01Feb-29Feb2020_fesom/atmice_x.fesom.2020.nc
      - /work/bm1235/a270046/cycle2-sync/tco2559-ng5/02_01Feb-29Feb2020_fesom/atmice_y.fesom.2020.nc
      - /work/bm1235/a270046/cycle2-sync/tco2559-ng5/02_01Feb-29Feb2020_fesom/atmoce_x.fesom.2020.nc
      - /work/bm1235/a270046/cycle2-sync/tco2559-ng5/02_01Feb-29Feb2020_fesom/atmoce_y.fesom.2020.nc
      - /work/bm1235/a270046/cycle2-sync/tco2559-ng5/02_01Feb-29Feb2020_fesom/evap.fesom.2020.nc
      - /work/bm1235/a270046/cycle2-sync/tco2559-ng5/02_01Feb-29Feb2020_fesom/fh.fesom.2020.nc
      - /work/bm1235/a270046/cycle2-sync/tco2559-ng5/02_01Feb-29Feb2020_fesom/fw.fesom.2020.nc
      - /work/bm1235/a270046/cycle2-sync/tco2559-ng5/02_01Feb-29Feb2020_fesom/m_ice.fesom.2020.nc
      - /work/bm1235/a270046/cycle2-sync/tco2559-ng5/02_01Feb-29Feb2020_fesom/m_snow.fesom.2020.nc
      - /work/bm1235/a270046/cycle2-sync/tco2559-ng5/02_01Feb-29Feb2020_fesom/prec.fesom.2020.nc
      - /work/bm1235/a270046/cycle2-sync/tco2559-ng5/02_01Feb-29Feb2020_fesom/ssh.fesom.2020.nc
      - /work/bm1235/a270046/cycle2-sync/tco2559-ng5/02_01Feb-29Feb2020_fesom/sss.fesom.2020.nc
      - /work/bm1235/a270046/cycle2-sync/tco2559-ng5/02_01Feb-29Feb2020_fesom/sst.fesom.2020.nc
      - /work/bm1235/a270046/cycle2-sync/tco2559-ng5/02_01Feb-29Feb2020_fesom/uice.fesom.2020.nc
      - /work/bm1235/a270046/cycle2-sync/tco2559-ng5/02_01Feb-29Feb2020_fesom/vice.fesom.2020.nc
      - /work/bm1235/a270046/cycle2-sync/tco2559-ng5/02_01Feb-29Feb2020_fesom/vve_5.fesom.2020.nc
      - /work/bm1235/a270046/cycle2-sync/tco2559-ng5/03_01Mar-31Mar2020_fesom/MLD1.fesom.2020.nc
      - /work/bm1235/a270046/cycle2-sync/tco2559-ng5/03_01Mar-31Mar2020_fesom/MLD2.fesom.2020.nc
      - /work/bm1235/a270046/cycle2-sync/tco2559-ng5/03_01Mar-31Mar2020_fesom/a_ice.fesom.2020.nc
      - /work/bm1235/a270046/cycle2-sync/tco2559-ng5/03_01Mar-31Mar2020_fesom/atmice_x.fesom.2020.nc
      - /work/bm1235/a270046/cycle2-sync/tco2559-ng5/03_01Mar-31Mar2020_fesom/atmice_y.fesom.2020.nc
      - /work/bm1235/a270046/cycle2-sync/tco2559-ng5/03_01Mar-31Mar2020_fesom/atmoce_x.fesom.2020.nc
      - /work/bm1235/a270046/cycle2-sync/tco2559-ng5/03_01Mar-31Mar2020_fesom/atmoce_y.fesom.2020.nc
      - /work/bm1235/a270046/cycle2-sync/tco2559-ng5/03_01Mar-31Mar2020_fesom/evap.fesom.2020.nc
      - /work/bm1235/a270046/cycle2-sync/tco2559-ng5/03_01Mar-31Mar2020_fesom/fh.fesom.2020.nc
      - /work/bm1235/a270046/cycle2-sync/tco2559-ng5/03_01Mar-31Mar2020_fesom/fw.fesom.2020.nc
      - /work/bm1235/a270046/cycle2-sync/tco2559-ng5/03_01Mar-31Mar2020_fesom/m_ice.fesom.2020.nc
      - /work/bm1235/a270046/cycle2-sync/tco2559-ng5/03_01Mar-31Mar2020_fesom/m_snow.fesom.2020.nc
      - /work/bm1235/a270046/cycle2-sync/tco2559-ng5/03_01Mar-31Mar2020_fesom/prec.fesom.2020.nc
      - /work/bm1235/a270046/cycle2-sync/tco2559-ng5/03_01Mar-31Mar2020_fesom/ssh.fesom.2020.nc
      - /work/bm1235/a270046/cycle2-sync/tco2559-ng5/03_01Mar-31Mar2020_fesom/sss.fesom.2020.nc
      - /work/bm1235/a270046/cycle2-sync/tco2559-ng5/03_01Mar-31Mar2020_fesom/sst.fesom.2020.nc
      - /work/bm1235/a270046/cycle2-sync/tco2559-ng5/03_01Mar-31Mar2020_fesom/uice.fesom.2020.nc
      - /work/bm1235/a270046/cycle2-sync/tco2559-ng5/03_01Mar-31Mar2020_fesom/vice.fesom.2020.nc
      - /work/bm1235/a270046/cycle2-sync/tco2559-ng5/03_01Mar-31Mar2020_fesom/vve_5.fesom.2020.nc
      - /work/bm1235/a270046/cycle2-sync/tco2559-ng5/04_01Apr-30Apr2020_fesom/MLD1.fesom.2020.nc
      - /work/bm1235/a270046/cycle2-sync/tco2559-ng5/04_01Apr-30Apr2020_fesom/MLD2.fesom.2020.nc
      - /work/bm1235/a270046/cycle2-sync/tco2559-ng5/04_01Apr-30Apr2020_fesom/a_ice.fesom.2020.nc
      - /work/bm1235/a270046/cycle2-sync/tco2559-ng5/04_01Apr-30Apr2020_fesom/atmice_x.fesom.2020.nc
      - /work/bm1235/a270046/cycle2-sync/tco2559-ng5/04_01Apr-30Apr2020_fesom/atmice_y.fesom.2020.nc
      - /work/bm1235/a270046/cycle2-sync/tco2559-ng5/04_01Apr-30Apr2020_fesom/atmoce_x.fesom.2020.nc
      - /work/bm1235/a270046/cycle2-sync/tco2559-ng5/04_01Apr-30Apr2020_fesom/atmoce_y.fesom.2020.nc
      - /work/bm1235/a270046/cycle2-sync/tco2559-ng5/04_01Apr-30Apr2020_fesom/evap.fesom.2020.nc
      - /work/bm1235/a270046/cycle2-sync/tco2559-ng5/04_01Apr-30Apr2020_fesom/fh.fesom.2020.nc
      - /work/bm1235/a270046/cycle2-sync/tco2559-ng5/04_01Apr-30Apr2020_fesom/fw.fesom.2020.nc
      - /work/bm1235/a270046/cycle2-sync/tco2559-ng5/04_01Apr-30Apr2020_fesom/m_ice.fesom.2020.nc
      - /work/bm1235/a270046/cycle2-sync/tco2559-ng5/04_01Apr-30Apr2020_fesom/m_snow.fesom.2020.nc
      - /work/bm1235/a270046/cycle2-sync/tco2559-ng5/04_01Apr-30Apr2020_fesom/prec.fesom.2020.nc
      - /work/bm1235/a270046/cycle2-sync/tco2559-ng5/04_01Apr-30Apr2020_fesom/ssh.fesom.2020.nc
      - /work/bm1235/a270046/cycle2-sync/tco2559-ng5/04_01Apr-30Apr2020_fesom/sss.fesom.2020.nc
      - /work/bm1235/a270046/cycle2-sync/tco2559-ng5/04_01Apr-30Apr2020_fesom/sst.fesom.2020.nc
      - /work/bm1235/a270046/cycle2-sync/tco2559-ng5/04_01Apr-30Apr2020_fesom/uice.fesom.2020.nc
      - /work/bm1235/a270046/cycle2-sync/tco2559-ng5/04_01Apr-30Apr2020_fesom/vice.fesom.2020.nc
      - /work/bm1235/a270046/cycle2-sync/tco2559-ng5/04_01Apr-30Apr2020_fesom/vve_5.fesom.2020.nc
      - /work/bm1235/a270046/cycle2-sync/tco2559-ng5/05_01May-31May2020_fesom/MLD1.fesom.2020.nc
      - /work/bm1235/a270046/cycle2-sync/tco2559-ng5/05_01May-31May2020_fesom/MLD2.fesom.2020.nc
      - /work/bm1235/a270046/cycle2-sync/tco2559-ng5/05_01May-31May2020_fesom/a_ice.fesom.2020.nc
      - /work/bm1235/a270046/cycle2-sync/tco2559-ng5/05_01May-31May2020_fesom/atmice_x.fesom.2020.nc
      - /work/bm1235/a270046/cycle2-sync/tco2559-ng5/05_01May-31May2020_fesom/atmice_y.fesom.2020.nc
      - /work/bm1235/a270046/cycle2-sync/tco2559-ng5/05_01May-31May2020_fesom/atmoce_x.fesom.2020.nc
      - /work/bm1235/a270046/cycle2-sync/tco2559-ng5/05_01May-31May2020_fesom/atmoce_y.fesom.2020.nc
      - /work/bm1235/a270046/cycle2-sync/tco2559-ng5/05_01May-31May2020_fesom/evap.fesom.2020.nc
      - /work/bm1235/a270046/cycle2-sync/tco2559-ng5/05_01May-31May2020_fesom/fh.fesom.2020.nc
      - /work/bm1235/a270046/cycle2-sync/tco2559-ng5/05_01May-31May2020_fesom/fw.fesom.2020.nc
      - /work/bm1235/a270046/cycle2-sync/tco2559-ng5/05_01May-31May2020_fesom/m_ice.fesom.2020.nc
      - /work/bm1235/a270046/cycle2-sync/tco2559-ng5/05_01May-31May2020_fesom/m_snow.fesom.2020.nc
      - /work/bm1235/a270046/cycle2-sync/tco2559-ng5/05_01May-31May2020_fesom/prec.fesom.2020.nc
      - /work/bm1235/a270046/cycle2-sync/tco2559-ng5/05_01May-31May2020_fesom/ssh.fesom.2020.nc
      - /work/bm1235/a270046/cycle2-sync/tco2559-ng5/05_01May-31May2020_fesom/sss.fesom.2020.nc
      - /work/bm1235/a270046/cycle2-sync/tco2559-ng5/05_01May-31May2020_fesom/sst.fesom.2020.nc
      - /work/bm1235/a270046/cycle2-sync/tco2559-ng5/05_01May-31May2020_fesom/uice.fesom.2020.nc
      - /work/bm1235/a270046/cycle2-sync/tco2559-ng5/05_01May-31May2020_fesom/vice.fesom.2020.nc
      - /work/bm1235/a270046/cycle2-sync/tco2559-ng5/05_01May-31May2020_fesom/vve_5.fesom.2020.nc
      - /work/bm1235/a270046/cycle2-sync/tco2559-ng5/06_01Jun-30Jun2020_fesom/MLD1.fesom.2020.nc
      - /work/bm1235/a270046/cycle2-sync/tco2559-ng5/06_01Jun-30Jun2020_fesom/MLD2.fesom.2020.nc
      - /work/bm1235/a270046/cycle2-sync/tco2559-ng5/06_01Jun-30Jun2020_fesom/a_ice.fesom.2020.nc
      - /work/bm1235/a270046/cycle2-sync/tco2559-ng5/06_01Jun-30Jun2020_fesom/atmice_x.fesom.2020.nc
      - /work/bm1235/a270046/cycle2-sync/tco2559-ng5/06_01Jun-30Jun2020_fesom/atmice_y.fesom.2020.nc
      - /work/bm1235/a270046/cycle2-sync/tco2559-ng5/06_01Jun-30Jun2020_fesom/atmoce_x.fesom.2020.nc
      - /work/bm1235/a270046/cycle2-sync/tco2559-ng5/06_01Jun-30Jun2020_fesom/atmoce_y.fesom.2020.nc
      - /work/bm1235/a270046/cycle2-sync/tco2559-ng5/06_01Jun-30Jun2020_fesom/evap.fesom.2020.nc
      - /work/bm1235/a270046/cycle2-sync/tco2559-ng5/06_01Jun-30Jun2020_fesom/fh.fesom.2020.nc
      - /work/bm1235/a270046/cycle2-sync/tco2559-ng5/06_01Jun-30Jun2020_fesom/fw.fesom.2020.nc
      - /work/bm1235/a270046/cycle2-sync/tco2559-ng5/06_01Jun-30Jun2020_fesom/m_ice.fesom.2020.nc
      - /work/bm1235/a270046/cycle2-sync/tco2559-ng5/06_01Jun-30Jun2020_fesom/m_snow.fesom.2020.nc
      - /work/bm1235/a270046/cycle2-sync/tco2559-ng5/06_01Jun-30Jun2020_fesom/prec.fesom.2020.nc
      - /work/bm1235/a270046/cycle2-sync/tco2559-ng5/06_01Jun-30Jun2020_fesom/ssh.fesom.2020.nc
      - /work/bm1235/a270046/cycle2-sync/tco2559-ng5/06_01Jun-30Jun2020_fesom/sss.fesom.2020.nc
      - /work/bm1235/a270046/cycle2-sync/tco2559-ng5/06_01Jun-30Jun2020_fesom/sst.fesom.2020.nc
      - /work/bm1235/a270046/cycle2-sync/tco2559-ng5/06_01Jun-30Jun2020_fesom/uice.fesom.2020.nc
      - /work/bm1235/a270046/cycle2-sync/tco2559-ng5/06_01Jun-30Jun2020_fesom/vice.fesom.2020.nc
      - /work/bm1235/a270046/cycle2-sync/tco2559-ng5/06_01Jun-30Jun2020_fesom/vve_5.fesom.2020.nc
      - /work/bm1235/a270046/cycle2-sync/tco2559-ng5/07_01Jul-31Jul2020_fesom/MLD1.fesom.2020.nc
      - /work/bm1235/a270046/cycle2-sync/tco2559-ng5/07_01Jul-31Jul2020_fesom/MLD2.fesom.2020.nc
      - /work/bm1235/a270046/cycle2-sync/tco2559-ng5/07_01Jul-31Jul2020_fesom/a_ice.fesom.2020.nc
      - /work/bm1235/a270046/cycle2-sync/tco2559-ng5/07_01Jul-31Jul2020_fesom/atmice_x.fesom.2020.nc
      - /work/bm1235/a270046/cycle2-sync/tco2559-ng5/07_01Jul-31Jul2020_fesom/atmice_y.fesom.2020.nc
      - /work/bm1235/a270046/cycle2-sync/tco2559-ng5/07_01Jul-31Jul2020_fesom/atmoce_x.fesom.2020.nc
      - /work/bm1235/a270046/cycle2-sync/tco2559-ng5/07_01Jul-31Jul2020_fesom/atmoce_y.fesom.2020.nc
      - /work/bm1235/a270046/cycle2-sync/tco2559-ng5/07_01Jul-31Jul2020_fesom/evap.fesom.2020.nc
      - /work/bm1235/a270046/cycle2-sync/tco2559-ng5/07_01Jul-31Jul2020_fesom/fh.fesom.2020.nc
      - /work/bm1235/a270046/cycle2-sync/tco2559-ng5/07_01Jul-31Jul2020_fesom/fw.fesom.2020.nc
      - /work/bm1235/a270046/cycle2-sync/tco2559-ng5/07_01Jul-31Jul2020_fesom/m_ice.fesom.2020.nc
      - /work/bm1235/a270046/cycle2-sync/tco2559-ng5/07_01Jul-31Jul2020_fesom/m_snow.fesom.2020.nc
      - /work/bm1235/a270046/cycle2-sync/tco2559-ng5/07_01Jul-31Jul2020_fesom/prec.fesom.2020.nc
      - /work/bm1235/a270046/cycle2-sync/tco2559-ng5/07_01Jul-31Jul2020_fesom/ssh.fesom.2020.nc
      - /work/bm1235/a270046/cycle2-sync/tco2559-ng5/07_01Jul-31Jul2020_fesom/sss.fesom.2020.nc
      - /work/bm1235/a270046/cycle2-sync/tco2559-ng5/07_01Jul-31Jul2020_fesom/sst.fesom.2020.nc
      - /work/bm1235/a270046/cycle2-sync/tco2559-ng5/07_01Jul-31Jul2020_fesom/uice.fesom.2020.nc
      - /work/bm1235/a270046/cycle2-sync/tco2559-ng5/07_01Jul-31Jul2020_fesom/vice.fesom.2020.nc
      - /work/bm1235/a270046/cycle2-sync/tco2559-ng5/07_01Jul-31Jul2020_fesom/vve_5.fesom.2020.nc
      - /work/bm1235/a270046/cycle2-sync/tco2559-ng5/08_01Aug-10Aug2020_fesom/MLD1.fesom.2020.nc
      - /work/bm1235/a270046/cycle2-sync/tco2559-ng5/08_01Aug-10Aug2020_fesom/MLD2.fesom.2020.nc
      - /work/bm1235/a270046/cycle2-sync/tco2559-ng5/08_01Aug-10Aug2020_fesom/a_ice.fesom.2020.nc
      - /work/bm1235/a270046/cycle2-sync/tco2559-ng5/08_01Aug-10Aug2020_fesom/atmice_x.fesom.2020.nc
      - /work/bm1235/a270046/cycle2-sync/tco2559-ng5/08_01Aug-10Aug2020_fesom/atmice_y.fesom.2020.nc
      - /work/bm1235/a270046/cycle2-sync/tco2559-ng5/08_01Aug-10Aug2020_fesom/atmoce_x.fesom.2020.nc
      - /work/bm1235/a270046/cycle2-sync/tco2559-ng5/08_01Aug-10Aug2020_fesom/atmoce_y.fesom.2020.nc
      - /work/bm1235/a270046/cycle2-sync/tco2559-ng5/08_01Aug-10Aug2020_fesom/evap.fesom.2020.nc
      - /work/bm1235/a270046/cycle2-sync/tco2559-ng5/08_01Aug-10Aug2020_fesom/fh.fesom.2020.nc
      - /work/bm1235/a270046/cycle2-sync/tco2559-ng5/08_01Aug-10Aug2020_fesom/fw.fesom.2020.nc
      - /work/bm1235/a270046/cycle2-sync/tco2559-ng5/08_01Aug-10Aug2020_fesom/m_ice.fesom.2020.nc
      - /work/bm1235/a270046/cycle2-sync/tco2559-ng5/08_01Aug-10Aug2020_fesom/m_snow.fesom.2020.nc
      - /work/bm1235/a270046/cycle2-sync/tco2559-ng5/08_01Aug-10Aug2020_fesom/prec.fesom.2020.nc
      - /work/bm1235/a270046/cycle2-sync/tco2559-ng5/08_01Aug-10Aug2020_fesom/ssh.fesom.2020.nc
      - /work/bm1235/a270046/cycle2-sync/tco2559-ng5/08_01Aug-10Aug2020_fesom/sss.fesom.2020.nc
      - /work/bm1235/a270046/cycle2-sync/tco2559-ng5/08_01Aug-10Aug2020_fesom/sst.fesom.2020.nc
      - /work/bm1235/a270046/cycle2-sync/tco2559-ng5/08_01Aug-10Aug2020_fesom/uice.fesom.2020.nc
      - /work/bm1235/a270046/cycle2-sync/tco2559-ng5/08_01Aug-10Aug2020_fesom/vice.fesom.2020.nc
      - /work/bm1235/a270046/cycle2-sync/tco2559-ng5/08_01Aug-10Aug2020_fesom/vve_5.fesom.2020.nc
      - /work/bm1235/a270046/cycle2-sync/tco2559-ng5/08_11Aug-31Aug2020_fesom/MLD1.fesom.2020.nc
      - /work/bm1235/a270046/cycle2-sync/tco2559-ng5/08_11Aug-31Aug2020_fesom/MLD2.fesom.2020.nc
      - /work/bm1235/a270046/cycle2-sync/tco2559-ng5/08_11Aug-31Aug2020_fesom/a_ice.fesom.2020.nc
      - /work/bm1235/a270046/cycle2-sync/tco2559-ng5/08_11Aug-31Aug2020_fesom/atmice_x.fesom.2020.nc
      - /work/bm1235/a270046/cycle2-sync/tco2559-ng5/08_11Aug-31Aug2020_fesom/atmice_y.fesom.2020.nc
      - /work/bm1235/a270046/cycle2-sync/tco2559-ng5/08_11Aug-31Aug2020_fesom/atmoce_x.fesom.2020.nc
      - /work/bm1235/a270046/cycle2-sync/tco2559-ng5/08_11Aug-31Aug2020_fesom/atmoce_y.fesom.2020.nc
      - /work/bm1235/a270046/cycle2-sync/tco2559-ng5/08_11Aug-31Aug2020_fesom/evap.fesom.2020.nc
      - /work/bm1235/a270046/cycle2-sync/tco2559-ng5/08_11Aug-31Aug2020_fesom/fh.fesom.2020.nc
      - /work/bm1235/a270046/cycle2-sync/tco2559-ng5/08_11Aug-31Aug2020_fesom/fw.fesom.2020.nc
      - /work/bm1235/a270046/cycle2-sync/tco2559-ng5/08_11Aug-31Aug2020_fesom/m_ice.fesom.2020.nc
      - /work/bm1235/a270046/cycle2-sync/tco2559-ng5/08_11Aug-31Aug2020_fesom/m_snow.fesom.2020.nc
      - /work/bm1235/a270046/cycle2-sync/tco2559-ng5/08_11Aug-31Aug2020_fesom/prec.fesom.2020.nc
      - /work/bm1235/a270046/cycle2-sync/tco2559-ng5/08_11Aug-31Aug2020_fesom/ssh.fesom.2020.nc
      - /work/bm1235/a270046/cycle2-sync/tco2559-ng5/08_11Aug-31Aug2020_fesom/sss.fesom.2020.nc
      - /work/bm1235/a270046/cycle2-sync/tco2559-ng5/08_11Aug-31Aug2020_fesom/sst.fesom.2020.nc
      - /work/bm1235/a270046/cycle2-sync/tco2559-ng5/08_11Aug-31Aug2020_fesom/uice.fesom.2020.nc
      - /work/bm1235/a270046/cycle2-sync/tco2559-ng5/08_11Aug-31Aug2020_fesom/vice.fesom.2020.nc
      - /work/bm1235/a270046/cycle2-sync/tco2559-ng5/08_11Aug-31Aug2020_fesom/vve_5.fesom.2020.nc
      - /work/bm1235/a270046/cycle2-sync/tco2559-ng5/09_01Sep-30Sep2020_fesom/MLD1.fesom.2020.nc
      - /work/bm1235/a270046/cycle2-sync/tco2559-ng5/09_01Sep-30Sep2020_fesom/MLD2.fesom.2020.nc
      - /work/bm1235/a270046/cycle2-sync/tco2559-ng5/09_01Sep-30Sep2020_fesom/a_ice.fesom.2020.nc
      - /work/bm1235/a270046/cycle2-sync/tco2559-ng5/09_01Sep-30Sep2020_fesom/atmice_x.fesom.2020.nc
      - /work/bm1235/a270046/cycle2-sync/tco2559-ng5/09_01Sep-30Sep2020_fesom/atmice_y.fesom.2020.nc
      - /work/bm1235/a270046/cycle2-sync/tco2559-ng5/09_01Sep-30Sep2020_fesom/atmoce_x.fesom.2020.nc
      - /work/bm1235/a270046/cycle2-sync/tco2559-ng5/09_01Sep-30Sep2020_fesom/atmoce_y.fesom.2020.nc
      - /work/bm1235/a270046/cycle2-sync/tco2559-ng5/09_01Sep-30Sep2020_fesom/evap.fesom.2020.nc
      - /work/bm1235/a270046/cycle2-sync/tco2559-ng5/09_01Sep-30Sep2020_fesom/fh.fesom.2020.nc
      - /work/bm1235/a270046/cycle2-sync/tco2559-ng5/09_01Sep-30Sep2020_fesom/fw.fesom.2020.nc
      - /work/bm1235/a270046/cycle2-sync/tco2559-ng5/09_01Sep-30Sep2020_fesom/m_ice.fesom.2020.nc
      - /work/bm1235/a270046/cycle2-sync/tco2559-ng5/09_01Sep-30Sep2020_fesom/m_snow.fesom.2020.nc
      - /work/bm1235/a270046/cycle2-sync/tco2559-ng5/09_01Sep-30Sep2020_fesom/prec.fesom.2020.nc
      - /work/bm1235/a270046/cycle2-sync/tco2559-ng5/09_01Sep-30Sep2020_fesom/ssh.fesom.2020.nc
      - /work/bm1235/a270046/cycle2-sync/tco2559-ng5/09_01Sep-30Sep2020_fesom/sss.fesom.2020.nc
      - /work/bm1235/a270046/cycle2-sync/tco2559-ng5/09_01Sep-30Sep2020_fesom/sst.fesom.2020.nc
      - /work/bm1235/a270046/cycle2-sync/tco2559-ng5/09_01Sep-30Sep2020_fesom/uice.fesom.2020.nc
      - /work/bm1235/a270046/cycle2-sync/tco2559-ng5/09_01Sep-30Sep2020_fesom/vice.fesom.2020.nc
      - /work/bm1235/a270046/cycle2-sync/tco2559-ng5/09_01Sep-30Sep2020_fesom/vve_5.fesom.2020.nc
      - /work/bm1235/a270046/cycle2-sync/tco2559-ng5/10_01Oct-31Oct2020_fesom/MLD1.fesom.2020.nc
      - /work/bm1235/a270046/cycle2-sync/tco2559-ng5/10_01Oct-31Oct2020_fesom/MLD2.fesom.2020.nc
      - /work/bm1235/a270046/cycle2-sync/tco2559-ng5/10_01Oct-31Oct2020_fesom/a_ice.fesom.2020.nc
      - /work/bm1235/a270046/cycle2-sync/tco2559-ng5/10_01Oct-31Oct2020_fesom/atmice_x.fesom.2020.nc
      - /work/bm1235/a270046/cycle2-sync/tco2559-ng5/10_01Oct-31Oct2020_fesom/atmice_y.fesom.2020.nc
      - /work/bm1235/a270046/cycle2-sync/tco2559-ng5/10_01Oct-31Oct2020_fesom/atmoce_x.fesom.2020.nc
      - /work/bm1235/a270046/cycle2-sync/tco2559-ng5/10_01Oct-31Oct2020_fesom/atmoce_y.fesom.2020.nc
      - /work/bm1235/a270046/cycle2-sync/tco2559-ng5/10_01Oct-31Oct2020_fesom/evap.fesom.2020.nc
      - /work/bm1235/a270046/cycle2-sync/tco2559-ng5/10_01Oct-31Oct2020_fesom/fh.fesom.2020.nc
      - /work/bm1235/a270046/cycle2-sync/tco2559-ng5/10_01Oct-31Oct2020_fesom/fw.fesom.2020.nc
      - /work/bm1235/a270046/cycle2-sync/tco2559-ng5/10_01Oct-31Oct2020_fesom/m_ice.fesom.2020.nc
      - /work/bm1235/a270046/cycle2-sync/tco2559-ng5/10_01Oct-31Oct2020_fesom/m_snow.fesom.2020.nc
      - /work/bm1235/a270046/cycle2-sync/tco2559-ng5/10_01Oct-31Oct2020_fesom/prec.fesom.2020.nc
      - /work/bm1235/a270046/cycle2-sync/tco2559-ng5/10_01Oct-31Oct2020_fesom/ssh.fesom.2020.nc
      - /work/bm1235/a270046/cycle2-sync/tco2559-ng5/10_01Oct-31Oct2020_fesom/sss.fesom.2020.nc
      - /work/bm1235/a270046/cycle2-sync/tco2559-ng5/10_01Oct-31Oct2020_fesom/sst.fesom.2020.nc
      - /work/bm1235/a270046/cycle2-sync/tco2559-ng5/10_01Oct-31Oct2020_fesom/uice.fesom.2020.nc
      - /work/bm1235/a270046/cycle2-sync/tco2559-ng5/10_01Oct-31Oct2020_fesom/vice.fesom.2020.nc
      - /work/bm1235/a270046/cycle2-sync/tco2559-ng5/10_01Oct-31Oct2020_fesom/vve_5.fesom.2020.nc
      - /work/bm1235/a270046/cycle2-sync/tco2559-ng5/11_01Nov-30Nov2020_fesom/MLD1.fesom.2020.nc
      - /work/bm1235/a270046/cycle2-sync/tco2559-ng5/11_01Nov-30Nov2020_fesom/MLD2.fesom.2020.nc
      - /work/bm1235/a270046/cycle2-sync/tco2559-ng5/11_01Nov-30Nov2020_fesom/a_ice.fesom.2020.nc
      - /work/bm1235/a270046/cycle2-sync/tco2559-ng5/11_01Nov-30Nov2020_fesom/atmice_x.fesom.2020.nc
      - /work/bm1235/a270046/cycle2-sync/tco2559-ng5/11_01Nov-30Nov2020_fesom/atmice_y.fesom.2020.nc
      - /work/bm1235/a270046/cycle2-sync/tco2559-ng5/11_01Nov-30Nov2020_fesom/atmoce_x.fesom.2020.nc
      - /work/bm1235/a270046/cycle2-sync/tco2559-ng5/11_01Nov-30Nov2020_fesom/atmoce_y.fesom.2020.nc
      - /work/bm1235/a270046/cycle2-sync/tco2559-ng5/11_01Nov-30Nov2020_fesom/evap.fesom.2020.nc
      - /work/bm1235/a270046/cycle2-sync/tco2559-ng5/11_01Nov-30Nov2020_fesom/fh.fesom.2020.nc
      - /work/bm1235/a270046/cycle2-sync/tco2559-ng5/11_01Nov-30Nov2020_fesom/fw.fesom.2020.nc
      - /work/bm1235/a270046/cycle2-sync/tco2559-ng5/11_01Nov-30Nov2020_fesom/m_ice.fesom.2020.nc
      - /work/bm1235/a270046/cycle2-sync/tco2559-ng5/11_01Nov-30Nov2020_fesom/m_snow.fesom.2020.nc
      - /work/bm1235/a270046/cycle2-sync/tco2559-ng5/11_01Nov-30Nov2020_fesom/prec.fesom.2020.nc
      - /work/bm1235/a270046/cycle2-sync/tco2559-ng5/11_01Nov-30Nov2020_fesom/ssh.fesom.2020.nc
      - /work/bm1235/a270046/cycle2-sync/tco2559-ng5/11_01Nov-30Nov2020_fesom/sss.fesom.2020.nc
      - /work/bm1235/a270046/cycle2-sync/tco2559-ng5/11_01Nov-30Nov2020_fesom/sst.fesom.2020.nc
      - /work/bm1235/a270046/cycle2-sync/tco2559-ng5/11_01Nov-30Nov2020_fesom/uice.fesom.2020.nc
      - /work/bm1235/a270046/cycle2-sync/tco2559-ng5/11_01Nov-30Nov2020_fesom/vice.fesom.2020.nc
      - /work/bm1235/a270046/cycle2-sync/tco2559-ng5/11_01Nov-30Nov2020_fesom/vve_5.fesom.2020.nc
      - /work/bm1235/a270046/cycle2-sync/tco2559-ng5/12_01Dec-31Dec2020_fesom/MLD1.fesom.2020.nc
      - /work/bm1235/a270046/cycle2-sync/tco2559-ng5/12_01Dec-31Dec2020_fesom/MLD2.fesom.2020.nc
      - /work/bm1235/a270046/cycle2-sync/tco2559-ng5/12_01Dec-31Dec2020_fesom/a_ice.fesom.2020.nc
      - /work/bm1235/a270046/cycle2-sync/tco2559-ng5/12_01Dec-31Dec2020_fesom/atmice_x.fesom.2020.nc
      - /work/bm1235/a270046/cycle2-sync/tco2559-ng5/12_01Dec-31Dec2020_fesom/atmice_y.fesom.2020.nc
      - /work/bm1235/a270046/cycle2-sync/tco2559-ng5/12_01Dec-31Dec2020_fesom/atmoce_x.fesom.2020.nc
      - /work/bm1235/a270046/cycle2-sync/tco2559-ng5/12_01Dec-31Dec2020_fesom/atmoce_y.fesom.2020.nc
      - /work/bm1235/a270046/cycle2-sync/tco2559-ng5/12_01Dec-31Dec2020_fesom/evap.fesom.2020.nc
      - /work/bm1235/a270046/cycle2-sync/tco2559-ng5/12_01Dec-31Dec2020_fesom/fh.fesom.2020.nc
      - /work/bm1235/a270046/cycle2-sync/tco2559-ng5/12_01Dec-31Dec2020_fesom/fw.fesom.2020.nc
      - /work/bm1235/a270046/cycle2-sync/tco2559-ng5/12_01Dec-31Dec2020_fesom/m_ice.fesom.2020.nc
      - /work/bm1235/a270046/cycle2-sync/tco2559-ng5/12_01Dec-31Dec2020_fesom/m_snow.fesom.2020.nc
      - /work/bm1235/a270046/cycle2-sync/tco2559-ng5/12_01Dec-31Dec2020_fesom/prec.fesom.2020.nc
      - /work/bm1235/a270046/cycle2-sync/tco2559-ng5/12_01Dec-31Dec2020_fesom/ssh.fesom.2020.nc
      - /work/bm1235/a270046/cycle2-sync/tco2559-ng5/12_01Dec-31Dec2020_fesom/sss.fesom.2020.nc
      - /work/bm1235/a270046/cycle2-sync/tco2559-ng5/12_01Dec-31Dec2020_fesom/sst.fesom.2020.nc
      - /work/bm1235/a270046/cycle2-sync/tco2559-ng5/12_01Dec-31Dec2020_fesom/uice.fesom.2020.nc
      - /work/bm1235/a270046/cycle2-sync/tco2559-ng5/12_01Dec-31Dec2020_fesom/vice.fesom.2020.nc
      - /work/bm1235/a270046/cycle2-sync/tco2559-ng5/12_01Dec-31Dec2020_fesom/vve_5.fesom.2020.nc
    description: original 2d output
    driver: netcdf
  original_3d:
    args:
      chunks:
        nz: 1
        nz1: 1
        time: 1
      urlpath:
      - /work/bm1235/a270046/cycle2-sync/tco2559-ng5/01_20Jan-31Jan2020_fesom/salt.fesom.2020.nc
      - /work/bm1235/a270046/cycle2-sync/tco2559-ng5/01_20Jan-31Jan2020_fesom/temp.fesom.2020.nc
      - /work/bm1235/a270046/cycle2-sync/tco2559-ng5/01_20Jan-31Jan2020_fesom/u.fesom.2020.nc
      - /work/bm1235/a270046/cycle2-sync/tco2559-ng5/01_20Jan-31Jan2020_fesom/v.fesom.2020.nc
      - /work/bm1235/a270046/cycle2-sync/tco2559-ng5/01_20Jan-31Jan2020_fesom/w.fesom.2020.nc
      - /work/bm1235/a270046/cycle2-sync/tco2559-ng5/02_01Feb-29Feb2020_fesom/salt.fesom.2020.nc
      - /work/bm1235/a270046/cycle2-sync/tco2559-ng5/02_01Feb-29Feb2020_fesom/temp.fesom.2020.nc
      - /work/bm1235/a270046/cycle2-sync/tco2559-ng5/02_01Feb-29Feb2020_fesom/u.fesom.2020.nc
      - /work/bm1235/a270046/cycle2-sync/tco2559-ng5/02_01Feb-29Feb2020_fesom/v.fesom.2020.nc
      - /work/bm1235/a270046/cycle2-sync/tco2559-ng5/02_01Feb-29Feb2020_fesom/w.fesom.2020.nc
      - /work/bm1235/a270046/cycle2-sync/tco2559-ng5/03_01Mar-31Mar2020_fesom/salt.fesom.2020.nc
      - /work/bm1235/a270046/cycle2-sync/tco2559-ng5/03_01Mar-31Mar2020_fesom/temp.fesom.2020.nc
      - /work/bm1235/a270046/cycle2-sync/tco2559-ng5/03_01Mar-31Mar2020_fesom/u.fesom.2020.nc
      - /work/bm1235/a270046/cycle2-sync/tco2559-ng5/03_01Mar-31Mar2020_fesom/v.fesom.2020.nc
      - /work/bm1235/a270046/cycle2-sync/tco2559-ng5/03_01Mar-31Mar2020_fesom/w.fesom.2020.nc
      - /work/bm1235/a270046/cycle2-sync/tco2559-ng5/04_01Apr-30Apr2020_fesom/salt.fesom.2020.nc
      - /work/bm1235/a270046/cycle2-sync/tco2559-ng5/04_01Apr-30Apr2020_fesom/temp.fesom.2020.nc
      - /work/bm1235/a270046/cycle2-sync/tco2559-ng5/04_01Apr-30Apr2020_fesom/u.fesom.2020.nc
      - /work/bm1235/a270046/cycle2-sync/tco2559-ng5/04_01Apr-30Apr2020_fesom/v.fesom.2020.nc
      - /work/bm1235/a270046/cycle2-sync/tco2559-ng5/04_01Apr-30Apr2020_fesom/w.fesom.2020.nc
      - /work/bm1235/a270046/cycle2-sync/tco2559-ng5/05_01May-31May2020_fesom/salt.fesom.2020.nc
      - /work/bm1235/a270046/cycle2-sync/tco2559-ng5/05_01May-31May2020_fesom/temp.fesom.2020.nc
      - /work/bm1235/a270046/cycle2-sync/tco2559-ng5/05_01May-31May2020_fesom/u.fesom.2020.nc
      - /work/bm1235/a270046/cycle2-sync/tco2559-ng5/05_01May-31May2020_fesom/v.fesom.2020.nc
      - /work/bm1235/a270046/cycle2-sync/tco2559-ng5/05_01May-31May2020_fesom/w.fesom.2020.nc
      - /work/bm1235/a270046/cycle2-sync/tco2559-ng5/06_01Jun-30Jun2020_fesom/salt.fesom.2020.nc
      - /work/bm1235/a270046/cycle2-sync/tco2559-ng5/06_01Jun-30Jun2020_fesom/temp.fesom.2020.nc
      - /work/bm1235/a270046/cycle2-sync/tco2559-ng5/06_01Jun-30Jun2020_fesom/u.fesom.2020.nc
      - /work/bm1235/a270046/cycle2-sync/tco2559-ng5/06_01Jun-30Jun2020_fesom/v.fesom.2020.nc
      - /work/bm1235/a270046/cycle2-sync/tco2559-ng5/06_01Jun-30Jun2020_fesom/w.fesom.2020.nc
      - /work/bm1235/a270046/cycle2-sync/tco2559-ng5/07_01Jul-31Jul2020_fesom/salt.fesom.2020.nc
      - /work/bm1235/a270046/cycle2-sync/tco2559-ng5/07_01Jul-31Jul2020_fesom/temp.fesom.2020.nc
      - /work/bm1235/a270046/cycle2-sync/tco2559-ng5/07_01Jul-31Jul2020_fesom/u.fesom.2020.nc
      - /work/bm1235/a270046/cycle2-sync/tco2559-ng5/07_01Jul-31Jul2020_fesom/v.fesom.2020.nc
      - /work/bm1235/a270046/cycle2-sync/tco2559-ng5/07_01Jul-31Jul2020_fesom/w.fesom.2020.nc
      - /work/bm1235/a270046/cycle2-sync/tco2559-ng5/08_01Aug-10Aug2020_fesom/salt.fesom.2020.nc
      - /work/bm1235/a270046/cycle2-sync/tco2559-ng5/08_01Aug-10Aug2020_fesom/temp.fesom.2020.nc
      - /work/bm1235/a270046/cycle2-sync/tco2559-ng5/08_01Aug-10Aug2020_fesom/u.fesom.2020.nc
      - /work/bm1235/a270046/cycle2-sync/tco2559-ng5/08_01Aug-10Aug2020_fesom/v.fesom.2020.nc
      - /work/bm1235/a270046/cycle2-sync/tco2559-ng5/08_01Aug-10Aug2020_fesom/w.fesom.2020.nc
      - /work/bm1235/a270046/cycle2-sync/tco2559-ng5/08_11Aug-31Aug2020_fesom/salt.fesom.2020.nc
      - /work/bm1235/a270046/cycle2-sync/tco2559-ng5/08_11Aug-31Aug2020_fesom/temp.fesom.2020.nc
      - /work/bm1235/a270046/cycle2-sync/tco2559-ng5/08_11Aug-31Aug2020_fesom/u.fesom.2020.nc
      - /work/bm1235/a270046/cycle2-sync/tco2559-ng5/08_11Aug-31Aug2020_fesom/v.fesom.2020.nc
      - /work/bm1235/a270046/cycle2-sync/tco2559-ng5/08_11Aug-31Aug2020_fesom/w.fesom.2020.nc
      - /work/bm1235/a270046/cycle2-sync/tco2559-ng5/09_01Sep-30Sep2020_fesom/salt.fesom.2020.nc
      - /work/bm1235/a270046/cycle2-sync/tco2559-ng5/09_01Sep-30Sep2020_fesom/temp.fesom.2020.nc
      - /work/bm1235/a270046/cycle2-sync/tco2559-ng5/09_01Sep-30Sep2020_fesom/u.fesom.2020.nc
      - /work/bm1235/a270046/cycle2-sync/tco2559-ng5/09_01Sep-30Sep2020_fesom/v.fesom.2020.nc
      - /work/bm1235/a270046/cycle2-sync/tco2559-ng5/09_01Sep-30Sep2020_fesom/w.fesom.2020.nc
      - /work/bm1235/a270046/cycle2-sync/tco2559-ng5/10_01Oct-31Oct2020_fesom/salt.fesom.2020.nc
      - /work/bm1235/a270046/cycle2-sync/tco2559-ng5/10_01Oct-31Oct2020_fesom/temp.fesom.2020.nc
      - /work/bm1235/a270046/cycle2-sync/tco2559-ng5/10_01Oct-31Oct2020_fesom/u.fesom.2020.nc
      - /work/bm1235/a270046/cycle2-sync/tco2559-ng5/10_01Oct-31Oct2020_fesom/v.fesom.2020.nc
      - /work/bm1235/a270046/cycle2-sync/tco2559-ng5/10_01Oct-31Oct2020_fesom/w.fesom.2020.nc
      - /work/bm1235/a270046/cycle2-sync/tco2559-ng5/11_01Nov-30Nov2020_fesom/salt.fesom.2020.nc
      - /work/bm1235/a270046/cycle2-sync/tco2559-ng5/11_01Nov-30Nov2020_fesom/temp.fesom.2020.nc
      - /work/bm1235/a270046/cycle2-sync/tco2559-ng5/11_01Nov-30Nov2020_fesom/u.fesom.2020.nc
      - /work/bm1235/a270046/cycle2-sync/tco2559-ng5/11_01Nov-30Nov2020_fesom/v.fesom.2020.nc
      - /work/bm1235/a270046/cycle2-sync/tco2559-ng5/11_01Nov-30Nov2020_fesom/w.fesom.2020.nc
      - /work/bm1235/a270046/cycle2-sync/tco2559-ng5/12_01Dec-31Dec2020_fesom/salt.fesom.2020.nc
      - /work/bm1235/a270046/cycle2-sync/tco2559-ng5/12_01Dec-31Dec2020_fesom/temp.fesom.2020.nc
      - /work/bm1235/a270046/cycle2-sync/tco2559-ng5/12_01Dec-31Dec2020_fesom/u.fesom.2020.nc
      - /work/bm1235/a270046/cycle2-sync/tco2559-ng5/12_01Dec-31Dec2020_fesom/v.fesom.2020.nc
      - /work/bm1235/a270046/cycle2-sync/tco2559-ng5/12_01Dec-31Dec2020_fesom/w.fesom.2020.nc
    description: original 3d output
    driver: netcdf
<<<<<<< HEAD
  lra_r100:
      driver: netcdf
      args:
        urlpath: '/work/bb1153/b382076/IFS-lowres/tco2559-ng5-r100-mon/*.nc'
        chunks: {}
        xarray_kwargs:
          decode_times: True
=======
  lra-r100-mon:
    driver: netcdf
    args:
      urlpath: '/work/bb1153/b382076/LRA/tco2559-ng5/r100/mon/*.nc'
      chunks: {}
      xarray_kwargs:
        decode_times: True
  lra-r100-day:
    driver: netcdf
    args:
      urlpath: '/work/bb1153/b382076/LRA/tco2559-ng5/r100/day/*.nc'
      chunks: {}
      xarray_kwargs:
        decode_times: True
>>>>>>> 95477f66
<|MERGE_RESOLUTION|>--- conflicted
+++ resolved
@@ -381,15 +381,6 @@
       - /work/bm1235/a270046/cycle2-sync/tco2559-ng5/12_01Dec-31Dec2020_fesom/w.fesom.2020.nc
     description: original 3d output
     driver: netcdf
-<<<<<<< HEAD
-  lra_r100:
-      driver: netcdf
-      args:
-        urlpath: '/work/bb1153/b382076/IFS-lowres/tco2559-ng5-r100-mon/*.nc'
-        chunks: {}
-        xarray_kwargs:
-          decode_times: True
-=======
   lra-r100-mon:
     driver: netcdf
     args:
@@ -403,5 +394,4 @@
       urlpath: '/work/bb1153/b382076/LRA/tco2559-ng5/r100/day/*.nc'
       chunks: {}
       xarray_kwargs:
-        decode_times: True
->>>>>>> 95477f66
+        decode_times: True