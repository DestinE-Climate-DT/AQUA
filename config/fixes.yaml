--- conflicted
+++ resolved
@@ -183,29 +183,6 @@
                         units: degC # Override units from grib tables
 
     MSWEP:
-<<<<<<< HEAD
-        vars:
-            precipitation:
-                short_name: pr
-                units: "{mass_flux}"
-
-        coords:
-            latitude: 
-                name: "{latitude}"
-            longitude:
-                name: "{longitude}"
-    
-    ERA5:
-        vars:
-            t2m: 
-                short_name: tas
-                units: "{temperature}"
-        coords:
-            latitude:
-                name: "{latitude}"
-            longitude:
-                name: "{longitude}"
-=======
         default:
             default:
                 data_model: mswep  # Special data model so that lats are not flipped
@@ -280,5 +257,4 @@
                         attributes:
                             valid_min: 0
                             valid_max: 1400
-                            positive: down
->>>>>>> 0bc4c3d9
+                            positive: down