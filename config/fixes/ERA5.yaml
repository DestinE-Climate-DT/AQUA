models:  
    ERA5:
        era5:
            monthly:
                data_model: cf
                vars:
                    2t: 
                        grib: true
                        source: T2M
                    msl:
                        grib: true
                        source: MSL
                    erate:
                        grib: true
                        source: E
                        src_units: m/day
                        units: kg m**-2 s**-1
                    tprate: 
                        grib: true
                        source: TP
                        src_units: m/day
                    tcc: 
                        grib: true 
                        source: TCC
                        units: frac
                    sst:
                        grib: true
                        source: SSTK
                    mslhfl:
                        src_units: J m**-2 day**-1
                        source: SLHF
                        grib: true
                    msshfl:
                        src_units: J m**-2 day**-1
                        source: SSHF
                        grib: true
                    msnsrf:
                        src_units: J m**-2 day**-1
                        source: SSR
                        grib: true
                    msdsrf:
                        src_units: J m**-2 day**-1
                        source: SSRD
                        grib: true
                    msntrf:
                        src_units: J m**-2 day**-1
                        source: STR
                        grib: true
                    msdtrf:
                        src_units: J m**-2 day**-1
                        source: STRD
                        grib: true
                    mtnsrf:
                        src_units: J m**-2 day**-1
                        source: TSR
                        grib: true
                    mtntrf:
                        src_units: J m**-2 day**-1
                        source: TTR
                        grib: true 
                    u:
                        source: U
                        grib: true
                    v:
                        source: V
                        grib: true
                    q:
                        source: Q
                        grib: true
                    t:
                        source: T
                        grib: true         
<<<<<<< HEAD
=======
        era5:
            # daily data are done as an average from hourly data, need to multiply by 24 for fluxes
            daily:
                delete:
                    - SLHF
                    - SSHF
                    - SSR
                    - SSRD
                    - STR
                    - STRD
                    - TSR
                    - TTR
                method: merge
                vars:
                    mslhfl:
                        src_units: J m**-2 day**-1
                        derived: SLHF*24
                        grib: true
                    msshfl:
                        src_units: J m**-2 day**-1
                        derived: SSHF*24
                        grib: true
                    msnsrf:
                        src_units: J m**-2 day**-1
                        derived: SSR*24
                        grib: true
                    msdsrf:
                        src_units: J m**-2 day**-1
                        derived: SSRD*24
                        grib: true
                    msntrf:
                        src_units: J m**-2 day**-1
                        derived: STR*24
                        grib: true
                    msdtrf:
                        src_units: J m**-2 day**-1
                        derived: STRD*24
                        grib: true
                    mtnsrf:
                        src_units: J m**-2 day**-1
                        derived: TSR*24
                        grib: true
                    mtntrf:
                        src_units: J m**-2 day**-1
                        derived: TTR*24
                        grib: true 
                    erate:
                        grib: true
                        derived: E*24
                        src_units: m/day
                        units: kg m**-2 s**-1
                    tprate: 
                        grib: true
                        derived: TP*24
                        src_units: m/day
        fdb:
            fdb-test:
                method: replace
            
>>>>>>> 86c2ba33
        # default:
        #     default:
        #         deltat: 86400
        #         data_model: cf
        #     monthly_acc:
        #         deltat: 86400
        #         data_model: cf
        #         vars:
        #             # Derive a variable and determine destination units etc. automatically from eccodes
        #             tprate:
        #                 derived: cp+lsp
        #                 #src_units: m
        #                 grib: true
        #     monthly:
        #         data_model: False
        #         vars:
        #             msl:
        #                 grib: true
        #                 source: MSL
        #             sst:
        #                 grib: true
        #                 source: SSTK
        # fdb:
        #     default:
        #         deltat: 86400
        #         data_model: cf
        #         vars:
        #             2t:
        #                 source: 2t
        #                 src_units: K
        #                 grib: true
            <|MERGE_RESOLUTION|>--- conflicted
+++ resolved
@@ -70,8 +70,6 @@
                     t:
                         source: T
                         grib: true         
-<<<<<<< HEAD
-=======
         era5:
             # daily data are done as an average from hourly data, need to multiply by 24 for fluxes
             daily:
@@ -131,7 +129,6 @@
             fdb-test:
                 method: replace
             
->>>>>>> 86c2ba33
         # default:
         #     default:
         #         deltat: 86400
