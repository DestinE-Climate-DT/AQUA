models:  
    ERA5:
        era5:
            monthly:
                data_model: cf
                vars:
                    2t: 
                        grib: true
<<<<<<< HEAD
            monthly:
                data_model: cf
                vars:
=======
                        source: T2M
>>>>>>> 713d6def
                    msl:
                        grib: true
                        source: MSL
                    erate:
                        grib: true
                        source: E
                        src_units: m/day
                        units: kg m**-2 s**-1
                    tprate: 
                        grib: true
                        source: TP
                        src_units: m/day
                    tcc: 
                        src_units: frac
                        grib: true 
                        source: TCC
                    sst:
                        grib: true
                        source: SSTK
                    mslhfl:
                        src_units: J m**-2 day**-1
                        source: SLHF
                        grib: true
                    msshfl:
                        src_units: J m**-2 day**-1
                        source: SSHF
                        grib: true
                    msnsrf:
                        src_units: J m**-2 day**-1
                        source: SSR
                        grib: true
                    msdsrf:
                        src_units: J m**-2 day**-1
                        source: SSRD
                        grib: true
                    msntrf:
                        src_units: J m**-2 day**-1
                        source: STR
                        grib: true
                    msdtrf:
                        src_units: J m**-2 day**-1
                        source: STRD
                        grib: true
                    mtnsrf:
                        src_units: J m**-2 day**-1
                        source: TSR
                        grib: true
                    mtntrf:
                        src_units: J m**-2 day**-1
                        source: TTR
                        grib: true 
                    u:
                        source: U
                        grib: true
                    v:
                        source: V
                        grib: true
                    q:
                        source: Q
                        grib: true
                    t:
                        source: T
                        grib: true         
        # default:
        #     default:
        #         deltat: 86400
        #         data_model: cf
        #     monthly_acc:
        #         deltat: 86400
        #         data_model: cf
        #         vars:
        #             # Derive a variable and determine destination units etc. automatically from eccodes
        #             tprate:
        #                 derived: cp+lsp
        #                 #src_units: m
        #                 grib: true
        #     monthly:
        #         data_model: False
        #         vars:
        #             msl:
        #                 grib: true
        #                 source: MSL
        #             sst:
        #                 grib: true
        #                 source: SSTK
        # fdb:
        #     default:
        #         deltat: 86400
        #         data_model: cf
        #         vars:
        #             2t:
        #                 source: 2t
        #                 src_units: K
        #                 grib: true
            <|MERGE_RESOLUTION|>--- conflicted
+++ resolved
@@ -6,13 +6,7 @@
                 vars:
                     2t: 
                         grib: true
-<<<<<<< HEAD
-            monthly:
-                data_model: cf
-                vars:
-=======
                         source: T2M
->>>>>>> 713d6def
                     msl:
                         grib: true
                         source: MSL
