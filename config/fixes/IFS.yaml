models:
    IFS:
        default:
            default:
                data_model: ifs
                deltat: 3600
                jump: month
                vars:
                    tprate:
                        source: tp
                        grib: true
                        decumulate: true
                        src_units: m
                        units: kg m**-2 s**-1
                    cprate:
                        source: cp
                        grib: true
                        decumulate: true
                        src_units: m
                        units: kg m**-2 s**-1
                    mlsprt:
                        source: lsp
                        grib: true
                        decumulate: true
                        src_units: m
                        units: kg m**-2 s**-1
                    erate:
                        source: e
                        grib: true
                        decumulate: true
                        src_units: m
                        units: kg m**-2 s**-1
                    esrate:
                        source: es
                        grib: true
                        decumulate: true
                        src_units: m
                        units: kg m**-2 s**-1
                    mrort:
                        source: ro
                        grib: true
                        decumulate: true
                        src_units: m
                        units: kg m**-2 s**-1
                    mtsfr:
                        source: sf
                        grib: true
                        decumulate: true
                        src_units: m
                        units: kg m**-2 s**-1
                    mslhfl:
                        source: slhf
                        grib: true
                        decumulate: true
                    msshfl:
                        source: sshf
                        grib: true
                        decumulate: true
                    msnsrf:
                        source: ssr
                        grib: true
                        decumulate: true
                    msdsrf:
                        source: ssrd
                        grib: true
                        decumulate: true    
                    msntrf:
                        source: str
                        grib: true
                        decumulate: true
                    msdtrf:
                        source: strd
                        grib: true
                        decumulate: true
                    mtnsrf:
                        source: tsr
                        grib: true
                        decumulate: true
                    mtntrf:
                        source: ttr
                        grib: true
                        decumulate: true         
                    var172045:  # if the variable has no short name we can use its paramId
                        source: smlt
                        grib: true
                        decumulate: true
                    iews:
                        source: ewss
                        grib: true
                        decumulate: true  
                    inss: 
                        source: nsss
                        grib: true
                        decumulate: true
                    surfror:  # a very recent version of eccodes is needed for this one
                        source: sro
                        grib: true
                        decumulate: true 
        tco2559-ng5-cycle3:
        # for this exp we have a lot of output from MultI/O, already decumulated and
        # averaged monthly, so default is without decumulation
            default:
                data_model: ifs
                method: replace
                vars:
                    tprate:
                        src_units: m s**-1
                        source: tp
                        grib: true
                        units: kg m**-2 s**-1
                    cprate:
                        src_units: m s**-1
                        source: cp
                        grib: true
                        units: kg m**-2 s**-1
                    mlsprt:
                        src_units: m s**-1
                        source: lsp
                        grib: true
                        units: kg m**-2 s**-1 
                    erate:
                        src_units: m s**-1
                        source: e
                        grib: true
                        units: kg m**-2 s**-1 
                    esrate:
                        src_units: m s**-1
                        source: es
                        grib: true
                        units: kg m**-2 s**-1 
                    mrort:
                        src_units: m s**-1
                        source: ro
                        grib: true
                        units: kg m**-2 s**-1
                    mtsfr:
                        src_units: m s**-1
                        source: sf
                        grib: true
                        units: kg m**-2 s**-1
                    mslhfl:
                        src_units: W/m2
                        source: slhf
                        grib: true
                    msshfl:
                        src_units: W/m2
                        source: sshf
                        grib: true
                    msnsrf:
                        src_units: W/m2
                        source: ssr
                        grib: true
                    msdsrf:
                        src_units: W/m2
                        source: ssrd
                        grib: true
                    msntrf:
                        src_units: W/m2
                        source: str
                        grib: true
                    msdtrf:
                        src_units: W/m2
                        source: strd
                        grib: true
                    mtnsrf:
                        src_units: W/m2
                        source: tsr
                        grib: true
                    mtntrf:
                        src_units: W/m2
                        source: ttr
                        grib: true  
            2D_1h_native: 
                method: default    
        tco1279-orca025-cycle3:
         # for this exp we have a lot of output from MultI/O, already decumulated and
         # averaged monthly, so default is without decumulation
            default:
                data_model: ifs
                vars:
                    tprate:
                        src_units: m s**-1
                        source: tp
                        grib: true
                        units: kg m**-2 s**-1
                    cprate:
                        src_units: m s**-1
                        source: cp
                        grib: true
                        units: kg m**-2 s**-1
                    mlsprt:
                        src_units: m s**-1
                        source: lsp
                        grib: true
                        units: kg m**-2 s**-1 
                    erate:
                        src_units: m s**-1
                        source: e
                        grib: true
                        units: kg m**-2 s**-1 
                    esrate:
                        src_units: m s**-1
                        source: es
                        grib: true
                        units: kg m**-2 s**-1 
                    mrort:
                        src_units: m s**-1
                        source: ro
                        grib: true
                        units: kg m**-2 s**-1
                    mtsfr:
                        src_units: m s**-1
                        source: sf
                        grib: true
                        units: kg m**-2 s**-1
                    mslhfl:
                        src_units: W/m2
                        source: slhf
                        grib: true
                    msshfl:
                        src_units: W/m2
                        source: sshf
                        grib: true
                    msnsrf:
                        src_units: W/m2
                        source: ssr
                        grib: true
                    msdsrf:
                        src_units: W/m2
                        source: ssrd
                        grib: true
                    msntrf:
                        src_units: W/m2
                        source: str
                        grib: true
                    msdtrf:
                        src_units: W/m2
                        source: strd
                        grib: true
                    mtnsrf:
                        src_units: W/m2
                        source: tsr
                        grib: true
                    mtntrf:
                        src_units: W/m2
                        source: ttr
                        grib: true  
            2D_1h_native: 
                method: default

        # this should be exactly the same but we have tprate without decumulation already in the fdb       
        control-1950-devcon:
            hourly-1deg:
                method: merge
                vars:
                    tprate:
                        source: tprate
            hourly-native:
                method: merge
                vars:
                    tprate:
                        source: tprate
            monthly-1deg-2d:
                method: merge
                vars:
                    tprate:
                        source: tprate

<<<<<<< HEAD
        # this should be exactly the same but we have tprate without decumulation already in the fdb 
        historical-1990-devcon:
=======
        control-1950-nemo-dev:
            hourly-1deg:
                method: merge
                vars:
                    tprate:
                        source: tprate
            hourly-native:
                method: merge
                vars:
                    tprate:
                        source: tprate
            monthly-1deg-2d:
                method: merge
                vars:
                    tprate:
                        source: tprate

        historical-1990-fesom-dev:
            hourly-1deg:
                method: merge
                vars:
                    tprate:
                        source: tprate
            hourly-native:
                method: merge
                vars:
                    tprate:
                        source: tprate
            monthly-1deg-2d:
                method: merge
                vars:
                    tprate:
                        source: tprate

        historical-1990-nemo-dev:
>>>>>>> 86c2ba33
            hourly-1deg:
                method: merge
                vars:
                    tprate:
                        source: tprate
            hourly-native:
                method: merge
                vars:
                    tprate:
                        source: tprate
            monthly-1deg-2d:
                method: merge
                vars:
                    tprate:
                        source: tprate

        # These are for tests
        test-tco79:
            long:
                method: merge #replace #merge
                data_model: ifs
                deltat: 3600
                jump: month
                vars:
                    ttr:    # Just decumulate OLR
                        source: ttr
                        decumulate: true
                    mtntrf: # Convert with auto unit conversion from eccodes properties
                        derived: ttr
                        grib: true
                        decumulate: true     
                    var235: # Test to specify using grib code as a target (actually does nothing) and adding a constant
                        derived: 2t+1.0
                        grib: true
                    mtntrf2:
                        derived: ttr+ttr # example of derived variable, should be double the normal amount
                        src_units: J m-2 # Overruling source units
                        decumulate: true  # Test decumulation
                        units: "{radiation_flux}" # overruling units
                        attributes:
                            long_name: Mean top net thermal radiation flux doubled # assigning a long_name
                            paramId: '999179' # assigning an (invented) paramId
            short:
                method: replace
                data_model: ifs
                vars:
                    2t:
                        source: 2t
                        attributes: 
                            mickey: 'mouse'
<|MERGE_RESOLUTION|>--- conflicted
+++ resolved
@@ -266,10 +266,6 @@
                     tprate:
                         source: tprate
 
-<<<<<<< HEAD
-        # this should be exactly the same but we have tprate without decumulation already in the fdb 
-        historical-1990-devcon:
-=======
         control-1950-nemo-dev:
             hourly-1deg:
                 method: merge
@@ -305,7 +301,6 @@
                         source: tprate
 
         historical-1990-nemo-dev:
->>>>>>> 86c2ba33
             hourly-1deg:
                 method: merge
                 vars:
