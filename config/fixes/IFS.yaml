models:
    IFS:
        default:
            default:
                data_model: ifs
                deltat: 3600
                jump: month
                vars:
                    tprate:
                        source: tp
                        grib: true
                        decumulate: true
                        src_units: m
                        units: kg m**-2 s**-1
                    cprate:
                        source: cp
                        grib: true
                        decumulate: true
                        src_units: m
                        units: kg m**-2 s**-1
                    mlsprt:
                        source: lsp
                        grib: true
                        decumulate: true
                        src_units: m
                        units: kg m**-2 s**-1
                    erate:
                        source: e
                        grib: true
                        decumulate: true
                        src_units: m
                        units: kg m**-2 s**-1
                    esrate:
                        source: es
                        grib: true
                        decumulate: true
                        src_units: m
                        units: kg m**-2 s**-1
                    mrort:
                        source: ro
                        grib: true
                        decumulate: true
                        src_units: m
                        units: kg m**-2 s**-1
                    mtsfr:
                        source: sf
                        grib: true
                        decumulate: true
                        src_units: m
                        units: kg m**-2 s**-1
                    mslhfl:
                        source: slhf
                        grib: true
                        decumulate: true
                    msshfl:
                        source: sshf
                        grib: true
                        decumulate: true
                    msnsrf:
                        source: ssr
                        grib: true
                        decumulate: true
                    msdsrf:
                        source: ssrd
                        grib: true
                        decumulate: true    
                    msntrf:
                        source: str
                        grib: true
                        decumulate: true
                    msdtrf:
                        source: strd
                        grib: true
                        decumulate: true
                    mtnsrf:
                        source: tsr
                        grib: true
                        decumulate: true
                    mtntrf:
                        source: ttr
                        grib: true
                        decumulate: true         
                    var172045:  # if the variable has no short name we can use its paramId
                        source: smlt
                        grib: true
                        decumulate: true
        fdb-tco399:   # fdb-long test archive
            default:
                data_model: ifs
                deltat: 3600
                jump: month
                vars:
                    tprate:
                        source: tp
                        grib: true
                        decumulate: true
                        src_units: m
                        units: kg m**-2 s**-1
                    cprate:
                        source: cp
                        grib: true
                        decumulate: true
                        src_units: m
                        units: kg m**-2 s**-1
                    mlsprt:
                        source: lsp
                        grib: true
                        decumulate: true
                        src_units: m
                        units: kg m**-2 s**-1
                    erate:
                        source: e
                        grib: true
                        decumulate: true
                        src_units: m
                        units: kg m**-2 s**-1
                    esrate:
                        source: es
                        grib: true
                        decumulate: true
                        src_units: m
                        units: kg m**-2 s**-1
                    mrort:
                        source: ro
                        grib: true
                        decumulate: true
                        src_units: m
                        units: kg m**-2 s**-1
                    mtsfr:
                        source: sf
                        grib: true
                        decumulate: true
                        src_units: m
                        units: kg m**-2 s**-1
                    mslhfl:
                        source: slhf
                        grib: true
                        decumulate: true
                    msshfl:
                        source: sshf
                        grib: true
                        decumulate: true
                    msnsrf:
                        source: ssr
                        grib: true
                        decumulate: true
                    msdsrf:
                        source: ssrd
                        grib: true
                        decumulate: true    
                    msntrf:
                        source: str
                        grib: true
                        decumulate: true
                    msdtrf:
                        source: strd
                        grib: true
                        decumulate: true
                    mtnsrf:
                        source: tsr
                        grib: true
                        decumulate: true
                    mtntrf:
                        source: ttr
                        grib: true
                        decumulate: true         
                    var172045:  # if the variable has no short name we can use its paramId
                        source: smlt
                        grib: true
                        decumulate: true
        tco2559-ng5-cycle3:
         # for this exp we have a lot of output from MultI/O, already decumulated and
         # averaged monthly, so default is without decumulation
            default:
                data_model: ifs
                vars:
                    tprate:
                        src_units: m s**-1
                        source: tp
                        grib: true
                        units: kg m**-2 s**-1
                    cprate:
                        src_units: m s**-1
                        source: cp
                        grib: true
                        units: kg m**-2 s**-1
                    mlsprt:
                        src_units: m s**-1
                        source: lsp
                        grib: true
                        units: kg m**-2 s**-1 
                    erate:
                        src_units: m s**-1
                        source: e
                        grib: true
                        units: kg m**-2 s**-1 
                    esrate:
                        src_units: m s**-1
                        source: es
                        grib: true
                        units: kg m**-2 s**-1 
                    mrort:
                        src_units: m s**-1
                        source: ro
                        grib: true
                        units: kg m**-2 s**-1
                    mtsfr:
                        src_units: m s**-1
                        source: sf
                        grib: true
                        units: kg m**-2 s**-1
                    mslhfl:
                        src_units: W/m2
                        source: slhf
                        grib: true
                    msshfl:
                        src_units: W/m2
                        source: sshf
                        grib: true
                    msnsrf:
                        src_units: W/m2
                        source: ssr
                        grib: true
                    msdsrf:
                        src_units: W/m2
                        source: ssrd
                        grib: true
                    msntrf:
                        src_units: W/m2
                        source: str
                        grib: true
                    msdtrf:
                        src_units: W/m2
                        source: strd
                        grib: true
                    mtnsrf:
                        src_units: W/m2
                        source: tsr
                        grib: true
                    mtntrf:
                        src_units: W/m2
                        source: ttr
                        grib: true  
            2D_1h_native: 
                data_model: ifs
                deltat: 3600
                jump: month
                vars:
                    tprate:
                        source: tp
                        grib: true
                        decumulate: true 
                        src_units: m
                        units: kg m**-2 s**-1
                    erate:
                        source: e
                        grib: true
                        decumulate: true 
                        src_units: m
                        units: kg m**-2 s**-1 
                    esrate:
                        source: es
                        grib: true
                        decumulate: true
                        src_units: m
                        units: kg m**-2 s**-1
                    mrort:
                        source: ro
                        grib: true
                        decumulate: true
                        src_units: m 
                        units: kg m**-2 s**-1
                    mtsfr:
                        source: sf
                        grib: true
                        decumulate: true
                        src_units: m 
                        units: kg m**-2 s**-1
                    mslhfl:
                        source: slhf
                        grib: true
                        decumulate: true
                    msshfl:
                        source: sshf
                        grib: true
                        decumulate: true
                    msnsrf:
                        source: ssr
                        grib: true
                        decumulate: true
                    msdsrf:
                        source: ssrd
                        grib: true
                        decumulate: true    
                    msntrf:
                        source: str
                        grib: true
                        decumulate: true
                    msdtrf:
                        source: strd
                        grib: true
                        decumulate: true
                    mtnsrf:
                        source: tsr
                        grib: true
                        decumulate: true
                    mtntrf:
                        source: ttr
                        grib: true
                        decumulate: true         
                    var172045:  # if the variable has no short name we can use its paramId
                        source: smlt
                        grib: true
                        decumulate: true     
        tco1279-orca025-cycle3:
         # for this exp we have a lot of output from MultI/O, already decumulated and
         # averaged monthly, so default is without decumulation
            default:
                data_model: ifs
                vars:
                    tprate:
                        src_units: m s**-1
                        source: tp
                        grib: true
                        units: kg m**-2 s**-1
                    cprate:
                        src_units: m s**-1
                        source: cp
                        grib: true
                        units: kg m**-2 s**-1
                    mlsprt:
                        src_units: m s**-1
                        source: lsp
                        grib: true
                        units: kg m**-2 s**-1 
                    erate:
                        src_units: m s**-1
                        source: e
                        grib: true
                        units: kg m**-2 s**-1 
                    esrate:
                        src_units: m s**-1
                        source: es
                        grib: true
                        units: kg m**-2 s**-1 
                    mrort:
                        src_units: m s**-1
                        source: ro
                        grib: true
                        units: kg m**-2 s**-1
                    mtsfr:
                        src_units: m s**-1
                        source: sf
                        grib: true
                        units: kg m**-2 s**-1
                    mslhfl:
                        src_units: W/m2
                        source: slhf
                        grib: true
                    msshfl:
                        src_units: W/m2
                        source: sshf
                        grib: true
                    msnsrf:
                        src_units: W/m2
                        source: ssr
                        grib: true
                    msdsrf:
                        src_units: W/m2
                        source: ssrd
                        grib: true
                    msntrf:
                        src_units: W/m2
                        source: str
                        grib: true
                    msdtrf:
                        src_units: W/m2
                        source: strd
                        grib: true
                    mtnsrf:
                        src_units: W/m2
                        source: tsr
                        grib: true
                    mtntrf:
                        src_units: W/m2
                        source: ttr
                        grib: true  
            2D_1h_native: 
                data_model: ifs
                deltat: 3600
                jump: month
                vars:
                    tprate:
                        source: tp
                        grib: true
                        decumulate: true
                        src_units: m
                        units: kg m**-2 s**-1
                    cprate:
                        source: cp
                        grib: true
                        decumulate: true
                        src_units: m
                        units: kg m**-2 s**-1
                    mlsprt:
                        source: lsp
                        grib: true
                        decumulate: true
                        src_units: m
                        units: kg m**-2 s**-1 
                    erate:
                        source: e
                        grib: true
                        decumulate: true
                        src_units: m
                        units: kg m**-2 s**-1 
                    esrate:
                        source: es
                        grib: true
                        decumulate: true
                        src_units: m
                        units: kg m**-2 s**-1 
                    mrort:
                        source: ro
                        grib: true
                        decumulate: true
                        src_units: m
                        units: kg m**-2 s**-1
                    mtsfr:
                        source: sf
                        grib: true
                        decumulate: true
                        src_units: m
                        units: kg m**-2 s**-1
                    mslhfl:
                        source: slhf
                        grib: true
                        decumulate: true
                    msshfl:
                        source: sshf
                        grib: true
                        decumulate: true
                    msnsrf:
                        source: ssr
                        grib: true
                        decumulate: true
                    msdsrf:
                        source: ssrd
                        grib: true
                        decumulate: true    
                    msntrf:
                        source: str
                        grib: true
                        decumulate: true
                    msdtrf:
                        source: strd
                        grib: true
                        decumulate: true
                    mtnsrf:
                        source: tsr
                        grib: true
                        decumulate: true
                    mtntrf:
                        source: ttr
                        grib: true
                        decumulate: true         
                    var172045:  # if the variable has no short name we can use its paramId
                        source: smlt
                        grib: true
                        decumulate: true
<<<<<<< HEAD
            2D_1h_0.25deg:  # this has been copied from 2D_1h_native, double check
=======

        control-1950-devcon:
            default:
                data_model: ifs
            hourly-1deg:
>>>>>>> 0d34da3b
                data_model: ifs
                deltat: 3600
                jump: month
                vars:
                    tprate:
<<<<<<< HEAD
                        source: tp
=======
                        source: 260048
                    cprate:
                        source: cp
>>>>>>> 0d34da3b
                        grib: true
                        decumulate: true
                        src_units: m
                        units: kg m**-2 s**-1
<<<<<<< HEAD
                    cprate:
                        source: cp
=======
                    erate:
                        source: 182
                        grib: true
                        decumulate: true
                        #src_units: m
                        units: kg m**-2 s**-1 #forced to be equal to tprate
                    mtsfr:
                        source: sf
>>>>>>> 0d34da3b
                        grib: true
                        decumulate: true
                        src_units: m
                        units: kg m**-2 s**-1
<<<<<<< HEAD
                    mlsprt:
                        source: lsp
                        grib: true
                        decumulate: true
                        src_units: m
                        units: kg m**-2 s**-1 
                    erate:
                        source: e
                        grib: true
                        decumulate: true
                        src_units: m
                        units: kg m**-2 s**-1 
                    esrate:
                        source: es
                        grib: true
                        decumulate: true
                        src_units: m
                        units: kg m**-2 s**-1 
                    mrort:
                        source: ro
=======
                    mslhfl:
                        source: slhf
                        grib: true
                        decumulate: true
                    msshfl:
                        source: sshf
                        grib: true
                        decumulate: true
                    msnsrf:
                        source: ssr
                        grib: true
                        decumulate: true
                    msdsrf:
                        source: ssrd
                        grib: true
                        decumulate: true    
                    msntrf:
                        source: str
                        grib: true
                        decumulate: true
                    msdtrf:
                        source: strd
                        grib: true
                        decumulate: true
                    mtnsrf:
                        source: tsr
                        grib: true
                        decumulate: true
                    mtntrf:
                        source: ttr
                        grib: true
                        decumulate: true    
                    iews:
                        source: ewss
                        grib: true
                        decumulate: true  
                    inss: 
                        source: nsss
                        grib: true
                        decumulate: true
                    blh:
                        source: 159
                    chnk:
                        source: 148
                    surfror:  # a very recent version of eccodes is needed for this one
                        source: 8
                        grib: true
                        decumulate: true 
            hourly-native:
                data_model: ifs
                vars:
                    tprate:
                        source: 260048
                    blh:
                        source: 159
                    chnk:
                        source: 148          
            monthly-1deg-2d:
                data_model: ifs
                vars:
                    tprate:
                        source: 260048
                    lcc:
                        source: 186
                    mcc:
                        source: 187
                    hcc:
                        source: 188
            monthly-1deg-3d:
                data_model: ifs
                vars:
                    q:
                        source: 133

        historical-1990-devcon:
            default:
                data_model: ifs
            hourly-1deg:
                data_model: ifs
                deltat: 3600
                jump: month
                vars:
                    tprate:
                        source: 260048
                    cprate:
                        source: cp
                        grib: true
                        decumulate: true
                        src_units: m
                        units: kg m**-2 s**-1
                    erate:
                        source: 182
>>>>>>> 0d34da3b
                        grib: true
                        decumulate: true
                        src_units: m
                        units: kg m**-2 s**-1
                    mtsfr:
                        source: sf
                        grib: true
                        decumulate: true
                        src_units: m
                        units: kg m**-2 s**-1
                    mslhfl:
                        source: slhf
                        grib: true
                        decumulate: true
                    msshfl:
                        source: sshf
                        grib: true
                        decumulate: true
                    msnsrf:
                        source: ssr
                        grib: true
                        decumulate: true
                    msdsrf:
                        source: ssrd
                        grib: true
                        decumulate: true    
                    msntrf:
                        source: str
                        grib: true
                        decumulate: true
                    msdtrf:
                        source: strd
                        grib: true
                        decumulate: true
                    mtnsrf:
                        source: tsr
                        grib: true
                        decumulate: true
                    mtntrf:
                        source: ttr
                        grib: true
<<<<<<< HEAD
                        decumulate: true         
                    var172045:  # if the variable has no short name we can use its paramId
                        source: smlt
                        grib: true
                        decumulate: true
=======
                        decumulate: true    
                    iews:
                        source: ewss
                        grib: true
                        decumulate: true  
                    inss: 
                        source: nsss
                        grib: true
                        decumulate: true
                    blh:
                        source: 159
                    chnk:
                        source: 148
                    surfror:  # a very recent version of eccodes is needed for this one
                        source: 8
                        grib: true
                        decumulate: true
            hourly-native:
                data_model: ifs
                vars:
                    tprate:
                        source: 260048
                    blh:
                        source: 159
                    chnk:
                        source: 148 
            monthly-1deg-2d:
                data_model: ifs
                vars:
                    tprate:
                        source: 260048
                    lcc:
                        source: 186
                    mcc:
                        source: 187
                    hcc:
                        source: 188
            monthly-1deg-3d:
                data_model: ifs
                vars:
                    q:
                        source: 133

>>>>>>> 0d34da3b
        # These are for tests
        test-tco79:
            long:
                data_model: ifs
                deltat: 3600
                jump: month
                vars:
                    ttr:    # Just decumulate OLR
                        source: ttr
                        decumulate: true
                    mtntrf: # Convert with auto unit conversion from eccodes properties
                        derived: ttr
                        grib: true
                        decumulate: true     
                    var235: # Test to specify using grib code as a target (actually does nothing) and adding a constant
                        derived: 2t+1.0
                        grib: true
                    mtntrf2:
                        derived: ttr+ttr # example of derived variable, should be double the normal amount
                        src_units: J m-2 # Overruling source units
                        decumulate: true  # Test decumulation
                        units: "{radiation_flux}" # overruling units
                        attributes:
                            long_name: Mean top net thermal radiation flux doubled # assigning a long_name
                            paramId: '999179' # assigning an (invented) paramId<|MERGE_RESOLUTION|>--- conflicted
+++ resolved
@@ -468,35 +468,106 @@
                         source: smlt
                         grib: true
                         decumulate: true
-<<<<<<< HEAD
             2D_1h_0.25deg:  # this has been copied from 2D_1h_native, double check
-=======
+                data_model: ifs
+                deltat: 3600
+                jump: month
+                vars:
+                    tprate:
+                        source: tp
+                        grib: true
+                        decumulate: true
+                        src_units: m
+                        units: kg m**-2 s**-1
+                    cprate:
+                        source: cp
+                        grib: true
+                        decumulate: true
+                        src_units: m
+                        units: kg m**-2 s**-1
+                    mlsprt:
+                        source: lsp
+                        grib: true
+                        decumulate: true
+                        src_units: m
+                        units: kg m**-2 s**-1 
+                    erate:
+                        source: e
+                        grib: true
+                        decumulate: true
+                        src_units: m
+                        units: kg m**-2 s**-1 
+                    esrate:
+                        source: es
+                        grib: true
+                        decumulate: true
+                        src_units: m
+                        units: kg m**-2 s**-1 
+                    mrort:
+                        source: ro
+                        grib: true
+                        decumulate: true
+                        src_units: m
+                        units: kg m**-2 s**-1
+                    mtsfr:
+                        source: sf
+                        grib: true
+                        decumulate: true
+                        src_units: m
+                        units: kg m**-2 s**-1
+                    mslhfl:
+                        source: slhf
+                        grib: true
+                        decumulate: true
+                    msshfl:
+                        source: sshf
+                        grib: true
+                        decumulate: true
+                    msnsrf:
+                        source: ssr
+                        grib: true
+                        decumulate: true
+                    msdsrf:
+                        source: ssrd
+                        grib: true
+                        decumulate: true    
+                    msntrf:
+                        source: str
+                        grib: true
+                        decumulate: true
+                    msdtrf:
+                        source: strd
+                        grib: true
+                        decumulate: true
+                    mtnsrf:
+                        source: tsr
+                        grib: true
+                        decumulate: true
+                    mtntrf:
+                        source: ttr
+                        grib: true
+                        decumulate: true         
+                    var172045:  # if the variable has no short name we can use its paramId
+                        source: smlt
+                        grib: true
+                        decumulate: true
 
         control-1950-devcon:
             default:
                 data_model: ifs
             hourly-1deg:
->>>>>>> 0d34da3b
                 data_model: ifs
                 deltat: 3600
                 jump: month
                 vars:
                     tprate:
-<<<<<<< HEAD
-                        source: tp
-=======
                         source: 260048
                     cprate:
                         source: cp
->>>>>>> 0d34da3b
-                        grib: true
-                        decumulate: true
-                        src_units: m
-                        units: kg m**-2 s**-1
-<<<<<<< HEAD
-                    cprate:
-                        source: cp
-=======
+                        grib: true
+                        decumulate: true
+                        src_units: m
+                        units: kg m**-2 s**-1
                     erate:
                         source: 182
                         grib: true
@@ -505,33 +576,10 @@
                         units: kg m**-2 s**-1 #forced to be equal to tprate
                     mtsfr:
                         source: sf
->>>>>>> 0d34da3b
-                        grib: true
-                        decumulate: true
-                        src_units: m
-                        units: kg m**-2 s**-1
-<<<<<<< HEAD
-                    mlsprt:
-                        source: lsp
-                        grib: true
-                        decumulate: true
-                        src_units: m
-                        units: kg m**-2 s**-1 
-                    erate:
-                        source: e
-                        grib: true
-                        decumulate: true
-                        src_units: m
-                        units: kg m**-2 s**-1 
-                    esrate:
-                        source: es
-                        grib: true
-                        decumulate: true
-                        src_units: m
-                        units: kg m**-2 s**-1 
-                    mrort:
-                        source: ro
-=======
+                        grib: true
+                        decumulate: true
+                        src_units: m
+                        units: kg m**-2 s**-1
                     mslhfl:
                         source: slhf
                         grib: true
@@ -624,55 +672,47 @@
                         units: kg m**-2 s**-1
                     erate:
                         source: 182
->>>>>>> 0d34da3b
-                        grib: true
-                        decumulate: true
-                        src_units: m
-                        units: kg m**-2 s**-1
-                    mtsfr:
-                        source: sf
-                        grib: true
-                        decumulate: true
-                        src_units: m
-                        units: kg m**-2 s**-1
-                    mslhfl:
-                        source: slhf
-                        grib: true
-                        decumulate: true
-                    msshfl:
-                        source: sshf
-                        grib: true
-                        decumulate: true
-                    msnsrf:
-                        source: ssr
-                        grib: true
-                        decumulate: true
-                    msdsrf:
-                        source: ssrd
-                        grib: true
-                        decumulate: true    
-                    msntrf:
-                        source: str
-                        grib: true
-                        decumulate: true
-                    msdtrf:
-                        source: strd
-                        grib: true
-                        decumulate: true
-                    mtnsrf:
-                        source: tsr
-                        grib: true
-                        decumulate: true
-                    mtntrf:
-                        source: ttr
-                        grib: true
-<<<<<<< HEAD
-                        decumulate: true         
-                    var172045:  # if the variable has no short name we can use its paramId
-                        source: smlt
-                        grib: true
-                        decumulate: true
-=======
+                        grib: true
+                        decumulate: true
+                        src_units: m
+                        units: kg m**-2 s**-1
+                    mtsfr:
+                        source: sf
+                        grib: true
+                        decumulate: true
+                        src_units: m
+                        units: kg m**-2 s**-1
+                    mslhfl:
+                        source: slhf
+                        grib: true
+                        decumulate: true
+                    msshfl:
+                        source: sshf
+                        grib: true
+                        decumulate: true
+                    msnsrf:
+                        source: ssr
+                        grib: true
+                        decumulate: true
+                    msdsrf:
+                        source: ssrd
+                        grib: true
+                        decumulate: true    
+                    msntrf:
+                        source: str
+                        grib: true
+                        decumulate: true
+                    msdtrf:
+                        source: strd
+                        grib: true
+                        decumulate: true
+                    mtnsrf:
+                        source: tsr
+                        grib: true
+                        decumulate: true
+                    mtntrf:
+                        source: ttr
+                        grib: true
                         decumulate: true    
                     iews:
                         source: ewss
@@ -716,7 +756,6 @@
                     q:
                         source: 133
 
->>>>>>> 0d34da3b
         # These are for tests
         test-tco79:
             long:
