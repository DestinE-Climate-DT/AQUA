models:
    IFS:
        default:
            default:
                data_model: ifs
                deltat: 3600
                jump: month
                vars:
                    tprate:
                        source: tp
                        grib: true
                        decumulate: true
                        src_units: m
                        units: kg m**-2 s**-1
                    cprate:
                        source: cp
                        grib: true
                        decumulate: true
                        src_units: m
                        units: kg m**-2 s**-1
                    mlsprt:
                        source: lsp
                        grib: true
                        decumulate: true
                        src_units: m
                        units: kg m**-2 s**-1
                    erate:
                        source: e
                        grib: true
                        decumulate: true
                        src_units: m
                        units: kg m**-2 s**-1
                    esrate:
                        source: es
                        grib: true
                        decumulate: true
                        src_units: m
                        units: kg m**-2 s**-1
                    mrort:
                        source: ro
                        grib: true
                        decumulate: true
                        src_units: m
                        units: kg m**-2 s**-1
                    mtsfr:
                        source: sf
                        grib: true
                        decumulate: true
                        src_units: m
                        units: kg m**-2 s**-1
                    mslhfl:
                        source: slhf
                        grib: true
                        decumulate: true
                    msshfl:
                        source: sshf
                        grib: true
                        decumulate: true
                    msnsrf:
                        source: ssr
                        grib: true
                        decumulate: true
                    msdsrf:
                        source: ssrd
                        grib: true
                        decumulate: true    
                    msntrf:
                        source: str
                        grib: true
                        decumulate: true
                    msdtrf:
                        source: strd
                        grib: true
                        decumulate: true
                    mtnsrf:
                        source: tsr
                        grib: true
                        decumulate: true
                    mtntrf:
                        source: ttr
                        grib: true
                        decumulate: true         
                    var172045:  # if the variable has no short name we can use its paramId
                        source: smlt
                        grib: true
                        decumulate: true
                    iews:
                        source: ewss
                        grib: true
                        decumulate: true  
                    inss: 
                        source: nsss
                        grib: true
                        decumulate: true
                    surfror:  # a very recent version of eccodes is needed for this one
                        source: sro
                        grib: true
                        decumulate: true 
        tco2559-ng5-cycle3:
        # for this exp we have a lot of output from MultI/O, already decumulated and
        # averaged monthly, so default is without decumulation
            default:
                data_model: ifs
                method: replace
                vars:
                    tprate:
                        src_units: m s**-1
                        source: tp
                        grib: true
                        units: kg m**-2 s**-1
                    cprate:
                        src_units: m s**-1
                        source: cp
                        grib: true
                        units: kg m**-2 s**-1
                    mlsprt:
                        src_units: m s**-1
                        source: lsp
                        grib: true
                        units: kg m**-2 s**-1 
                    erate:
                        src_units: m s**-1
                        source: e
                        grib: true
                        units: kg m**-2 s**-1 
                    esrate:
                        src_units: m s**-1
                        source: es
                        grib: true
                        units: kg m**-2 s**-1 
                    mrort:
                        src_units: m s**-1
                        source: ro
                        grib: true
                        units: kg m**-2 s**-1
                    mtsfr:
                        src_units: m s**-1
                        source: sf
                        grib: true
                        units: kg m**-2 s**-1
                    mslhfl:
                        src_units: W/m2
                        source: slhf
                        grib: true
                    msshfl:
                        src_units: W/m2
                        source: sshf
                        grib: true
                    msnsrf:
                        src_units: W/m2
                        source: ssr
                        grib: true
                    msdsrf:
                        src_units: W/m2
                        source: ssrd
                        grib: true
                    msntrf:
                        src_units: W/m2
                        source: str
                        grib: true
                    msdtrf:
                        src_units: W/m2
                        source: strd
                        grib: true
                    mtnsrf:
                        src_units: W/m2
                        source: tsr
                        grib: true
                    mtntrf:
                        src_units: W/m2
                        source: ttr
                        grib: true  
            2D_1h_native: 
                method: default    
        tco1279-orca025-cycle3:
         # for this exp we have a lot of output from MultI/O, already decumulated and
         # averaged monthly, so default is without decumulation
            default:
                data_model: ifs
                vars:
                    tprate:
                        src_units: m s**-1
                        source: tp
                        grib: true
                        units: kg m**-2 s**-1
                    cprate:
                        src_units: m s**-1
                        source: cp
                        grib: true
                        units: kg m**-2 s**-1
                    mlsprt:
                        src_units: m s**-1
                        source: lsp
                        grib: true
                        units: kg m**-2 s**-1 
                    erate:
                        src_units: m s**-1
                        source: e
                        grib: true
                        units: kg m**-2 s**-1 
                    esrate:
                        src_units: m s**-1
                        source: es
                        grib: true
                        units: kg m**-2 s**-1 
                    mrort:
                        src_units: m s**-1
                        source: ro
                        grib: true
                        units: kg m**-2 s**-1
                    mtsfr:
                        src_units: m s**-1
                        source: sf
                        grib: true
                        units: kg m**-2 s**-1
                    mslhfl:
                        src_units: W/m2
                        source: slhf
                        grib: true
                    msshfl:
                        src_units: W/m2
                        source: sshf
                        grib: true
                    msnsrf:
                        src_units: W/m2
                        source: ssr
                        grib: true
                    msdsrf:
                        src_units: W/m2
                        source: ssrd
                        grib: true
                    msntrf:
                        src_units: W/m2
                        source: str
                        grib: true
                    msdtrf:
                        src_units: W/m2
                        source: strd
                        grib: true
                    mtnsrf:
                        src_units: W/m2
                        source: tsr
                        grib: true
                    mtntrf:
                        src_units: W/m2
                        source: ttr
                        grib: true  
            2D_1h_native: 
<<<<<<< HEAD
                data_model: ifs
                deltat: 3600
                jump: month
                vars:
                    tprate:
                        source: tp
                        grib: true
                        decumulate: true
                        src_units: m
                        units: kg m**-2 s**-1
                    cprate:
                        source: cp
                        grib: true
                        decumulate: true
                        src_units: m
                        units: kg m**-2 s**-1
                    mlsprt:
                        source: lsp
                        grib: true
                        decumulate: true
                        src_units: m
                        units: kg m**-2 s**-1 
                    erate:
                        source: e
                        grib: true
                        decumulate: true
                        src_units: m
                        units: kg m**-2 s**-1 
                    esrate:
                        source: es
                        grib: true
                        decumulate: true
                        src_units: m
                        units: kg m**-2 s**-1 
                    mrort:
                        source: ro
                        grib: true
                        decumulate: true
                        src_units: m
                        units: kg m**-2 s**-1
                    mtsfr:
                        source: sf
                        grib: true
                        decumulate: true
                        src_units: m
                        units: kg m**-2 s**-1
                    mslhfl:
                        source: slhf
                        grib: true
                        decumulate: true
                    msshfl:
                        source: sshf
                        grib: true
                        decumulate: true
                    msnsrf:
                        source: ssr
                        grib: true
                        decumulate: true
                    msdsrf:
                        source: ssrd
                        grib: true
                        decumulate: true    
                    msntrf:
                        source: str
                        grib: true
                        decumulate: true
                    msdtrf:
                        source: strd
                        grib: true
                        decumulate: true
                    mtnsrf:
                        source: tsr
                        grib: true
                        decumulate: true
                    mtntrf:
                        source: ttr
                        grib: true
                        decumulate: true         
                    var172045:  # if the variable has no short name we can use its paramId
                        source: smlt
                        grib: true
                        decumulate: true
            2D_1h_0.25deg:  # this has been copied from 2D_1h_native, double check
                data_model: ifs
                deltat: 3600
                jump: month
                vars:
                    tprate:
                        source: tp
                        grib: true
                        decumulate: true
                        src_units: m
                        units: kg m**-2 s**-1
                    cprate:
                        source: cp
                        grib: true
                        decumulate: true
                        src_units: m
                        units: kg m**-2 s**-1
                    mlsprt:
                        source: lsp
                        grib: true
                        decumulate: true
                        src_units: m
                        units: kg m**-2 s**-1 
                    erate:
                        source: e
                        grib: true
                        decumulate: true
                        src_units: m
                        units: kg m**-2 s**-1 
                    esrate:
                        source: es
                        grib: true
                        decumulate: true
                        src_units: m
                        units: kg m**-2 s**-1 
                    mrort:
                        source: ro
                        grib: true
                        decumulate: true
                        src_units: m
                        units: kg m**-2 s**-1
                    mtsfr:
                        source: sf
                        grib: true
                        decumulate: true
                        src_units: m
                        units: kg m**-2 s**-1
                    mslhfl:
                        source: slhf
                        grib: true
                        decumulate: true
                    msshfl:
                        source: sshf
                        grib: true
                        decumulate: true
                    msnsrf:
                        source: ssr
                        grib: true
                        decumulate: true
                    msdsrf:
                        source: ssrd
                        grib: true
                        decumulate: true    
                    msntrf:
                        source: str
                        grib: true
                        decumulate: true
                    msdtrf:
                        source: strd
                        grib: true
                        decumulate: true
                    mtnsrf:
                        source: tsr
                        grib: true
                        decumulate: true
                    mtntrf:
                        source: ttr
                        grib: true
                        decumulate: true         
                    var172045:  # if the variable has no short name we can use its paramId
                        source: smlt
                        grib: true
                        decumulate: true
=======
                method: default
>>>>>>> 54c87e7b

        # this should be exactly the same but we have tprate without decumulation already in the fdb       
        control-1950-devcon:
            hourly-1deg:
                method: merge
                vars:
                    tprate:
                        source: tprate
            hourly-native:
                method: merge
                vars:
                    tprate:
                        source: tprate

        # this should be exactly the same but we have tprate without decumulation already in the fdb 
        historical-1990-devcon:
            hourly-1deg:
                method: merge
                vars:
                    tprate:
                        source: tprate
            hourly-native:
                method: merge
                vars:
                    tprate:
                        source: tprate

        # These are for tests
        test-tco79:
            long:
                method: merge #replace #merge
                data_model: ifs
                deltat: 3600
                jump: month
                vars:
                    ttr:    # Just decumulate OLR
                        source: ttr
                        decumulate: true
                    mtntrf: # Convert with auto unit conversion from eccodes properties
                        derived: ttr
                        grib: true
                        decumulate: true     
                    var235: # Test to specify using grib code as a target (actually does nothing) and adding a constant
                        derived: 2t+1.0
                        grib: true
                    mtntrf2:
                        derived: ttr+ttr # example of derived variable, should be double the normal amount
                        src_units: J m-2 # Overruling source units
                        decumulate: true  # Test decumulation
                        units: "{radiation_flux}" # overruling units
                        attributes:
                            long_name: Mean top net thermal radiation flux doubled # assigning a long_name
                            paramId: '999179' # assigning an (invented) paramId
            short:
                method: replace
                data_model: ifs
                vars:
                    2t:
                        source: 2t
                        attributes: 
                            mickey: 'mouse'
<|MERGE_RESOLUTION|>--- conflicted
+++ resolved
@@ -246,175 +246,7 @@
                         source: ttr
                         grib: true  
             2D_1h_native: 
-<<<<<<< HEAD
-                data_model: ifs
-                deltat: 3600
-                jump: month
-                vars:
-                    tprate:
-                        source: tp
-                        grib: true
-                        decumulate: true
-                        src_units: m
-                        units: kg m**-2 s**-1
-                    cprate:
-                        source: cp
-                        grib: true
-                        decumulate: true
-                        src_units: m
-                        units: kg m**-2 s**-1
-                    mlsprt:
-                        source: lsp
-                        grib: true
-                        decumulate: true
-                        src_units: m
-                        units: kg m**-2 s**-1 
-                    erate:
-                        source: e
-                        grib: true
-                        decumulate: true
-                        src_units: m
-                        units: kg m**-2 s**-1 
-                    esrate:
-                        source: es
-                        grib: true
-                        decumulate: true
-                        src_units: m
-                        units: kg m**-2 s**-1 
-                    mrort:
-                        source: ro
-                        grib: true
-                        decumulate: true
-                        src_units: m
-                        units: kg m**-2 s**-1
-                    mtsfr:
-                        source: sf
-                        grib: true
-                        decumulate: true
-                        src_units: m
-                        units: kg m**-2 s**-1
-                    mslhfl:
-                        source: slhf
-                        grib: true
-                        decumulate: true
-                    msshfl:
-                        source: sshf
-                        grib: true
-                        decumulate: true
-                    msnsrf:
-                        source: ssr
-                        grib: true
-                        decumulate: true
-                    msdsrf:
-                        source: ssrd
-                        grib: true
-                        decumulate: true    
-                    msntrf:
-                        source: str
-                        grib: true
-                        decumulate: true
-                    msdtrf:
-                        source: strd
-                        grib: true
-                        decumulate: true
-                    mtnsrf:
-                        source: tsr
-                        grib: true
-                        decumulate: true
-                    mtntrf:
-                        source: ttr
-                        grib: true
-                        decumulate: true         
-                    var172045:  # if the variable has no short name we can use its paramId
-                        source: smlt
-                        grib: true
-                        decumulate: true
-            2D_1h_0.25deg:  # this has been copied from 2D_1h_native, double check
-                data_model: ifs
-                deltat: 3600
-                jump: month
-                vars:
-                    tprate:
-                        source: tp
-                        grib: true
-                        decumulate: true
-                        src_units: m
-                        units: kg m**-2 s**-1
-                    cprate:
-                        source: cp
-                        grib: true
-                        decumulate: true
-                        src_units: m
-                        units: kg m**-2 s**-1
-                    mlsprt:
-                        source: lsp
-                        grib: true
-                        decumulate: true
-                        src_units: m
-                        units: kg m**-2 s**-1 
-                    erate:
-                        source: e
-                        grib: true
-                        decumulate: true
-                        src_units: m
-                        units: kg m**-2 s**-1 
-                    esrate:
-                        source: es
-                        grib: true
-                        decumulate: true
-                        src_units: m
-                        units: kg m**-2 s**-1 
-                    mrort:
-                        source: ro
-                        grib: true
-                        decumulate: true
-                        src_units: m
-                        units: kg m**-2 s**-1
-                    mtsfr:
-                        source: sf
-                        grib: true
-                        decumulate: true
-                        src_units: m
-                        units: kg m**-2 s**-1
-                    mslhfl:
-                        source: slhf
-                        grib: true
-                        decumulate: true
-                    msshfl:
-                        source: sshf
-                        grib: true
-                        decumulate: true
-                    msnsrf:
-                        source: ssr
-                        grib: true
-                        decumulate: true
-                    msdsrf:
-                        source: ssrd
-                        grib: true
-                        decumulate: true    
-                    msntrf:
-                        source: str
-                        grib: true
-                        decumulate: true
-                    msdtrf:
-                        source: strd
-                        grib: true
-                        decumulate: true
-                    mtnsrf:
-                        source: tsr
-                        grib: true
-                        decumulate: true
-                    mtntrf:
-                        source: ttr
-                        grib: true
-                        decumulate: true         
-                    var172045:  # if the variable has no short name we can use its paramId
-                        source: smlt
-                        grib: true
-                        decumulate: true
-=======
                 method: default
->>>>>>> 54c87e7b
 
         # this should be exactly the same but we have tprate without decumulation already in the fdb       
         control-1950-devcon:
