--- conflicted
+++ resolved
@@ -1,7 +1,4 @@
 fixer_name:
-<<<<<<< HEAD
-    IFS-default:
-=======
     ifs-destine-v1:
         data_model: ifs
         deltat: 3600
@@ -67,8 +64,7 @@
                 source: tp
                 grib: true
 
-    ifs-default:
->>>>>>> 89d2315f
+    IFS-default:
         data_model: ifs
         deltat: 3600
         jump: month
@@ -339,8 +335,4 @@
             fdb-levels:
                 method: replace
             fdb-nolevels:
-<<<<<<< HEAD
                 method: replace
-=======
-                method: replace
->>>>>>> 89d2315f
