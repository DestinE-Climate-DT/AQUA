--- conflicted
+++ resolved
@@ -25,9 +25,10 @@
     driver: netcdf
     description: LRA monthly data 1x1 deg regular grid
     args:
-<<<<<<< HEAD
-      urlpath: /work/bb1153/b382076/LRA/tco1279-orca025/r100/mon/*.nc
+      urlpath: /work/bb1153/b382076/LRAv2/IFS/tco1279-orca025/r100/mon/*tco1279-orca025_r100_mon_????.nc
       chunks: {}
+      xarray_kwargs:
+        decode_times: true
   low-res-bulk:
     driver: netcdf
     args:
@@ -147,10 +148,4 @@
       - /work/bm1235/a270046/cycle2-sync/monthly_means/9km/vike_9km.nc
       - /work/bm1235/a270046/cycle2-sync/monthly_means/9km/vipie_9km.nc
       - /work/bm1235/a270046/cycle2-sync/monthly_means/9km/vipile_9km.nc
-      - /work/bm1235/a270046/cycle2-sync/monthly_means/9km/vithe_9km.nc
-=======
-      urlpath: /work/bb1153/b382076/LRAv2/IFS/tco1279-orca025/r100/mon/*tco1279-orca025_r100_mon_????.nc
-      chunks: {}
-      xarray_kwargs:
-        decode_times: true
->>>>>>> 160eab4e
+      - /work/bm1235/a270046/cycle2-sync/monthly_means/9km/vithe_9km.nc