--- conflicted
+++ resolved
@@ -21,59 +21,6 @@
     args:
       consolidated: false
       urlpath: reference::/work/bm1235/a270046/cycle2-sync/tco2559-ng5/ICMUAall/json.dir/atm3d.json
-  interpolated_global:
-    driver: zarr
-    description: NN interpolation to 5400x2700 grid (lon=[-180,180], lat=[-90, 90])
-    args:
-      consolidated: false
-      compat: override
-      combine: nested
-      urlpath:
-      - reference::/work/ab0995/a270088/NextGems_public/appetizer/IFS4.5/2t/netcdf/tco2559-ng5_pc.json
-      - reference::/work/ab0995/a270088/NextGems_public/appetizer/IFS4.5/2d/netcdf/tco2559-ng5_pc.json
-      - reference::/work/ab0995/a270088/NextGems_public/appetizer/IFS4.5/lcc/netcdf/tco2559-ng5_pc.json
-      - reference::/work/ab0995/a270088/NextGems_public/appetizer/IFS4.5/10u/netcdf/tco2559-ng5_pc.json
-      - reference::/work/ab0995/a270088/NextGems_public/appetizer/IFS4.5/10v/netcdf/tco2559-ng5_pc.json
-<<<<<<< HEAD
-  interpolated_np:
-    driver: zarr
-    args:
-      consolidated: false
-      compat: override
-      combine: nested
-      urlpath:
-      - reference::/work/ab0995/a270088/NextGems_public/appetizer/IFS4.5/2t/netcdf/tco2559-ng5_np.json
-      - reference::/work/ab0995/a270088/NextGems_public/appetizer/IFS4.5/2d/netcdf/tco2559-ng5_np.json
-      - reference::/work/ab0995/a270088/NextGems_public/appetizer/IFS4.5/ci/netcdf/tco2559-ng5_np.json
-      - reference::/work/ab0995/a270088/NextGems_public/appetizer/IFS4.5/lcc/netcdf/tco2559-ng5_np.json
-      - reference::/work/ab0995/a270088/NextGems_public/appetizer/IFS4.5/10u/netcdf/tco2559-ng5_np.json
-      - reference::/work/ab0995/a270088/NextGems_public/appetizer/IFS4.5/10v/netcdf/tco2559-ng5_np.json
-  interpolated_sp:
-    driver: zarr
-    args:
-      consolidated: false
-      compat: override
-      combine: nested
-      urlpath:
-      - reference::/work/ab0995/a270088/NextGems_public/appetizer/IFS4.5/2t/netcdf/tco2559-ng5_sp.json
-      - reference::/work/ab0995/a270088/NextGems_public/appetizer/IFS4.5/2d/netcdf/tco2559-ng5_sp.json
-      - reference::/work/ab0995/a270088/NextGems_public/appetizer/IFS4.5/lcc/netcdf/tco2559-ng5_sp.json
-      - reference::/work/ab0995/a270088/NextGems_public/appetizer/IFS4.5/10u/netcdf/tco2559-ng5_sp.json
-      - reference::/work/ab0995/a270088/NextGems_public/appetizer/IFS4.5/10v/netcdf/tco2559-ng5_sp.json
-  lra-r100-day:
-    driver: netcdf
-    args:
-      urlpath: /work/bb1153/b382076/LRA/tco2559-ng5/r100/day/*.nc
-      chunks: {}
-      xarray_kwargs:
-        decode_times: true
-  lra-r100-mon:
-    driver: netcdf
-    args:
-      urlpath: /work/bb1153/b382076/LRA/tco2559-ng5/r100/mon/*.nc
-      chunks: {}
-      xarray_kwargs:
-        decode_times: true
   low-res-bulk:
     driver: netcdf
     args:
@@ -188,7 +135,6 @@
       - /work/bm1235/a270046/cycle2-sync/monthly_means/4km/vipie_4km.nc
       - /work/bm1235/a270046/cycle2-sync/monthly_means/4km/vipile_4km.nc
       - /work/bm1235/a270046/cycle2-sync/monthly_means/4km/vithe_4km.nc
-=======
 
   # interpolated_np:
   #   driver: zarr
@@ -232,4 +178,3 @@
       chunks: {}
       xarray_kwargs:
         decode_times: true
->>>>>>> 160eab4e
