--- conflicted
+++ resolved
@@ -35,7 +35,7 @@
       - reference::/work/ab0995/a270088/NextGems_public/appetizer/IFS2.5/lcc/netcdf/tco3999-ng5_pc.json
       - reference::/work/ab0995/a270088/NextGems_public/appetizer/IFS2.5/10u/netcdf/tco3999-ng5_pc.json
       - reference::/work/ab0995/a270088/NextGems_public/appetizer/IFS2.5/10v/netcdf/tco3999-ng5_pc.json
-<<<<<<< HEAD
+
   # interpolated_np:
   #   driver: zarr
   #   args:
@@ -73,45 +73,4 @@
   #   driver: netcdf
   #   args:
   #     urlpath: '/work/bb1153/b382076/LRA/tco3999-ng5/r100/day/*.nc'
-  #     chunks: {}
-  lra-r100-mon:
-    driver: netcdf
-    description: LRA monthly data 1x1 deg regular grid
-    args:
-      urlpath: '/work/bb1153/b382076/LRA/tco3999-ng5/r100/mon/*.nc'
-      chunks: {}
-=======
-  interpolated_np:
-    driver: zarr
-    args:
-      consolidated: False
-      compat: override
-      combine: nested
-      urlpath: 
-      - reference::/work/ab0995/a270088/NextGems_public/appetizer/IFS2.5/2t/netcdf/tco3999-ng5_np.json
-      - reference::/work/ab0995/a270088/NextGems_public/appetizer/IFS2.5/2d/netcdf/tco3999-ng5_np.json
-      - reference::/work/ab0995/a270088/NextGems_public/appetizer/IFS2.5/ci/netcdf/tco3999-ng5_np.json
-      - reference::/work/ab0995/a270088/NextGems_public/appetizer/IFS2.5/lcc/netcdf/tco3999-ng5_np.json
-      - reference::/work/ab0995/a270088/NextGems_public/appetizer/IFS2.5/10u/netcdf/tco3999-ng5_np.json
-      - reference::/work/ab0995/a270088/NextGems_public/appetizer/IFS2.5/10v/netcdf/tco3999-ng5_np.json
-  interpolated_sp:
-    driver: zarr
-    args:
-      consolidated: False
-      compat: override
-      combine: nested
-      urlpath: 
-      - reference::/work/ab0995/a270088/NextGems_public/appetizer/IFS2.5/2t/netcdf/tco3999-ng5_sp.json
-      - reference::/work/ab0995/a270088/NextGems_public/appetizer/IFS2.5/2d/netcdf/tco3999-ng5_sp.json
-      - reference::/work/ab0995/a270088/NextGems_public/appetizer/IFS2.5/lcc/netcdf/tco3999-ng5_sp.json
-      - reference::/work/ab0995/a270088/NextGems_public/appetizer/IFS2.5/10u/netcdf/tco3999-ng5_sp.json
-      - reference::/work/ab0995/a270088/NextGems_public/appetizer/IFS2.5/10v/netcdf/tco3999-ng5_sp.json
-  interpolated_sp_ci:
-    driver: zarr
-    args:
-      consolidated: False
-      compat: override
-      combine: nested
-      urlpath: 
-      - reference::/work/ab0995/a270088/NextGems_public/appetizer/IFS2.5/ci/netcdf/tco3999-ng5_sp.json
->>>>>>> db0bd6dd
+  #     chunks: {}