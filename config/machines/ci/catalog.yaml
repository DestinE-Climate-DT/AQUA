--- conflicted
+++ resolved
@@ -13,9 +13,6 @@
     description: ICON atmospheric model
     driver: yaml_file_cat
     args:
-<<<<<<< HEAD
-        path: "{{CATALOG_DIR}}/catalog/ICON/main.yaml"
-=======
         path: "{{CATALOG_DIR}}/catalog/ICON/main.yaml"
 
 # available grids, not worth to become machine independent
@@ -46,5 +43,4 @@
     - -setgrid,$grids/pi_griddes_nodes_IFS.nc
   # ICON
   test-healpix: {path: $grids/icon_healpix0.nc} #space_coord: [x]
-  test-r2b0: {path: ./AQUA_tests/models/ICON/test-lowres/r2b0.nc} #space_coord: [cell]
->>>>>>> f7ec2027
+  test-r2b0: {path: ./AQUA_tests/models/ICON/test-lowres/r2b0.nc} #space_coord: [cell]