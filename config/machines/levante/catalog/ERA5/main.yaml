sources:
  era5:
    description: AQUA compact version of ERA5 data
    driver: yaml_file_cat
    args:
        path: "{{CATALOG_DIR}}/era5.yaml"
<<<<<<< HEAD
  era5-aqua:
    description: AQUA compact version of ERA5 data
    driver: yaml_file_cat
    args:
        path: "{{CATALOG_DIR}}/era5-aqua.yaml"
=======
  era5-dkrz:
    description: ERA5 data from DKRZ catalog
    driver: yaml_file_cat
    args:
        path: "{{CATALOG_DIR}}/era5-dkrz.yaml"
>>>>>>> eb64d11a
<|MERGE_RESOLUTION|>--- conflicted
+++ resolved
@@ -4,16 +4,8 @@
     driver: yaml_file_cat
     args:
         path: "{{CATALOG_DIR}}/era5.yaml"
-<<<<<<< HEAD
-  era5-aqua:
-    description: AQUA compact version of ERA5 data
-    driver: yaml_file_cat
-    args:
-        path: "{{CATALOG_DIR}}/era5-aqua.yaml"
-=======
   era5-dkrz:
     description: ERA5 data from DKRZ catalog
     driver: yaml_file_cat
     args:
-        path: "{{CATALOG_DIR}}/era5-dkrz.yaml"
->>>>>>> eb64d11a
+        path: "{{CATALOG_DIR}}/era5-dkrz.yaml"