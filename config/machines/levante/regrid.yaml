weights:
  path: /work/bb1153/b382075/nextgems/weights
  template: weights_{model}_{exp}_{source}_{method}_{target}_l{level}.nc
areas:
  path: /work/bb1153/b382075/nextgems/weights
  src_template: cell_area_{model}_{exp}_{source}.nc
  dst_template: cell_area_{grid}.nc
cdo-paths:
  download: /work/bb1153/b382075/nextgems/weights
  icon: /pool/data/ICON
target_grids:
  r005: r7200x3600
  r010: r3600x1800
  r020: r1800x900
  r025: r1440x720
  r050: r720x360
  r100: r360x180
  r200: r180x90
  r250: r144x72
source_grids:
  IFS:
    tco3999-ng5:
      ICMGG_atm2d:
        path: /work/bm1344/AWI/nextGEMS_Cycle2_IFS/tcogrids/2.8km/tcogrids/tco3999_grid.nc
        space_coord:
        - value
      ICMU_atm2d:
        path: /work/bm1344/AWI/nextGEMS_Cycle2_IFS/tcogrids/2.8km/tcogrids/tco3999_grid.nc
        space_coord:
        - value
      ICMU_atm3d:
        path: /work/bm1344/AWI/nextGEMS_Cycle2_IFS/tcogrids/2.8km/tcogrids/tco3999_grid.nc
        space_coord:
        - value
      interpolated_global:
        path: /work/bb1153/b382075/nextgems/grids/ifs_interpolated5400x2700.nc
        space_coord: ["lon", "lat"]
      default:  # default covers all simple cases where this can be computed automatically
        space_coord: ["lon", "lat"]

    tco2559-ng5:
      ICMGG_atm2d:
        path: /work/bm1344/AWI/nextGEMS_Cycle2_IFS/tcogrids/4km/tcogrids/tco2559_grid.nc
        space_coord: ["value"]
      ICMU_atm2d:
        path: /work/bm1344/AWI/nextGEMS_Cycle2_IFS/tcogrids/4km/tcogrids/tco2559_grid.nc
        space_coord:
        - value
      ICMU_atm3d:
        path: /work/bm1344/AWI/nextGEMS_Cycle2_IFS/tcogrids/4km/tcogrids/tco2559_grid.nc
        space_coord:
        - value
      interpolated_global:
        path: /work/bb1153/b382075/nextgems/grids/ifs_interpolated5400x2700.nc
        space_coord: ["lon", "lat"]
      default:  # # default covers all simple cases where this can be computed automatically
        space_coord: ["lon", "lat"]

    tco2559-ng5-cycle3:
      default: 
        space_coord: ["lon", "lat"]
      2D_1h_native:
        path: /work/bm1235/ifs-grids/tco_grids/tco2559_grid.nc
        space_coord: ["value"]
      3D_1h6h_native:
        path: /work/bm1235/ifs-grids/tco_grids/tco2559_grid.nc
        space_coord: ["value"]
      2D_monthly_native:
        path: /work/bm1235/ifs-grids/tco_grids/tco2559_grid.nc
        space_coord: ["value"]
      3D_monthly_native:
        path: /work/bm1235/ifs-grids/tco_grids/tco2559_grid.nc
        space_coord: ["value"]
      WAM_1h_native:
        path: /work/bm1235/ifs-grids/tco_grids/tco1279_grid.nc
        space_coord: ["value"]
      2D_monthly_0.25deg:
        space_coord: ["value"]
        extra: -setgrid,/work/bb1153/b382075/nextgems/grids/grid_lonlat_025.txt
        cellareas: /work/bb1153/b382075/nextgems/grids/cellarea_unstructured_025.nc
        cellarea_var: cell_area
      3D_monthly_0.25deg:
        space_coord: ["value"]
        extra: -setgrid,/work/bb1153/b382075/nextgems/grids/grid_lonlat_025.txt
        cellareas: /work/bb1153/b382075/nextgems/grids/cellarea_unstructured_025.nc
        cellarea_var: cell_area
  
    tco1279-orca025-cycle3:
      default: 
        space_coord: ["lon", "lat"]
      2D_1h_native:
        path: /work/bm1235/ifs-grids/tco_grids/tco1279_grid.nc
        space_coord: ["value"]
      3D_1h6h_native:
        path: /work/bm1235/ifs-grids/tco_grids/tco1279_grid.nc
        space_coord: ["value"]
      2D_monthly_native:
        path: /work/bm1235/ifs-grids/tco_grids/tco1279_grid.nc
        space_coord: ["value"]
      3D_monthly_native:
        path: /work/bm1235/ifs-grids/tco_grids/tco1279_grid.nc
        space_coord: ["value"]
      WAM_1h_native:
        path: /work/bm1235/ifs-grids/tco_grids/tco1279_grid.nc
        space_coord: ["value"]
      2D_monthly_0.25deg:
        space_coord: ["value"]
        extra: -setgrid,/work/bb1153/b382075/nextgems/grids/grid_lonlat_025.txt
        cellareas: /work/bb1153/b382075/nextgems/grids/cellarea_unstructured_025.nc
        cellarea_var: cell_area
      3D_monthly_0.25deg:
        space_coord: ["value"]
        extra: -setgrid,/work/bb1153/b382075/nextgems/grids/grid_lonlat_025.txt
        cellareas: /work/bb1153/b382075/nextgems/grids/cellarea_unstructured_025.nc
        cellarea_var: cell_area
  
    tco1279-orca025:
      ICMGG_atm2d:
        path: /work/bm1344/AWI/nextGEMS_Cycle2_IFS/tcogrids/9km/tcogrids/tco1279_grid.nc
        space_coord:
        - value
      ICMU_atm2d:
        path: /work/bm1344/AWI/nextGEMS_Cycle2_IFS/tcogrids/9km/tcogrids/tco1279_grid.nc
        space_coord:
        - value
      ICMU_atm3d:
        path: /work/bm1344/AWI/nextGEMS_Cycle2_IFS/tcogrids/9km/tcogrids/tco1279_grid.nc
        space_coord: ["value"]
      default:  # # default covers all simple cases where this can be computed automatically
        space_coord: ["lon", "lat"]
    
    test-tco2559:
      ICMGG_atm2d:
        path: /work/bm1344/AWI/nextGEMS_Cycle2_IFS/tcogrids/4km/tcogrids/tco2559_grid.nc
        space_coord:
        - value
      ICMU_atm3d:
        path: /work/bm1344/AWI/nextGEMS_Cycle2_IFS/tcogrids/4km/tcogrids/tco2559_grid.nc
        space_coord:
        - value
    test-tco79:
      long:
        space_coord:
        - lon
        - lat
      short:
        path: /work/bb1153/b382075/aqua/test_datasets/AQUA_tests/grids/tco79_grid.nc
        space_coord:
        - cell
  ICON:
    ngc2009:
      atm_2d_ml:
        path: /pool/data/ICON/grids/public/mpim/0015/icon_grid_0015_R02B09_G.nc
        extra: -selname,cell_index
        space_coord:
        - cell
      atm_2d_ml_R02B09:
        path: /pool/data/ICON/grids/public/mpim/0015/icon_grid_0015_R02B09_G.nc
        extra: -selname,cell_index
        space_coord:
        - cell
      atm_2d_ml_R02B08:
        path: /pool/data/ICON/grids/public/mpim/0033/icon_grid_0033_R02B08_G.nc
        extra: -selname,cell_index
        space_coord:
        - cell
      oce_200m_atmgrid_R02B09:
        path: /pool/data/ICON/grids/public/mpim/0015/icon_grid_0015_R02B09_G.nc
        extra: "-selname,cell_index" 
        space_coord: ["cell"]
        vert_coord: ["depth_full", "depth_half"]
      intake-esm-test: 
        path: /pool/data/ICON/grids/public/mpim/0015/icon_grid_0015_R02B09_G.nc
        extra: "-selname,cell_index" 
        space_coord: ["ncells"]
      default:  # default covers all simple cases where this can be computed automatically
        space_coord: ["lon", "lat"]
  
    ngc3026:
      default:
        path:
          2d: /work/bb1153/b382075/nextgems/grids/healpix/icon_hpx{zoom}_atm_2d.nc   # this is the default 2d grid
          2dm: /work/bb1153/b382075/nextgems/grids/healpix/icon_hpx{zoom}_oce_2d.nc  # this is an additional and optional 2d grid used if data are masked
          depth_full: /work/bb1153/b382075/nextgems/grids/healpix/icon_hpx{zoom}_oce_depth_full.nc
          depth_half: /work/bb1153/b382075/nextgems/grids/healpix/icon_hpx{zoom}_oce_depth_half.nc
        masked:   # This is the attribute used to distinguish variables which should go into the masked category
          component: ocean
        space_coord: ["cell"]
        vert_coord: ["depth_half", "depth_full"]
      lra-r100-monthly: 
        space_coord: ["lon", "lat"]
       
    ngc3028:
      default:
        path:
          2d: /work/bb1153/b382075/nextgems/grids/healpix/icon_hpx{zoom}_atm_2d.nc   # this is the default 2d grid
          2dm: /work/bb1153/b382075/nextgems/grids/healpix/icon_hpx{zoom}_oce_2d.nc  # this is an additional 2d grid used if data are masked
          depth_full: /work/bb1153/b382075/nextgems/grids/healpix/icon_hpx{zoom}_oce_depth_full.nc
          depth_half: /work/bb1153/b382075/nextgems/grids/healpix/icon_hpx{zoom}_oce_depth_half.nc
        masked:   # This is the attribute used to distinguish variables which should go into the masked category
          component: ocean
        space_coord: ["cell"]
        vert_coord: ["depth_half", "depth_full"]
      lra-r100-monthly: 
        space_coord: ["lon", "lat"]
        
  FESOM:
    tco3999-ng5:
      interpolated_global2d:
        path: /work/bb1153/b382075/nextgems/grids/fesom_tco2559_interpolated_2d.nc
        space_coord:
        - lon
        - lat
      interpolated_global_TS:
        path: /work/bb1153/b382075/nextgems/grids/fesom_tco2559_interpolated_3d.nc
        space_coord: ["lon", "lat"]
        vert_coord: depth
      interpolated_global_UV:
        path: /work/bb1153/b382075/nextgems/grids/fesom_tco2559_interpolated_3d.nc
        vert_coord: depth
        space_coord: ["lon", "lat"]
      original_2d:
        path: /work/bm1235/a270046/meshes/NG5_griddes_nodes_IFS.nc
        space_coord:
        - nod2
        extra:
        - -setgrid,/work/bm1235/a270046/meshes/NG5_griddes_nodes_IFS.nc
        - -selname,cell_area
      original_3d:
        path:
          nz: /work/bb1153/b382075/nextgems/grids/NG5_nodes_fesom_mask_nz.nc
          nz1: /work/bb1153/b382075/nextgems/grids/NG5_nodes_fesom_mask_nz1.nc
        space_coord: ["nod2"]
        vert_coord: ["nz", "nz1"]
        extra: 
          - -setgrid,/work/bm1235/a270046/meshes/NG5_griddes_nodes_IFS.nc 
      default:  # default covers all simple cases where this can be computed automatically (eg LRA)
        space_coord: ["lon", "lat"]
      original_3d_elem:
        path: 
          nz1: /work/bb1153/b382075/nextgems/grids/NG5_elem_fesom_mask_nz1.nc
        space_coord: ["elem"]
        vert_coord: ["nz1"]
        extra: 
          - -setgrid,/work/bb1153/b382075/nextgems/grids/NG5_griddes_elem_IFS.nc 
<<<<<<< HEAD
=======
      # it is a duplicate
      #default:  # default covers all simple cases where this can be computed automatically (eg LRA)
      #  space_coord: ["lon", "lat"]
>>>>>>> c6920417
        
    tco2559-ng5:
      interpolated_global2d:
        path: /work/bb1153/b382075/nextgems/grids/fesom_tco2559_interpolated_2d.nc
        space_coord:
        - lon
        - lat
      interpolated_global_TS:
        path: /work/bb1153/b382075/nextgems/grids/fesom_tco2559_interpolated_3d.nc
        vert_coord: depth
        space_coord: ["lon", "lat"]
      interpolated_global_UV:
        path: /work/bb1153/b382075/nextgems/grids/fesom_tco2559_interpolated_3d.nc
        vert_coord: depth
        space_coord: ["lon", "lat"]
      original_2d:
        path: /work/bm1235/a270046/meshes/NG5_griddes_nodes_IFS.nc
        space_coord:
        - nod2
        extra:
        - -setgrid,/work/bm1235/a270046/meshes/NG5_griddes_nodes_IFS.nc
        - -selname,cell_area
      original_3d:
        path: 
          nz: /work/bb1153/b382075/nextgems/grids/NG5_nodes_fesom_mask_nz.nc
          nz1: /work/bb1153/b382075/nextgems/grids/NG5_nodes_fesom_mask_nz1.nc
        space_coord: ["nod2"]
        vert_coord: ["nz", "nz1"]
        extra: 
          - -setgrid,/work/bb1153/b382075/nextgems/grids/NG5_griddes_nodes_IFS.nc 
      original_3d_elem:
        path: 
          nz1: /work/bb1153/b382075/nextgems/grids/NG5_elem_fesom_mask_nz1.nc
        space_coord: ["elem"]
        vert_coord: ["nz1"]
        extra: 
          - -setgrid,/work/bb1153/b382075/nextgems/grids/NG5_griddes_elems_IFS.nc 
      default:  # default covers all simple cases where this can be computed automatically (eg LRA)
        space_coord: ["lon", "lat"]

    tco2559-ng5-cycle3:
      default:  # default covers all simple cases where this can be computed automatically (eg LRA)
        space_coord: ["lon", "lat"]
      2D_monthly_native:
        space_coord: ['nod2']
        extra: 
          - -setgrid,/work/bm1235/a270046/meshes/NG5_griddes_nodes_IFS.nc 
      2D_1h_native:
        space_coord: ['nod2']
        extra: 
          - -setgrid,/work/bm1235/a270046/meshes/NG5_griddes_nodes_IFS.nc 
      2D_daily_native:
        space_coord: ['nod2']
        extra: 
          - -setgrid,/work/bm1235/a270046/meshes/NG5_griddes_nodes_IFS.nc 
      2D_monthly_native_elem:
        space_coord: ['elem']
        extra: 
          - -setgrid,/work/bm1235/a270046/meshes/NG5_griddes_elems_IFS.nc 
      3D_daily_native:
        path: 
          nz: /work/bb1153/b382075/nextgems/grids/NG5_nodes_fesom_mask_nz.nc
          nz1: /work/bb1153/b382075/nextgems/grids/NG5_nodes_fesom_mask_nz1.nc
        space_coord: ["nod2"]
        vert_coord: ["nz", "nz1"]
        extra: 
          - -setgrid,/work/bb1153/b382075/nextgems/grids/NG5_griddes_nodes_IFS.nc 
      3D_daily_native_zarr:
        path: 
          nz1: /work/bb1153/b382075/nextgems/grids/NG5_nodes_fesom_mask_nz1.nc
        space_coord: ["nod2"]
        vert_coord: ["nz1"]
        extra: 
          - -setgrid,/work/bb1153/b382075/nextgems/grids/NG5_griddes_nodes_IFS.nc 
      3D_daily_native_elem:
        space_coord: ["elem"]
        path:
          nz1: /work/bb1153/b382075/nextgems/grids/NG5_elem_fesom_mask_nz1.nc
        vert_coord: ["nz1"]
        extra: 
          - -setgrid,/work/bb1153/b382075/nextgems/grids/NG5_griddes_elems_IFS.nc 
    



      
      

      # 2D_1h_native:
      #   path: /work/bm1235/a270046/meshes/NG5_griddes_nodes_IFS.nc
      #   space_coord: ["nod2"]
      #   extra: 
      #     - -setgrid,/work/bm1235/a270046/meshes/NG5_griddes_nodes_IFS.nc 
      #     - -selname,cell_area
      # 2D_daily_native:
      #   path: /work/bm1235/a270046/meshes/NG5_griddes_nodes_IFS.nc
      #   space_coord: ["nod2"]
      #   extra: 
      #     - -setgrid,/work/bm1235/a270046/meshes/NG5_griddes_nodes_IFS.nc 
      #     - -selname,cell_area
      # 2D_monthly_native:
      #   path: /work/bm1235/a270046/meshes/NG5_griddes_nodes_IFS.nc
      #   space_coord: ["nod2"]
      #   extra: 
      #     - -setgrid,/work/bm1235/a270046/meshes/NG5_griddes_nodes_IFS.nc 
      #     - -selname,cell_area
      # 3D_1h_native_zarr:
      #   path: /work/bm1235/a270046/meshes/NG5_griddes_nodes_IFS.nc
      #   space_coord: ["nod2"]
      #   extra: 
      #     - -setgrid,/work/bm1235/a270046/meshes/NG5_griddes_nodes_IFS.nc 
      #     - -selname,cell_area
      # 3D_3h_native:
      #   path: /work/bm1235/a270046/meshes/NG5_griddes_nodes_IFS.nc
      #   space_coord: ["nod2"]
      #   extra: 
      #     - -setgrid,/work/bm1235/a270046/meshes/NG5_griddes_nodes_IFS.nc 
      #     - -selname,cell_area
      # 3D_daily_native:
      #   path: /work/bm1235/a270046/meshes/NG5_griddes_nodes_IFS.nc
      #   space_coord: ["nod2"]
      #   extra: 
      #     - -setgrid,/work/bm1235/a270046/meshes/NG5_griddes_nodes_IFS.nc 
      #     - -selname,cell_area
      # 3D_daily_native_zarr:
      #   path: /work/bm1235/a270046/meshes/NG5_griddes_nodes_IFS.nc
      #   space_coord: ["nod2"]
      #   extra: 
      #     - -setgrid,/work/bm1235/a270046/meshes/NG5_griddes_nodes_IFS.nc 
      #     - -selname,cell_area

    test-ng5:
      original_2d:
        path: /work/bm1235/a270046/meshes/NG5_griddes_nodes_IFS.nc
        space_coord:
        - nod2
        extra:
        - -setgrid,/work/bm1235/a270046/meshes/NG5_griddes_nodes_IFS.nc
        - -selname,cell_area
      original_3d:
        path: /work/bm1235/a270046/meshes/NG5_griddes_nodes_IFS.nc
        space_coord:
        - nod2
        extra:
        - -setgrid,/work/bm1235/a270046/meshes/NG5_griddes_nodes_IFS.nc
        - -selname,cell_area
    test-pi:
      original_2d:
        path: /work/bb1153/b382075/aqua/test_datasets/AQUA_tests/grids/pi_griddes_nodes_IFS.nc
        space_coord:
        - nod2
        extra:
          - -setgrid,/work/bb1153/b382075/aqua/test_datasets/AQUA_tests/grids/pi_griddes_nodes_IFS.nc
          - -selname,cell_area
      original_3d:
        path: 
          nz1: /work/bb1153/b382075/aqua/test_datasets/AQUA_tests/grids/pi_fesom_mask_nz1.nc
          nz: /work/bb1153/b382075/aqua/test_datasets/AQUA_tests/grids/pi_fesom_mask_nz.nc
        space_coord: ["nod2"]
        vert_coord: ["nz1", "nz"]
        extra: 
          - -setgrid,/work/bb1153/b382075/aqua/test_datasets/AQUA_tests/grids/pi_griddes_nodes_IFS.nc 

  MSWEP:
    past:
      default:
        space_coord:
        - lon
        - lat
  AVISO:
    ssh-L4:
      default:
        space_coord:
        - longitude
        - latitude
  PHC3:
    phc3:
      default:
        space_coord:
        - lon
        - lat
  WOA18:
    woa18_2005_2017:
      default:
        path: /pool/data/AWICM/FESOM2/INITIAL/WOA18/WOA18_2005_2017/woa18_A5B7_t00_04.nc
        vert_coord: depth
        space_coord: ["lon", "lat"]

  CERES:
    ebaf-toa42:
      default:
        space_coord:
        - lon
        - lat
    ebaf-toa41:
      default:
        space_coord:
        - lon
        - lat
    ebaf-sfc41:
      default:
        space_coord:
        - lon
        - lat
    ebaf-sfc42:
      default:
        space_coord:
        - lon
        - lat
    syn-toa41:
      default:
        space_coord:
        - lon
        - lat
  ERA5:
    era5-dkrz:
      default:
        path: /work/bb1153/b382075/nextgems/grids/n320_unstructured.nc
        space_coord: ["values"]  
    era5:
      default:
        path: /work/bb1153/b382076/ERA5/grids/r025_grid.nc
        space_coord: ["lon", "lat"]

  OSI-SAF:
    osi-450:
      nh:
        space_coord:
        - xc
        - yc
        cellareas: /work/bb1153/b382075/nextgems/grids/grid_nh.nc
        cellarea_var: areacello
        mask: /work/bb1153/b382075/nextgems/grids/grid_nh.nc
        mask_var: sftof
      sh:
        space_coord:
        - xc
        - yc
        cellareas: /work/bb1153/b382075/nextgems/grids/grid_sh.nc
        cellarea_var: areacello
        mask: /work/bb1153/b382075/nextgems/grids/grid_nh.nc
        mask_var: sftof<|MERGE_RESOLUTION|>--- conflicted
+++ resolved
@@ -243,12 +243,6 @@
         vert_coord: ["nz1"]
         extra: 
           - -setgrid,/work/bb1153/b382075/nextgems/grids/NG5_griddes_elem_IFS.nc 
-<<<<<<< HEAD
-=======
-      # it is a duplicate
-      #default:  # default covers all simple cases where this can be computed automatically (eg LRA)
-      #  space_coord: ["lon", "lat"]
->>>>>>> c6920417
         
     tco2559-ng5:
       interpolated_global2d:
