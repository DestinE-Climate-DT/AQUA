weights:
   path: /work/bb1153/b382075/nextgems/weights
   template: weights_{model}_{exp}_{source}_{method}_{target}_l{level}.nc

areas:
   path: /work/bb1153/b382075/nextgems/weights
   src_template: cell_area_{model}_{exp}_{source}.nc
   dst_template: cell_area_{grid}.nc

cdo-paths:
  download: /work/bb1153/b382075/nextgems/weights
  icon: /pool/data/ICON

target_grids:
  r005: r7200x3600
  r010: r3600x1800
  r020: r1800x900
  r025: r1440x720
  r050: r720x360
  r100: r360x180
  r200: r180x90
  r250: r144x72

# extra is an extra special cdo command to be applied before generating the weights
source_grids:
  IFS:
    tco3999-ng5:
      ICMGG_atm2d:
        path: /work/bm1344/AWI/nextGEMS_Cycle2_IFS/tcogrids/2.8km/tcogrids/tco3999_grid.nc
        space_coord: ["value"]
      ICMU_atm2d:
        path: /work/bm1344/AWI/nextGEMS_Cycle2_IFS/tcogrids/2.8km/tcogrids/tco3999_grid.nc
        space_coord: ["value"]
      ICMU_atm3d:
        path: /work/bm1344/AWI/nextGEMS_Cycle2_IFS/tcogrids/2.8km/tcogrids/tco3999_grid.nc
        space_coord: ["value"]
      interpolated_global:
        path: /work/bb1153/b382075/nextgems/grids/ifs_interpolated5400x2700.nc
        space_coord: ["lon", "lat"]
      default:  # default covers all simple cases where this can be computed automatically
        space_coord: ["lon", "lat"]

    tco2559-ng5:
      ICMGG_atm2d:
        path: /work/bm1344/AWI/nextGEMS_Cycle2_IFS/tcogrids/4km/tcogrids/tco2559_grid.nc
        space_coord: ["value"]
      ICMU_atm2d:
        path: /work/bm1344/AWI/nextGEMS_Cycle2_IFS/tcogrids/4km/tcogrids/tco2559_grid.nc
        space_coord: ["value"]
      ICMU_atm3d:
        path: /work/bm1344/AWI/nextGEMS_Cycle2_IFS/tcogrids/4km/tcogrids/tco2559_grid.nc
        space_coord: ["value"]
      interpolated_global:
        path: /work/bb1153/b382075/nextgems/grids/ifs_interpolated5400x2700.nc
        space_coord: ["lon", "lat"]
      default:  # # default covers all simple cases where this can be computed automatically
        space_coord: ["lon", "lat"]
<<<<<<< HEAD
      # lra-r100-day:
      #   space_coord: ["lon", "lat"]
      # lra-r100-mon:
      #   space_coord: ["lon", "lat"]
=======

>>>>>>> fffe1afd
    tco2559-ng5-cycle3:
      default: 
        space_coord: ["lon", "lat"]
      2D_1h_native:
        path: /work/bm1235/ifs-grids/tco_grids/tco2559_grid.nc
        space_coord: ["value"]
      3D_1h6h_native:
        path: /work/bm1235/ifs-grids/tco_grids/tco2559_grid.nc
        space_coord: ["value"]
      2D_monthly_native:
        path: /work/bm1235/ifs-grids/tco_grids/tco2559_grid.nc
        space_coord: ["value"]
      3D_monthly_native:
        path: /work/bm1235/ifs-grids/tco_grids/tco2559_grid.nc
        space_coord: ["value"]
      WAM_1h_native:
        path: /work/bm1235/ifs-grids/tco_grids/tco1279_grid.nc
        space_coord: ["value"]
      2D_monthly_0.25deg:
        space_coord: ["value"]
        extra: -setgrid,/work/bb1153/b382075/nextgems/grids/grid_lonlat_025.txt
        cellareas: /work/bb1153/b382075/nextgems/grids/cellarea_unstructured_025.nc
        cellarea_var: cell_area
      3D_monthly_0.25deg:
        space_coord: ["value"]
        extra: -setgrid,/work/bb1153/b382075/nextgems/grids/grid_lonlat_025.txt
        cellareas: /work/bb1153/b382075/nextgems/grids/cellarea_unstructured_025.nc
        cellarea_var: cell_area
<<<<<<< HEAD
=======
  
>>>>>>> fffe1afd
    tco1279-orca025-cycle3:
      default: 
        space_coord: ["lon", "lat"]
      2D_1h_native:
        path: /work/bm1235/ifs-grids/tco_grids/tco1279_grid.nc
        space_coord: ["value"]
      3D_1h6h_native:
        path: /work/bm1235/ifs-grids/tco_grids/tco1279_grid.nc
        space_coord: ["value"]
      2D_monthly_native:
        path: /work/bm1235/ifs-grids/tco_grids/tco1279_grid.nc
        space_coord: ["value"]
      3D_monthly_native:
        path: /work/bm1235/ifs-grids/tco_grids/tco1279_grid.nc
        space_coord: ["value"]
      WAM_1h_native:
        path: /work/bm1235/ifs-grids/tco_grids/tco1279_grid.nc
        space_coord: ["value"]
      2D_monthly_0.25deg:
        space_coord: ["value"]
        extra: -setgrid,/work/bb1153/b382075/nextgems/grids/grid_lonlat_025.txt
        cellareas: /work/bb1153/b382075/nextgems/grids/cellarea_unstructured_025.nc
        cellarea_var: cell_area
      3D_monthly_0.25deg:
        space_coord: ["value"]
        extra: -setgrid,/work/bb1153/b382075/nextgems/grids/grid_lonlat_025.txt
        cellareas: /work/bb1153/b382075/nextgems/grids/cellarea_unstructured_025.nc
        cellarea_var: cell_area
  
    tco1279-orca025:
      ICMGG_atm2d: 
        path: /work/bm1344/AWI/nextGEMS_Cycle2_IFS/tcogrids/9km/tcogrids/tco1279_grid.nc
        space_coord: ["value"]
      ICMU_atm2d: 
        path: /work/bm1344/AWI/nextGEMS_Cycle2_IFS/tcogrids/9km/tcogrids/tco1279_grid.nc
        space_coord: ["value"]
      ICMU_atm3d: 
        path: /work/bm1344/AWI/nextGEMS_Cycle2_IFS/tcogrids/9km/tcogrids/tco1279_grid.nc
        space_coord: ["value"]
      default:  # # default covers all simple cases where this can be computed automatically
        space_coord: ["lon", "lat"]
<<<<<<< HEAD
      # lra-r100-day:
      #   space_coord: ["lon", "lat"]
      # lra-r100-mon:
      #   space_coord: ["lon", "lat"]
=======
    
>>>>>>> fffe1afd
    test-tco2559:
      ICMGG_atm2d:
        path: /work/bm1344/AWI/nextGEMS_Cycle2_IFS/tcogrids/4km/tcogrids/tco2559_grid.nc
        space_coord: ["value"]
      ICMU_atm3d:
        path: /work/bm1344/AWI/nextGEMS_Cycle2_IFS/tcogrids/4km/tcogrids/tco2559_grid.nc
        space_coord: ["value"]
    test-tco79:
      long:
        space_coord: ["lon", "lat"]
      short:
        path:  /work/bb1153/b382075/aqua/test_datasets/AQUA_tests/grids/tco79_grid.nc
        space_coord: ["cell"]

  ICON:
    ngc2009:
      atm_2d_ml: 
        path: /pool/data/ICON/grids/public/mpim/0015/icon_grid_0015_R02B09_G.nc
        extra: "-selname,cell_index" 
        space_coord: ["cell"]
      atm_2d_ml_R02B09: 
        path: /pool/data/ICON/grids/public/mpim/0015/icon_grid_0015_R02B09_G.nc
        extra: "-selname,cell_index" 
        space_coord: ["cell"]
      atm_2d_ml_R02B08: 
        path: /pool/data/ICON/grids/public/mpim/0033/icon_grid_0033_R02B08_G.nc
        extra: "-selname,cell_index" 
        space_coord: ["cell"]
      oce_200m_atmgrid_R02B09: 
        path: /pool/data/ICON/grids/public/mpim/0015/icon_grid_0015_R02B09_G.nc
        extra: "-selname,cell_index" 
        space_coord: ["cell"]
        vert_coord: ["depth_full", "depth_half"]
      intake-esm-test: 
        path: /pool/data/ICON/grids/public/mpim/0015/icon_grid_0015_R02B09_G.nc
        extra: "-selname,cell_index" 
        space_coord: ["ncells"]
      default:  # default covers all simple cases where this can be computed automatically
        space_coord: ["lon", "lat"]
  
    ngc3026:
      default:
        path:
          2d: /work/bb1153/b382075/nextgems/grids/healpix/icon_hpx{zoom}_atm_2d.nc   # this is the default 2d grid
          2dm: /work/bb1153/b382075/nextgems/grids/healpix/icon_hpx{zoom}_oce_2d.nc  # this is an additional and optional 2d grid used if data are masked
          depth_full: /work/bb1153/b382075/nextgems/grids/healpix/icon_hpx{zoom}_oce_depth_full.nc
          depth_half: /work/bb1153/b382075/nextgems/grids/healpix/icon_hpx{zoom}_oce_depth_half.nc
        masked:   # This is the attribute used to distinguish variables which should go into the masked category
          component: ocean
        space_coord: ["cell"]
        vert_coord: ["depth_half", "depth_full"]
      lra-r100-monthly: 
        space_coord: ["lon", "lat"]
       
    ngc3028:
      default:
        path:
          2d: /work/bb1153/b382075/nextgems/grids/healpix/icon_hpx{zoom}_atm_2d.nc   # this is the default 2d grid
          2dm: /work/bb1153/b382075/nextgems/grids/healpix/icon_hpx{zoom}_oce_2d.nc  # this is an additional 2d grid used if data are masked
          depth_full: /work/bb1153/b382075/nextgems/grids/healpix/icon_hpx{zoom}_oce_depth_full.nc
          depth_half: /work/bb1153/b382075/nextgems/grids/healpix/icon_hpx{zoom}_oce_depth_half.nc
        masked:   # This is the attribute used to distinguish variables which should go into the masked category
          component: ocean
        space_coord: ["cell"]
        vert_coord: ["depth_half", "depth_full"]
      lra-r100-monthly: 
        space_coord: ["lon", "lat"]
        
  FESOM:
    tco3999-ng5:  
      interpolated_global2d:
        path: /work/bb1153/b382075/nextgems/grids/fesom_tco2559_interpolated_2d.nc
        space_coord: ["lon", "lat"]
      interpolated_global_TS:
        path: /work/bb1153/b382075/nextgems/grids/fesom_tco2559_interpolated_3d.nc
        space_coord: ["lon", "lat"]
        vert_coord: depth
      interpolated_global_UV:
        path: /work/bb1153/b382075/nextgems/grids/fesom_tco2559_interpolated_3d.nc
        vert_coord: depth
        space_coord: ["lon", "lat"]
      original_2d:
        path: /work/bm1235/a270046/meshes/NG5_griddes_nodes_IFS.nc
        space_coord: ["nod2"]
        extra: 
          - -setgrid,/work/bm1235/a270046/meshes/NG5_griddes_nodes_IFS.nc 
          - -selname,cell_area
      original_3d:
        path:
          nz: /work/bb1153/b382075/nextgems/grids/NG5_nodes_fesom_mask_nz.nc
          nz1: /work/bb1153/b382075/nextgems/grids/NG5_nodes_fesom_mask_nz1.nc
        space_coord: ["nod2"]
        vert_coord: ["nz", "nz1"]
        extra: 
          - -setgrid,/work/bm1235/a270046/meshes/NG5_griddes_nodes_IFS.nc 
      default:  # default covers all simple cases where this can be computed automatically (eg LRA)
        space_coord: ["lon", "lat"]
      original_3d_elem:
        path: 
          nz1: /work/bb1153/b382075/nextgems/grids/NG5_elem_fesom_mask_nz1.nc
        space_coord: ["elem"]
        vert_coord: ["nz1"]
        extra: 
          - -setgrid,/work/bb1153/b382075/nextgems/grids/NG5_griddes_elem_IFS.nc 
      default:  # default covers all simple cases where this can be computed automatically (eg LRA)
        space_coord: ["lon", "lat"]
        
    tco2559-ng5:
      interpolated_global2d:
        path: /work/bb1153/b382075/nextgems/grids/fesom_tco2559_interpolated_2d.nc
        space_coord: ["lon", "lat"]
      interpolated_global_TS:
        path: /work/bb1153/b382075/nextgems/grids/fesom_tco2559_interpolated_3d.nc
        vert_coord: depth
        space_coord: ["lon", "lat"]
      interpolated_global_UV:
        path: /work/bb1153/b382075/nextgems/grids/fesom_tco2559_interpolated_3d.nc
        vert_coord: depth
        space_coord: ["lon", "lat"]
      original_2d:
        path: /work/bm1235/a270046/meshes/NG5_griddes_nodes_IFS.nc
        space_coord: ["nod2"]
        extra: 
          - -setgrid,/work/bm1235/a270046/meshes/NG5_griddes_nodes_IFS.nc 
          - -selname,cell_area
      original_3d:
        path: 
          nz: /work/bb1153/b382075/nextgems/grids/NG5_nodes_fesom_mask_nz.nc
          nz1: /work/bb1153/b382075/nextgems/grids/NG5_nodes_fesom_mask_nz1.nc
        space_coord: ["nod2"]
        vert_coord: ["nz", "nz1"]
        extra: 
          - -setgrid,/work/bb1153/b382075/nextgems/grids/NG5_griddes_nodes_IFS.nc 
      original_3d_elem:
        path: 
          nz1: /work/bb1153/b382075/nextgems/grids/NG5_elem_fesom_mask_nz1.nc
        space_coord: ["elem"]
        vert_coord: ["nz1"]
        extra: 
          - -setgrid,/work/bb1153/b382075/nextgems/grids/NG5_griddes_elems_IFS.nc 
      default:  # default covers all simple cases where this can be computed automatically (eg LRA)
        space_coord: ["lon", "lat"]

    tco2559-ng5-cycle3:
      default:  # default covers all simple cases where this can be computed automatically (eg LRA)
        space_coord: ["lon", "lat"]

      # 2D_1h_native:
      #   path: /work/bm1235/a270046/meshes/NG5_griddes_nodes_IFS.nc
      #   space_coord: ["nod2"]
      #   extra: 
      #     - -setgrid,/work/bm1235/a270046/meshes/NG5_griddes_nodes_IFS.nc 
      #     - -selname,cell_area
      # 2D_daily_native:
      #   path: /work/bm1235/a270046/meshes/NG5_griddes_nodes_IFS.nc
      #   space_coord: ["nod2"]
      #   extra: 
      #     - -setgrid,/work/bm1235/a270046/meshes/NG5_griddes_nodes_IFS.nc 
      #     - -selname,cell_area
      # 2D_monthly_native:
      #   path: /work/bm1235/a270046/meshes/NG5_griddes_nodes_IFS.nc
      #   space_coord: ["nod2"]
      #   extra: 
      #     - -setgrid,/work/bm1235/a270046/meshes/NG5_griddes_nodes_IFS.nc 
      #     - -selname,cell_area
      # 3D_1h_native_zarr:
      #   path: /work/bm1235/a270046/meshes/NG5_griddes_nodes_IFS.nc
      #   space_coord: ["nod2"]
      #   extra: 
      #     - -setgrid,/work/bm1235/a270046/meshes/NG5_griddes_nodes_IFS.nc 
      #     - -selname,cell_area
      # 3D_3h_native:
      #   path: /work/bm1235/a270046/meshes/NG5_griddes_nodes_IFS.nc
      #   space_coord: ["nod2"]
      #   extra: 
      #     - -setgrid,/work/bm1235/a270046/meshes/NG5_griddes_nodes_IFS.nc 
      #     - -selname,cell_area
      # 3D_daily_native:
      #   path: /work/bm1235/a270046/meshes/NG5_griddes_nodes_IFS.nc
      #   space_coord: ["nod2"]
      #   extra: 
      #     - -setgrid,/work/bm1235/a270046/meshes/NG5_griddes_nodes_IFS.nc 
      #     - -selname,cell_area
      # 3D_daily_native_zarr:
      #   path: /work/bm1235/a270046/meshes/NG5_griddes_nodes_IFS.nc
      #   space_coord: ["nod2"]
      #   extra: 
      #     - -setgrid,/work/bm1235/a270046/meshes/NG5_griddes_nodes_IFS.nc 
      #     - -selname,cell_area

    test-ng5:
      original_2d:
        path: /work/bm1235/a270046/meshes/NG5_griddes_nodes_IFS.nc
        space_coord: ["nod2"]
        extra: 
          - -setgrid,/work/bm1235/a270046/meshes/NG5_griddes_nodes_IFS.nc 
          - -selname,cell_area 
      original_3d:
        path: /work/bm1235/a270046/meshes/NG5_griddes_nodes_IFS.nc
        space_coord: ["nod2"]
        extra: 
          - -setgrid,/work/bm1235/a270046/meshes/NG5_griddes_nodes_IFS.nc 
          - -selname,cell_area 

    test-pi:
      original_2d:
        path:  /work/bb1153/b382075/aqua/test_datasets/AQUA_tests/grids/pi_griddes_nodes_IFS.nc
        space_coord: ["nod2"]
        extra:
          - -setgrid,/work/bb1153/b382075/aqua/test_datasets/AQUA_tests/grids/pi_griddes_nodes_IFS.nc
          - -selname,cell_area
      original_3d:
        path: 
          nz1: /work/bb1153/b382075/aqua/test_datasets/AQUA_tests/grids/pi_fesom_mask_nz1.nc
          nz: /work/bb1153/b382075/aqua/test_datasets/AQUA_tests/grids/pi_fesom_mask_nz.nc
        space_coord: ["nod2"]
        vert_coord: ["nz1", "nz"]
        extra: 
          - -setgrid,/work/bb1153/b382075/aqua/test_datasets/AQUA_tests/grids/pi_griddes_nodes_IFS.nc 

  MSWEP:
    past:
      default:
        space_coord: ["lon", "lat"]

  AVISO:
    ssh-L4:
      default:
        space_coord: ["longitude", "latitude"]
  
  PHC3:
    phc3:
      default:
        space_coord: ["lon", "lat"]
  
  WOA18:
    woa18_2005_2017:
      default:
        path: /pool/data/AWICM/FESOM2/INITIAL/WOA18/WOA18_2005_2017/woa18_A5B7_t00_04.nc
        vert_coord: depth
        space_coord: ["lon", "lat"]

  CERES:
    ebaf-toa42:
      default:
#        path: /pool/data/ICDC/atmosphere/ceres_ebaf/DATA/CERES_EBAF-TOA_Ed4.2_Subset_200003-202208.nc
        space_coord: ["lon", "lat"]
    ebaf-toa41:
      default:
        space_coord: ["lon", "lat"]
    ebaf-sfc41:
      default:
        space_coord: ["lon", "lat"]
    ebaf-sfc42:
      default:
        space_coord: ["lon", "lat"]
    syn-toa41:
      default:
        space_coord: ["lon", "lat"]

  ERA5:
    era5-dkrz:
      default:
        path: /work/bb1153/b382075/nextgems/grids/n320_unstructured.nc
        space_coord: ["values"]  
    era5:
      default:
        path: /work/bb1153/b382076/ERA5/grids/r025_grid.nc
        space_coord: ["lon", "lat"]

  OSI-SAF:
    osi-450:
      nh:
        space_coord: ["xc", "yc"]
        cellareas: /work/bb1153/b382075/nextgems/grids/grid_nh.nc
        cellarea_var: areacello
        mask: /work/bb1153/b382075/nextgems/grids/grid_nh.nc
        mask_var: sftof
      sh:
        space_coord: ["xc", "yc"]
        cellareas: /work/bb1153/b382075/nextgems/grids/grid_sh.nc
        cellarea_var: areacello
        mask: /work/bb1153/b382075/nextgems/grids/grid_nh.nc
        mask_var: sftof
<|MERGE_RESOLUTION|>--- conflicted
+++ resolved
@@ -55,14 +55,7 @@
         space_coord: ["lon", "lat"]
       default:  # # default covers all simple cases where this can be computed automatically
         space_coord: ["lon", "lat"]
-<<<<<<< HEAD
-      # lra-r100-day:
-      #   space_coord: ["lon", "lat"]
-      # lra-r100-mon:
-      #   space_coord: ["lon", "lat"]
-=======
-
->>>>>>> fffe1afd
+
     tco2559-ng5-cycle3:
       default: 
         space_coord: ["lon", "lat"]
@@ -91,10 +84,7 @@
         extra: -setgrid,/work/bb1153/b382075/nextgems/grids/grid_lonlat_025.txt
         cellareas: /work/bb1153/b382075/nextgems/grids/cellarea_unstructured_025.nc
         cellarea_var: cell_area
-<<<<<<< HEAD
-=======
   
->>>>>>> fffe1afd
     tco1279-orca025-cycle3:
       default: 
         space_coord: ["lon", "lat"]
@@ -136,14 +126,7 @@
         space_coord: ["value"]
       default:  # # default covers all simple cases where this can be computed automatically
         space_coord: ["lon", "lat"]
-<<<<<<< HEAD
-      # lra-r100-day:
-      #   space_coord: ["lon", "lat"]
-      # lra-r100-mon:
-      #   space_coord: ["lon", "lat"]
-=======
     
->>>>>>> fffe1afd
     test-tco2559:
       ICMGG_atm2d:
         path: /work/bm1344/AWI/nextGEMS_Cycle2_IFS/tcogrids/4km/tcogrids/tco2559_grid.nc
