sources: 
  hourly-native: &base-default
    args: &args-default
      request: &request-default
        #domain: g
        class: d1
        dataset: climate-dt
        activity: CMIP6
        experiment: hist
        generation: 1
        model: IFS
        realization: 1
        resolution: high
        expver: a0hg
        type: fc
        stream: clte
        date: 19900101
        time: "0000"
        param: 167
        levtype: sfc
        step: 0
      data_start_date: 19900101T0000
      data_end_date: 19900329T2300
      aggregation: D  # Default aggregation / chunk size
      savefreq: H  # at what frequency are data saved
      timestep: H  # base timestep for step timestyle
      timestyle: date  # variable date or variable step
    description: hourly data on native grid TCo1279 (about 10km). Contains tprate(260048),
      2t(167), 10u(165), 10v(166), 100u(228246), 100v(228247), sr(173), blh(159),
      2d(168), skt(235), sp(134). See fix yaml for derived vars.
    driver: gsv
    metadata: &metadata-default
      fdb_path: /pfs/lustrep3/scratch/project_465000454/sbeyer/production_fdb_tco1279_historic/NATIVE_grids/etc/fdb/config.yaml
      eccodes_path: /projappl/project_465000454/jvonhar/aqua/eccodes/eccodes-2.32.2/definitions
      variables: [78, 79, 134, 137, 141, 148, 151, 159, 164, 165, 166, 167, 168, 186, 187, 188, 235, 260048, 8, 9, 144, 146, 147, 169, 175, 176, 177, 178, 179, 180, 181, 182, 212, 228]
      source_grid_name: tco1279
      fixer_name: ifs-destine-v1
  
  hourly-native-3d:
    <<: *base-default
    description: hourly 3D atmospheric data on native grid TCo1279 (about 10km).
    args:
      <<: *args-default
      aggregation: 6H
      request:
        <<: *request-default
        param: 131
        levtype: pl
        levelist: [1, 5, 10, 20, 30, 50, 70, 100, 150, 200, 250, 300, 400, 500, 600,
          700, 850, 925, 1000]
    metadata:
      <<: *metadata-default
      levels: [1, 5, 10, 20, 30, 50, 70, 100, 150, 200, 250, 300, 400, 500, 600,700, 850, 925, 1000]
      variables: [60, 129, 130, 131, 132, 133, 135, 157, 246]

  hourly-hpxstd:
    <<: *base-default
    description: hourly 2D atmospheric data on healpix grid (zoom=7, h128).
    args:
      <<: *args-default
      request:
        <<: *request-default
        resolution: standard
    metadata:
<<<<<<< HEAD
      fdb_path: /pfs/lustrep3/scratch/project_465000454/sbeyer/production_fdb_tco1279_historic/HEALPIX_grids/etc/fdb/config.yaml
      eccodes_path: /projappl/project_465000454/jvonhar/aqua/eccodes/eccodes-2.32.2/definitions
      variables: [78, 79, 134, 137, 141, 148, 151, 159, 164, 165, 166, 167, 168, 186, 187, 188, 235, 260048, 8, 9, 144, 146, 147, 169, 175, 176, 177, 178, 179, 180, 181, 182, 212, 228]
      source_grid_name: hpz7-nested
      fixer_name: ifs-control
=======
      <<: *metadata-default
      fdb_path: /pfs/lustrep3/scratch/project_465000454/sbeyer/production_fdb_tco1279_historic/HEALPix_grids/etc/fdb/config.yaml
      source_grid_name: ifs-healpix
>>>>>>> 461b9f47

  hourly-hpxhigh:
    <<: *base-default
    description: hourly 2D atmospheric data on healpix grid (zoom=10, h1024).
    args:
      <<: *args-default
      request:
        <<: *request-default
        resolution: high
    metadata:
<<<<<<< HEAD
      fdb_path: /pfs/lustrep3/scratch/project_465000454/sbeyer/production_fdb_tco1279_historic/HEALPIX_grids/etc/fdb/config.yaml
      eccodes_path: /projappl/project_465000454/jvonhar/aqua/eccodes/eccodes-2.32.2/definitions
      variables: [78, 79, 134, 137, 141, 148, 151, 159, 164, 165, 166, 167, 168, 186, 187, 188, 235, 260048, 8, 9, 144, 146, 147, 169, 175, 176, 177, 178, 179, 180, 181, 182, 212, 228]
      source_grid_name: hpz10-nested
      fixer_name: ifs-control
=======
      <<: *metadata-default
      fdb_path: /pfs/lustrep3/scratch/project_465000454/sbeyer/production_fdb_tco1279_historic/HEALPix_grids/etc/fdb/config.yaml
      source_grid_name: ifs-healpix
>>>>>>> 461b9f47

  hourly-r025:
    <<: *base-default
    description: hourly 2D atmospheric data on regular r025 grid (1440x721).
    args:
      <<: *args-default
      request:
        <<: *request-default
        resolution: standard
    metadata:
      <<: *metadata-default
      fdb_path: /pfs/lustrep3/scratch/project_465000454/sbeyer/production_fdb_tco1279_historic/REGULARLL_grids/etc/fdb/config.yaml
      source_grid_name: lon-lat

  hourly-r025-3d:
    <<: *base-default
    description: hourly 3D atmospheric data on regular r025 grid (1440x721).
    args:
      <<: *args-default
      aggregation: 6H
      request:
        <<: *request-default
        resolution: standard
        param: 131
        levtype: pl
        levelist: [1, 5, 10, 20, 30, 50, 70, 100, 150, 200, 250, 300, 400, 500, 600,
          700, 850, 925, 1000]
    metadata:
      <<: *metadata-default
      fdb_path: /pfs/lustrep3/scratch/project_465000454/sbeyer/production_fdb_tco1279_historic/REGULARLL_grids/etc/fdb/config.yaml
      source_grid_name: lon-lat
      levels: [1, 5, 10, 20, 30, 50, 70, 100, 150, 200, 250, 300, 400, 500, 600,700, 850, 925, 1000]
      variables: [60, 129, 130, 131, 132, 133, 135, 157, 246]
<|MERGE_RESOLUTION|>--- conflicted
+++ resolved
@@ -62,17 +62,9 @@
         <<: *request-default
         resolution: standard
     metadata:
-<<<<<<< HEAD
-      fdb_path: /pfs/lustrep3/scratch/project_465000454/sbeyer/production_fdb_tco1279_historic/HEALPIX_grids/etc/fdb/config.yaml
-      eccodes_path: /projappl/project_465000454/jvonhar/aqua/eccodes/eccodes-2.32.2/definitions
-      variables: [78, 79, 134, 137, 141, 148, 151, 159, 164, 165, 166, 167, 168, 186, 187, 188, 235, 260048, 8, 9, 144, 146, 147, 169, 175, 176, 177, 178, 179, 180, 181, 182, 212, 228]
-      source_grid_name: hpz7-nested
-      fixer_name: ifs-control
-=======
       <<: *metadata-default
       fdb_path: /pfs/lustrep3/scratch/project_465000454/sbeyer/production_fdb_tco1279_historic/HEALPix_grids/etc/fdb/config.yaml
-      source_grid_name: ifs-healpix
->>>>>>> 461b9f47
+      source_grid_name: hpz7-nested
 
   hourly-hpxhigh:
     <<: *base-default
@@ -83,17 +75,9 @@
         <<: *request-default
         resolution: high
     metadata:
-<<<<<<< HEAD
-      fdb_path: /pfs/lustrep3/scratch/project_465000454/sbeyer/production_fdb_tco1279_historic/HEALPIX_grids/etc/fdb/config.yaml
-      eccodes_path: /projappl/project_465000454/jvonhar/aqua/eccodes/eccodes-2.32.2/definitions
-      variables: [78, 79, 134, 137, 141, 148, 151, 159, 164, 165, 166, 167, 168, 186, 187, 188, 235, 260048, 8, 9, 144, 146, 147, 169, 175, 176, 177, 178, 179, 180, 181, 182, 212, 228]
-      source_grid_name: hpz10-nested
-      fixer_name: ifs-control
-=======
       <<: *metadata-default
       fdb_path: /pfs/lustrep3/scratch/project_465000454/sbeyer/production_fdb_tco1279_historic/HEALPix_grids/etc/fdb/config.yaml
-      source_grid_name: ifs-healpix
->>>>>>> 461b9f47
+      source_grid_name: hpz10-nested
 
   hourly-r025:
     <<: *base-default
