sources:
  hourly-native:
    args:
      request:
        domain: g
        class: rd
        expver: a07p
        type: fc
        stream: lwda
        date: 19900101
<<<<<<< HEAD
        time: "0000"
        param: 2t
=======
        time: '0000'
        param: 167
>>>>>>> 04259757
        levtype: sfc
        step: 0
      data_start_date: 19900101:0000
      data_end_date: 19901231:2300
      aggregation: H  # Default aggregation if timestep=S is used
      timestep: H
      timestyle: step
    description: hourly data on native grid TCo2560 (about 4.5km). Contains tprate(260048),
      2t(167), 10u(165), 10v(166), 100u(228246), 100v(228247), sr(173), blh(159),
      sd(141), 2d(168), skt(235), chnk(148). See fix yaml for derived vars.
    driver: gsv
    metadata: {fdb_path: 
        /pfs/lustrep3/scratch/project_465000454/pool/data/EXPERIMENTS/fdb-config-HISTORICAL_1990_DEVCON.yaml}
  hourly-1deg:
    args:
      request:
        domain: g
        class: rd
        expver: a07p
        type: fc
        stream: scda
        date: 19900101
<<<<<<< HEAD
        time: "0000"
        param: sf
=======
        time: '0000'
        param: 144
>>>>>>> 04259757
        levtype: sfc
        step: 0
      data_start_date: 19900101:0000
      data_end_date: 19901231:2300
      aggregation: H  # Default aggregation if timestep=S is used
      timestep: H
      timestyle: step
    description: hourly data on r100 grid. Contains tprate(260048), sf(144), 2t(167),
      10u(165), 10v(166), blh(159), sshf(146), slhf(147), ssrd(169), ssr(176), strd(175),
      str(177), ttr(179), e(182), tsr(178), ewss(180), nsss(181), chnk(148). See fix
      yaml for derived vars.
    driver: gsv
    metadata: {fdb_path: 
        /pfs/lustrep3/scratch/project_465000454/pool/data/EXPERIMENTS/fdb-config-HISTORICAL_1990_DEVCON.yaml}
  6hourly-1deg:
    args:
      request:
        domain: g
        class: rd
        expver: a07p
        type: fc
        stream: scwv
        date: 19900101
<<<<<<< HEAD
        time: "0000"
        param: z
=======
        time: '0000'
        param: 129 # geopotential
>>>>>>> 04259757
        levtype: pl
        levelist: [1, 5, 10, 20, 30, 50, 70, 100, 150, 200, 250, 300, 400, 500, 600,
          700, 850, 925, 1000]
        step: 6  # First available step
      data_start_date: 19500101:0000
      data_end_date: 19591231:1800
      aggregation: 6H  # Default aggregation if timestep=S is used
      timestep: H  # What one step means
      timestyle: step
    description: 6hourly data on r100 griddeg. Contains z(129).
    driver: gsv
    metadata: {fdb_path: 
        /pfs/lustrep3/scratch/project_465000454/pool/data/EXPERIMENTS/fdb-config-HISTORICAL_1990_DEVCON.yaml}
  monthly-1deg-2d:
    args:
      request:
        domain: g
        class: rd
        expver: a07p
        type: fc
        stream: monr
        date: 19900101
        time: '0000'
        param: sd
        levtype: sfc
        step: 0
      data_start_date: '19900101'
      data_end_date: '19901201'
      aggregation: M  # Default aggregation if timestep=S is used
      timestep: H
      timestyle: step
      timeshift: -M    # shift time of resulting xarray by this amount
    description: monthly data on r100 grid. Contains tprate(260048), 2t(167), tcc(164),
      sd(141), tciw(79), tclw(78), msl(151), tcwv(137), lcc(186), mcc(187), hcc(188).
    driver: gsv
    metadata: {fdb_path: 
        /pfs/lustrep3/scratch/project_465000454/pool/data/EXPERIMENTS/fdb-config-HISTORICAL_1990_DEVCON.yaml}
  monthly-1deg-3d:
    args:
      request:
        domain: g
        class: rd
        expver: a07p
        type: fc
        stream: monr
        date: 19900101
        time: '0000'
        param: t
        levtype: pl
        levelist: [1, 5, 10, 20, 30, 50, 70, 100, 150, 200, 250, 300, 400, 500, 600,
          700, 850, 925, 1000]
        step: 0
      data_start_date: '19900101'
      data_end_date: '19901201'
      aggregation: M  # Default aggregation if timestep=S is used
      timestep: H
      timestyle: step
      timeshift: -M    # shift time of resulting xarray by this amount
    description: monthly data on r100 grid. Contains u(131), v(132), t(130), r(157),
      w(135), q(133).
    driver: gsv
    metadata: {fdb_path: 
        /pfs/lustrep3/scratch/project_465000454/pool/data/EXPERIMENTS/fdb-config-HISTORICAL_1990_DEVCON.yaml}
  lra-r100-monthly:
    driver: netcdf
    description: LRA data monthly at r100
    args:
      urlpath: 
        /pfs/lustrep3/projappl/project_465000454/padavini/LRA-dev/IFS/historical-1990-devcon/r100/monthly/*historical-1990-devcon_r100_monthly_????.nc
      chunks: {}
      xarray_kwargs:
        decode_times: true<|MERGE_RESOLUTION|>--- conflicted
+++ resolved
@@ -8,13 +8,8 @@
         type: fc
         stream: lwda
         date: 19900101
-<<<<<<< HEAD
         time: "0000"
         param: 2t
-=======
-        time: '0000'
-        param: 167
->>>>>>> 04259757
         levtype: sfc
         step: 0
       data_start_date: 19900101:0000
@@ -37,13 +32,8 @@
         type: fc
         stream: scda
         date: 19900101
-<<<<<<< HEAD
         time: "0000"
         param: sf
-=======
-        time: '0000'
-        param: 144
->>>>>>> 04259757
         levtype: sfc
         step: 0
       data_start_date: 19900101:0000
@@ -67,13 +57,8 @@
         type: fc
         stream: scwv
         date: 19900101
-<<<<<<< HEAD
         time: "0000"
         param: z
-=======
-        time: '0000'
-        param: 129 # geopotential
->>>>>>> 04259757
         levtype: pl
         levelist: [1, 5, 10, 20, 30, 50, 70, 100, 150, 200, 250, 300, 400, 500, 600,
           700, 850, 925, 1000]
