--- conflicted
+++ resolved
@@ -29,13 +29,6 @@
     driver: yaml_file_cat
     args:
       path: '{{CATALOG_DIR}}/control-1990-nemo-dev.yaml'
-<<<<<<< HEAD
-  a0eo-IFS-NEMO-10ensembles:
-    description: FDB IFS/NEMO tco1279-orca025 control 1990 run
-    driver: yaml_file_cat
-    args:
-      path: '{{CATALOG_DIR}}/a0eo-IFS-NEMO-10ensembles.yaml'
-=======
   a0er-LUMI-C:
     description: a0er-LUMI-C
     driver: yaml_file_cat
@@ -45,5 +38,4 @@
     description: a0er-LUMI-G
     driver: yaml_file_cat
     args:
-      path: '{{CATALOG_DIR}}/a0eo-LUMI-G.yaml'
->>>>>>> abe69048
+      path: '{{CATALOG_DIR}}/a0eo-LUMI-G.yaml'