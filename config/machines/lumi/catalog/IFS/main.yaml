sources:
  tco79-eORCA1:
    description: tco79-eORCA1 data
    driver: yaml_file_cat
    args:
      path: '{{CATALOG_DIR}}/tco79-eORCA1.yaml'
  fdb-tco399:  #  https://earth.bsc.es/gitlab/digital-twins/de_340/gsv_interface/-/wikis/Specifications-of-fdb-long
    description: fdb-long data tco399 grid 
    driver: yaml_file_cat
    args:
      path: '{{CATALOG_DIR}}/fdb-tco399.yaml'
  control-1950-nemo-dev:
    description: FDB IFS/NEMO tco1279-orca025 control 1950 run
    driver: yaml_file_cat
    args:
      path: '{{CATALOG_DIR}}/control-1950-nemo-dev.yaml'
  historical-1990-fesom-dev:
    description: FDB IFS/FESOM tco1279-ng5 historical 1990 run
    driver: yaml_file_cat
    args:
      path: '{{CATALOG_DIR}}/historical-1990-fesom-dev.yaml'
  historical-1990-nemo-dev:
    description: FDB IFS/NEMO tco1279-orca025 historical 1990 run
    driver: yaml_file_cat
    args:
<<<<<<< HEAD
      path: '{{CATALOG_DIR}}/historical-1990-nemo-dev.yaml'
  control-1990-nemo-dev:
    description: FDB IFS/NEMO tco1279-orca025 control 1990 run
    driver: yaml_file_cat
    args:
      path: '{{CATALOG_DIR}}/control-1990-nemo-dev.yaml'
  a0er-LUMI-C:
    description: a0er-LUMI-C
    driver: yaml_file_cat
    args:
      path: '{{CATALOG_DIR}}/a0er-LUMI-C.yaml'
  a0eo-LUMI-G:
    description: a0er-LUMI-G
    driver: yaml_file_cat
    args:
      path: '{{CATALOG_DIR}}/a0eo-LUMI-G.yaml'
=======
      path: '{{CATALOG_DIR}}/historical-1990-nemo-dev.yaml'
>>>>>>> 103bc8fd
<|MERGE_RESOLUTION|>--- conflicted
+++ resolved
@@ -23,7 +23,6 @@
     description: FDB IFS/NEMO tco1279-orca025 historical 1990 run
     driver: yaml_file_cat
     args:
-<<<<<<< HEAD
       path: '{{CATALOG_DIR}}/historical-1990-nemo-dev.yaml'
   control-1990-nemo-dev:
     description: FDB IFS/NEMO tco1279-orca025 control 1990 run
@@ -39,7 +38,4 @@
     description: a0er-LUMI-G
     driver: yaml_file_cat
     args:
-      path: '{{CATALOG_DIR}}/a0eo-LUMI-G.yaml'
-=======
-      path: '{{CATALOG_DIR}}/historical-1990-nemo-dev.yaml'
->>>>>>> 103bc8fd
+      path: '{{CATALOG_DIR}}/a0eo-LUMI-G.yaml'