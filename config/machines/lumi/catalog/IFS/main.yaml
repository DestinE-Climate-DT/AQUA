sources:
  fdb-tco399:  #  https://earth.bsc.es/gitlab/digital-twins/de_340/gsv_interface/-/wikis/Specifications-of-fdb-long
    description: fdb-long data tco399 grid
    driver: yaml_file_cat
    args:
<<<<<<< HEAD
      path: '{{CATALOG_DIR}}/historical-1990-nemo-dev.yaml'
  control-1990-nemo-dev:
    description: FDB IFS/NEMO tco1279-orca025 control 1990 run
    driver: yaml_file_cat
    args:
      path: '{{CATALOG_DIR}}/control-1990-nemo-dev.yaml'
  a0er-LUMI-C:
    description: a0er-LUMI-C
    driver: yaml_file_cat
    args:
      path: '{{CATALOG_DIR}}/a0er-LUMI-C.yaml'
  a0eo-LUMI-G:
    description: a0er-LUMI-G
    driver: yaml_file_cat
    args:
      path: '{{CATALOG_DIR}}/a0eo-LUMI-G.yaml'
=======
      path: '{{CATALOG_DIR}}/fdb-tco399.yaml'
>>>>>>> 7bfeab7a
<|MERGE_RESOLUTION|>--- conflicted
+++ resolved
@@ -3,7 +3,21 @@
     description: fdb-long data tco399 grid
     driver: yaml_file_cat
     args:
-<<<<<<< HEAD
+      path: '{{CATALOG_DIR}}/fdb-tco399.yaml'
+  control-1950-nemo-dev:
+    description: FDB IFS/NEMO tco1279-orca025 control 1950 run
+    driver: yaml_file_cat
+    args:
+      path: '{{CATALOG_DIR}}/control-1950-nemo-dev.yaml'
+  historical-1990-fesom-dev:
+    description: FDB IFS/FESOM tco1279-ng5 historical 1990 run
+    driver: yaml_file_cat
+    args:
+      path: '{{CATALOG_DIR}}/historical-1990-fesom-dev.yaml'
+  historical-1990-nemo-dev:
+    description: FDB IFS/NEMO tco1279-orca025 historical 1990 run
+    driver: yaml_file_cat
+    args:
       path: '{{CATALOG_DIR}}/historical-1990-nemo-dev.yaml'
   control-1990-nemo-dev:
     description: FDB IFS/NEMO tco1279-orca025 control 1990 run
@@ -19,7 +33,4 @@
     description: a0er-LUMI-G
     driver: yaml_file_cat
     args:
-      path: '{{CATALOG_DIR}}/a0eo-LUMI-G.yaml'
-=======
-      path: '{{CATALOG_DIR}}/fdb-tco399.yaml'
->>>>>>> 7bfeab7a
+      path: '{{CATALOG_DIR}}/a0eo-LUMI-G.yaml'