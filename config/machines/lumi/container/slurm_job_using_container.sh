--- conflicted
+++ resolved
@@ -26,11 +26,8 @@
     --env PYTHONPATH=$AQUA_path \
     --env AQUA=$AQUA_path \
     --bind /pfs/lustrep3/ \
-<<<<<<< HEAD
-=======
     --bind /projappl/ \
     --bind /project \
->>>>>>> 86c2ba33
     --bind /scratch/ \
     $AQUA_container \
     bash -c \
