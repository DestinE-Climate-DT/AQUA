--- conflicted
+++ resolved
@@ -19,8 +19,6 @@
 logger = logging.getLogger(__name__)
 
     
-<<<<<<< HEAD
-=======
 def kelvin_to_celsius(data, variable_name):
     """
     Convert temperature in Kelvin to degrees Celsius for a specific variable in an xarray dataset.
@@ -38,7 +36,6 @@
         data[variable_name] -= 273.15
         data.ocpt.attrs['units']= 'degC'
     return data
->>>>>>> 6f4f8972
 
 def check_variable_name(data):
     vars= list(data.variables)
@@ -59,11 +56,7 @@
             if 'thetao' in var.lower() or 'toce' in var.lower():
                 data = data.rename({var: "ocpt"})
                 logger.info(f"renaming {var} as ocpt")
-<<<<<<< HEAD
-    
-=======
         data = kelvin_to_celsius(data, "ocpt")
->>>>>>> 6f4f8972
     else:
         logger.info("Required variable avg_so and avg_thetao is not available in the catalogue")
     
