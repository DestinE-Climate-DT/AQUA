--- conflicted
+++ resolved
@@ -4,12 +4,8 @@
 __version__ = '0.0.2'
 
 # This specifies which methods are exported publicly, used by "from dummy import *"
-<<<<<<< HEAD
 __all__ = ["SeaIceExtent", "SeaIceConcentration"]
-=======
-__all__ = ["SeaIceExtent"]
 
 # Changelog
 # 0.0.2: SeaIceExtent class now has seasonal cycle
-# 0.0.1: Initial release
->>>>>>> ab0fab9b
+# 0.0.1: Initial release