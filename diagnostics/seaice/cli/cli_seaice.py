#!/usr/bin/env python3

"""
Sea ice Diagnostic CLI. Strongly Inspired from its SSH equivalent

This script allows users to execute sea ice diagnostics using command-line arguments.
By default, it will read configurations from 'config.yml' unless specified by the user.
"""

import argparse
import os
import sys

from dask.distributed import Client, LocalCluster

# Imports related to the aqua package, which is installed and available globally.
from aqua.logger import log_configure
from aqua.util import get_arg, load_yaml
from aqua.exceptions import NoDataError

# Add the directory containing the `seaice` module to the Python path.
# Since the module is in the parent directory of this script, we calculate the script's directory
# and then move one level up.
# change the current directory to the one of the CLI so that relative path works
abspath = os.path.abspath(__file__)
dname = os.path.dirname(abspath)

if os.getcwd() != dname:
    os.chdir(dname)
    print(f'Moving from current directory to {dname} to run!')

script_dir = dname
sys.path.insert(0, "../..")

# Local module imports.
<<<<<<< HEAD
from seaice import SeaIceExtent, SeaIceThickness
=======
from seaice import SeaIceExtent, SeaIceConcentration
>>>>>>> a069b204


def parse_arguments(args):
    """
    Parse command line arguments.

    :param args: List of command line arguments.
    :return: Parsed arguments.
    """
    parser = argparse.ArgumentParser(description='sea ice CLI')

    # Arguments for the CLI.
    parser.add_argument('--config', type=str, default='config.yml',
                        help=f'yaml configuration file (default: config.yml)')
    parser.add_argument('-n', '--nworkers', type=int,
                        help='number of dask distributed workers')
    parser.add_argument('--all-regions', action='store_true',
                        help='Compute sea ice extent for all regions')
    parser.add_argument('--loglevel', '-l', type=str, default='WARNING',
                        help='Logging level (default: WARNING)')

    # These arguments override the configuration file if provided.
    parser.add_argument('--model', type=str, help='Model name')
    parser.add_argument('--exp', type=str, help='Experiment name')
    parser.add_argument('--source', type=str, help='Source name')
    parser.add_argument('--outputdir', type=str, help='Output directory')
    parser.add_argument('--regrid', type=str, help='Target regrid resolution')

    return parser.parse_args(args)


if __name__ == '__main__':
    # Add the directory containing the `seaice` module to the Python path.
    # Since the module is in the parent directory of this script, we calculate the script's directory
    # and then move one level up.
    # change the current directory to the one of the CLI so that relative path works
    # Parse the provided command line arguments.

    args = parse_arguments(sys.argv[1:])

    # Configure the logger.
    loglevel = get_arg(args, 'loglevel', 'WARNING')
    logger = log_configure(log_name="SeaIce CLI", log_level=loglevel)

    abspath = os.path.abspath(__file__)
    dname = os.path.dirname(abspath)

    if os.getcwd() != dname:
        os.chdir(dname)
        logger.info(f'Moving from current directory to {dname} to run!')

    sys.path.insert(0, "../..")

    # Local module imports.
    from seaice import SeaIceExtent

    logger.info("Running sea ice diagnostic...")

    # Dask distributed cluster
    nworkers = get_arg(args, 'nworkers', None)
    if nworkers:
        cluster = LocalCluster(n_workers=nworkers, threads_per_worker=1)
        client = Client(cluster)
        logger.info(f"Running with {nworkers} dask distributed workers.")

    # Outputdir
    outputdir = get_arg(args, 'outputdir', None)
    logger.debug(f"Output directory: {outputdir}")

    # Read configuration file.
    # We first load a config.yml file from the current directory,
    # then if present, we override the first model with the CLI arguments.
    logger.info('Reading configuration yaml file...')
    config = load_yaml(args.config)
    logger.debug(f"Configuration file: {config}")

    # Override configurations with CLI arguments if provided.
    config['models'][0]['model'] = get_arg(args, 'model',
                                           config['models'][0]['model'])
    config['models'][0]['exp'] = get_arg(args, 'exp',
                                         config['models'][0]['exp'])
    config['models'][0]['source'] = get_arg(args, 'source',
                                            config['models'][0]['source'])
    config['models'][0]['regrid'] = get_arg(args, 'regrid',
                                            config['models'][0]['regrid'])
    config['output_directory'] = get_arg(args, 'outputdir',
                                         config['output_directory'])

    # If the user wants to compute sea ice extent for all regions, we override the
    # configuration file.
    if args.all_regions:
        config['regions'] = None

    logger.debug(f"Final configuration: {config}")

    outputdir = config['output_directory']

    # Initialize the object
    #analyzer = SeaIceExtent(config=config, outputdir=outputdir,
    #                        loglevel=loglevel)
<<<<<<< HEAD
    analyzer = SeaIceThickness(config=config, outputdir=outputdir,
=======
    analyzer = SeaIceConcentration(config=config, outputdir=outputdir,
>>>>>>> a069b204
                            loglevel=loglevel)

    # Execute the analyzer.
    try:
        analyzer.run()
    except NoDataError as e:
        logger.debug(f"Error: {e}")
        logger.error("No data found for the given configuration. Exiting...")
        sys.exit(0)
    except Exception as e:
        logger.error(f"An error occurred while running the analyzer: {e}")
        logger.warning("Please report this error to the developers. Exiting...")
        sys.exit(0)

    logger.info("sea ice diagnostic terminated!")<|MERGE_RESOLUTION|>--- conflicted
+++ resolved
@@ -33,11 +33,7 @@
 sys.path.insert(0, "../..")
 
 # Local module imports.
-<<<<<<< HEAD
-from seaice import SeaIceExtent, SeaIceThickness
-=======
 from seaice import SeaIceExtent, SeaIceConcentration
->>>>>>> a069b204
 
 
 def parse_arguments(args):
@@ -138,11 +134,7 @@
     # Initialize the object
     #analyzer = SeaIceExtent(config=config, outputdir=outputdir,
     #                        loglevel=loglevel)
-<<<<<<< HEAD
-    analyzer = SeaIceThickness(config=config, outputdir=outputdir,
-=======
     analyzer = SeaIceConcentration(config=config, outputdir=outputdir,
->>>>>>> a069b204
                             loglevel=loglevel)
 
     # Execute the analyzer.
