# Models for sea ice to be evaluated.
models:
  - name: IFS
    experiment: tco1279-orca025-cycle3
    source: 2D_monthly_native
    regrid: r025
    variable: ci
    timespan: ['2020-01-20', '2024-12-31']
<<<<<<< HEAD
  # These are observational datasets
  - name: OSI-SAF
    experiment: osi-450
    source: nh-monthly
    regrid: null
    variable: ci
    timespan: ['2020-01-20', '2024-12-31']
  - name: OSI-SAF
    experiment: osi-450
    source: sh-monthly
    regrid: null
    variable: ci
    timespan: ['2020-01-20', '2024-12-31']

regions: # By default, all regions are evaluated
  - Arctic
  - Hudson Bay
  - Southern Ocean
  - Ross Sea
  - Amundsen-Bellingshausen Seas
  - Weddell Sea
  - Indian Ocean
  - Pacific Ocean
=======
  - name: ICON
    experiment: ngc3028
    source: lra-r100-monthly
    regrid: r025
    variable: ci
  - name: OSI-SAF
    experiment: osi-450
    source: "nh-monthly"
  - name: OSI-SAF
    experiment: osi-450
    source: "sh-monthly"

# Regions to be shown
regions:
  - Arctic
  - Southern Ocean
>>>>>>> c8b542db

# Please specify the path to the directory where the outputs should be saved.
# If output directory/folder does not exist, it will be created.
output_directory: /home/b/b382289/AQUA/diagnostics/seaice/cli 

# This is the current dask configuration which works for the inputs above.
# It could be adjusted based on the system this application is run.
dask_cluster:
  n_workers: 16
  threads_per_worker: 1

<|MERGE_RESOLUTION|>--- conflicted
+++ resolved
@@ -6,7 +6,6 @@
     regrid: r025
     variable: ci
     timespan: ['2020-01-20', '2024-12-31']
-<<<<<<< HEAD
   # These are observational datasets
   - name: OSI-SAF
     experiment: osi-450
@@ -30,24 +29,6 @@
   - Weddell Sea
   - Indian Ocean
   - Pacific Ocean
-=======
-  - name: ICON
-    experiment: ngc3028
-    source: lra-r100-monthly
-    regrid: r025
-    variable: ci
-  - name: OSI-SAF
-    experiment: osi-450
-    source: "nh-monthly"
-  - name: OSI-SAF
-    experiment: osi-450
-    source: "sh-monthly"
-
-# Regions to be shown
-regions:
-  - Arctic
-  - Southern Ocean
->>>>>>> c8b542db
 
 # Please specify the path to the directory where the outputs should be saved.
 # If output directory/folder does not exist, it will be created.
