--- conflicted
+++ resolved
@@ -11,21 +11,13 @@
     exp: osi-450
     source: nh-monthly
     regrid: null
-<<<<<<< HEAD
-    variable: avg_siconc
-=======
     var: avg_siconc
->>>>>>> 7037d31f
     timespan: null
   - model: OSI-SAF
     exp: osi-450
     source: sh-monthly
     regrid: null
-<<<<<<< HEAD
-    variable: avg_siconc
-=======
     var: avg_siconc
->>>>>>> 7037d31f
     timespan: null
 
 regions: # If this block is missing all regions will be evaluated
