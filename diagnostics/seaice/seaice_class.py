"""Sea ice diagnostics"""
import os
import matplotlib.pyplot as plt
import xarray as xr
import numpy as np
from aqua import Reader
from aqua.exceptions import NoDataError
from aqua.util import load_yaml, create_folder
from aqua.logger import log_configure
<<<<<<< HEAD
from aqua.graphics import plot_seasonalcycle
=======
import numpy as np

import cartopy.crs as ccrs
import cartopy.feature as cfeature
from   cartopy.util import add_cyclic_point
import sys
sys.path.insert(0, '..')
from colInterpolatOr import *
from matplotlib.colors import LinearSegmentedColormap
>>>>>>> a069b204


class SeaIceExtent:
    """Sea ice extent class"""

    def __init__(self, config, loglevel: str = 'WARNING', threshold=0.15,
                 regions_definition_file=None, outputdir=None):
        """
        The SeaIceExtent constructor.

        Args:
            config (str or dict):   If str, the path to the yaml file
                                    containing the configuration. If dict, the
                                    configuration itself.
            loglevel (str):     The log level
                                Default: WARNING
            threshold (float):  The sea ice extent threshold
                                Default: 0.15
            regions_definition_file (str):  The path to the file that specifies the regions boundaries

        Returns:
            A SeaIceExtent object.

        """
        # Configure logger
        self.loglevel = loglevel
        self.logger = log_configure(self.loglevel, 'Seaice')

        if regions_definition_file is None:
            regions_definition_file = os.path.dirname(os.path.abspath(__file__)) + "/regions_definition.yml"
            self.logger.debug("Using default regions definition file %s",
                              regions_definition_file)

        self.regionDict = load_yaml(regions_definition_file)
        self.thresholdSeaIceExtent = threshold

        if outputdir is None:
            outputdir = os.path.dirname(os.path.abspath(__file__)) + "/output/"
            self.logger.info("Using default output directory %s", outputdir)
        self.outputdir = outputdir

        if config is str:
            self.logger.debug("Reading configuration file %s", config)
            config = load_yaml(config)
        else:
            self.logger.debug("Configuration is a dictionary")

        self.logger.debug("CONFIG:" + str(config))

        self.configure(config)

    def configure(self, config=None):
        """
        Set the number of regions and the list of regions.
        Set also the list of setups.
        """
        if config is None:
            raise ValueError("No configuration provided")

        try:
            self.myRegions = config['regions']
        except KeyError:
            self.logger.error("No regions specified in configuration file")
            self.logger.warning("Using all regions")
            self.myRegions = None

        if self.myRegions is None:
            self.myRegions = ["Arctic", "Hudson Bay",
                              "Southern Ocean", "Ross Sea",
                              "Amundsen-Bellingshausen Seas",
                              "Weddell Sea", "Indian Ocean",
                              "Pacific Ocean"]

        self.logger.debug("Regions: " + str(self.myRegions))
        self.nRegions = len(self.myRegions)
        self.logger.debug("Number of regions: " + str(self.nRegions))

        try:
            self.mySetups = config['models']

            # Attribute a color for plotting
            reserveColorList = ["#1898e0", "#00b2ed", "#00bb62",
                                "#8bcd45", "#dbe622", "#f9c410",
                                "#f89e13", "#fb4c27", "#fb4865",
                                "#d24493", "#8f57bf", "#645ccc",]
            js = 0
            for s in self.mySetups:
                if s["model"] == "OSI-SAF":
                    s["color_plot"] = [0.2, 0.2, 0.2]
                else:
                    s["color_plot"] = reserveColorList[js]
                js += 1
        except KeyError:
            raise NoDataError("No models specified in configuration")

    def run(self):
        """
        The run diagnostic method.

        The method produces as output a figure with the seasonal cycles
        of sea ice extent in the regions for the setups and a netcdf file
        containing the time series of sea ice extent in the regions for
        each setup.
        """
        self.computeExtent()
        self.plotExtent()
        self.createNetCDF()

    def computeExtent(self):
        """Method which computes the seaice extent."""

        # Instantiate the various readers (one per setup) and retrieve the
        # corresponding data
        self.myExtents = list()
        for jSetup, setup in enumerate(self.mySetups):
            # Acquiring the setup
            self.logger.debug("Setup: " + str(setup))
            model = setup["model"]
            exp = setup["exp"]
            # We use get because the reader can try to take
            # automatically the first source available
            source = setup.get("source", None)
            regrid = setup.get("regrid", None)
            var = setup.get("var", 'avg_siconc')
            timespan = setup.get("timespan", None)

            self.logger.info(f"Retrieving data for {model} {exp} {source}")

            # Instantiate reader
            try:
                reader = Reader(model=model, exp=exp, source=source,
                                regrid=regrid, loglevel=self.loglevel)
                tmp = reader.retrieve()
            except Exception as e:
                self.logger.error("An exception occurred while instantiating reader: %s", e)
                raise NoDataError("Error while instantiating reader")

            try:
                data = reader.retrieve(var=var)
            except KeyError:
                self.logger.error("Variable %s not found in dataset", var)
                raise NoDataError("Variable not found in dataset")
            if timespan is None:
                # if timespan is set to None, retrieve the timespan
                # from the data directly
                self.logger.warning("Using timespan based on data availability")
                self.mySetups[jSetup]["timespan"] = [np.datetime_as_string(data.time[0].values, unit='D'),
                                                     np.datetime_as_string(data.time[-1].values, unit='D')]
            if regrid:
                self.logger.info("Regridding data")
                data = reader.regrid(data)

            areacello = reader.grid_area
            try:
                lat = data.coords["lat"]
                lon = data.coords["lon"]
            except KeyError:
                raise NoDataError("No lat/lon coordinates found in dataset")

            # Important: recenter the lon in the conventional 0-360 range
            lon = (lon + 360) % 360
            lon.attrs["units"] = "degrees"

            # Compute climatology

            # Create mask based on threshold
            try:
                ci_mask = data[var].where((data[var] > self.thresholdSeaIceExtent) &
                                          (data[var] < 1.0))
            except Exception:
                raise NoDataError("No sea ice concentration data found in dataset")

            self.regionExtents = list()  # Will contain the time series
            # for each region and for that setup
            # Iterate over regions
            for jr, region in enumerate(self.myRegions):
                self.logger.info("Producing diagnostic for region %s", region)
                # Create regional mask
                try:
                    latS, latN, lonW, lonE = (

                        self.regionDict[region]["latS"],
                        self.regionDict[region]["latN"],
                        self.regionDict[region]["lonW"],
                        self.regionDict[region]["lonE"],
                    )
                except KeyError:
                    self.logger.info("Error: region not defined")
                    print("Region " + region + " does not exist in regions_definition.yml")
                    raise KeyError("Region not defined")

                # Dealing with regions straddling the 180° meridian
                if lonW > lonE:
                    regionMask = (
                        (lat >= latS)
                        & (lat <= latN)
                        & ((lon >= lonW) | (lon <= lonE))
                    )
                else:
                    regionMask = (
                        (lat >= latS)
                        & (lat <= latN)
                        & (lon >= lonW)
                        & (lon <= lonE)
                    )

                # Print area of region
                if source == "lra-r100-monthly" or model == "OSI-SAF":
                    if source == "lra-r100-monthly":
                        dim1Name, dim2Name = "lon", "lat"
                    elif model == "OSI-SAF":
                        dim1Name, dim2Name = "xc", "yc"
                    myExtent = areacello.where(regionMask).where(
                        ci_mask.notnull()).sum(dim=[dim1Name, dim2Name]) / 1e12
                else:
                    myExtent = areacello.where(regionMask).where(
                        ci_mask.notnull()).sum(dim="value") / 1e12

                myExtent.attrs["units"] = "million km^2"
                myExtent.attrs["long_name"] = "Sea ice extent"
                self.regionExtents.append(myExtent)

            # Save set of diagnostics for that setup
            self.myExtents.append(self.regionExtents)

    def plotExtent(self):
        """
        Method to produce figures plotting seaice extent.
        """

        # First figure: raw time series (useful to check any possible suspicious
        # data that could contaminate statistics like averages: fig1

        # Second figure: seasonal cycles (useful for evaluation): fig2
        monthsNumeric = range(1, 12 + 1)  # Numeric months
        monthsNames = ["J", "F", "M", "A", "M", "J", "J", "A", "S", "O", "N", "D"]

        fig1, ax1 = plt.subplots(self.nRegions, figsize=(13, 3 * self.nRegions))
        fig2, ax2 = plt.subplots(self.nRegions, figsize=(6, 4 * self.nRegions))

        for jr, region in enumerate(self.myRegions):
            for js, setup in enumerate(self.mySetups):
                strTimeInfo = " to ".join(setup["timespan"])
                label = setup["model"] + " " + setup["exp"] + " " + setup["source"] + " " + strTimeInfo
                color_plot = setup["color_plot"]
                self.logger.debug(f"Plotting {label} for region {region}")
                extent = self.myExtents[js][jr]

                # Monthly cycle
                extentCycle = np.array([extent.sel(time=extent['time.month'] == m).mean(dim='time').values
                                        for m in monthsNumeric])

                # One standard deviation of the temporal variability
                extentStd = np.array([extent.sel(time=extent['time.month'] == m).std(dim='time').values
                                      for m in monthsNumeric])

                # Don't plot osisaf nh in the south and conversely
                if (setup["model"] == "OSI-SAF" and setup["source"] == "nh-monthly" and
                    self.regionDict[region]["latN"] < 20.0) or (
                        setup["model"] == "OSI-SAF" and setup["source"] == "sh-monthly"
                        and self.regionDict[region]["latS"] > -20.0):
                    self.logger.debug("Not plotting osisaf nh in the south and conversely")
                    pass
                else:
                    ax1[jr].plot(extent.time, extent, label=label, color=color_plot)
                    ax2[jr].plot(monthsNumeric, extentCycle, label=label, lw=3, color=color_plot)

                    # Plot ribbon of uncertainty
                    if setup["model"] == "OSI-SAF":
                        mult = 2.0
                        ax2[jr].fill_between(monthsNumeric, extentCycle - mult * extentStd, extentCycle + mult * extentStd,
                                             alpha=0.5, zorder=0, color=color_plot, lw=0)

                ax1[jr].set_title("Sea ice extent: region " + region)

                ax1[jr].legend(fontsize=6, ncols=6, loc="best")
                ax1[jr].set_ylabel(extent.units)
                # ax1[jr].set_ylim(bottom = 0, top = None)
                ax1[jr].grid()
                ax1[jr].set_axisbelow(True)
                fig1.tight_layout()

                ax2[jr].set_title("Sea ice extent seasonal cycle: region " + region)
                ax2[jr].legend(fontsize=6, loc="best")
                ax2[jr].set_ylabel(extent.units)
                # Ticks
                ax2[jr].set_xticks(monthsNumeric)
                ax2[jr].set_xticklabels(monthsNames)
                # ax2[jr].set_ylim(bottom = 0, top = None)
                ax2[jr].grid()
                ax2[jr].set_axisbelow(True)

            fig2.tight_layout()
            create_folder(self.outputdir, loglevel=self.loglevel)

            for fmt in ["png", "pdf"]:
                outputfig = os.path.join(self.outputdir, "pdf", str(fmt))
                create_folder(outputfig, loglevel=self.loglevel)
                fig1Name = "SeaIceExtent_" + "all_models" + "." + fmt
                fig2Name = "SeaIceExtentCycle_" + "all_models" + "." + fmt
                self.logger.info("Saving figure %s", fig1Name)
                self.logger.info("Saving figure %s", fig2Name)
                fig1.savefig(outputfig + "/" + fig1Name, dpi=300)
                fig2.savefig(outputfig + "/" + fig2Name, dpi=300)

    def createNetCDF(self):
        """Method to create NetCDF files."""
        # NetCDF creation (one per setup)
        outputdir = os.path.join(self.outputdir, "netcdf")
        create_folder(outputdir, loglevel=self.loglevel)

        for js, setup in enumerate(self.mySetups):
            dataset = xr.Dataset()
            for jr, region in enumerate(self.myRegions):

                if (setup["model"] == "OSI-SAF" and setup["source"] == "nh-monthly" and
                    self.regionDict[region]["latN"] < 20.0) or (
                        setup["model"] == "OSI-SAF" and setup["source"] == "sh-monthly"
                        and self.regionDict[region]["latS"] > -20.0):
                    self.logger.debug("Not saving osisaf nh in the south and conversely")
                    pass
                else:  # we save the data
                    # NetCDF variable
                    varName = setup["model"] + "_" + setup["exp"] + "_" + setup["source"] + "_" + region.replace(' ', '')
                    dataset[varName] = self.myExtents[js][jr]

                    filename = outputdir + "/" + varName + ".nc"
                    self.logger.info("Saving NetCDF file %s", filename)
                    dataset.to_netcdf(filename)



<<<<<<< HEAD
class SeaIceThickness:
=======
class SeaIceConcentration:
>>>>>>> a069b204
    def __init__(self, config, loglevel: str = 'WARNING',
            outputdir=None):
        
        """
<<<<<<< HEAD
        The SeaIceThickness constructor.
=======
        The SeaIceConcentration constructor.
>>>>>>> a069b204

        Args:
            config (str or dict):   If str, the path to the yaml file
                                    containing the configuration. If dict, the
                                    configuration itself.
            loglevel (str):     The log level
                                Default: WARNING
        Returns:
<<<<<<< HEAD
            A SeaIceThickness object.
=======
            A SeaIceConcentration object.
>>>>>>> a069b204

        """
         
        # Configure the logger
        self.loglevel = loglevel
        self.logger = log_configure(self.loglevel, 'Seaice')

        if outputdir is None:
            outputdir = os.path.dirname(os.path.abspath(__file__)) + "/output/"
            self.logger.info("Using default output directory %s", outputdir)
        self.outputdir = outputdir

        if config is str:
            self.logger.debug("Reading configuration file %s", config)
            config = load_yaml(config)
        else:
            self.logger.debug("Configuration is a dictionary")

        self.logger.debug("CONFIG:" + str(config))

        self.configure(config)
    

    
    def configure(self, config=None):
<<<<<<< HEAD
        pass
    def run(self):
        self.plotThickness()
    def plotThickness(self):

        model    = "IFS-NEMO"
        exp      = "control-1950-dev"
        source   = "lra-r100-monthly"
        regrid   = None

        loglevel = "WARNING"
        print("HELLO000")
        reader = Reader(model=model, exp=exp, source=source,
                                regrid=regrid, loglevel=loglevel)

        print("HELLO")
        data = reader.retrieve(regrid = regrid)
        lat = data.coords["lat"]
        lon = data.coords["lon"]
        lon1D = lon.values
        lat1D = lat.values

        lon2D, lat2D = np.meshgrid(lon1D, lat1D)
        month_diagnostic = 3 # Classical (non-Pythonic) convention
        start_year = 2020
        end_year   = 2023
        monthNames = ["January", "February", "March", "April", "May", "June", "July", "August", "September", "October", "November", "December"]

        maskTime = (data['time.month'] == month_diagnostic) & \
                (data['time.year'] >= start_year)        & \
                (data['time.year'] <= end_year)

        dataThick = data.sithick.where(maskTime, drop=True).mean("time").values

        # Create a polar stereographic projection
        projection = ccrs.Stereographic(central_longitude=180.0, central_latitude=90.0)
        projection = ccrs.NearsidePerspective(central_longitude=0.0, central_latitude=90.0, satellite_height=35785831, false_easting=0, false_northing=0, globe=None)


        # Create color sequence for sic
        masterColors = [[0.0, 0.0, 0.2],[0.0, 0.8, 0.8], [0.0, 0.1, 0.0],[0.0, 0.0, 0.4],]
        masterColors = [[0.0, 0.0, 0.2],[0.0, 0.5, 0.5],[0.0, 0.5, 0.0], [1.0, 0.5, 0.0], [0.5, 0.0, 0.0] ]

        listCol = list()
        for m in masterColors:
            alpha = 0.80
            tmp = colInterpolatOr([m, [mm + alpha * (1 - mm) for mm in m]], 5)
            listCol += tmp

        myCM = LinearSegmentedColormap.from_list('myCM', listCol, N = len(listCol))

        # Create a figure and axis with the specified projection
        fig, ax = plt.subplots(subplot_kw={'projection': projection}, figsize=(8, 8))


        # Add cyclic points to avoid a white Greenwich meridian
        varShow, lon1DCyclic = add_cyclic_point(dataThick, coord = lon1D, axis = 1)

        # Plot the field data using contourf
        levels = np.arange(0.0, 5.05, 0.2)
        levelsShow = np.arange(0.0, np.max(levels), 1.0)
        contour = ax.contourf(lon1DCyclic, lat1D, varShow, levels = levels, transform=ccrs.PlateCarree(), cmap=myCM)


        # Add coastlines and gridlines
        ax.coastlines()
        #ax.gridlines()
        ax.add_feature(cfeature.LAND, edgecolor='k')

        # Add colorbar
        cbar = plt.colorbar(contour, ax=ax, orientation='vertical', pad=0.05)
        cbar.set_label('meters')
        cbar.set_ticks(levelsShow)

        # Set title
        ax.set_title(monthNames[month_diagnostic - 1] + ' sea ice thickness (' + str(start_year) + "-" + str(end_year) + ' average) \n ' + str(model) + "-" + str(exp) + "-" + str(source))

        fig.savefig("./test.pdf") 
=======
        """Sets the list of setupts
        """
        if config is None:
            raise ValueError("No configuration provided")

        try:
            self.mySetups = config['models']

            self.nModels  = len(self.mySetups)
        except KeyError:
            raise NoDataError("No models specified in configuration")

    def run(self):
        """
        The run diagnostic method.

        The method produces as output a figure with the winter and summer spatial
        distributions of sea ice concentration averaged in time (Arctic and Antarctic)

        """

        self.plotConcentration()

    def plotConcentration(self):



        # One figure per projection (impossible to instantiate a figure with different central_latitude

        for jHemi, hemi in enumerate(["nh", "sh"]):
            if hemi == "nh":
                central_latitude = 90
            else:
                central_latitude = -90

            projection = ccrs.Orthographic(central_longitude=0.0, central_latitude=central_latitude)

            fig1, ax1 = plt.subplots(nrows = 1, ncols = self.nModels, subplot_kw={'projection': projection}, figsize=(5 * self.nModels, 5))

            if self.nModels == 1:
                ax1 = [ax1]
            else:
                ax1 = ax1.flatten()

            for jSetup, setup in enumerate(self.mySetups):
                # Acquiring the setup
                self.logger.debug("Setup: " + str(setup))
                model = setup["model"]
                exp = setup["exp"]
                # We use get because the reader can try to take
                # automatically the first source available
                source = setup.get("source", None)
                regrid = setup.get("regrid", None)
                var = setup.get("var", "avg_siconc")
                timespan = setup.get("timespan", None)

                self.logger.info(f"Retrieving data for {model} {exp} {source}")

                # Instantiate reader
                try:
                    reader = Reader(model=model, exp=exp, source=source,
                                regrid=regrid, loglevel=self.loglevel)

                    tmp = reader.retrieve()
                except Exception as e:
                    self.logger.error("An exception occurred while instantiating reader: %s", e)
                    raise NoDataError("Error while instantiating reader")

                try:
                    data= reader.retrieve(var=var)
                except KeyError:
                    self.logger.error("Variable %s not found in dataset", var)
                    raise NoDataError("Variable not found in dataset")
                if timespan is None:
                    # if timespan is set to None, retrieve the timespan
                    # from the data directly
                    self.logger.warning("Using timespan based on data availability")
                    timespan = [np.datetime_as_string(data.time[0].values, unit='D'),
                                                     np.datetime_as_string(data.time[-1].values, unit='D')]
                if regrid:
                    self.logger.info("Regridding data")
                    data = reader.regrid(data)

                try:
                    lat = data.coords["lat"]
                    lon = data.coords["lon"]
                except KeyError:
                    raise NoDataError("No lat/lon coordinates found in dataset")

                # Important: recenter the lon in the conventional 0-360 range
                lon = (lon + 360) % 360
                lon.attrs["units"] = "degrees"

                label = setup["model"] + " " + setup["exp"] + " " + setup["source"]
            

                if len(lon.shape) == 1: # If we are using a regular grid, we need to meshgrid it
                    lon2D, lat2D = np.meshgrid(lon, lat)
                else:
                    lon2D, lat2D = lon, lat

                month_diagnostic = 3 # Classical (non-Pythonic) convention
                monthNames = ["January", "February", "March", "April", "May", "June", "July", "August", "September", "October", "November", "December"]

                self.logger.warning("WARNING: TO BE IMPLEMENTED: SUB SELECT BASED ON TIME SPAN")
                maskTime = (data['time.month'] == month_diagnostic)

                dataPlot = data[var].where(maskTime, drop=True).mean("time").values

                # Create color sequence for sic
                sourceColors = [[0.0, 0.0, 0.2], [0.0, 0.0, 0.0],[0.5, 0.5, 0.5], [0.6, 0.6, 0.6], [0.7, 0.7, 0.7], [0.8, 0.8, 0.8], [0.9, 0.9, 0.9],[1.0, 1.0, 1.0]]
                myCM = LinearSegmentedColormap.from_list('myCM', sourceColors, N = 15)

                # Create a figure and axis with the specified projection

                # Add cyclic points to avoid a white Greenwich meridian
                #varShow, lon1DCyclic = add_cyclic_point(dataPlot, coord = lon1D, axis = 1)

                # Plot the field data using contourf
                levels = np.arange(0.0, 1.05, 0.05)
                levelsShow = np.arange(0.0, np.max(levels), 0.1)

                contour = ax1[jSetup].pcolormesh(lon, lat, dataPlot,  \
                          transform=ccrs.PlateCarree(), cmap = myCM
                          )


                # Add coastlines and gridlines
                ax1[jSetup].coastlines()
                #ax.gridlines()
                ax1[jSetup].add_feature(cfeature.LAND, edgecolor='k')

                # Add colorbar
                cbar = plt.colorbar(contour, ax=ax1[jSetup], orientation='vertical', pad=0.05)
                cbar.set_label('fractional')
                cbar.set_ticks(levelsShow)

                # Set title
                ax1[jSetup].set_title(str(model) + "-" + str(exp) + "-" + str(source)  + '\n(average over ' + " - ".join(timespan) + ")")

            fig1.suptitle(monthNames[month_diagnostic - 1] + ' sea ice concentration ')
            fig1.savefig("./maps_" + hemi + ".pdf") 
>>>>>>> a069b204
        <|MERGE_RESOLUTION|>--- conflicted
+++ resolved
@@ -7,10 +7,7 @@
 from aqua.exceptions import NoDataError
 from aqua.util import load_yaml, create_folder
 from aqua.logger import log_configure
-<<<<<<< HEAD
 from aqua.graphics import plot_seasonalcycle
-=======
-import numpy as np
 
 import cartopy.crs as ccrs
 import cartopy.feature as cfeature
@@ -19,7 +16,6 @@
 sys.path.insert(0, '..')
 from colInterpolatOr import *
 from matplotlib.colors import LinearSegmentedColormap
->>>>>>> a069b204
 
 
 class SeaIceExtent:
@@ -352,20 +348,12 @@
 
 
 
-<<<<<<< HEAD
-class SeaIceThickness:
-=======
 class SeaIceConcentration:
->>>>>>> a069b204
     def __init__(self, config, loglevel: str = 'WARNING',
             outputdir=None):
         
         """
-<<<<<<< HEAD
-        The SeaIceThickness constructor.
-=======
         The SeaIceConcentration constructor.
->>>>>>> a069b204
 
         Args:
             config (str or dict):   If str, the path to the yaml file
@@ -374,11 +362,7 @@
             loglevel (str):     The log level
                                 Default: WARNING
         Returns:
-<<<<<<< HEAD
-            A SeaIceThickness object.
-=======
             A SeaIceConcentration object.
->>>>>>> a069b204
 
         """
          
@@ -404,86 +388,6 @@
 
     
     def configure(self, config=None):
-<<<<<<< HEAD
-        pass
-    def run(self):
-        self.plotThickness()
-    def plotThickness(self):
-
-        model    = "IFS-NEMO"
-        exp      = "control-1950-dev"
-        source   = "lra-r100-monthly"
-        regrid   = None
-
-        loglevel = "WARNING"
-        print("HELLO000")
-        reader = Reader(model=model, exp=exp, source=source,
-                                regrid=regrid, loglevel=loglevel)
-
-        print("HELLO")
-        data = reader.retrieve(regrid = regrid)
-        lat = data.coords["lat"]
-        lon = data.coords["lon"]
-        lon1D = lon.values
-        lat1D = lat.values
-
-        lon2D, lat2D = np.meshgrid(lon1D, lat1D)
-        month_diagnostic = 3 # Classical (non-Pythonic) convention
-        start_year = 2020
-        end_year   = 2023
-        monthNames = ["January", "February", "March", "April", "May", "June", "July", "August", "September", "October", "November", "December"]
-
-        maskTime = (data['time.month'] == month_diagnostic) & \
-                (data['time.year'] >= start_year)        & \
-                (data['time.year'] <= end_year)
-
-        dataThick = data.sithick.where(maskTime, drop=True).mean("time").values
-
-        # Create a polar stereographic projection
-        projection = ccrs.Stereographic(central_longitude=180.0, central_latitude=90.0)
-        projection = ccrs.NearsidePerspective(central_longitude=0.0, central_latitude=90.0, satellite_height=35785831, false_easting=0, false_northing=0, globe=None)
-
-
-        # Create color sequence for sic
-        masterColors = [[0.0, 0.0, 0.2],[0.0, 0.8, 0.8], [0.0, 0.1, 0.0],[0.0, 0.0, 0.4],]
-        masterColors = [[0.0, 0.0, 0.2],[0.0, 0.5, 0.5],[0.0, 0.5, 0.0], [1.0, 0.5, 0.0], [0.5, 0.0, 0.0] ]
-
-        listCol = list()
-        for m in masterColors:
-            alpha = 0.80
-            tmp = colInterpolatOr([m, [mm + alpha * (1 - mm) for mm in m]], 5)
-            listCol += tmp
-
-        myCM = LinearSegmentedColormap.from_list('myCM', listCol, N = len(listCol))
-
-        # Create a figure and axis with the specified projection
-        fig, ax = plt.subplots(subplot_kw={'projection': projection}, figsize=(8, 8))
-
-
-        # Add cyclic points to avoid a white Greenwich meridian
-        varShow, lon1DCyclic = add_cyclic_point(dataThick, coord = lon1D, axis = 1)
-
-        # Plot the field data using contourf
-        levels = np.arange(0.0, 5.05, 0.2)
-        levelsShow = np.arange(0.0, np.max(levels), 1.0)
-        contour = ax.contourf(lon1DCyclic, lat1D, varShow, levels = levels, transform=ccrs.PlateCarree(), cmap=myCM)
-
-
-        # Add coastlines and gridlines
-        ax.coastlines()
-        #ax.gridlines()
-        ax.add_feature(cfeature.LAND, edgecolor='k')
-
-        # Add colorbar
-        cbar = plt.colorbar(contour, ax=ax, orientation='vertical', pad=0.05)
-        cbar.set_label('meters')
-        cbar.set_ticks(levelsShow)
-
-        # Set title
-        ax.set_title(monthNames[month_diagnostic - 1] + ' sea ice thickness (' + str(start_year) + "-" + str(end_year) + ' average) \n ' + str(model) + "-" + str(exp) + "-" + str(source))
-
-        fig.savefig("./test.pdf") 
-=======
         """Sets the list of setupts
         """
         if config is None:
@@ -626,5 +530,4 @@
 
             fig1.suptitle(monthNames[month_diagnostic - 1] + ' sea ice concentration ')
             fig1.savefig("./maps_" + hemi + ".pdf") 
->>>>>>> a069b204
         