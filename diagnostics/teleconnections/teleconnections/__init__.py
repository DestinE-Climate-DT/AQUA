"""teleconnections module"""
from .index import station_based_index, regional_mean_index
from .index import regional_mean_anomalies
<<<<<<< HEAD
from .mjo import mjo_hovmoller
from .plots import index_plot, maps_plot, hovmoller_plot
=======
from .plots import index_plot, indexes_plot
>>>>>>> e423b1d7
from .plots import maps_diffs_plot
from .statistics import reg_evaluation, cor_evaluation
from .tc_class import Teleconnection
from .tools import TeleconnectionsConfig
from .tools import wgt_area_mean

__version__ = '0.4.0'

__all__ = ['station_based_index', 'regional_mean_index',
           'mjo_hovmoller',
           'regional_mean_anomalies',
<<<<<<< HEAD
           'index_plot', 'maps_plot', 'hovmoller_plot',
=======
           'index_plot', 'indexes_plot',
>>>>>>> e423b1d7
           'maps_diffs_plot',
           'reg_evaluation', 'cor_evaluation',
           'Teleconnection', 'TeleconnectionsConfig',
           'wgt_area_mean']


# Changelog
# 0.4.0: CLI is now plotting maps with the differences wrt the reference
#        data if available
# 0.3.1: startdate and enddate are now options when initializing the class
#        Maps improvements
# 0.3.0: Interface to adapt to different standard of variable names
# 0.2.3: Single map plot function is now in AQUA framework
# 0.2.2: Added season selection to index_plot
# 0.2.1: Performance improvements
#        Refactory of single map plot function
#        CLI refinement and code linting
# 0.2.0: CLI working with the AQUA wrapper
# 0.1.2: symmetric colorbar on/off for maps_plot
# 0.1.1: bugfix of single_maps, ENSO available with 2t and skt
# 0.1.0: release for version v0.2 of aqua
# 0.0.9: maps_diff_plot and add_cyclic_lon added to plots module
# 0.0.8: regression and correlation refactored
#        Added the possibility to evaluate them with a different variable
#        from the variable used to evaluate the index
# 0.0.7: CLI refined, get_dataset_config moved to tools, tools refactor
# 0.0.6: plots submodules added
# 0.0.5: comparison_index_plot, cli for single and multiple datasets added
# 0.0.4: Added cor_evaluation and reg_evaluation based on sacpy,
#        removed deprecated functions
# 0.0.3: Class Teleconnection added
# 0.0.2: Added package version
# 0.0.1: Initial version<|MERGE_RESOLUTION|>--- conflicted
+++ resolved
@@ -1,12 +1,8 @@
 """teleconnections module"""
 from .index import station_based_index, regional_mean_index
 from .index import regional_mean_anomalies
-<<<<<<< HEAD
 from .mjo import mjo_hovmoller
-from .plots import index_plot, maps_plot, hovmoller_plot
-=======
-from .plots import index_plot, indexes_plot
->>>>>>> e423b1d7
+from .plots import index_plot, indexes_plot, hovmoller_plot
 from .plots import maps_diffs_plot
 from .statistics import reg_evaluation, cor_evaluation
 from .tc_class import Teleconnection
@@ -16,13 +12,9 @@
 __version__ = '0.4.0'
 
 __all__ = ['station_based_index', 'regional_mean_index',
+           'regional_mean_anomalies',
            'mjo_hovmoller',
-           'regional_mean_anomalies',
-<<<<<<< HEAD
-           'index_plot', 'maps_plot', 'hovmoller_plot',
-=======
-           'index_plot', 'indexes_plot',
->>>>>>> e423b1d7
+           'index_plot', 'indexes_plot', 'hovmoller_plot',
            'maps_diffs_plot',
            'reg_evaluation', 'cor_evaluation',
            'Teleconnection', 'TeleconnectionsConfig',
