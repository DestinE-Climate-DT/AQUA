--- conflicted
+++ resolved
@@ -3,12 +3,7 @@
 from .maps_plot import maps_plot, single_map_plot, maps_diffs_plot
 from .plot_utils import plot_box, add_cyclic_lon, evaluate_colorbar_limits
 
-<<<<<<< HEAD
+
 __all__ = ['hovmoller_plot', 'index_plot',
-           'maps_plot', 'single_map_plot',
-           'minmax_maps', 'plot_box', 'add_cyclic_lon']
-=======
-__all__ = ['index_plot', 'maps_plot', 'single_map_plot',
-           'maps_diffs_plot', 'plot_box',
-           'add_cyclic_lon', 'evaluate_colorbar_limits']
->>>>>>> 54c87e7b
+           'maps_plot', 'single_map_plot', 'maps_diffs_plot',
+           'plot_box', 'add_cyclic_lon', 'evaluate_colorbar_limits']