--- conflicted
+++ resolved
@@ -94,7 +94,6 @@
         self.logger.debug("Zoom: %s", self.zoom)
 
         # Teleconnection variables
-<<<<<<< HEAD
         avail_telec = ['NAO', 'ENSO', 'ENSO_test', 'ENSO_2t', 'MJO']
         if telecname in avail_telec:
             self.telecname = telecname
@@ -102,12 +101,6 @@
                 raise NotImplementedError('MJO teleconnection not implemented yet')
         else:
             raise ValueError('telecname must be one of {}'.format(avail_telec))
-=======
-        self.telecname = telecname
-        avail_telec = ['NAO', 'ENSO', 'ENSO_test', 'ENSO_2t']
-        if self.telecname not in avail_telec:
-            raise ValueError("telecname must be one of {}".format(avail_telec))
->>>>>>> 40c86cf9
 
         self._load_namelist(configdir=configdir)
 
