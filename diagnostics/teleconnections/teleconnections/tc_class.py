--- conflicted
+++ resolved
@@ -87,11 +87,7 @@
             self.logger.debug('Zoom: {}'.format(self.zoom))
 
         # Teleconnection variables
-<<<<<<< HEAD
-        avail_telec = ['NAO', 'ENSO', 'MJO']
-=======
-        avail_telec = ['NAO', 'ENSO', 'ENSO_test']
->>>>>>> 0d34da3b
+        avail_telec = ['NAO', 'ENSO', 'ENSO_test', 'MJO']
         if telecname in avail_telec:
             self.telecname = telecname
             if self.telecname == 'MJO':
