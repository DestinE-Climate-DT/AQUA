--- conflicted
+++ resolved
@@ -116,13 +116,9 @@
         self.model = get_arg(args, 'model', config['data']['model'])
         self.exp = get_arg(args, 'exp', config['data']['exp'])
         self.source = get_arg(args, 'source', config['data']['source'])
-<<<<<<< HEAD
         self.freq = get_arg(args, 'freq', config['data']['freq'])
         self.regrid = get_arg(args, 'regrid', config['data']['regrid'])
         self.loglevel = get_arg(args, 'loglevel', config['logger']['loglevel'])
-=======
-        self.loglevel = get_arg(args, 'loglevel', 'WARNING')
->>>>>>> 04861997
 
         nproc = get_arg(args, 'nproc', config['compute_resources']['nproc'])
         machine = config['machine']
@@ -238,13 +234,8 @@
                             "desired resolution and frequency have not been computed yet.")
         else:
             obs_merged = self.diag.merge_list_of_histograms(path_to_histograms=mswep_folder_path, all=True,
-<<<<<<< HEAD
                                                             start_year=self.s_year-5, end_year=self.f_year+5,
                                                         start_month=self.s_month, end_month=self.f_month)
-=======
-                                                            start_year=self.s_year, end_year=self.f_year,
-                                                            start_month=self.s_month, end_month=self.f_month)
->>>>>>> 04861997
             self.logger.info(f"The MSWEP data with resolution '{self.regrid}' and frequency '{self.freq}' are prepared for comparison.")
 
             self.diag.histogram_plot(hist_merged, figsize=self.figsize, new_unit=self.new_unit, add=add,
