"""The module contains Tropical Precipitation Diagnostic:

.. moduleauthor:: AQUA team <natalia.nazarova@polito.it>

"""

import re
from os import listdir
from os.path import isfile, join
from datetime import datetime
import numpy as np
import xarray as xr

from datetime import datetime
<<<<<<< HEAD
#from timezonefinder import TimezoneFinder
=======
# from timezonefinder import TimezoneFinder
>>>>>>> 8e1a2cbb
import pytz

from itertools import groupby
from statistics import mean


import matplotlib.pyplot as plt
import matplotlib.colors as colors
# import boost_histogram as bh  # pip

import dask.array as da
import dask_histogram as dh  # pip
import dask_histogram.boost as dhb
import dask
import fast_histogram

from aqua.util import create_folder
from aqua.logger import log_configure


import cartopy.crs as ccrs
import cartopy.mpl.ticker as cticker
from cartopy.util import add_cyclic_point

from aqua import Reader
from aqua.util import create_folder

from .tropical_rainfall_func import time_interpreter, convert_24hour_to_12hour_clock, convert_monthnumber_to_str
from .tropical_rainfall_func import mirror_dummy_grid, space_regrider, new_time_coordinate
from .tropical_rainfall_func import convert_length, convert_time, unit_splitter, extract_directory_path, data_size


class Tropical_Rainfall:
    """This class is a minimal version of the Tropical Precipitation Diagnostic."""

    def __init__(self,
                 trop_lat=10,
                 s_time=None,
                 f_time=None,
                 s_year=None,
                 f_year=None,
                 s_month=None,
                 f_month=None,
                 num_of_bins=None,
                 first_edge=None,
                 width_of_bin=None,
                 bins=0,
                 loglevel: str = 'WARNING'):
        """ The constructor of the class.

        Args:
            trop_lat (int or float, optional):      The latitude of the tropical zone.      Defaults to 10.
            s_time (int or str, optional):          The start time of the time interval.    Defaults to None.
            f_time (int or str, optional):          The end time of the time interval.      Defaults to None.
            s_year (int, optional):                 The start year of the time interval.    Defaults to None.
            f_year (int, optional):                 The end year of the time interval.      Defaults to None.
            s_month (int, optional):                The start month of the time interval.   Defaults to None.
            f_month (int, optional):                The end month of the time interval.     Defaults to None.
            num_of_bins (int, optional):            The number of bins.                     Defaults to None.
            first_edge (int or float, optional):    The first edge of the bin.              Defaults to None.
            width_of_bin (int or float, optional):  The width of the bin.                   Defaults to None.
            bins (np.ndarray, optional):            The bins.                               Defaults to 0."""

        self.trop_lat = trop_lat
        self.s_time = s_time
        self.f_time = f_time
        self.s_year = s_year
        self.f_year = f_year
        self.s_month = s_month
        self.f_month = f_month
        self.num_of_bins = num_of_bins
        self.first_edge = first_edge
        self.width_of_bin = width_of_bin
        self.bins = bins
        self.loglevel = loglevel
        self.logger = log_configure(self.loglevel, 'Trop. Rainfall')

    def class_attributes_update(self,             trop_lat=None,        s_time=None,          f_time=None,
                                s_year=None,      f_year=None,          s_month=None,         f_month=None,
                                num_of_bins=None, first_edge=None,      width_of_bin=None,    bins=0):
        """ Function to update the class attributes.

        Args:
            trop_lat (int or float, optional):      The latitude of the tropical zone.      Defaults to 10.
            s_time (int or str, optional):          The start time of the time interval.    Defaults to None.
            f_time (int or str, optional):          The end time of the time interval.      Defaults to None.
            s_year (int, optional):                 The start year of the time interval.    Defaults to None.
            f_year (int, optional):                 The end year of the time interval.      Defaults to None.
            s_month (int, optional):                The start month of the time interval.   Defaults to None.
            f_month (int, optional):                The end month of the time interval.     Defaults to None.
            num_of_bins (int, optional):            The number of bins.                     Defaults to None.
            first_edge (int or float, optional):    The first edge of the bin.              Defaults to None.
            width_of_bin (int or float, optional):  The width of the bin.                   Defaults to None.
            bins (np.ndarray, optional):            The bins.                               Defaults to 0. """
        if trop_lat is not None and isinstance(trop_lat, (int, float)):
            self.trop_lat = trop_lat
        elif trop_lat is not None and not isinstance(trop_lat, (int, float)):
            raise TypeError("trop_lat must to be integer or float")

        if s_time is not None and isinstance(s_time, (int, str)):
            self.s_time = s_time
        elif s_time is not None and not isinstance(s_time, (int, str)):
            raise TypeError("s_time must to be integer or string")

        if f_time is not None and isinstance(f_time, (int, str)):
            self.f_time = f_time
        elif f_time is not None and not isinstance(f_time, (int, str)):
            raise TypeError("f_time must to be integer or string")

        if s_year is not None and isinstance(s_year, int):
            self.s_year = s_year
        elif s_year is not None and not isinstance(s_year, int):
            raise TypeError("s_year must to be integer")

        if f_year is not None and isinstance(f_year, int):
            self.f_year = f_year
        elif f_year is not None and not isinstance(f_year, int):
            raise TypeError("f_year must to be integer")

        if s_month is not None and isinstance(s_month, int):
            self.s_month = s_month
        elif s_month is not None and not isinstance(s_month, int):
            raise TypeError("s_month must to be integer")

        if f_month is not None and isinstance(f_month, int):
            self.f_month = f_month
        elif f_month is not None and not isinstance(f_month, int):
            raise TypeError("f_month must to be integer")

        if bins != 0 and isinstance(bins, np.ndarray):
            self.bins = bins
        elif bins != 0 and not isinstance(bins, (np.ndarray, list)):
            raise TypeError("bins must to be array")

        if num_of_bins is not None and isinstance(num_of_bins, int):
            self.num_of_bins = num_of_bins
        elif num_of_bins is not None and not isinstance(num_of_bins, int):
            raise TypeError("num_of_bins must to be integer")

        if first_edge is not None and isinstance(first_edge, (int, float)):
            self.first_edge = first_edge
        elif first_edge is not None and not isinstance(first_edge, (int, float)):
            raise TypeError("first_edge must to be integer or float")

        if width_of_bin is not None and isinstance(width_of_bin, (int, float)):
            self.width_of_bin = width_of_bin
        elif width_of_bin is not None and not isinstance(width_of_bin, (int, float)):
            raise TypeError("width_of_bin must to be integer or float")

    def coordinate_names(self, data):
        """ Function to get the names of the coordinates."""

        coord_lat, coord_lon = None, None

        if 'Dataset' in str(type(data)):
            for i in data._coord_names:
                if 'lat' in i:
                    coord_lat = i
                if 'lon' in i:
                    coord_lon = i
        elif 'DataArray' in str(type(data)):
            for i in data.coords:
                if 'lat' in i:
                    coord_lat = i
                if 'lon' in i:
                    coord_lon = i
        return coord_lat, coord_lon

    def precipitation_rate_units_converter(self, data, model_variable='tprate', old_unit=None,  new_unit='kg m**-2 s**-1'):
        """
        Function to convert the units of precipitation rate.

        Args:
            data (xarray):                  The Dataset
            model_variable (str, optional): The name of the variable to be converted.   Defaults to 'tprate'.
            new_unit (str, optional):       The new unit of the variable.               Defaults to 'm s**-1'.

        Returns:
            xarray: The Dataset with converted units.
        """
        try:
            data = data[model_variable]
        except (TypeError, KeyError):
            pass
        if 'xarray' in str(type(data)):
            if data.units == new_unit:
                return data

        if isinstance(data, (float, int, np.ndarray)) and old_unit is not None:
            from_mass_unit, from_space_unit, from_time_unit = unit_splitter(
                old_unit)
        else:
            from_mass_unit, from_space_unit, from_time_unit = unit_splitter(
                data.units)
            old_unit = data.units
        _,   to_space_unit,   to_time_unit = unit_splitter(new_unit)

        if old_unit == 'kg m**-2 s**-1':
            data = 0.001 * data
            data = convert_length(data,   from_space_unit, to_space_unit)
            data = convert_time(data,     from_time_unit,  to_time_unit)
        elif from_mass_unit is None and new_unit == 'kg m**-2 s**-1':
            data = convert_length(data,   from_space_unit, 'm')
            data = convert_time(data,     from_time_unit,  's')
            data = 1000 * data
        else:
            data = convert_length(data,   from_space_unit, to_space_unit)
            data = convert_time(data,     from_time_unit,  to_time_unit)
        if 'xarray' in str(type(data)):
            data.attrs['units'] = new_unit
            current_time = datetime.now().strftime("%Y-%m-%d %H:%M:%S")
            history_update = str(current_time)+' the units of precipitation are converted from ' + \
                str(data.units) + ' to ' + str(new_unit) + ';\n '
            try:
                history_attr = data.attrs['history'] + history_update
                data.attrs['history'] = history_attr
            except AttributeError or KeyError:
                data.attrs['history'] = history_update
        return data

    def latitude_band(self, data, trop_lat=None):
        """ Function to select the Dataset for specified latitude range

        Args:
            data (xarray):                  The Dataset
            trop_lat (int/float, optional): The maximumal and minimal tropical latitude values in Dataset.  Defaults to None.

        Returns:
            xarray: The Dataset only for selected latitude range.
        """

        self.class_attributes_update(trop_lat=trop_lat)

        coord_lat, _ = self.coordinate_names(data)
        self.class_attributes_update(trop_lat=trop_lat)
        return data.where(abs(data[coord_lat]) <= self.trop_lat, drop=True)

    def time_band(self, data,
                  s_time=None,        f_time=None,
                  s_year=None,        f_year=None,
                  s_month=None,       f_month=None):
        """ Function to select the Dataset for specified time range

        Args:
            data (xarray):                  The Dataset
            s_time (str, optional):         The starting time of the Dataset.       Defaults to None.
            f_time (str, optional):         The ending time of the Dataset.         Defaults to None.
            s_year (str, optional):         The starting year of the Dataset.       Defaults to None.
            f_year (str, optional):         The ending year of the Dataset.         Defaults to None.
            s_month (str, optional):        The starting month of the Dataset.      Defaults to None.
            f_month (str, optional):        The ending month of the Dataset.        Defaults to None.

        Returns:
            xarray: The Dataset only for selected time range.
        """
        self.class_attributes_update(s_time=s_time,         f_time=f_time,
                                     s_year=s_year,         f_year=f_year,
                                     s_month=s_month,       f_month=f_month)

        if isinstance(self.s_time, int) and isinstance(self.f_time, int):
            if self.s_time is not None and self.f_time is not None:
                data = data.isel(time=slice(self.s_time, self.f_time))

        elif self.s_year is not None and self.f_year is None:
            data = data.where(data['time.year'] == self.s_year, drop=True)

        elif self.s_year is not None and self.f_year is not None:
            data = data.where(data['time.year'] >= self.s_year, drop=True)
            data = data.where(data['time.year'] <= self.f_year, drop=True)

        if self.s_month is not None and self.f_month is not None:
            data = data.where(data['time.month'] >= self.s_month, drop=True)
            data = data.where(data['time.month'] <= self.f_month, drop=True)

        if isinstance(self.s_time, str) and isinstance(self.f_time, str):
            if s_time is not None and f_time is not None:
                _s = re.split(r"[^a-zA-Z0-9\s]", s_time)
                _f = re.split(r"[^a-zA-Z0-9\s]", f_time)
                if len(_s) == 1:
                    s_time = _s[0]
                elif len(_f) == 1:
                    f_time = _f[0]

                elif len(_s) == 2:
                    s_time = _s[0]+'-'+_s[1]
                elif len(_f) == 2:
                    f_time = _f[0]+'-'+_f[1]

                elif len(_s) == 3:
                    s_time = _s[0]+'-' + _s[1] + '-'+_s[2]
                elif len(_f) == 3:
                    f_time = _f[0]+'-' + _f[1] + '-' + _f[2]

                elif len(_s) == 4:
                    s_time = _s[0]+'-' + _s[1] + '-'+_s[2]+'-'+_s[3]
                elif len(_f) == 4:
                    f_time = _f[0]+'-' + _f[1] + '-' + _f[2] + '-' + _f[3]

                elif len(_s) == 5:
                    s_time = _s[0] + '-' + _s[1] + \
                        '-'+_s[2]+'-'+_s[3] + '-'+_s[4]
                elif len(_f) == 5:
                    f_time = _f[0] + '-' + _f[1] + '-' + \
                        _f[2] + '-' + _f[3] + '-' + _f[4]
                else:
                    raise ValueError(
                        "Unknown format of time. Try one more time")
            data = data.sel(time=slice(s_time, f_time))
        elif self.s_time is not None and self.f_time is None:
            if isinstance(s_year, str):
                _temp = re.split(r"[^a-zA-Z0-9\s]", s_time)
                if len(_temp) == 1:
                    time = _temp[0]
                elif len(_temp) == 2:
                    time = _temp[0]+'-'+_temp[1]
                elif len(_temp) == 3:
                    time = _temp[0]+'-'+_temp[1]+'-'+_temp[2]
                elif len(_temp) == 3:
                    time = _temp[0]+'-'+_temp[1]+'-'+_temp[2]+'-'+_temp[3]
                elif len(_temp) == 4:
                    time = _temp[0]+'-'+_temp[1]+'-' + \
                        _temp[2]+'-'+_temp[3]+'-'+_temp[4]
                elif len(_temp) == 5:
                    time = _temp[0]+'-'+_temp[1]+'-'+_temp[2] + \
                        '-'+_temp[3]+'-'+_temp[4]+'-'+_temp[5]
                else:
                    raise ValueError(
                        "Unknown format of time. Try one more time")
                data = data.sel(time=slice(time))
        return data

    def dataset_into_1d(self, data, model_variable='tprate', sort=False):
        """ Function to convert Dataset into 1D array.

        Args:
            data (xarray):                      The Dataset
            model_variable (str, optional):     The variable of the Dataset.    Defaults to 'tprate'.
            sort (bool, optional):              The flag to sort the array.     Defaults to False.

        Returns:
            xarray: The 1D array.
        """

        coord_lat, coord_lon = self.coordinate_names(data)

        try:
            data = data[model_variable]
        except KeyError:
            pass

        try:
            data_1d = data.stack(total=['time', coord_lat, coord_lon])
        except KeyError:
            data_1d = data.stack(total=[coord_lat, coord_lon])
        if sort:
            data_1d = data_1d.sortby(data_1d)
        return data_1d

    def preprocessing(self, data,          trop_lat=None,
                      preprocess=True,     model_variable="tprate",
                      s_time=None,         f_time=None,
                      s_year=None,         f_year=None,
                      s_month=None,        f_month=None,    dask_array=False):
        """ Function to preprocess the Dataset according to provided arguments and attributes of the class.

        Args:
            data (xarray):                  The Dataset.
            preprocess (bool, optional):    If True, the functiom preprocess Dataset.   Defaults to True.
            model_variable (str, optional): The variable of the Dataset.                        Defaults to 'tprate'.
            trop_lat (float, optional):     The maximumal and minimal tropical latitude values in Dataset.  Defaults to None.
            s_time (str/int, optional):     The starting time value/index in Dataset.           Defaults to None.
            f_time (str/int, optional):     The final time value/index in Dataset.              Defaults to None.
            s_year (int, optional):         The starting year in Dataset.                       Defaults to None.
            f_year (int, optional):         The final year in Dataset.                          Defaults to None.
            s_month (int, optional):        The starting month in Dataset.                      Defaults to None.
            f_month (int, optional):        The final month in Dataset.                         Defaults to None.
            dask_array (bool, optional):    If True, the function return daskarray.     Defaults to False.

        Returns:
            xarray: Preprocessed Dataset according to the arguments of the function
        """

        self.class_attributes_update(trop_lat=trop_lat,
                                     s_time=s_time,       f_time=f_time,        s_month=s_month,
                                     s_year=s_year,       f_year=f_year,        f_month=f_month)
        if preprocess:
            if 'time' in data.coords:
                data_per_time_band = self.time_band(data,
                                                    s_time=self.s_time,        f_time=self.f_time,
                                                    s_year=self.s_year,        f_year=self.f_year,
                                                    s_month=self.s_month,      f_month=self.f_month)
            else:
                data_per_time_band = data

            try:
                data_variable = data_per_time_band[model_variable]
            except KeyError:
                data_variable = data_per_time_band

            data_per_lat_band = self.latitude_band(
                data_variable, trop_lat=self.trop_lat)

            if dask_array:
                data_1d = self.dataset_into_1d(data_per_lat_band)
                dask_data = da.from_array(data_1d)
                return dask_data
            else:
                return data_per_lat_band
        else:
            return data

    def histogram_lowres(self,               data,                data_with_global_atributes=None,
                         weights=None,       preprocess=True,     trop_lat=None,           model_variable='tprate',
                         s_time=None,        f_time=None,         s_year=None,
                         f_year=None,        s_month=None,        f_month=None,
                         num_of_bins=None,   first_edge=None,     width_of_bin=None,       bins=0,
                         lazy=False,         create_xarray=True,  path_to_histogram=None,  name_of_file=None,
                         positive=True,      threshold=2,         new_unit=None, test=False):
        """ Function to calculate a histogram of the low-resolution Dataset.

        Args:
            data (xarray.Dataset):          The input Dataset.
            preprocess (bool, optional):    If True, preprocesses the Dataset.              Defaults to True.
            trop_lat (float, optional):     The maximum absolute value of tropical latitude in the Dataset. Defaults to 10.
            model_variable (str, optional): The variable of interest in the Dataset.        Defaults to 'tprate'.
            weights (array-like, optional): The weights of the data.                        Defaults to None.
            data_with_global_attributes (xarray.Dataset, optional): The Dataset with global attributes. Defaults to None.
            s_time (str/int, optional):     The starting time value/index in the Dataset.   Defaults to None.
            f_time (str/int, optional):     The final time value/index in the Dataset.      Defaults to None.
            s_year (int, optional):         The starting year in the Dataset.               Defaults to None.
            f_year (int, optional):         The final year in the Dataset.                  Defaults to None.
            s_month (int, optional):        The starting month in the Dataset.              Defaults to None.
            f_month (int, optional):        The final month in the Dataset.                 Defaults to None.
            num_of_bins (int, optional):    The number of bins for the histogram.           Defaults to None.
            first_edge (float, optional):   The starting edge value for the bins.           Defaults to None.
            width_of_bin (float, optional): The width of each bin.                          Defaults to None.
            bins (int, optional):           The number of bins for the histogram (alternative argument to 'num_of_bins'). Defaults to 0.
            lazy (bool, optional):          If True, delays computation until necessary.    Defaults to False.
            create_xarray (bool, optional): If True, creates an xarray dataset from the histogram counts. Defaults to True.
            path_to_histogram (str, optional):   The path to save the xarray dataset.       Defaults to None.

        Returns:
            xarray.Dataset or numpy.ndarray: The histogram of the Dataset.
        """
        self.class_attributes_update(trop_lat=trop_lat,
                                     s_time=s_time,           f_time=f_time,
                                     s_year=s_year,           f_year=f_year,
                                     s_month=s_month,         f_month=f_month,
                                     first_edge=first_edge,   num_of_bins=num_of_bins,
                                     width_of_bin=width_of_bin)

        coord_lat, coord_lon = self.coordinate_names(data)

        if isinstance(self.bins, int):
            bins = [self.first_edge + i *
                    self.width_of_bin for i in range(0, self.num_of_bins+1)]
            width_table = [
                self.width_of_bin for j in range(0, self.num_of_bins)]
            center_of_bin = [bins[i] + 0.5*width_table[i]
                             for i in range(0, len(bins)-1)]
        else:
            bins = self.bins
            width_table = [self.bins[i+1]-self.bins[i]
                           for i in range(0, len(self.bins)-1)]
            center_of_bin = [self.bins[i] + 0.5*width_table[i]
                             for i in range(0, len(self.bins)-1)]

        data_original = data
        if preprocess:
            data = self.preprocessing(data, preprocess=preprocess,
                                      model_variable=model_variable,     trop_lat=self.trop_lat,
                                      s_time=self.s_time,                f_time=self.f_time,
                                      s_year=self.s_year,                f_year=self.f_year,
                                      s_month=self.s_month,              f_month=self.f_month,
                                      dask_array=False)

        size_of_the_data = data_size(data)

        if new_unit is not None:
            data = self.precipitation_rate_units_converter(
                data, model_variable=model_variable, new_unit=new_unit)
        data_with_final_grid = data
        if weights is not None:

            weights = self.latitude_band(weights, trop_lat=self.trop_lat)
            data, weights = xr.broadcast(data, weights)
            try:
                weights = weights.stack(total=['time', coord_lat, coord_lon])
            except KeyError:
                weights = weights.stack(total=[coord_lat, coord_lon])
            weights_dask = da.from_array(weights)

        if positive:
            data = np.maximum(data, 0.)

        try:
            data_dask = da.from_array(data.stack(
                total=['time', coord_lat, coord_lon]))
        except KeyError:
            data_dask = da.from_array(data.stack(
                total=[coord_lat, coord_lon]))
        if weights is not None:
            counts, edges = dh.histogram(
                data_dask, bins=bins,   weights=weights_dask,    storage=dh.storage.Weight())
        else:
            counts, edges = dh.histogram(
                data_dask, bins=bins,   storage=dh.storage.Weight())
        if not lazy:
            counts = counts.compute()
            edges = edges.compute()
            self.logger.info('Histogram of the data is created')
            self.logger.debug('Size of data after preprocessing/Sum of Counts: {}/{}'
                              .format(data_size(data), int(sum(counts))))
            if int(sum(counts)) != size_of_the_data:
                self.logger.warning(
                    'Amount of counts in the histogram is not equal to the size of the data')
                self.logger.info('Check the data and the bins')
        width_table = [edges[i+1]-edges[i] for i in range(0, len(edges)-1)]
        center_of_bin = [edges[i] + 0.5*width_table[i]
                         for i in range(0, len(edges)-1)]
        counts_per_bin = xr.DataArray(
            counts, coords=[center_of_bin], dims=["center_of_bin"])

        counts_per_bin = counts_per_bin.assign_coords(
            width=("center_of_bin", width_table))
        counts_per_bin.attrs = data.attrs
        counts_per_bin.center_of_bin.attrs['units'] = data.units
        counts_per_bin.center_of_bin.attrs['history'] = 'Units are added to the bins to coordinate'
        counts_per_bin.attrs['size_of_the_data'] = size_of_the_data

        if data_with_global_atributes is None:
            data_with_global_atributes = data_original

        if not lazy and create_xarray:
            tprate_dataset = counts_per_bin.to_dataset(name="counts")
            tprate_dataset.attrs = data_with_global_atributes.attrs
            tprate_dataset = self.add_frequency_and_pdf(
                tprate_dataset=tprate_dataset, test=test)

            mean_from_hist, mean_original, mean_modified = self.mean_from_histogram(hist=tprate_dataset, data=data_with_final_grid,
                                                                                    model_variable=model_variable, trop_lat=self.trop_lat, positive=positive)
            relative_discrepancy = abs(
                mean_modified - mean_from_hist)*100/mean_modified
            self.logger.debug('The difference between the mean of the data and the mean of the histogram: {}%'
                              .format(round(relative_discrepancy, 4)))
            if new_unit is None:
                unit = data.units
            else:
                unit = new_unit
            self.logger.debug('The mean of the data: {}{}'
                              .format(mean_original, unit))
            self.logger.debug('The mean of the histogram: {}{}'
                              .format(mean_from_hist, unit))
            if relative_discrepancy > threshold:
                self.logger.warning('The difference between the mean of the data and the mean of the histogram is greater than the threshold. \n \
                                Increase the number of bins and decrease the width of the bins.')
            for variable in (None, 'counts', 'frequency', 'pdf'):
                tprate_dataset = self.grid_attributes(
                    data=data_with_final_grid, tprate_dataset=tprate_dataset, variable=variable)

            if path_to_histogram is not None and name_of_file is not None:
                bins_info = str(bins[0])+'_'+str(bins[-1])+'_'+str(len(bins))
                bins_info = bins_info.replace('.', '-')
                self.dataset_to_netcdf(
                    tprate_dataset, path_to_netcdf=path_to_histogram, name_of_file=name_of_file+'_histogram_'+bins_info)
            return tprate_dataset
        else:
            tprate_dataset = counts_per_bin.to_dataset(name="counts")
            tprate_dataset.attrs = data_with_global_atributes.attrs
            counts_per_bin = self.grid_attributes(
                data=data_with_final_grid, tprate_dataset=tprate_dataset, variable='counts')
            tprate_dataset = self.grid_attributes(
                data=data_with_final_grid, tprate_dataset=tprate_dataset)
            if path_to_histogram is not None and name_of_file is not None:
                bins_info = str(bins[0])+'_'+str(bins[-1])+'_'+str(len(bins)-1)
                bins_info = bins_info.replace('.', '-')
                self.dataset_to_netcdf(
                    tprate_dataset, path_to_netcdf=path_to_histogram, name_of_file=name_of_file+'_histogram_'+bins_info)
            return counts_per_bin

    def histogram(self,                   data,               data_with_global_atributes=None,
                  weights=None,           preprocess=True,    trop_lat=None,              model_variable='tprate',
                  s_time=None,            f_time=None,        s_year=None,
                  f_year=None,            s_month=None,       f_month=None,
                  num_of_bins=None,       first_edge=None,    width_of_bin=None,       bins=0,
<<<<<<< HEAD
                  path_to_histogram=None, name_of_file=None,  positive=True, new_unit=None, threshold=2, test=False):
=======
                  path_to_histogram=None, name_of_file=None,  positive=True, new_unit=None, threshold=2, test=False, seasons=None):
>>>>>>> 8e1a2cbb
        """ Function to calculate a histogram of the high-resolution Dataset.

        Args:
            data (xarray.Dataset):          The input Dataset.
            preprocess (bool, optional):    If True, preprocesses the Dataset.              Defaults to True.
            trop_lat (float, optional):     The maximum absolute value of tropical latitude in the Dataset. Defaults to 10.
            model_variable (str, optional): The variable of interest in the Dataset.        Defaults to 'tprate'.
            data_with_global_attributes (xarray.Dataset, optional): The Dataset with global attributes. Defaults to None.
            s_time (str/int, optional):     The starting time value/index in the Dataset.   Defaults to None.
            f_time (str/int, optional):     The final time value/index in the Dataset.      Defaults to None.
            s_year (int, optional):         The starting year in the Dataset.               Defaults to None.
            f_year (int, optional):         The final year in the Dataset.                  Defaults to None.
            s_month (int, optional):        The starting month in the Dataset.              Defaults to None.
            f_month (int, optional):        The final month in the Dataset.                 Defaults to None.
            num_of_bins (int, optional):    The number of bins for the histogram.           Defaults to None.
            first_edge (float, optional):   The starting edge value for the bins.           Defaults to None.
            width_of_bin (float, optional): The width of each bin.                          Defaults to None.
            bins (int, optional):           The number of bins for the histogram (alternative argument to 'num_of_bins'). Defaults to 0.
            create_xarray (bool, optional): If True, creates an xarray dataset from the histogram counts. Defaults to True.
            path_to_histogram (str, optional):   The path to save the xarray dataset.       Defaults to None.

        Returns:
            xarray.Dataset or numpy.ndarray: The histogram of the Dataset.
        """
        self.class_attributes_update(trop_lat=trop_lat,
                                     s_time=s_time,           f_time=f_time,
                                     s_year=s_year,           f_year=f_year,
                                     s_month=s_month,         f_month=f_month,
                                     first_edge=first_edge,   num_of_bins=num_of_bins,
                                     width_of_bin=width_of_bin)
        data_original = data
        if preprocess:
            data = self.preprocessing(data, preprocess=preprocess,
                                      model_variable=model_variable,     trop_lat=self.trop_lat,
                                      s_time=self.s_time,                f_time=self.f_time,
                                      s_year=self.s_year,                f_year=self.f_year,
                                      s_month=self.s_month,              f_month=self.f_month,
                                      dask_array=False)
        size_of_the_data = data_size(data)

        if new_unit is not None:
            data = self.precipitation_rate_units_converter(
                data, model_variable=model_variable, new_unit=new_unit)
        data_with_final_grid = data

        if seasons is not None:
            if seasons:
                seasons_or_months = self.get_seasonal_or_monthly_data(data,        preprocess=preprocess,        seasons=seasons,
                                                                      model_variable=model_variable,       trop_lat=trop_lat,          new_unit=new_unit)
            else:
                seasons_or_months = self.get_seasonal_or_monthly_data(data,        preprocess=preprocess,        seasons=seasons,
                                                                      model_variable=model_variable,       trop_lat=trop_lat,          new_unit=new_unit)
        if isinstance(self.bins, int):
            bins = [self.first_edge + i *
                    self.width_of_bin for i in range(0, self.num_of_bins+1)]
            width_table = [
                self.width_of_bin for j in range(0, self.num_of_bins)]
            center_of_bin = [bins[i] + 0.5*width_table[i]
                             for i in range(0, len(bins)-1)]
        else:
            bins = self.bins
            width_table = [self.bins[i+1]-self.bins[i]
                           for i in range(0, len(self.bins)-1)]
            center_of_bin = [self.bins[i] + 0.5*width_table[i]
                             for i in range(0, len(self.bins)-1)]
        if positive:
            data = np.maximum(data, 0.)
<<<<<<< HEAD
        if isinstance(self.bins, int):
            hist_fast = fast_histogram.histogram1d(data,
                                                range=[
                                                    self.first_edge, self.first_edge + (self.num_of_bins)*self.width_of_bin],
                                                bins=self.num_of_bins)
            #print(hist_fast, bins, center_of_bin, width_table)
        else:
            hist_np = np.histogram(data,  weights=weights, bins = self.bins) 
            #print(hist_np[0], hist_np[1], center_of_bin, width_table)
            hist_fast = hist_np[0]
=======
            if seasons is not None:
                for i in range(0, len(seasons_or_months)):
                    seasons_or_months[i] = np.maximum(seasons_or_months[i], 0.)
        if isinstance(self.bins, int):
            hist_fast = fast_histogram.histogram1d(data,
                                                   range=[
                                                       self.first_edge, self.first_edge + (self.num_of_bins)*self.width_of_bin],
                                                   bins=self.num_of_bins)
            hist_seasons_or_months = []
            if seasons is not None:
                for i in range(0, len(seasons_or_months)):
                    hist_seasons_or_months.append(fast_histogram.histogram1d(seasons_or_months[i],
                                                                             range=[
                        self.first_edge, self.first_edge + (self.num_of_bins)*self.width_of_bin],
                        bins=self.num_of_bins))

        else:
            hist_np = np.histogram(data,  weights=weights, bins=self.bins)
            hist_fast = hist_np[0]
            hist_seasons_or_months = []
            if seasons is not None:
                for i in range(0, len(seasons_or_months)):
                    hist_seasons_or_months.append(np.histogram(
                        seasons_or_months[i],  weights=weights, bins=self.bins)[0])
>>>>>>> 8e1a2cbb
        self.logger.info('Histogram of the data is created')
        self.logger.debug('Size of data after preprocessing/Sum of Counts: {}/{}'
                          .format(data_size(data), int(sum(hist_fast))))
        if int(sum(hist_fast)) != size_of_the_data:
            self.logger.warning(
                'Amount of counts in the histogram is not equal to the size of the data')
            self.logger.warning('Check the data and the bins')
        counts_per_bin = xr.DataArray(
            hist_fast, coords=[center_of_bin], dims=["center_of_bin"])
        counts_per_bin = counts_per_bin.assign_coords(
            width=("center_of_bin", width_table))
        counts_per_bin.attrs = data.attrs

        counts_per_bin.center_of_bin.attrs['units'] = data.units
        counts_per_bin.center_of_bin.attrs['history'] = 'Units are added to the bins to coordinate'
        counts_per_bin.attrs['size_of_the_data'] = size_of_the_data

        if data_with_global_atributes is None:
            data_with_global_atributes = data_original

        tprate_dataset = counts_per_bin.to_dataset(name="counts")
        tprate_dataset.attrs = data_with_global_atributes.attrs
        tprate_dataset = self.add_frequency_and_pdf(
            tprate_dataset=tprate_dataset, test=test)

        if seasons is not None:
            if seasons:
                seasonal_or_monthly_labels = [
                    'DJF', 'MMA', 'JJA', 'SON', 'glob']
            else:
                seasonal_or_monthly_labels = [
                    'J', 'F', 'M', 'A', 'M', 'J', 'J', 'A', 'S', 'O', 'N', 'J']
            for i in range(0, len(seasons_or_months)):
                tprate_dataset['counts'+seasonal_or_monthly_labels[i]
                               ] = hist_seasons_or_months[i]
                tprate_dataset = self.add_frequency_and_pdf(
                    tprate_dataset=tprate_dataset, test=test, label=seasonal_or_monthly_labels[i])

        mean_from_hist, mean_original, mean_modified = self.mean_from_histogram(hist=tprate_dataset, data=data_with_final_grid,
                                                                                model_variable=model_variable, trop_lat=self.trop_lat, positive=positive)
        relative_discrepancy = (
            mean_original - mean_from_hist)*100/mean_original
        self.logger.debug('The difference between the mean of the data and the mean of the histogram: {}%'
                          .format(round(relative_discrepancy, 4)))
        if new_unit is None:
            unit = data.units
        else:
            unit = new_unit
        self.logger.debug('The mean of the data: {}{}'
                          .format(mean_original, unit))
        self.logger.debug('The mean of the histogram: {}{}'
                          .format(mean_from_hist, unit))
        if relative_discrepancy > threshold:
            self.logger.warning('The difference between the mean of the data and the mean of the histogram is greater than the threshold. \n \
                                Increase the number of bins and decrease the width of the bins.')
        for variable in (None, 'counts', 'frequency', 'pdf'):
            tprate_dataset = self.grid_attributes(
                data=data_with_final_grid, tprate_dataset=tprate_dataset, variable=variable)
            if variable is None:
                tprate_dataset.attrs['units'] = tprate_dataset.counts.units
                tprate_dataset.attrs['mean_of_original_data'] = float(
                    mean_original)
                tprate_dataset.attrs['mean_of_histogram'] = float(
                    mean_from_hist)
                tprate_dataset.attrs['relative_discrepancy'] = float(
                    relative_discrepancy)

            else:
                tprate_dataset[variable].attrs['mean_of_original_data'] = float(
                    mean_original)
                tprate_dataset[variable].attrs['mean_of_histogram'] = float(
                    mean_from_hist)
                tprate_dataset[variable].attrs['relative_discrepancy'] = float(
                    relative_discrepancy)
        if path_to_histogram is not None and name_of_file is not None:
            bins_info = str(bins[0])+'_'+str(bins[-1])+'_'+str(len(bins)-1)
            bins_info = bins_info.replace('.', '-')
            self.dataset_to_netcdf(
                tprate_dataset, path_to_netcdf=path_to_histogram, name_of_file=name_of_file+'_histogram_'+bins_info)

        return tprate_dataset

    def dataset_to_netcdf(self, dataset=None, path_to_netcdf=None, name_of_file=None):
        """ Function to save the histogram.

        Args:
            dataset (xarray, optional):         The Dataset with the histogram.     Defaults to None.
            path_to_netcdf (str, optional):  The path to save the histogram.     Defaults to None.

        Returns:
            str: The path to save the histogram.
        """
        if path_to_netcdf is not None:
            create_folder(folder=str(path_to_netcdf), loglevel='WARNING')
            if name_of_file is None:
                name_of_file = '_'
            time_band = dataset.attrs['time_band']
<<<<<<< HEAD
            #self.logger.debug('Time band is {}'.format(time_band))
=======
            # self.logger.debug('Time band is {}'.format(time_band))
>>>>>>> 8e1a2cbb
            try:
                name_of_file = name_of_file + '_' + re.split(":", re.split(", ", time_band)[0])[
                    0] + '_' + re.split(":", re.split(", ", time_band)[1])[0] + '_' + re.split("=", re.split(", ", time_band)[2])[1]
            except IndexError:
                name_of_file = name_of_file + '_' + re.split(":", time_band)[0]
            path_to_netcdf = path_to_netcdf + 'trop_rainfall_' + name_of_file + '.nc'

            dataset.to_netcdf(path=path_to_netcdf)
            self.logger.info("NetCDF is saved in the storage.")
        else:
            self.logger.debug(
                "The path to save the histogram needs to be provided.")
        return path_to_netcdf

    def grid_attributes(self, data=None,      tprate_dataset=None,      variable=None):
        """ Function to add the attributes with information about the space and time grid to the Dataset.

        Args:
            data (xarray, optional):            The Dataset with a final time and space grif, for which calculations were performed.    Defaults to None.
            tprate_dataset (xarray, optional):  Created Dataset by the diagnostics, which we would like to populate with attributes.    Defaults to None.
            variable (str, optional):           The name of the Variable objects (not a physical variable) of the created Dataset.      Defaults to None.

        Returns:
            xarray.Dataset: The updated dataset with grid attributes. The grid attributes include time_band, lat_band, and lon_band.

        Raises:
            KeyError: If the obtained xarray.Dataset doesn't have global attributes.
        """
        coord_lat, coord_lon = self.coordinate_names(data)
        try:
            if data.time.size > 1:
                time_band = str(
                    data.time[0].values)+', '+str(data.time[-1].values)+', freq='+str(time_interpreter(data))
            else:
<<<<<<< HEAD
                time_band = str(data.time.values)
=======
                try:
                    time_band = str(data.time.values[0])
                except IndexError:
                    time_band = str(data.time.values)
>>>>>>> 8e1a2cbb
        except KeyError:
            time_band = 'None'
        try:
            if data[coord_lat].size > 1:
                latitude_step = data[coord_lat][1].values - \
                    data[coord_lat][0].values
                lat_band = str(data[coord_lat][0].values)+', ' + \
<<<<<<< HEAD
                    str(data[coord_lat][-1].values)+', freq='+str(latitude_step)
            else:
                lat_band = data[coord_lat].values
                latitude_step = data[coord_lat].values
=======
                    str(data[coord_lat][-1].values) + \
                    ', freq='+str(latitude_step)
            else:
                lat_band = data[coord_lat].values
                latitude_step = 'None'
>>>>>>> 8e1a2cbb
        except KeyError:
            lat_band = 'None'
            latitude_step = 'None'
        try:
            if data[coord_lon].size > 1:
                longitude_step = data[coord_lon][1].values - \
                    data[coord_lon][0].values
                lon_band = str(data[coord_lon][0].values)+', ' + \
<<<<<<< HEAD
                    str(data[coord_lon][-1].values)+', freq='+str(longitude_step)
            else:
                longitude_step = data[coord_lon].values
=======
                    str(data[coord_lon][-1].values) + \
                    ', freq='+str(longitude_step)
            else:
                longitude_step = 'None'
>>>>>>> 8e1a2cbb
                lon_band = data[coord_lon].values
        except KeyError:
            lon_band = 'None'
            longitude_step = 'None'

        if variable is None:
            current_time = datetime.now().strftime("%Y-%m-%d %H:%M:%S")
            history_update = str(current_time)+' histogram is calculated for time_band: ['+str(
                time_band)+']; lat_band: ['+str(lat_band)+']; lon_band: ['+str(lon_band)+'];\n '
            try:
                history_attr = tprate_dataset.attrs['history'] + history_update
                tprate_dataset.attrs['history'] = history_attr
            except KeyError:
                self.logger.debug(
                    "The obtained xarray.Dataset doesn't have global attributes. Consider adding global attributes manually to the dataset.")
                pass
            tprate_dataset.attrs['time_band'] = time_band
            tprate_dataset.attrs['lat_band'] = lat_band
            tprate_dataset.attrs['lon_band'] = lon_band
        else:
            tprate_dataset[variable].attrs['time_band'] = time_band
            tprate_dataset[variable].attrs['lat_band'] = lat_band
            tprate_dataset[variable].attrs['lon_band'] = lon_band

        return tprate_dataset

<<<<<<< HEAD
    def add_frequency_and_pdf(self,  tprate_dataset=None, path_to_histogram=None, name_of_file=None,  test=False):
=======
    def add_frequency_and_pdf(self,  tprate_dataset=None, path_to_histogram=None, name_of_file=None,  test=False, label=None):
>>>>>>> 8e1a2cbb
        """ Function to convert the histogram to xarray.Dataset.

        Args:
            hist_counts (xarray, optional):     The histogram with counts.      Defaults to None.
            path_to_histogram (str, optional):  The path to save the histogram. Defaults to None.

        Returns:
            xarray: The xarray.Dataset with the histogram.
        """
        hist_frequency = self.convert_counts_to_frequency(
            tprate_dataset.counts,  test=test)
        tprate_dataset['frequency'] = hist_frequency

<<<<<<< HEAD
        hist_pdf = self.convert_counts_to_pdf(tprate_dataset.counts,  test=test)
=======
        hist_pdf = self.convert_counts_to_pdf(
            tprate_dataset.counts,  test=test)
>>>>>>> 8e1a2cbb
        tprate_dataset['pdf'] = hist_pdf

        hist_pdfP = self.convert_counts_to_pdfP(
            tprate_dataset.counts,  test=test)
        tprate_dataset['pdfP'] = hist_pdfP

        if label is not None:
            hist_frequency = self.convert_counts_to_frequency(
                tprate_dataset['counts'+label],  test=test)
            tprate_dataset['frequency'+label] = hist_frequency

            hist_pdf = self.convert_counts_to_pdf(
                tprate_dataset['counts'+label],  test=test)
            tprate_dataset['pdf'+label] = hist_pdf
        if path_to_histogram is not None and name_of_file is not None:
            if isinstance(self.bins, int):
                bins = [self.first_edge + i *
                        self.width_of_bin for i in range(0, self.num_of_bins+1)]
            else:
                bins = self.bins
            bins_info = str(bins[0])+'_'+str(bins[-1])+'_'+str(len(bins)-1)
            bins_info = bins_info.replace('.', '-')
            self.dataset_to_netcdf(
                dataset=tprate_dataset, path_to_netcdf=path_to_histogram, name_of_file=name_of_file+'_histogram_'+bins_info)
        return tprate_dataset

    def open_dataset(self, path_to_netcdf=None):
        """ Function to load a histogram dataset from a file using pickle.

        Args:
            path_to_netcdf (str):       The path to the dataset file.

        Returns:
            object:                     The loaded histogram dataset.

        Raises:
            FileNotFoundError:          If the specified dataset file is not found.

        """
        try:
            dataset = xr.open_dataset(path_to_netcdf)
            return dataset
        except FileNotFoundError:
            raise FileNotFoundError(
                "The specified dataset file was not found.")

    def merge_two_datasets(self, tprate_dataset_1=None, tprate_dataset_2=None,  test=False):
        """ Function to merge two datasets.

        Args:
            tprate_dataset_1 (xarray, optional):    The first dataset.     Defaults to None.
            tprate_dataset_2 (xarray, optional):    The second dataset.    Defaults to None.

        Returns:
            xarray:     The xarray.Dataset with the merged data.
        """

        if isinstance(tprate_dataset_1, xr.Dataset) and isinstance(tprate_dataset_2, xr.Dataset):
            dataset_3 = tprate_dataset_1.copy(deep=True)
            dataset_3.attrs = {**tprate_dataset_1.attrs,
                               **tprate_dataset_2.attrs}

            for attribute in tprate_dataset_1.attrs:
                try:
                    if tprate_dataset_1.attrs[attribute] != tprate_dataset_2.attrs[attribute] and attribute not in 'time_band':
                        dataset_3.attrs[attribute] = str(
                            tprate_dataset_1.attrs[attribute])+';\n '+str(tprate_dataset_2.attrs[attribute])
                    elif attribute in 'time_band':
                        dataset_3.attrs['time_band_history'] = str(
                            tprate_dataset_1.attrs['time_band']) + ';\n '+str(tprate_dataset_2.attrs['time_band'])
                        if tprate_dataset_1.attrs['time_band'].count(':') <= 2 and tprate_dataset_2.attrs['time_band'].count(':') <= 2:
                            if np.datetime64(tprate_dataset_2.time_band) == np.datetime64(tprate_dataset_1.time_band):
                                dataset_3.attrs['time_band'] = str(
                                    tprate_dataset_1.attrs['time_band'])
                            else:
                                if np.datetime64(tprate_dataset_2.time_band) > np.datetime64(tprate_dataset_1.time_band):
                                    timedelta = np.datetime64(
                                        tprate_dataset_2.time_band) - np.datetime64(tprate_dataset_1.time_band)
                                    tprate_dataset_1_sm = tprate_dataset_1
                                    tprate_dataset_2_bg = tprate_dataset_2
                                elif np.datetime64(tprate_dataset_2.time_band) < np.datetime64(tprate_dataset_1.time_band):
                                    timedelta = np.datetime64(
                                        tprate_dataset_1.time_band) - np.datetime64(tprate_dataset_2.time_band)
                                    tprate_dataset_1_sm = tprate_dataset_2
                                    tprate_dataset_2_bg = tprate_dataset_1

                                days = timedelta / np.timedelta64(1, 'D')
                                if days < 1:
                                    hrs = timedelta / np.timedelta64(1, 'h')
                                    dataset_3.attrs['time_band'] = str(
                                        tprate_dataset_1_sm.attrs['time_band'])+', '+str(tprate_dataset_2_bg.attrs['time_band']) + ', freq='+str(timedelta / np.timedelta64(1, 'h'))+'H'
                                elif days == 1:
                                    dataset_3.attrs['time_band'] = str(
                                        tprate_dataset_1_sm.attrs['time_band'])+', '+str(tprate_dataset_2_bg.attrs['time_band']) + ', freq='+'1H'
                                elif days < 32 and days > 27:
                                    dataset_3.attrs['time_band'] = str(
                                        tprate_dataset_1_sm.attrs['time_band'])+', '+str(tprate_dataset_2_bg.attrs['time_band']) + ', freq='+'1M'
                                elif days < 367 and days > 364:
                                    dataset_3.attrs['time_band'] = str(
                                        tprate_dataset_1_sm.attrs['time_band'])+', '+str(tprate_dataset_2_bg.attrs['time_band']) + ', freq='+'1Y'
                                else:
                                    dataset_3.attrs['time_band'] = str(
                                        tprate_dataset_1_sm.attrs['time_band'])+', '+str(tprate_dataset_2_bg.attrs['time_band']) + ', freq='+str(days)+'D'
                        else:
                            if tprate_dataset_1.time_band.split(',')[2] == tprate_dataset_2.time_band.split(',')[2]:
                                if np.datetime64(tprate_dataset_1.time_band.split(',')[0]) < np.datetime64(tprate_dataset_2.time_band.split(',')[0]):
                                    if np.datetime64(tprate_dataset_1.time_band.split(',')[1]) < np.datetime64(tprate_dataset_2.time_band.split(',')[1]):
                                        dataset_3.attrs['time_band'] = tprate_dataset_1.time_band.split(
                                            ',')[0] + ','+tprate_dataset_2.time_band.split(',')[1]+','+tprate_dataset_2.time_band.split(',')[2]
                                    else:
                                        dataset_3.attrs['time_band'] = tprate_dataset_1.time_band.split(
                                            ',')[0] + ','+tprate_dataset_1.time_band.split(',')[1]+','+tprate_dataset_2.time_band.split(',')[2]
                                else:
                                    if np.datetime64(tprate_dataset_1.time_band.split(',')[1]) < np.datetime64(tprate_dataset_2.time_band.split(',')[1]):
                                        dataset_3.attrs['time_band'] = tprate_dataset_2.time_band.split(
                                            ',')[0] + ','+tprate_dataset_2.time_band.split(',')[1]+','+tprate_dataset_2.time_band.split(',')[2]
                                    else:
                                        dataset_3.attrs['time_band'] = tprate_dataset_2.time_band.split(
                                            ',')[0] + ','+tprate_dataset_1.time_band.split(',')[1]+','+tprate_dataset_2.time_band.split(',')[2]

                except ValueError:
                    if tprate_dataset_1.attrs[attribute].all != tprate_dataset_2.attrs[attribute].all:
                        dataset_3.attrs[attribute] = str(
                            tprate_dataset_1.attrs[attribute])+';\n '+str(tprate_dataset_2.attrs[attribute])

            dataset_3.counts.values = tprate_dataset_1.counts.values + \
                tprate_dataset_2.counts.values
            dataset_3.counts.attrs['size_of_the_data'] = tprate_dataset_1.counts.size_of_the_data + \
                tprate_dataset_2.counts.size_of_the_data
            dataset_3.frequency.values = self.convert_counts_to_frequency(
                dataset_3.counts,  test=test)
<<<<<<< HEAD
            dataset_3.pdf.values = self.convert_counts_to_pdf(dataset_3.counts,  test=test)
=======
            dataset_3.pdf.values = self.convert_counts_to_pdf(
                dataset_3.counts,  test=test)
>>>>>>> 8e1a2cbb

            for variable in ('counts', 'frequency', 'pdf'):
                for attribute in tprate_dataset_1.counts.attrs:
                    dataset_3[variable].attrs = {
                        **tprate_dataset_1[variable].attrs, **tprate_dataset_2[variable].attrs}
                    try:
                        if tprate_dataset_1[variable].attrs[attribute] != tprate_dataset_2[variable].attrs[attribute]:
                            dataset_3[variable].attrs[attribute] = str(
                                tprate_dataset_1[variable].attrs[attribute])+';\n ' + str(tprate_dataset_2[variable].attrs[attribute])
                    except ValueError:
                        if tprate_dataset_1[variable].attrs[attribute].all != tprate_dataset_2[variable].attrs[attribute].all:
                            dataset_3[variable].attrs[attribute] = str(
                                tprate_dataset_1[variable].attrs[attribute])+';\n ' + str(tprate_dataset_2[variable].attrs[attribute])
                dataset_3[variable].attrs['size_of_the_data'] = tprate_dataset_1[variable].size_of_the_data + \
                    tprate_dataset_2[variable].size_of_the_data
            return dataset_3

    def merge_list_of_histograms(self, path_to_histograms=None, multi=None, seasons=False, all=False, test=False, tqdm=True):
        """ Function to merge list of histograms.

        Args:
            path_to_histograms (str, optional):     The path to the list of histograms.     Defaults to None.
            multi (int, optional):                  The number of histograms to merge.      Defaults to None.
            all (bool, optional):                   If True, all histograms in the repository will be merged. Defaults to False.

        Returns:
            xarray: The xarray.Dataset with the merged data.
        """

        histogram_list = [f for f in listdir(
            path_to_histograms) if isfile(join(path_to_histograms, f))]
        histogram_list.sort()

        if seasons:
            histograms_to_load = [str(path_to_histograms) + str(histogram_list[i])
                                  for i in range(0, len(histogram_list))]

            DJF = []
            MAM = []
            JJA = []
            SON = []

            progress_bar_template = "[{:<40}] {}%"
            for i in range(0, len(histogram_list)):
                if tqdm:
                    ratio = i / len(histogram_list)
                    progress = int(40 * ratio)
<<<<<<< HEAD
                    print(progress_bar_template.format("=" * progress, int(ratio * 100)), end="\r")
=======
                    print(progress_bar_template.format(
                        "=" * progress, int(ratio * 100)), end="\r")
>>>>>>> 8e1a2cbb

                name_of_file = histogram_list[i]
                re.split(r"[^0-9\s]", name_of_file)
                splitted_name = list(
                    filter(None, re.split(r"[^0-9\s]", name_of_file)))
                syear, fyear = int(splitted_name[-8]), int(splitted_name[-4])
                smonth, fmonth = int(splitted_name[-7]), int(splitted_name[-3])

                if syear == fyear:
                    if fmonth - smonth == 1:
                        if smonth in [12, 1, 2]:
                            DJF.append(histograms_to_load[i])
                        elif smonth in [3, 4, 5]:
                            MAM.append(histograms_to_load[i])
                        elif smonth in [6, 7, 8]:
                            JJA.append(histograms_to_load[i])
                        elif smonth in [9, 10, 11]:
                            SON.append(histograms_to_load[i])
            four_seasons = []
            for hist_seasonal in [DJF, MAM, JJA, SON]:

                if len(hist_seasonal) > 0:
                    for i in range(0, len(hist_seasonal)):
                        if i == 0:
                            dataset = self.open_dataset(
                                path_to_netcdf=hist_seasonal[i])
                        else:
                            dataset = self.merge_two_datasets(tprate_dataset_1=dataset,
                                                              tprate_dataset_2=self.open_dataset(path_to_netcdf=hist_seasonal[i]), test=test)
                    four_seasons.append(dataset)
            self.logger.info("Histograms are merged for each season.")
            return four_seasons
        else:
            if all:
                histograms_to_load = [str(
                    path_to_histograms) + str(histogram_list[i]) for i in range(0, len(histogram_list))]
            elif multi is not None:
                histograms_to_load = [
                    str(path_to_histograms) + str(histogram_list[i]) for i in range(0, multi)]
            if len(histograms_to_load) > 0:
                for i in range(0, len(histograms_to_load)):
                    if i == 0:
                        dataset = self.open_dataset(
                            path_to_netcdf=histograms_to_load[i])
                    else:
                        dataset = self.merge_two_datasets(tprate_dataset_1=dataset,
                                                          tprate_dataset_2=self.open_dataset(path_to_netcdf=histograms_to_load[i]), test=test)
                self.logger.info("Histograms are merged.")
                return dataset
            else:
                raise NameError('The specified repository is empty.')

    def convert_counts_to_frequency(self, data, test=False):
        """ Function to convert the counts to the frequency.

        Args:
            data (xarray): The counts.

        Returns:
            xarray: The frequency.
        """
        frequency = data[0:]/data.size_of_the_data
        frequency_per_bin = xr.DataArray(
            frequency, coords=[data.center_of_bin],    dims=["center_of_bin"])
        frequency_per_bin = frequency_per_bin.assign_coords(
            width=("center_of_bin", data.width.values))
        frequency_per_bin.attrs = data.attrs
        sum_of_frequency = sum(frequency_per_bin[:])

        if test:
<<<<<<< HEAD
            if sum(data[:]) == 0 or abs(sum_of_frequency - 1) < 10**(-4): #10**(-4)
                pass
            else:
                self.logger.debug('Sum of Frequency: {}'
                                .format(abs(sum_of_frequency.values)))
=======
            if sum(data[:]) == 0 or abs(sum_of_frequency - 1) < 10**(-4):
                pass
            else:
                self.logger.debug('Sum of Frequency: {}'
                                  .format(abs(sum_of_frequency.values)))
>>>>>>> 8e1a2cbb
                raise AssertionError("Test failed.")
        return frequency_per_bin

    def convert_counts_to_pdf(self, data, test=False):
        """ Function to convert the counts to the pdf.

        Args:
            data (xarray): The counts.

        Returns:
            xarray: The pdf.
        """
        pdf = data[0:]/(data.size_of_the_data*data.width[0:])
        pdf_per_bin = xr.DataArray(
            pdf, coords=[data.center_of_bin],    dims=["center_of_bin"])
        pdf_per_bin = pdf_per_bin.assign_coords(
            width=("center_of_bin", data.width.values))
        pdf_per_bin.attrs = data.attrs
        sum_of_pdf = sum(pdf_per_bin[:]*data.width[0:])

        if test:
<<<<<<< HEAD
            if sum(data[:]) == 0 or abs(sum_of_pdf-1.) < 10**(-4): #10**(-4)
                pass
            else:
                self.logger.debug('Sum of PDF: {}'
                                .format(abs(sum_of_pdf.values)))
                raise AssertionError("Test failed.")
        return pdf_per_bin
=======
            if sum(data[:]) == 0 or abs(sum_of_pdf-1.) < 10**(-4):  # 10**(-4)
                pass
            else:
                self.logger.debug('Sum of PDF: {}'
                                  .format(abs(sum_of_pdf.values)))
                raise AssertionError("Test failed.")
        return pdf_per_bin

    def convert_counts_to_pdfP(self, data, test=False):
        """ Function to convert the counts to the pdf multiplied by center of bin.

        Args:
            data (xarray): The counts.

        Returns:
            xarray: The pdfP.
        """
        pdfP = data[0:]*data.center_of_bin[0:] / \
            (data.size_of_the_data*data.width[0:])
        pdfP_per_bin = xr.DataArray(
            pdfP, coords=[data.center_of_bin],    dims=["center_of_bin"])
        pdfP_per_bin = pdfP_per_bin.assign_coords(
            width=("center_of_bin", data.width.values))
        pdfP_per_bin.attrs = data.attrs
        sum_of_pdfP = sum(pdfP_per_bin[:]*data.width[0:])

        if test:
            if sum(data[:]) == 0 or abs(sum_of_pdfP-data.mean()) < 10**(-4):  # 10**(-4)
                pass
            else:
                self.logger.debug('Sum of PDF: {}'
                                  .format(abs(sum_of_pdfP.values)))
                raise AssertionError("Test failed.")
        return pdfP_per_bin
>>>>>>> 8e1a2cbb

    def mean_from_histogram(self, hist, data=None, old_unit='kg m**-2 s**-1', new_unit=None,
                            model_variable='tprate', trop_lat=None, positive=True):
        """ Function to calculate the mean from the histogram.

        Args:
            hist (xarray): The histogram.
            data (xarray): The data.
            old_unit (str): The old unit.
            new_unit (str): The new unit.
            model_variable (str): The model variable.
            trop_lat (float): The tropical latitude.
            positive (bool): The flag to indicate if the data should be positive.

        Returns:
            float: The mean from the histogram.
            float: The mean from the original data.
            float: The mean from the modified data.
        """
        self.class_attributes_update(trop_lat=trop_lat)

        if data is not None:
            try:
                data = data[model_variable]
            except KeyError:
                pass
            try:
                mean_of_original_data = data.sel(
                    lat=slice(-self.trop_lat, self.trop_lat)).mean().values
            except KeyError:
                mean_of_original_data = data.mean().values
            if positive:
                _data = np.maximum(data, 0.)
                try:
                    mean_of_modified_data = _data.sel(
                        lat=slice(-self.trop_lat, self.trop_lat)).mean().values
                except KeyError:
                    mean_of_modified_data = _data.mean().values
        else:
            mean_of_original_data, mean_of_modified_data = None, None

        mean_from_freq = (hist.frequency*hist.center_of_bin).sum().values

        if new_unit is not None:
            try:
                mean_from_freq = self.precipitation_rate_units_converter(
                    mean_from_freq, old_unit=hist.counts.units, new_unit=new_unit)
            except AttributeError:
                mean_from_freq = self.precipitation_rate_units_converter(
                    mean_from_freq, old_unit=old_unit, new_unit=new_unit)
            if data is not None:
                mean_of_original_data = self.precipitation_rate_units_converter(
                    mean_of_original_data, old_unit=data.units, new_unit=new_unit)
                mean_of_modified_data = self.precipitation_rate_units_converter(
                    mean_of_modified_data, old_unit=data.units, new_unit=new_unit)

        return mean_from_freq, mean_of_original_data, mean_of_modified_data

    """ """ """ """ """ """ """ """ """ """ """ """ """ """ """ """ """ """

    def histogram_plot(self, data,        new_unit=None,        pdfP=False,
                       weights=None,      frequency=False,      pdf=True,
                       smooth=True,       step=False,           color_map=False,
                       ls='-',            ylogscale=True,       xlogscale=False,
                       color='tab:blue',  figsize=1,            legend='_Hidden',
                       plot_title=None,   loc='upper right',    varname='Precipitation',
                       add=None,          fig=None,             path_to_pdf=None,
                       name_of_file=None, pdf_format=True,      xmax=None,  test=False):
        """ Function to generate a histogram figure based on the provided data.

        Args:
            data:                           The data for the histogram.
            weights (optional):             An array of weights for the data.       Default is None.
            frequency (bool, optional):     Whether to plot frequency.              Default is False.
            pdf (bool, optional):           Whether to plot the probability density function (PDF). Default is True.
            smooth (bool, optional):        Whether to plot a smooth line.          Default is True.
            step (bool, optional):          Whether to plot a step line.            Default is False.
            color_map (bool or str, optional): Whether to apply a color map to the histogram bars.
                If True, uses the 'viridis' color map. If a string, uses the specified color map. Default is False.
            ls (str, optional):             The line style for the plot.            Default is '-'.
            ylogscale (bool, optional):     Whether to use a logarithmic scale for the y-axis. Default is True.
            xlogscale (bool, optional):     Whether to use a logarithmic scale for the x-axis. Default is False.
            color (str, optional):          The color of the plot.                  Default is 'tab:blue'.
            figsize (float, optional):      The size of the figure.                 Default is 1.
            legend (str, optional):         The legend label for the plot.          Default is '_Hidden'.
            varname (str, optional):        The name of the variable for the x-axis label. Default is 'Precipitation'.
            plot_title (str, optional):     The title of the plot.                  Default is None.
            loc(str, optional):             The location of the legend.             Default to 'upper right'.
            add (tuple, optional):          Tuple of (fig, ax) to add the plot to an existing figure.
            fig (object, optional):         The figure object to plot on. If provided, ignores the 'add' argument.
            path_to_pdf (str, optional): The path to save the figure. If provided, saves the figure at the specified path.


        Returns:
            A tuple (fig, ax) containing the figure and axes objects.
        """
        if fig is not None:
            fig, ax = fig
        elif add is None and fig is None:
            fig, ax = plt.subplots(figsize=(8*figsize, 5*figsize))
        elif add is not None:
            fig, ax = add

<<<<<<< HEAD
        if not pdf and not frequency:
            if 'Dataset' in str(type(data)):
                data = data['counts']
        elif pdf and not frequency:
            if 'Dataset' in str(type(data)):
                data = data['counts']
            data = self.convert_counts_to_pdf(data,  test=test)
        elif not pdf and frequency:
            if 'Dataset' in str(type(data)):
                data = data['counts']
            data = self.convert_counts_to_frequency(data,  test=test)
=======
        if 'Dataset' in str(type(data)):
            data = data['counts']
        if not pdf and not frequency and not pdfP:
            pass
        elif pdf and not frequency and not pdfP:
            data = self.convert_counts_to_pdf(data,  test=test)
        elif not pdf and frequency and not pdfP:
            data = self.convert_counts_to_frequency(data,  test=test)
        elif pdfP:
            data = self.convert_counts_to_pdfP(data,  test=test)
>>>>>>> 8e1a2cbb

        x = data.center_of_bin.values
        # if new_unit is not None:
        #    converter = self.precipitation_rate_units_converter(
        #        1, old_unit=data.center_of_bin.units, new_unit=new_unit)
        #    x = converter * x
        #    data = data/converter
        data = data.where(data > 0)
        if smooth:
            plt.plot(x, data,
                     linewidth=3.0, ls=ls, color=color, label=legend)
            plt.grid(True)
        elif step:
            plt.step(x, data,
                     linewidth=3.0, ls=ls, color=color, label=legend)
            plt.grid(True)
        elif color_map:
            if weights is None:
                N, _, patches = plt.hist(
                    x=x, bins=x, weights=data,    label=legend)
            else:
                N, bins, patches = plt.hist(
                    x=x, bins=x, weights=weights, label=legend)

            fracs = ((N**(1 / 5)) / N.max())
            norm = colors.Normalize(fracs.min(), fracs.max())

            for thisfrac, thispatch in zip(fracs, patches):
                if color_map is True:
                    color = plt.cm.get_cmap('viridis')(norm(thisfrac))
                elif isinstance(color_map, str):
                    color = plt.cm.get_cmap(color_map)(norm(thisfrac))
                thispatch.set_facecolor(color)
        if new_unit is None:
            plt.xlabel(varname+", ["+str(data.attrs['units'])+"]", fontsize=14)
        else:
            plt.xlabel(varname+", ["+str(new_unit)+"]", fontsize=14)
        if ylogscale:
            plt.yscale('log')
        if xlogscale:
            plt.xscale('log')

        if pdf and not frequency and not pdfP:
            plt.ylabel('PDF',       fontsize=14)
        elif not pdf and frequency and not pdfP:
            plt.ylabel('Frequency', fontsize=14)
        elif not frequency and not pdfP and not pdf:
            plt.ylabel('Counts',    fontsize=14)
        elif pdfP:
            plt.ylabel('PDF * P',    fontsize=14)

        plt.title(plot_title,       fontsize=16)

        if legend != '_Hidden':
            plt.legend(loc=loc,     fontsize=10)

        if xmax is not None:
            plt.xlim([0, xmax])

        if pdf_format:
            if path_to_pdf is not None and name_of_file is not None:
                path_to_pdf = path_to_pdf + 'trop_rainfall_' + name_of_file + '_histogram.pdf'

            if path_to_pdf is not None and isinstance(path_to_pdf, str):
                create_folder(folder=extract_directory_path(
                    path_to_pdf), loglevel='WARNING')
                plt.savefig(path_to_pdf,  format="pdf",  bbox_inches="tight")
        else:
            if path_to_pdf is not None and name_of_file is not None:
                path_to_pdf = path_to_pdf + 'trop_rainfall_' + name_of_file + '_histogram.png'

            if path_to_pdf is not None and isinstance(path_to_pdf, str):
                create_folder(folder=extract_directory_path(
                    path_to_pdf), loglevel='WARNING')
                plt.savefig(path_to_pdf,  bbox_inches="tight")
        return {fig, ax}

    def mean_along_coordinate(self, data,       model_variable='tprate',      preprocess=True,
                              trop_lat=None,    coord='time',                 glob=False,
                              s_time=None,      f_time=None,
                              s_year=None,      f_year=None,
                              s_month=None,     f_month=None):
        """ Function to calculate the mean value of variable in Dataset.

        Args:
            data (xarray):                      The Dataset
            model_variable (str, optional):     The variable of the Dataset.            Defaults to 'tprate'.
            trop_lat (float, optional):         The maximumal and minimal tropical latitude values in Dataset.  Defaults to None.
            coord (str, optional):              The coordinate of the Dataset.          Defaults to 'time'.
            s_time (str, optional):             The starting time of the Dataset.       Defaults to None.
            f_time (str, optional):             The ending time of the Dataset.         Defaults to None.
            s_year (str, optional):             The starting year of the Dataset.       Defaults to None.
            f_year (str, optional):             The ending year of the Dataset.         Defaults to None.
            s_month (str, optional):            The starting month of the Dataset.      Defaults to None.
            f_month (str, optional):            The ending month of the Dataset.        Defaults to None.
            glob (bool, optional):              If True, the median value is calculated for all lat and lon.  Defaults to False.
            preprocess (bool, optional):        If True, the Dataset is preprocessed.   Defaults to True.

        Returns:
            xarray:         The mean value of variable.
        """
        if preprocess:
            data = self.preprocessing(data,                              preprocess=preprocess,
                                      model_variable=model_variable,     trop_lat=self.trop_lat,
                                      s_time=self.s_time,                f_time=self.f_time,
                                      s_year=self.s_year,                f_year=self.f_year,
                                      s_month=self.s_month,              f_month=self.f_month,
                                      dask_array=False)
        coord_lat, coord_lon = self.coordinate_names(data)
        if coord in data.dims:

            self.class_attributes_update(trop_lat=trop_lat,
                                         s_time=s_time,          f_time=f_time,
                                         s_year=s_year,          f_year=f_year,
                                         s_month=s_month,        f_month=f_month)
            if glob:
                return data.mean()
            else:
                if coord == 'time':
                    return data.mean(coord_lat).mean(coord_lon)
                elif coord == coord_lat:
                    return data.mean('time').mean(coord_lon)
                elif coord == coord_lon:
                    return data.mean('time').mean(coord_lat)
        else:
            for i in data.dims:
                coord = i
            return data.median(coord)

    def median_along_coordinate(self, data,               trop_lat=None,     preprocess=True,
                                model_variable='tprate',  coord='time',      glob=False,
                                s_time=None,              f_time=None,
                                s_year=None,              f_year=None,
                                s_month=None,             f_month=None):
        """ Function to calculate the median value of variable in Dataset.

        Args:
            data (xarray):                      The Dataset
            model_variable (str, optional):     The variable of the Dataset.            Defaults to 'tprate'.
            trop_lat (float, optional):         The maximumal and minimal tropical latitude values in Dataset.  Defaults to None.
            coord (str, optional):              The coordinate of the Dataset.          Defaults to 'time'.
            s_time (str, optional):             The starting time of the Dataset.       Defaults to None.
            f_time (str, optional):             The ending time of the Dataset.         Defaults to None.
            s_year (str, optional):             The starting year of the Dataset.       Defaults to None.
            f_year (str, optional):             The ending year of the Dataset.         Defaults to None.
            s_month (str, optional):            The starting month of the Dataset.      Defaults to None.
            f_month (str, optional):            The ending month of the Dataset.        Defaults to None.
            glob (bool, optional):              If True, the median value is calculated for all lat and lon.  Defaults to False.
            preprocess (bool, optional):        If True, the Dataset is preprocessed.   Defaults to True.

        Returns:
            xarray:         The median value of variable.
        """
        if preprocess:
            data = self.preprocessing(data,                              preprocess=preprocess,
                                      model_variable=model_variable,     trop_lat=self.trop_lat,
                                      s_time=self.s_time,                f_time=self.f_time,
                                      s_year=self.s_year,                f_year=self.f_year,
                                      s_month=self.s_month,              f_month=self.f_month,
                                      dask_array=False)

        coord_lat, coord_lon = self.coordinate_names(data)
        if coord in data.dims:
            self.class_attributes_update(trop_lat=trop_lat,
                                         s_time=s_time,         f_time=f_time,
                                         s_year=s_year,         f_year=f_year,
                                         s_month=s_month,       f_month=f_month)

            if glob:
                return data.median(coord_lat).median(coord_lon).mean('time')
            else:
                if coord == 'time':
                    return data.median(coord_lat).median(coord_lon)
                elif coord == coord_lat:
                    return data.median('time').median(coord_lon)
                elif coord == coord_lon:
                    return data.median('time').median(coord_lat)

        else:
            for i in data.dims:
                coord = i
            return data.median(coord)

    def average_into_netcdf(self, data,         glob=False,            preprocess=True,
                            model_variable='tprate',   coord='lat',
                            trop_lat=None,             get_mean=True,         get_median=False,
                            s_time=None,               f_time=None,           s_year=None,
                            f_year=None,               s_month=None,          f_month=None,
                            new_unit=None,             name_of_file=None,
                            seasons=True,              path_to_netcdf=None):
        """ Function to plot the mean or median value of variable in Dataset.

        Args:
            data (xarray):                  The Dataset
            model_variable (str, optional): The variable of the Dataset.            Defaults to 'tprate'.
            coord (str, optional):          The coordinate of the Dataset.          Defaults to 'time'.
            trop_lat (float, optional):     The maximumal and minimal tropical latitude values in Dataset.  Defaults to None.
            get_mean (bool, optional):      The flag to calculate the mean of the variable.  Defaults to True.
            get_median (bool, optional):    The flag to calculate the median of the variable.  Defaults to False.
            s_time (str, optional):         The starting time of the Dataset.       Defaults to None.
            f_time (str, optional):         The ending time of the Dataset.         Defaults to None.
            s_year (str, optional):         The starting year of the Dataset.       Defaults to None.
            f_year (str, optional):         The ending year of the Dataset.         Defaults to None.
            s_month (str, optional):        The starting month of the Dataset.      Defaults to None.
            f_month (str, optional):        The ending month of the Dataset.        Defaults to None.
            varname (str, optional):        The name of the variable.               Defaults to 'Precipitation'.
            new_unit (str, optional):       The unit of the model variable.         Defaults to None.
            name_of_file (str, optional):   The name of the file.                   Defaults to None.
            seasons (bool, optional):       The flag to calculate the seasonal mean.  Defaults to True.
        Example:

        Returns:
            None.
        """
        self.class_attributes_update(trop_lat=trop_lat,
                                     s_time=s_time,         f_time=f_time,
                                     s_year=s_year,         f_year=f_year,
                                     s_month=s_month,       f_month=f_month)

        if preprocess:
            data_with_final_grid = self.preprocessing(data,                              preprocess=preprocess,
                                                      model_variable=model_variable,     trop_lat=self.trop_lat,
                                                      s_time=self.s_time,                f_time=self.f_time,
                                                      s_year=self.s_year,                f_year=self.f_year,
                                                      s_month=None,                      f_month=None,
                                                      dask_array=False)

        if get_mean:
            if seasons:
                data_average = self.seasonal_or_monthly_mean(data,                        preprocess=preprocess,
                                                             seasons=seasons,             model_variable=model_variable,
                                                             trop_lat=trop_lat,           new_unit=new_unit,
                                                             coord=coord)

                seasonal_average = data_average[0].to_dataset(name="DJF")
                seasonal_average["MAM"] = data_average[1]
                seasonal_average["JJA"] = data_average[2]
                seasonal_average["SON"] = data_average[3]
                seasonal_average["Yearly"] = data_average[4]
            else:
                data_average = self.mean_along_coordinate(data,                           preprocess=preprocess,
                                                          glob=glob,                      model_variable=model_variable,
                                                          trop_lat=trop_lat,              coord=coord,
                                                          s_time=self.s_time,             f_time=self.f_time,
                                                          s_year=self.s_year,             f_year=self.f_year,
                                                          s_month=self.s_month,           f_month=self.f_month)
        if get_median:
            data_average = self.median_along_coordinate(data,                           preprocess=preprocess,
                                                        glob=glob,                      model_variable=model_variable,
                                                        trop_lat=trop_lat,              coord=coord,
                                                        s_time=self.s_time,             f_time=self.f_time,
                                                        s_year=self.s_year,             f_year=self.f_year,
                                                        s_month=self.s_month,           f_month=self.f_month)

        s_month, f_month = None, None
        self.class_attributes_update(s_month=s_month,       f_month=f_month)
        if seasons:
            seasonal_average.attrs = data_with_final_grid.attrs
            seasonal_average = self.grid_attributes(
                data=data_with_final_grid, tprate_dataset=seasonal_average)
            for variable in ('DJF', 'MAM', 'JJA', 'SON', 'Yearly'):
                seasonal_average[variable].attrs = data_with_final_grid.attrs
                seasonal_average = self.grid_attributes(
                    data=data_with_final_grid, tprate_dataset=seasonal_average, variable=variable)
            average_dataset = seasonal_average
        else:
            data_average.attrs = data_with_final_grid.attrs
            data_average = self.grid_attributes(
                data=data_with_final_grid,      tprate_dataset=data_average)
            average_dataset = data_average

        if average_dataset.time_band == []:
            raise Exception('Time band is empty')
        if path_to_netcdf is not None and name_of_file is not None:
            self.dataset_to_netcdf(
                average_dataset, path_to_netcdf=path_to_netcdf, name_of_file=name_of_file+'_'+str(coord))
        else:
            return average_dataset

    def plot_of_average(self,
                        ymax=12,
                        trop_lat=None,             get_mean=True,         get_median=False,
                        legend='_Hidden',          figsize=1,             ls='-',
                        maxticknum=12,             color='tab:blue',      varname='tprate',
                        ylogscale=False,           xlogscale=False,       loc='upper right',
                        add=None,                  fig=None,              plot_title=None,
                        path_to_pdf=None,          new_unit='mm/day',     name_of_file=None,
                        pdf_format=True,       path_to_netcdf=None):
        """ Function to plot the mean or median value of variable in Dataset.

        Args:
            data (xarray):                  The Dataset
            model_variable (str, optional): The variable of the Dataset.            Defaults to 'tprate'.
            coord (str, optional):          The coordinate of the Dataset.          Defaults to 'time'.
            trop_lat (float, optional):     The maximumal and minimal tropical latitude values in Dataset.  Defaults to None.
            get_mean (bool, optional):      The flag to calculate the mean of the variable.  Defaults to True.
            get_median (bool, optional):    The flag to calculate the median of the variable.  Defaults to False.
            s_time (str, optional):         The starting time of the Dataset.       Defaults to None.
            f_time (str, optional):         The ending time of the Dataset.         Defaults to None.
            s_year (str, optional):         The starting year of the Dataset.       Defaults to None.
            f_year (str, optional):         The ending year of the Dataset.         Defaults to None.
            s_month (str, optional):        The starting month of the Dataset.      Defaults to None.
            f_month (str, optional):        The ending month of the Dataset.        Defaults to None.
            legend (str, optional):         The legend of the plot.                 Defaults to '_Hidden'.
            figsize (int, optional):        The size of the plot.                   Defaults to 1.
            ls (str, optional):             The line style of the plot.             Defaults to '-'.
            maxticknum (int, optional):     The maximum number of ticks on the x-axis.  Defaults to 12.
            color (str, optional):          The color of the plot.                  Defaults to 'tab:blue'.
            varname (str, optional):        The name of the variable.               Defaults to 'Precipitation'.
            loc (str, optional):            The location of the legend.             Defaults to 'upper right'.
            add (matplotlib.figure.Figure, optional): The add previously created figure to plot.  Defaults to None.
            fig (matplotlib.figure.Figure, optional): The add previously created figure to plot.     Defaults to None.
            plot_title (str, optional):     The title of the plot.                  Defaults to None.
            path_to_pdf (str, optional):    The path to the pdf file.               Defaults to None.
            new_unit (str, optional):       The unit of the model variable.         Defaults to None.
            name_of_file (str, optional):   The name of the file.                   Defaults to None.
            seasons (bool, optional):       The flag to calculate the seasonal mean.  Defaults to True.
            pdf_format (bool, optional):    The flag to save the plot in pdf format. Defaults to True.
        Example:

        Returns:
            None.
        """
        self.class_attributes_update(trop_lat=trop_lat)
        if path_to_netcdf is None:
            raise Exception('The path needs to be provided')
        else:
            data = self.open_dataset(
                path_to_netcdf=path_to_netcdf)

        coord_lat, coord_lon = self.coordinate_names(data)

        if coord_lat is not None:
            coord = coord_lat
            self.logger.debug("Latitude coordinate is used.")
        elif coord_lon is not None:
            coord = coord_lon
            self.logger.debug("Longitude coordinate is used.")
        else:
            raise Exception('Unknown coordinate name')

        if data[coord].size <= 1:
            raise ValueError(
                "The length of the coordinate should be more than 1.")

        # make a plot with different y-axis using second axis object
        labels_int = data[coord].values

        if new_unit is not None and 'xarray' in str(type(data)):
            data = self.precipitation_rate_units_converter(
                data, new_unit=new_unit)
            units = new_unit
        else:
            units = data.units
        if 'Dataset' in str(type(data)):
            y_lim_max = self.precipitation_rate_units_converter(
                ymax, old_unit='mm/day', new_unit=new_unit)
            if fig is not None:

                ax1, ax2, ax3, ax4, ax5, ax_twin_5 = fig[1], fig[2], fig[3], fig[4], fig[5], fig[6]
                fig = fig[0]
                axs = [ax1, ax2, ax3, ax4, ax5]

            elif add is None and fig is None:
                fig = plt.figure(
                    figsize=(11*figsize, 10*figsize), layout='constrained')
                gs = fig.add_gridspec(3, 2, height_ratios=[1, 1, 2.5])
                if coord == 'lon':
                    ax1 = fig.add_subplot(
                        gs[0, 0], projection=ccrs.PlateCarree())
                    ax2 = fig.add_subplot(
                        gs[0, 1], projection=ccrs.PlateCarree())
                    ax3 = fig.add_subplot(
                        gs[1, 0], projection=ccrs.PlateCarree())
                    ax4 = fig.add_subplot(
                        gs[1, 1], projection=ccrs.PlateCarree())
                    ax5 = fig.add_subplot(
                        gs[2, :], projection=ccrs.PlateCarree())
                    ax_twin_5 = ax5.twinx()
                else:
                    ax1 = fig.add_subplot(gs[0, 0])
                    ax2 = fig.add_subplot(gs[0, 1])
                    ax3 = fig.add_subplot(gs[1, 0])
                    ax4 = fig.add_subplot(gs[1, 1])
                    ax5 = fig.add_subplot(gs[2, :])
                    ax_twin_5 = None
                axs = [ax1, ax2, ax3, ax4, ax5, ax_twin_5]
            elif add is not None:
                fig = add
                ax1, ax2, ax3, ax4, ax5, ax_twin_5 = add
                axs = [ax1, ax2, ax3, ax4, ax5]
            titles = ["DJF", "MAM", "JJA", "SON", "Yearly"]
            i = -1
            for one_season in [data.DJF, data.MAM, data.JJA, data.SON, data.Yearly]:
                i += 1

                axs[i].set_title(titles[i], fontsize=16)
                # Latitude labels
                if coord == 'lon':
                    axs[i].set_xlabel('Longitude',
                                      fontsize=12)
                elif coord == 'lat':
                    axs[i].set_xlabel('Latitude',
                                      fontsize=12)

                if ylogscale:
                    axs[i].set_yscale('log')
                if xlogscale:
                    axs[i].set_xscale('log')

                if coord == 'lon':
                    # twin object for two different y-axis on the sample plot
                    ax_span = axs[i].twinx()
                    ax_span.axhspan(-self.trop_lat, self.trop_lat,
                                    alpha=0.05, color='tab:red')
                    ax_span.set_ylim([-90, 90])
                    ax_span.set_xticks([])
                    ax_span.set_yticks([])
                    axs[i].coastlines(alpha=0.5, color='grey')
                    axs[i].set_xticks(np.arange(-180, 181, 60),
                                      crs=ccrs.PlateCarree())
                    lon_formatter = cticker.LongitudeFormatter()
                    axs[i].xaxis.set_major_formatter(lon_formatter)

                    # Latitude labels
                    axs[i].set_yticks(np.arange(-90, 91, 30),
                                      crs=ccrs.PlateCarree())
                    lat_formatter = cticker.LatitudeFormatter()
                    axs[i].yaxis.set_major_formatter(lat_formatter)

                    #
                    if i < 4:
                        ax_twin = axs[i].twinx()
                        ax_twin.set_frame_on(True)
                        ax_twin.plot(one_season.lon - 180,    one_season,
                                     color=color,  label=legend,  ls=ls)
                        ax_twin.set_ylim([0, y_lim_max])
                        ax_twin.set_ylabel(str(varname)+', '+str(units),
                                           fontsize=12)
                    else:
                        ax_twin_5.set_frame_on(True)
                        ax_twin_5.plot(one_season.lon - 180,    one_season,
                                       color=color,  label=legend,  ls=ls)
                        ax_twin_5.set_ylim([0, y_lim_max])
                        ax_twin_5.set_ylabel(str(varname)+', '+str(units),
                                             fontsize=12)

                else:
                    axs[i].plot(one_season.lat,    one_season,
                                color=color,  label=legend,  ls=ls)
                    axs[i].set_ylim([0, y_lim_max])
                    axs[i].set_xlabel('Latitude',
                                      fontsize=12)
                    try:
                        axs[i].set_ylabel(str(varname)+', '+str(units),
                                          fontsize=12)
                    except KeyError:
                        axs[i].set_ylabel(str(varname),
                                          fontsize=12)

                axs[i].grid(True)
            if coord == 'lon':
                if legend != '_Hidden':
                    ax_twin_5.legend(loc=loc,    fontsize=12,    ncol=2)
                if plot_title is not None:
                    plt.suptitle(plot_title,                       fontsize=17)
            else:
                if legend != '_Hidden':
                    ax5.legend(loc=loc,    fontsize=12,    ncol=2)
                if plot_title is not None:
                    plt.suptitle(plot_title,                       fontsize=17)

        elif 'DataArray' in str(type(data)):
            if fig is not None:
                fig, ax = fig
            elif add is None and fig is None:
                fig, ax = plt.subplots(figsize=(8*figsize, 5*figsize))
            elif add is not None:
                fig, ax = add
            if data.size == 1:
                plt.axhline(y=float(data.values),
                            color=color,  label=legend,  ls=ls)
            else:
                if coord == 'time':
                    plt.scatter(labels_int, data,
                                color=color,  label=legend,  ls=ls)
                else:
                    plt.plot(labels_int,    data,
                             color=color,  label=legend,  ls=ls)

            plt.gca().xaxis.set_major_locator(plt.MaxNLocator(maxticknum))
            plt.gca().tick_params(axis='both',   which='major',    pad=10)
            plt.xlim([min(labels_int),    max(labels_int)])

            plt.grid(True)

            if coord == 'time':
                plt.xlabel('Timestep index',
                           fontsize=12)
                if data['time.year'][0].values == data['time.year'][-1].values:
                    plt.xlabel(
                        str(data['time.year'][0].values),    fontsize=12)
                else:
                    plt.xlabel(str(data['time.year'][0].values)+' - '+str(data['time.year'][-1].values),
                               fontsize=12)
            elif coord == coord_lat:
                plt.xlabel('Latitude',
                           fontsize=12)
            elif coord == coord_lon:
                plt.xlabel('Longitude',
                           fontsize=12)
            try:
                plt.ylabel(str(varname)+', '+str(units),
                           fontsize=12)
            except KeyError:
                plt.ylabel(str(varname),
                           fontsize=12)

            if plot_title is None:
                if get_mean:
                    plt.title('Mean values of ' + str(varname),
                              fontsize=17,    pad=15)
                elif get_median:
                    plt.title('Median values of '+str(varname),
                              fontsize=17,    pad=15)
            else:
                plt.title(plot_title,
                          fontsize=17,    pad=15)

            if legend != '_Hidden':
                plt.legend(loc=loc,
                           fontsize=12,    ncol=2)
            if ylogscale:
                plt.yscale('log')
            if xlogscale:
                plt.xscale('log')
        if pdf_format:
            # set the spacing between subplots
            if path_to_pdf is not None and name_of_file is not None:
                path_to_pdf = path_to_pdf + 'trop_rainfall_' + name_of_file + '_mean.pdf'

            if path_to_pdf is not None and isinstance(path_to_pdf, str):

                create_folder(folder=extract_directory_path(
                    path_to_pdf), loglevel='WARNING')

                plt.savefig(path_to_pdf,
                            format="pdf",
                            bbox_inches="tight",
                            pad_inches=1,
                            transparent=True,
                            facecolor="w",
                            edgecolor='w',
                            orientation='landscape')
        else:
            if path_to_pdf is not None and name_of_file is not None:
                path_to_pdf = path_to_pdf + 'trop_rainfall_' + name_of_file + '_mean.png'

            if path_to_pdf is not None and isinstance(path_to_pdf, str):

                create_folder(folder=extract_directory_path(
                    path_to_pdf), loglevel='WARNING')

                plt.savefig(path_to_pdf,
                            bbox_inches="tight",
                            pad_inches=1,
                            transparent=True,
                            facecolor="w",
                            edgecolor='w',
                            orientation='landscape')
        if 'Dataset' in str(type(data)):
            return [fig,  ax1, ax2, ax3, ax4, ax5, ax_twin_5]
        else:
            return [fig,  ax]

    def twin_data_and_observations(self, data,                     dummy_data=None,                trop_lat=None,
                                   s_time=None,                    f_time=None,                    s_year=None,
                                   f_year=None,                    s_month=None,                   f_month=None,
                                   model='era5',                   source='monthly',               plev=0,
                                   space_grid_factor=None,         time_freq=None,                 preprocess=True,
                                   time_length=None,               time_grid_factor=None,          model_variable='tprate',):
        """ Function to regride the data and observations to the same grid.

        Args:
            data (xarray):              Data to be regrided.
            dummy_data (xarray):        Dummy data to be regrided.                  Default to None.
            trop_lat (float):           Latitude band of the tropical region.       Default to None.
            model_variable (str, int):  Name of the variable to be regrided.        Default to 'tprate'.
            s_time (datetime):          Start time of the regrided data.            Default to None.
            f_time (datetime):          End time of the regrided data.              Default to None.
            s_year (int):               Start year of the regrided data.            Default to None.
            f_year (int):               End year of the regrided data.              Default to None.
            s_month (int):              Start month of the regrided data.           Default to None.
            f_month (int):              End month of the regrided data.             Default to None.
            model (str):                Model to be used.                           Default to 'era5'.
            source (str):               Source of the data.                         Default to 'monthly'.
            plev (int):                 Pressure level of the data.                 Default to 0.
            space_grid_factor (float):  Space grid factor.                          Default to None.
            time_freq (str):            Time frequency of the data.                 Default to None.
            preprocess (bool):          If True, the data is preprocessed.          Default to True.

        Returns:
        """

        self.class_attributes_update(trop_lat=trop_lat,
                                     s_time=s_time,                  f_time=f_time,
                                     s_year=s_year,                  f_year=f_year,
                                     s_month=s_month,                f_month=f_month)
        try:
            data = data[model_variable]
        except KeyError:
            pass
        new_unit = data.units
        if dummy_data is None:
            if model == 'era5':
                reader = Reader(model="ERA5", exp="era5", source=source)
                observations = reader.retrieve()
                observations = self.precipitation_rate_units_converter(observations.isel(plev=plev),
                                                                       model_variable=model_variable,
                                                                       new_unit=new_unit)

            elif model == 'mswep':
                reader = Reader(model="MSWEP", exp="past", source=source)
                observations = reader.retrieve()
                observations = self.precipitation_rate_units_converter(observations,
                                                                       model_variable=model_variable,
                                                                       new_unit=new_unit)
            dummy_data = observations

        else:
            dummy_data = self.precipitation_rate_units_converter(dummy_data,
                                                                 model_variable=model_variable,
                                                                 new_unit=new_unit)

        if preprocess:
            data = self.preprocessing(data,                                  preprocess=preprocess,
                                      model_variable=model_variable,         trop_lat=self.trop_lat,
                                      s_time=self.s_time,                    f_time=self.f_time,
                                      s_year=self.s_year,                    f_year=self.f_year,
                                      s_month=self.s_month,                  f_month=self.f_month,       dask_array=False)
            dummy_data = self.preprocessing(dummy_data,                             preprocess=preprocess,
                                            model_variable=model_variable,          trop_lat=self.trop_lat,
                                            s_time=self.s_time,                     f_time=self.f_time,
                                            s_year=self.s_year,                     f_year=self.f_year,
                                            s_month=self.s_month,                   f_month=self.f_month,    dask_array=False)

        data_regrided,  dummy_data_regrided = mirror_dummy_grid(data=data,                                dummy_data=dummy_data,
                                                                space_grid_factor=space_grid_factor,      time_freq=time_freq,
                                                                time_length=time_length,                  time_grid_factor=time_grid_factor)
        return data_regrided, dummy_data_regrided

    def get_seasonal_or_monthly_data(self,  data,               preprocess=True,        seasons=True,
                                     model_variable='tprate',       trop_lat=None,          new_unit=None):
        """ Function to select the seasonal or monthly of the data.

        Args:
            data (xarray.DataArray):        Data to be calculated.
            preprocess (bool, optional):    If True, the data will be preprocessed.                 The default is True.
            seasons (bool, optional):       If True, the data will be calculated for the seasons.   The default is True.
            model_variable (str, optional): Name of the model variable.                             The default is 'tprate'.
            trop_lat (float, optional):     Latitude of the tropical region.                        The default is None.
            new_unit (str, optional):       New unit of the data.                                   The default is None.
            coord (str, optional):          Name of the coordinate.                                 The default is None.

        Returns:
            xarray.DataArray:             Seasonal or monthly data.

        """

        self.class_attributes_update(trop_lat=trop_lat)
        if seasons:

            if preprocess:
                glob = self.preprocessing(data,                               preprocess=preprocess,
                                          trop_lat=self.trop_lat,         model_variable=model_variable)

                DJF_1 = self.preprocessing(data,                               preprocess=preprocess,
                                           trop_lat=self.trop_lat,         model_variable=model_variable,
                                           s_month=12,                       f_month=12)
                DJF_2 = self.preprocessing(data,                               preprocess=preprocess,
                                           trop_lat=self.trop_lat,         model_variable=model_variable,
                                           s_month=1,                        f_month=2)
                DJF = xr.concat([DJF_1, DJF_2], dim='time')

                MAM = self.preprocessing(data,                               preprocess=preprocess,
                                         trop_lat=self.trop_lat,         model_variable=model_variable,
                                         s_month=3,                        f_month=5)

                JJA = self.preprocessing(data,                               preprocess=preprocess,
                                         trop_lat=self.trop_lat,         model_variable=model_variable,
                                         s_month=6,                        f_month=8)

                SON = self.preprocessing(data,                               preprocess=preprocess,
                                         trop_lat=self.trop_lat,         model_variable=model_variable,
                                         s_month=9,                        f_month=11)

            all_season = [DJF, MAM, JJA, SON, glob]

            for i in range(0, len(all_season)):

                if new_unit is not None:
                    all_season[i] = self.precipitation_rate_units_converter(
                        all_season[i], new_unit=new_unit)
            return all_season

        else:
            all_months = []
            for i in range(1, 13):
                if preprocess:
                    mon = self.preprocessing(data,                               preprocess=preprocess,
                                             trop_lat=self.trop_lat,         model_variable=model_variable,
                                             s_month=i,                        f_month=i)
                    if new_unit is not None:
                        mon = self.precipitation_rate_units_converter(
                            mon, new_unit=new_unit)
                all_months.append(mon)
            return all_months

    def seasonal_or_monthly_mean(self,  data,                      preprocess=True,            seasons=True,
                                 model_variable='tprate',          trop_lat=None,              new_unit=None,
                                 coord=None):
        """ Function to calculate the seasonal or monthly mean of the data.

        Args:
            data (xarray.DataArray):        Data to be calculated.
            preprocess (bool, optional):    If True, the data will be preprocessed.                 The default is True.
            seasons (bool, optional):       If True, the data will be calculated for the seasons.   The default is True.
            model_variable (str, optional): Name of the model variable.                             The default is 'tprate'.
            trop_lat (float, optional):     Latitude of the tropical region.                        The default is None.
            new_unit (str, optional):       New unit of the data.                                   The default is None.
            coord (str, optional):          Name of the coordinate.                                 The default is None.

        Returns:
            xarray.DataArray:             Seasonal or monthly mean of the data.

        """

        self.class_attributes_update(trop_lat=trop_lat)
        if seasons:
            [DJF, MAM, JJA, SON, glob] = self.get_seasonal_or_monthly_data(data,        preprocess=preprocess,        seasons=seasons,
                                                                           model_variable=model_variable,       trop_lat=trop_lat,          new_unit=new_unit)
            glob_mean = glob.mean('time')
            DJF_mean = DJF.mean('time')
            MAM_mean = MAM.mean('time')
            JJA_mean = JJA.mean('time')
            SON_mean = SON.mean('time')

            if coord == 'lon' or coord == 'lat':
                DJF_mean = DJF_mean.mean(coord)
                MAM_mean = MAM_mean.mean(coord)
                JJA_mean = JJA_mean.mean(coord)
                SON_mean = SON_mean.mean(coord)
                glob_mean = glob_mean.mean(coord)

            all_season = [DJF_mean, MAM_mean, JJA_mean, SON_mean, glob_mean]
            return all_season

        else:
            all_months = self.get_seasonal_or_monthly_data(data,        preprocess=preprocess,        seasons=seasons,
                                                           model_variable=model_variable,       trop_lat=trop_lat,          new_unit=new_unit)

            for i in range(1, 13):
                mon_mean = all_months[i].mean('time')
                all_months[i] = mon_mean
            return all_months

    def plot_bias(self,         data,         preprocess=True,                  seasons=True,
                  dataset_2=None,             model_variable='tprate',          figsize=1,
                  trop_lat=None,              plot_title=None,                  new_unit=None,
                  vmin=None,                  vmax=None,                        path_to_pdf=None,
                  name_of_file=None,          pdf_format=True):
        """ Function to plot the bias of model_variable between two datasets.

        Args:
            data (xarray): First dataset to be plotted
            dataset_2 (xarray, optional):   Second dataset to be plotted
            preprocess (bool, optional):    If True, data is preprocessed.              Defaults to True.
            seasons (bool, optional):       If True, data is plotted in seasons. If False, data is plotted in months. Defaults to True.
            model_variable (str, optional): Name of the model variable.                 Defaults to 'tprate'.
            figsize (float, optional):      Size of the figure.                         Defaults to 1.
            trop_lat (float, optional):     Latitude band of the tropical region.       The default is None.
            new_unit (str, optional):       New unit of the data.                       The default is None.
            contour (bool, optional):       If True, contour is plotted.                The default is True.
            path_to_pdf (str, optional):    Path to the pdf file.                       The default is None.
            name_of_file(str, optional):    Name of the file.                           The default is None.
            pdf_format(bool, optional):     If True, the figure is saved in PDF format. The default is True.

        Returns:
            The pyplot figure in the PDF format
        """

        self.plot_seasons_or_months(data,                         preprocess=preprocess,            seasons=seasons,
                                    dataset_2=dataset_2,          model_variable=model_variable,    figsize=figsize,
                                    trop_lat=trop_lat,            plot_title=plot_title,            new_unit=new_unit,
                                    vmin=vmin,                    vmax=vmax,                        path_to_pdf=path_to_pdf,
                                    name_of_file=name_of_file,    pdf_format=pdf_format)

    def plot_seasons_or_months(self,     data,             preprocess=True,                  seasons=True,
                               dataset_2=None,             model_variable='tprate',          figsize=1,
                               trop_lat=None,              plot_title=None,                  new_unit=None,
<<<<<<< HEAD
                               vmin=None,                  vmax=None,                        get_mean = True, 
                               percent95_level = False, 
                               path_to_pdf=None,           name_of_file=None,                pdf_format=True,    
                                path_to_netcdf = None,                           
                                value = 0.95,                           rel_error = 0.1):
=======
                               vmin=None,                  vmax=None,                        get_mean=True,
                               percent95_level=False,
                               path_to_pdf=None,           name_of_file=None,                pdf_format=True,
                               path_to_netcdf=None,
                               value=0.95,                           rel_error=0.1):
>>>>>>> 8e1a2cbb
        """ Function to plot seasonal data.

        Args:
            data (xarray): First dataset to be plotted
            dataset_2 (xarray, optional):   Second dataset to be plotted
            preprocess (bool, optional):    If True, data is preprocessed.          Defaults to True.
            seasons (bool, optional):       If True, data is plotted in seasons. If False, data is plotted in months. Defaults to True.
            model_variable (str, optional): Name of the model variable.             Defaults to 'tprate'.
            figsize (float, optional):      Size of the figure.                     Defaults to 1.
            trop_lat (float, optional):     Latitude of the tropical region.        Defaults to None.
            plot_title (str, optional):     Title of the plot.                      Defaults to None.
            new_unit (str, optional):       Unit of the data.                       Defaults to None.
            vmin (float, optional):         Minimum value of the colorbar.          Defaults to None.
            vmax (float, optional):         Maximum value of the colorbar.          Defaults to None.
            contour (bool, optional):       If True, contours are plotted.          Defaults to True.
            path_to_pdf (str, optional):    Path to the pdf file.                   Defaults to None.
            name_of_file (str, optional):   Name of the pdf file.                   Defaults to None.
            pdf_format (bool, optional):    If True, the figure is saved in PDF format. Defaults to True.

        Returns:
            The pyplot figure in the PDF format
        """

        self.class_attributes_update(trop_lat=trop_lat)

        if seasons:

            fig = plt.figure(figsize=(11*figsize, 10*figsize),
                             layout='constrained')
            gs = fig.add_gridspec(3, 2)
            ax1 = fig.add_subplot(gs[0, 0], projection=ccrs.PlateCarree())
            ax2 = fig.add_subplot(gs[0, 1], projection=ccrs.PlateCarree())
            ax3 = fig.add_subplot(gs[1, 0], projection=ccrs.PlateCarree())
            ax4 = fig.add_subplot(gs[1, 1], projection=ccrs.PlateCarree())
            ax5 = fig.add_subplot(gs[2, :], projection=ccrs.PlateCarree())
            axs = [ax1, ax2, ax3, ax4, ax5]
            if path_to_netcdf is not None:
                data = self.open_dataset(
                    path_to_netcdf=path_to_netcdf)
            try:
<<<<<<< HEAD
                all_season = [data.DJF, data.MAM, data.JJA, data.SON, data.Yearly]
            except AttributeError:
                if get_mean:
                    all_season = self.seasonal_or_monthly_mean(data,               preprocess=preprocess,        seasons=seasons,
                                                       model_variable=model_variable,    trop_lat=self.trop_lat,       new_unit=new_unit)
                elif percent95_level:
                    temp = self.seasonal_095level_into_netcdf(data, reprocess=preprocess,        seasons=seasons,  
                                                model_variable = model_variable,              path_to_netcdf = path_to_netcdf,              
                                                name_of_file = name_of_file,                    trop_lat       = trop_lat,              
                                                value = value,                           rel_error = rel_error)


=======
                all_season = [data.DJF, data.MAM,
                              data.JJA, data.SON, data.Yearly]
            except AttributeError:
                if get_mean:
                    all_season = self.seasonal_or_monthly_mean(data,               preprocess=preprocess,        seasons=seasons,
                                                               model_variable=model_variable,    trop_lat=self.trop_lat,       new_unit=new_unit)
                elif percent95_level:
                    all_season = self.seasonal_095level_into_netcdf(data, reprocess=preprocess,        seasons=seasons,
                                                              model_variable=model_variable,              path_to_netcdf=path_to_netcdf,
                                                              name_of_file=name_of_file,                    trop_lat=trop_lat,
                                                              value=value,                           rel_error=rel_error)
>>>>>>> 8e1a2cbb

            if vmin is None and vmax is None:
                vmax = float(all_season[0].max().values)/10
                vmin = 0
            clevs = np.arange(vmin, vmax, abs(vmax - vmin)/10)

            if dataset_2 is not None:
                all_season_2 = self.seasonal_or_monthly_mean(dataset_2,                     preprocess=preprocess,
                                                             seasons=seasons,            model_variable=model_variable,
                                                             trop_lat=self.trop_lat,      new_unit=new_unit)
                for i in range(0, len(all_season)):
                    all_season[i].values = all_season[i].values - \
                        all_season_2[i].values
<<<<<<< HEAD
                #data_new = data - dataset_2
=======
>>>>>>> 8e1a2cbb
            titles = ["DJF", "MAM", "JJA", "SON", "Yearly"]

            for i in range(0, len(all_season)):
                one_season = all_season[i]

                one_season = one_season.where(one_season > vmin)
                one_season, lons = add_cyclic_point(
                    one_season, coord=data['lon'])

                im1 = axs[i].contourf(lons, data['lat'], one_season, clevs,
                                      transform=ccrs.PlateCarree(),
                                      cmap='coolwarm', extend='both')

                axs[i].set_title(titles[i], fontsize=17)

                axs[i].coastlines()

                # Longitude labels
                axs[i].set_xticks(np.arange(-180, 181, 60),
                                  crs=ccrs.PlateCarree())
                lon_formatter = cticker.LongitudeFormatter()
                axs[i].xaxis.set_major_formatter(lon_formatter)

                # Latitude labels
                axs[i].set_yticks(np.arange(-90, 91, 30),
                                  crs=ccrs.PlateCarree())
                lat_formatter = cticker.LatitudeFormatter()
                axs[i].yaxis.set_major_formatter(lat_formatter)
                axs[i].grid(True)

        else:
            fig, axes = plt.subplots(ncols=3, nrows=4, subplot_kw={'projection': ccrs.PlateCarree()},
                                     figsize=(11*figsize, 8.5*figsize), layout='constrained')
            all_months = self.seasonal_or_monthly_mean(data,                preprocess=preprocess,        seasons=seasons,
                                                       model_variable=model_variable,     trop_lat=trop_lat,            new_unit=new_unit)

            if vmin is None and vmax is None:
                vmax = float(all_months[6].max().values)
                vmin = 0

            clevs = np.arange(vmin, vmax, (vmax - vmin)/10)

            if dataset_2 is not None:
                all_months_2 = self.seasonal_or_monthly_mean(dataset_2,     preprocess=preprocess,         seasons=seasons,
                                                             model_variable=model_variable,     trop_lat=trop_lat,            new_unit=new_unit)
                for i in range(0, len(all_months)):
                    all_months[i].values = all_months[i].values - \
                        all_months_2[i].values

            for i in range(0, len(all_months)):
                all_months[i] = all_months[i].where(all_months[i] > vmin)
                all_months[i], lons = add_cyclic_point(
                    all_months[i], coord=data['lon'])

            titles = ['January', 'February', 'March', 'April', 'May', 'June', 'July', 'August', 'September',
                      'October', 'November', 'December']
            axs = axes.flatten()

            for i in range(0, len(all_months)):
                im1 = axs[i].contourf(lons, data['lat'], all_months[i], clevs,
                                      transform=ccrs.PlateCarree(),
                                      cmap='coolwarm', extend='both')

                axs[i].set_title(titles[i], fontsize=17)

                axs[i].coastlines()

                # Longitude labels
                axs[i].set_xticks(np.arange(-180, 181, 60),
                                  crs=ccrs.PlateCarree())
                lon_formatter = cticker.LongitudeFormatter()
                axs[i].xaxis.set_major_formatter(lon_formatter)

                # Latitude labels
                axs[i].set_yticks(np.arange(-90, 91, 30),
                                  crs=ccrs.PlateCarree())
                lat_formatter = cticker.LatitudeFormatter()
                axs[i].yaxis.set_major_formatter(lat_formatter)
                axs[i].grid(True)

        if new_unit is None:
            try:
                unit = data[model_variable].units
            except KeyError:
                unit = data.units
        else:
            unit = new_unit
        # Draw the colorbar
        cbar = fig.colorbar(
            im1, ticks=[-7, -5, -3, -1, 1, 3, 5, 7], ax=ax5, location='bottom')
        cbar.set_label(model_variable+", ["+str(unit)+"]", fontsize=14)

        if plot_title is not None:
            plt.suptitle(plot_title,                       fontsize=17)

        if pdf_format:
            if path_to_pdf is not None and name_of_file is not None:
                if seasons:
                    path_to_pdf = path_to_pdf + 'trop_rainfall_' + name_of_file + '_seasons.pdf'
                else:
                    path_to_pdf = path_to_pdf + 'trop_rainfall_' + name_of_file + '_months.pdf'

            if path_to_pdf is not None and isinstance(path_to_pdf, str):

                create_folder(folder=extract_directory_path(
                    path_to_pdf), loglevel='WARNING')

                plt.savefig(path_to_pdf,
                            format="pdf",
                            bbox_inches="tight",
                            pad_inches=1,
                            transparent=True,
                            facecolor="w",
                            edgecolor='w',
                            orientation='landscape')
        else:
            if path_to_pdf is not None and name_of_file is not None:
                if seasons:
                    path_to_pdf = path_to_pdf + 'trop_rainfall_' + name_of_file + '_seasons.png'
                else:
                    path_to_pdf = path_to_pdf + 'trop_rainfall_' + name_of_file + '_months.png'

            if path_to_pdf is not None and isinstance(path_to_pdf, str):

                create_folder(folder=extract_directory_path(
                    path_to_pdf), loglevel='WARNING')

                plt.savefig(path_to_pdf,
                            bbox_inches="tight",
                            pad_inches=1,
                            transparent=True,
                            facecolor="w",
                            edgecolor='w',
                            orientation='landscape')

<<<<<<< HEAD

    def get_95percent_level(self, data = None, original_hist = None, value = 0.95, preprocess = True, rel_error = 0.1, model_variable='tprate', 
                            new_unit = None, weights = None,  trop_lat = None):        

        value               = 1 - value
        rel_error           = value*rel_error 
        if original_hist is None:

            self.class_attributes_update(trop_lat = trop_lat)

            original_hist = self.histogram(data,         weights = weights,       preprocess = preprocess,      
                                           trop_lat = self.trop_lat,              model_variable = model_variable,
                  num_of_bins = self.num_of_bins,   first_edge = self.first_edge,      width_of_bin  = self.width_of_bin,       bins = self.bins)
        
        counts_sum          = sum(original_hist.counts)
        relative_value      = [float((original_hist.counts[i]/counts_sum).values) for i in range(0, len(original_hist.counts))]
        new_sum             = 0

        for i in range(len(relative_value)-1, 0, -1):
            new_sum         += relative_value[i]
            if new_sum      > 0.05:
                break
        
        bin_i               = float(original_hist.center_of_bin[i-1].values)
        del_bin             = float(original_hist.center_of_bin[i].values) - float(original_hist.center_of_bin[i-1].values)
        last_bin            = float(original_hist.center_of_bin[-1].values)

        self.num_of_bins    = None
        self.first_edge     = None
        self.width_of_bin   = None

        for i in range(0, 100):
            self.bins       = np.sort([0, bin_i + 0.5*del_bin, last_bin]) 
            new_hist        = self.histogram(data)

            counts_sum      = sum(new_hist.counts.values)
            threshold       = new_hist.counts[-1].values/counts_sum
            if abs(threshold-value) < rel_error:
                break
            if threshold     < value:
                del_bin     =  del_bin - abs(0.5*del_bin)
            else:
                del_bin     =  del_bin + abs(0.5*del_bin) 

        try:
            units           = data[model_variable].units
        except KeyError:
            units           = data.units
=======
    def map(self,     data,    ncols=1, nrows=1, titles='',    lonmin=-180, lonmax=181, latmin=-90, latmax=91,
            pacific_ocean=False, atlantic_ocean=False, indian_ocean=False, tropical=False,
            model_variable='tprate',          figsize=1, number_of_ticks=8,
            trop_lat=None,              plot_title=None,                  new_unit=None,
            vmin=None,                  vmax=None,
            path_to_pdf=None,           name_of_file=None,                pdf_format=True,
            path_to_netcdf=None):
        """ Function to plot seasonal data.

        Args:
            data (xarray): First dataset to be plotted
            seasons (bool, optional):       If True, data is plotted in seasons. If False, data is plotted in months. Defaults to True.
            model_variable (str, optional): Name of the model variable.             Defaults to 'tprate'.
            figsize (float, optional):      Size of the figure.                     Defaults to 1.
            trop_lat (float, optional):     Latitude of the tropical region.        Defaults to None.
            plot_title (str, optional):     Title of the plot.                      Defaults to None.
            new_unit (str, optional):       Unit of the data.                       Defaults to None.
            vmin (float, optional):         Minimum value of the colorbar.          Defaults to None.
            vmax (float, optional):         Maximum value of the colorbar.          Defaults to None.
            contour (bool, optional):       If True, contours are plotted.          Defaults to True.
            path_to_pdf (str, optional):    Path to the pdf file.                   Defaults to None.
            name_of_file (str, optional):   Name of the pdf file.                   Defaults to None.
            pdf_format (bool, optional):    If True, the figure is saved in PDF format. Defaults to True.

        Returns:
            The pyplot figure in the PDF format
        """

        self.class_attributes_update(trop_lat=trop_lat)

        if pacific_ocean:
            latmax = 65
            latmin = -70
            lonmin = -120
            lonmax = 120
        elif atlantic_ocean:
            latmax = 70
            latmin = -60
            lonmin = -70
            lonmax = 20
        elif indian_ocean:
            latmax = 30
            latmin = -60
            lonmin = 20
            lonmax = 120

        if tropical:
            latmax = 15
            latmin = -15

        if ncols == 1 and nrows == 1:

            if new_unit is None:
                try:
                    unit = data[model_variable].units
                except KeyError:
                    unit = data.units
            else:
                unit = new_unit

            fig, ax1 = plt.subplots(ncols=ncols, nrows=nrows, subplot_kw={'projection': ccrs.PlateCarree()},
                                     figsize=(11*figsize*ncols, 8.5*figsize*nrows), layout='constrained')

            #fig = plt.figure(figsize=(11*figsize, 10*figsize),
            #                 layout='constrained')
            #ax1 = plt.axes(projection=ccrs.PlateCarree())
            if path_to_netcdf is not None:
                data = self.open_dataset(
                    path_to_netcdf=path_to_netcdf)

            if lonmin != -180 or lonmax != 181:
                data = data.sel(lon=slice(lonmin, lonmax))
            if latmin != -90 or latmax != 91:
                data = data.sel(lat=slice(latmin, latmax))

            if vmin is None and vmax is None:
                vmax = float(data.max().values)/10
                vmin = 0
                ticks = [
                    vmin + i*(vmax - vmin)/number_of_ticks for i in range(0, number_of_ticks+1)]
            elif isinstance(vmax, int) and isinstance(vmin, int):
                ticks = []
                i = 0
                while vmin+i <= vmax:
                    ticks.append(vmin+i)
                    i = i + 1
            elif isinstance(vmax, float) or isinstance(vmin, float):
                ticks = [
                    vmin + i*(vmax - vmin)/number_of_ticks for i in range(0, number_of_ticks+1)]
            vmin, vmax = ticks[0], ticks[-1]+1
            # del_tick = abs(vmax-2 - vmin)/(number_of_ticks+1)
            # clevs = np.arange(vmin, vmax, del_tick)

            try:
                del_tick = abs(vmax-2 - vmin)/(number_of_ticks+1)
                clevs = np.arange(vmin, vmax, del_tick)
            except ZeroDivisionError:
                del_tick = abs(vmax-2.01 - vmin)/(number_of_ticks+1)
                clevs = np.arange(vmin, vmax, del_tick)

            data = data.where(data > vmin)
            data_cycl, lons = add_cyclic_point(
                data, coord=data['lon'])

            im1 = ax1.contourf(lons, data['lat'], data_cycl, clevs,
                               transform=ccrs.PlateCarree(),
                               cmap='coolwarm', extend='both')

            print(lonmin, lonmax) #, latmin, latmax)
            print(lons[0], lons[-1]) #, data_cycl['lon'][0], data_cycl['lon'][-1])
            print( data['lon'][0].values, data['lon'][-1].values) 
            ax1.set_title(titles, fontsize=17)

            ax1.coastlines()

            dellon = int(lonmax-lonmin)/6
            # Longitude labels
            ax1.set_xticks(np.arange(lonmin, lonmax, dellon),
                           crs=ccrs.PlateCarree())
            
            lon_formatter = cticker.LongitudeFormatter()
            ax1.xaxis.set_major_formatter(lon_formatter)
            print(np.arange(lonmin, lonmax, dellon), lon_formatter)
            dellat = int(latmax-latmin)/6
            # Latitude labels
            ax1.set_yticks(np.arange(latmin, latmax, dellat),
                           crs=ccrs.PlateCarree())
            lat_formatter = cticker.LatitudeFormatter()
            ax1.yaxis.set_major_formatter(lat_formatter)
            ax1.grid(True)
            if vmax is not None and vmin is not None:
                cbar = fig.colorbar(
                    im1, ticks=ticks, ax=ax1, location='bottom')
            else:
                cbar = fig.colorbar(
                    im1, ax=ax1, location='bottom')
            cbar.set_label(model_variable+", ["+str(unit)+"]", fontsize=14)

        else:
            if new_unit is None:
                try:
                    unit = data[0][model_variable].units
                except KeyError:
                    unit = data[0].units
            else:
                unit = new_unit

            fig, axes = plt.subplots(ncols=ncols, nrows=nrows, subplot_kw={'projection': ccrs.PlateCarree()},
                                     figsize=(11*figsize*ncols, 8.5*figsize*nrows), layout='constrained')

            if vmin is None and vmax is None:
                vmax = float(data[0].max().values)/10
                vmin = 0
                ticks = [
                    vmin + i*(vmax - vmin)/number_of_ticks for i in range(0, number_of_ticks+1)]
            elif isinstance(vmax, int) and isinstance(vmin, int):
                ticks = []
                i = 0
                while vmin+i <= vmax:
                    ticks.append(vmin+i)
                    i = i + 1
            elif isinstance(vmax, float) or isinstance(vmin, float):
                ticks = [
                    vmin + i*(vmax - vmin)/number_of_ticks for i in range(0, number_of_ticks+1)]
            vmin, vmax = ticks[0], ticks[-1]+1
            try:
                del_tick = abs(vmax-2 - vmin)/(number_of_ticks+1)
                clevs = np.arange(vmin, vmax, del_tick)
            except ZeroDivisionError:
                del_tick = abs(vmax-2.01 - vmin)/(number_of_ticks+1)
                clevs = np.arange(vmin, vmax, del_tick)
            axs = axes.flatten()

            for i in range(0, len(data)):
                if lonmin != -180 or lonmax != 181:
                    data[i] = data[i].sel(lon=slice(lonmin, lonmax))
                if latmin != -90 or latmax != 91:
                    data[i] = data[i].sel(lat=slice(latmin, latmax))

                
                data[i] = data[i].where(data[i] > vmin)
                if lonmin != -180 or lonmax != 181:
                    data[i] = data[i].sel(lon=slice(lonmin, lonmax))
                if latmin != -90 or latmax != 91:
                    data[i] = data[i].sel(lat=slice(latmin, latmax))

                data_cycl, lons = add_cyclic_point(
                    data[i], coord=data[i]['lon'])
                #print(data_cycl)
                print(lonmin, lonmax) #, latmin, latmax)
                print(lons[0], lons[-1]) #, data_cycl['lon'][0], data_cycl['lon'][-1])
                print( data[i]['lon'][0].values, data[i]['lon'][-1].values) #,  data[i]['lat'][0].values, data[i]['lat'][-1].values)
                im1 = axs[i].contourf(lons, data[i]['lat'], data_cycl, clevs,
                                      transform=ccrs.PlateCarree(),
                                      cmap='coolwarm', extend='both')

                axs[i].set_title(titles[i], fontsize=17)

                axs[i].coastlines()

                dellon = int(lonmax-lonmin)/6
                # Longitude labels
                axs[i].set_xticks(np.arange(-lonmin, lonmax, dellon),
                                  crs=ccrs.PlateCarree())
                lon_formatter = cticker.LongitudeFormatter()
                axs[i].xaxis.set_major_formatter(lon_formatter)
                print(np.arange(lonmin, lonmax, dellon), lon_formatter)
                dellat = int(latmax-latmin)/6
                # Latitude labels
                axs[i].set_yticks(np.arange(latmin, latmax, dellat),
                                  crs=ccrs.PlateCarree())
                lat_formatter = cticker.LatitudeFormatter()
                axs[i].yaxis.set_major_formatter(lat_formatter)
                axs[i].grid(True)
            cbar = fig.colorbar(
                im1, ticks=[-7, -5, -3, -1, 1, 3, 5, 7], ax=axs[-1], location='bottom')
            cbar.set_label(model_variable+", ["+str(unit)+"]", fontsize=14)
        # Draw the colorbar

        if plot_title is not None:
            plt.suptitle(plot_title,                       fontsize=17)

        if pdf_format:
            if path_to_pdf is not None and name_of_file is not None:
                path_to_pdf = path_to_pdf + 'trop_rainfall_' + name_of_file + '_map.pdf'

            if path_to_pdf is not None and isinstance(path_to_pdf, str):

                create_folder(folder=extract_directory_path(
                    path_to_pdf), loglevel='WARNING')

                plt.savefig(path_to_pdf,
                            format="pdf",
                            bbox_inches="tight",
                            pad_inches=1,
                            transparent=True,
                            facecolor="w",
                            edgecolor='w',
                            orientation='landscape')
        else:
            if path_to_pdf is not None and name_of_file is not None:
                path_to_pdf = path_to_pdf + 'trop_rainfall_' + name_of_file + '_map.png'

            if path_to_pdf is not None and isinstance(path_to_pdf, str):

                create_folder(folder=extract_directory_path(
                    path_to_pdf), loglevel='WARNING')

                plt.savefig(path_to_pdf,
                            bbox_inches="tight",
                            pad_inches=1,
                            transparent=True,
                            facecolor="w",
                            edgecolor='w',
                            orientation='landscape')

    def get_95percent_level(self, data=None, original_hist=None, value=0.95, preprocess=True, rel_error=0.1, model_variable='tprate',
                            new_unit=None, weights=None,  trop_lat=None):

        value = 1 - value
        rel_error = value*rel_error
        if original_hist is None:

            self.class_attributes_update(trop_lat=trop_lat)

            original_hist = self.histogram(data,         weights=weights,       preprocess=preprocess,
                                           trop_lat=self.trop_lat,              model_variable=model_variable,
                                           num_of_bins=self.num_of_bins,   first_edge=self.first_edge,      width_of_bin=self.width_of_bin,       bins=self.bins)

        counts_sum = sum(original_hist.counts)
        relative_value = [float((original_hist.counts[i]/counts_sum).values)
                          for i in range(0, len(original_hist.counts))]
        new_sum = 0

        for i in range(len(relative_value)-1, 0, -1):
            new_sum += relative_value[i]
            if new_sum > 0.05:
                break

        bin_i = float(original_hist.center_of_bin[i-1].values)
        del_bin = float(
            original_hist.center_of_bin[i].values) - float(original_hist.center_of_bin[i-1].values)
        last_bin = float(original_hist.center_of_bin[-1].values)

        self.num_of_bins = None
        self.first_edge = None
        self.width_of_bin = None

        for i in range(0, 100):
            self.bins = np.sort([0, bin_i + 0.5*del_bin, last_bin])
            new_hist = self.histogram(data)

            counts_sum = sum(new_hist.counts.values)
            threshold = new_hist.counts[-1].values/counts_sum
            if abs(threshold-value) < rel_error:
                break
            if threshold < value:
                del_bin = del_bin - abs(0.5*del_bin)
            else:
                del_bin = del_bin + abs(0.5*del_bin)

        try:
            units = data[model_variable].units
        except KeyError:
            units = data.units
>>>>>>> 8e1a2cbb

        bin_value = bin_i + del_bin

        if new_unit is not None:
<<<<<<< HEAD
            bin_value        = self.precipitation_rate_units_converter(bin_value, old_unit = units, new_unit = new_unit)
=======
            bin_value = self.precipitation_rate_units_converter(
                bin_value, old_unit=units, new_unit=new_unit)
>>>>>>> 8e1a2cbb
            units = new_unit

        return bin_value, units, 1 - threshold

<<<<<<< HEAD
    def seasonal_095level_into_netcdf(self,     data,           preprocess=True,        seasons = True,     
                                                model_variable = 'tprate',              path_to_netcdf = None,              
                                                name_of_file = None,                    trop_lat       = None,              
                                                value = 0.95,                           rel_error = 0.1,
                                                lon_length=None,                        lat_length=None,
                                                space_grid_factor=None,                 tqdm=True):
                 
        """ Function to plot.
        Args:"""

        data = space_regrider(data, space_grid_factor=space_grid_factor, lat_length=lat_length, lon_length=lon_length)

        self.class_attributes_update(trop_lat = trop_lat)
        if seasons:
            glob = self.preprocessing(data,                               preprocess=preprocess,
                                        trop_lat=self.trop_lat,         model_variable=model_variable)
            DJF_1 = self.preprocessing(data,                               preprocess=preprocess,
                                        trop_lat=self.trop_lat,         model_variable=model_variable,
                                        s_month=12,                       f_month=12)
            DJF_2 = self.preprocessing(data,                               preprocess=preprocess,
                                        trop_lat=self.trop_lat,         model_variable=model_variable,
                                        s_month=1,                        f_month=2)
            DJF = xr.concat([DJF_1, DJF_2], dim='time')
            MAM = self.preprocessing(data,                               preprocess=preprocess,
                                        trop_lat=self.trop_lat,         model_variable=model_variable,
                                        s_month=3,                        f_month=5)
            JJA = self.preprocessing(data,                               preprocess=preprocess,
                                        trop_lat=self.trop_lat,         model_variable=model_variable,
                                        s_month=6,                        f_month=8)
            SON = self.preprocessing(data,                               preprocess=preprocess,
                                        trop_lat=self.trop_lat,         model_variable=model_variable,
                                        s_month=9,                        f_month=11)
            
=======
    def seasonal_095level_into_netcdf(self,     data,           preprocess=True,        seasons=True,
                                      model_variable='tprate',              path_to_netcdf=None,
                                      name_of_file=None,                    trop_lat=None,
                                      value=0.95,                           rel_error=0.1,
                                      lon_length=None,                        lat_length=None,
                                      space_grid_factor=None,                 tqdm=True):
        """ Function to plot.
        Args:"""

        data = space_regrider(data, space_grid_factor=space_grid_factor,
                              lat_length=lat_length, lon_length=lon_length)

        self.class_attributes_update(trop_lat=trop_lat)
        if seasons:
            [DJF, MAM, JJA, SON, glob] = self.get_seasonal_or_monthly_data(data,        preprocess=preprocess,        seasons=seasons,
                                                                           model_variable=model_variable,       trop_lat=trop_lat,          new_unit=new_unit)

>>>>>>> 8e1a2cbb
            num_of_bins, first_edge, width_of_bin, bins = self.num_of_bins, self.first_edge, self.width_of_bin, self.bins
            self.s_month, self.f_month = None, None
            s_month, f_month = None, None
            progress_bar_template = "[{:<40}] {}%"
            for lat_i in range(0, DJF.lat.size):

                for lon_i in range(0, DJF.lon.size):
                    if tqdm:
<<<<<<< HEAD
                        ratio = ((DJF.lon.size-1)*lat_i + lon_i) / (DJF.lat.size*DJF.lon.size)
                        progress = int(40 * ratio)
                        print(progress_bar_template.format("=" * progress, int(ratio * 100)), end="\r")

                    self.class_attributes_update(s_month = s_month, f_month = f_month, num_of_bins = num_of_bins, first_edge = first_edge, width_of_bin = width_of_bin, bins = bins)
                    DJF_095level = DJF.isel(time=0).copy(deep=True)
                    self.logger.debug('DJF:{}'.format(DJF))
                    bin_value, units, threshold = self.get_95percent_level(DJF.isel(lat=lat_i).isel(lon=lon_i), preprocess=False, 
                                                                            value = value, rel_error = rel_error)
                    DJF_095level.isel(lat=lat_i).isel(lon=lon_i).values = bin_value
                    
                    self.class_attributes_update(s_month = s_month, f_month = f_month, num_of_bins = num_of_bins, first_edge = first_edge, width_of_bin = width_of_bin, bins = bins)
                    MAM_095level = MAM.isel(time=0).copy(deep=True)
                    bin_value, units, threshold = self.get_95percent_level(MAM.isel(lat=lat_i).isel(lon=lon_i), preprocess=False,
                                                                           value = value, rel_error = rel_error)
                    MAM_095level.isel(lat=lat_i).isel(lon=lon_i).values = bin_value

                    self.class_attributes_update(s_month = s_month, f_month = f_month, num_of_bins = num_of_bins, first_edge = first_edge, width_of_bin = width_of_bin, bins = bins)
                    JJA_095level = JJA.isel(time=0).copy(deep=True)
                    bin_value, units, threshold = self.get_95percent_level(JJA.isel(lat=lat_i).isel(lon=lon_i), preprocess=False, 
                                                                           value = value, rel_error = rel_error)
                    JJA_095level.isel(lat=lat_i).isel(lon=lon_i).values = bin_value

                    self.class_attributes_update(s_month = s_month, f_month = f_month, num_of_bins = num_of_bins, first_edge = first_edge, width_of_bin = width_of_bin, bins = bins)
                    SON_095level = SON.isel(time=0).copy(deep=True)
                    bin_value, units, threshold = self.get_95percent_level(SON.isel(lat=lat_i).isel(lon=lon_i), preprocess=False, 
                                                                           value = value, rel_error = rel_error)
                    SON_095level.isel(lat=lat_i).isel(lon=lon_i).values = bin_value

                    self.class_attributes_update(s_month = s_month, f_month = f_month, num_of_bins = num_of_bins, first_edge = first_edge, width_of_bin = width_of_bin, bins = bins)
                    glob_095level = glob.isel(time=0).copy(deep=True)
                    bin_value, units, threshold = self.get_95percent_level(glob.isel(lat=lat_i).isel(lon=lon_i), preprocess=False, 
                                                                           value = value, rel_error = rel_error)
                    glob_095level.isel(lat=lat_i).isel(lon=lon_i).values = bin_value

=======
                        ratio = ((DJF.lon.size-1)*lat_i + lon_i) / \
                            (DJF.lat.size*DJF.lon.size)
                        progress = int(40 * ratio)
                        print(progress_bar_template.format(
                            "=" * progress, int(ratio * 100)), end="\r")

                    self.class_attributes_update(s_month=s_month, f_month=f_month, num_of_bins=num_of_bins,
                                                 first_edge=first_edge, width_of_bin=width_of_bin, bins=bins)
                    DJF_095level = DJF.isel(time=0).copy(deep=True)
                    self.logger.debug('DJF:{}'.format(DJF))
                    bin_value, units, threshold = self.get_95percent_level(DJF.isel(lat=lat_i).isel(lon=lon_i), preprocess=False,
                                                                           value=value, rel_error=rel_error)
                    DJF_095level.isel(lat=lat_i).isel(
                        lon=lon_i).values = bin_value

                    self.class_attributes_update(s_month=s_month, f_month=f_month, num_of_bins=num_of_bins,
                                                 first_edge=first_edge, width_of_bin=width_of_bin, bins=bins)
                    MAM_095level = MAM.isel(time=0).copy(deep=True)
                    bin_value, units, threshold = self.get_95percent_level(MAM.isel(lat=lat_i).isel(lon=lon_i), preprocess=False,
                                                                           value=value, rel_error=rel_error)
                    MAM_095level.isel(lat=lat_i).isel(
                        lon=lon_i).values = bin_value

                    self.class_attributes_update(s_month=s_month, f_month=f_month, num_of_bins=num_of_bins,
                                                 first_edge=first_edge, width_of_bin=width_of_bin, bins=bins)
                    JJA_095level = JJA.isel(time=0).copy(deep=True)
                    bin_value, units, threshold = self.get_95percent_level(JJA.isel(lat=lat_i).isel(lon=lon_i), preprocess=False,
                                                                           value=value, rel_error=rel_error)
                    JJA_095level.isel(lat=lat_i).isel(
                        lon=lon_i).values = bin_value

                    self.class_attributes_update(s_month=s_month, f_month=f_month, num_of_bins=num_of_bins,
                                                 first_edge=first_edge, width_of_bin=width_of_bin, bins=bins)
                    SON_095level = SON.isel(time=0).copy(deep=True)
                    bin_value, units, threshold = self.get_95percent_level(SON.isel(lat=lat_i).isel(lon=lon_i), preprocess=False,
                                                                           value=value, rel_error=rel_error)
                    SON_095level.isel(lat=lat_i).isel(
                        lon=lon_i).values = bin_value

                    self.class_attributes_update(s_month=s_month, f_month=f_month, num_of_bins=num_of_bins,
                                                 first_edge=first_edge, width_of_bin=width_of_bin, bins=bins)
                    glob_095level = glob.isel(time=0).copy(deep=True)
                    bin_value, units, threshold = self.get_95percent_level(glob.isel(lat=lat_i).isel(lon=lon_i), preprocess=False,
                                                                           value=value, rel_error=rel_error)
                    glob_095level.isel(lat=lat_i).isel(
                        lon=lon_i).values = bin_value
>>>>>>> 8e1a2cbb

            seasonal_095level = DJF_095level.to_dataset(name="DJF")
            seasonal_095level["MAM"] = MAM_095level
            seasonal_095level["JJA"] = JJA_095level
            seasonal_095level["SON"] = SON_095level
            seasonal_095level["Yearly"] = glob_095level

            s_month, f_month = None, None
<<<<<<< HEAD
            self.class_attributes_update(s_month=s_month,       f_month=f_month)
=======
            self.class_attributes_update(
                s_month=s_month,       f_month=f_month)
>>>>>>> 8e1a2cbb

            seasonal_095level.attrs = SON.attrs
            seasonal_095level = self.grid_attributes(
                data=SON, tprate_dataset=seasonal_095level)
            for variable in ('DJF', 'MAM', 'JJA', 'SON', 'Yearly'):
                seasonal_095level[variable].attrs = SON.attrs
                seasonal_095level = self.grid_attributes(
                    data=SON, tprate_dataset=seasonal_095level, variable=variable)

        if seasonal_095level.time_band == []:
            raise Exception('Time band is empty')
        if path_to_netcdf is not None and name_of_file is not None:
            self.dataset_to_netcdf(
                seasonal_095level, path_to_netcdf=path_to_netcdf, name_of_file=name_of_file)
        else:
            return seasonal_095level

<<<<<<< HEAD
    #def _convert_time_into_UTC_time(self, latitude = 40.7128, longitude = -74.0060, local_datetime = datetime(2023, 8, 15, 12, 0, 0) ):
    #    tf = TimezoneFinder()
    #    time_zone_str = tf.timezone_at(lng=longitude, lat=latitude)
    #    local_time = pytz.timezone(time_zone_str).localize(local_datetime)
    #    utc_time = local_time.astimezone(pytz.UTC)
    #    return np.datetime64(utc_time)

=======
>>>>>>> 8e1a2cbb
    def _utc_to_local(self, utc_time, longitude):
        # Calculate the time zone offset based on longitude
        # Each 15 degrees of longitude corresponds to 1 hour of time difference
        time_zone_offset_hours = int(longitude / 15)

        # Apply the time zone offset to convert UTC time to local time
        local_time = (utc_time + time_zone_offset_hours) % 24
<<<<<<< HEAD
        
        return local_time
        
    def add_UTC_DataAaray(self, data,  model_variable='tprate', space_grid_factor = None, time_length=None,
                          trop_lat       = None, new_unit='mm/day',
                          #freq=None,  time_grid_factor=None, 
                          path_to_netcdf = None, name_of_file = None, tqdm=True):
        self.class_attributes_update(trop_lat = trop_lat)
=======

        return local_time

    def add_UTC_DataAaray(self, data,  model_variable='tprate', space_grid_factor=None, time_length=None,
                          trop_lat=None, new_unit='mm/day',
                          # freq=None,  time_grid_factor=None,
                          path_to_netcdf=None, name_of_file=None, tqdm=True):
        self.class_attributes_update(trop_lat=trop_lat)
>>>>>>> 8e1a2cbb
        try:
            data = data[model_variable]
        except KeyError:
            pass

<<<<<<< HEAD
        utc_data=[]
        progress_bar_template = "[{:<40}] {}%"
        if  time_length is not None:
            data = data.isel(time=slice(0, time_length))
            self.logger.debug('Time selected')

        
=======
        utc_data = []
        progress_bar_template = "[{:<40}] {}%"
        if time_length is not None:
            data = data.isel(time=slice(0, time_length))
            self.logger.debug('Time selected')

>>>>>>> 8e1a2cbb
        _data = data.sel(lat=slice(-self.trop_lat, self.trop_lat))
        data = _data.mean('lat')
        self.logger.debug('Latitude selected and mean calculated')
        self.logger.debug("Mean value: {}".format(data.mean()))
        if space_grid_factor is not None:
<<<<<<< HEAD
            data = space_regrider(data, lon_length=space_grid_factor*data.lon.size)
            self.logger.debug('Space regrided')
        for time_ind in range(0, data.time.size):
            utc_data.append([])
            for lon_ind in range(0, data.lon.size): 
                total_ind =   time_ind*data.lon.size + lon_ind
                ratio =  total_ind / (data.lon.size*data.time.size)
                progress = int(40 * ratio)
                print(progress_bar_template.format("=" * progress, int(ratio * 100)), end="\r")
                
                local_time = data.time[time_ind]
                longitude = data.lon[lon_ind].values - 180
                
                local_datetime = float(local_time['time.hour'].values+local_time['time.minute'].values/60)
                              
                utc_element = self._utc_to_local(longitude=longitude, utc_time =local_datetime )
                utc_data[time_ind].append(utc_element)
        
        
=======
            data = space_regrider(
                data, lon_length=space_grid_factor*data.lon.size)
            self.logger.debug('Space regrided')
        for time_ind in range(0, data.time.size):
            utc_data.append([])
            for lon_ind in range(0, data.lon.size):
                total_ind = time_ind*data.lon.size + lon_ind
                ratio = total_ind / (data.lon.size*data.time.size)
                progress = int(40 * ratio)
                print(progress_bar_template.format(
                    "=" * progress, int(ratio * 100)), end="\r")

                local_time = data.time[time_ind]
                longitude = data.lon[lon_ind].values - 180

                local_datetime = float(
                    local_time['time.hour'].values+local_time['time.minute'].values/60)

                utc_element = self._utc_to_local(
                    longitude=longitude, utc_time=local_datetime)
                utc_data[time_ind].append(utc_element)

>>>>>>> 8e1a2cbb
        _dataset = data.to_dataset(name="tprate")
        _dataset.attrs = data.attrs
        _dataset.update({'utc_time': (['time', 'lon'], utc_data)})

        self.grid_attributes(data=_dataset, tprate_dataset=_dataset)
<<<<<<< HEAD
        
        data = _dataset.where(~np.isnan(_dataset.tprate), 0)
            
        utc_time = data['utc_time'].stack(total=['time','lon']).values 
        tprate = data['tprate'].stack(total=['time','lon']).values

        if new_unit is not None and 'xarray' in str(type(tprate)):
            tprate = self.precipitation_rate_units_converter(tprate, new_unit=new_unit)
=======

        data = _dataset.where(~np.isnan(_dataset.tprate), 0)

        utc_time = data['utc_time'].stack(total=['time', 'lon']).values
        tprate = data['tprate'].stack(total=['time', 'lon']).values

        if new_unit is not None and 'xarray' in str(type(tprate)):
            tprate = self.precipitation_rate_units_converter(
                tprate, new_unit=new_unit)
>>>>>>> 8e1a2cbb
            units = new_unit
        elif new_unit is not None and 'ndarray' in str(type(tprate)):
            result_list = []
            for element in tprate:
<<<<<<< HEAD
                result_list.append(self.precipitation_rate_units_converter(float(element), old_unit=data.units, new_unit=new_unit))
=======
                result_list.append(self.precipitation_rate_units_converter(
                    float(element), old_unit=data.units, new_unit=new_unit))
>>>>>>> 8e1a2cbb
            tprate = np.array(result_list, dtype=np.float64)
        else:
            units = tprate.units

        new_data = []
        for i in range(0, len(utc_time)):
            new_data.append([utc_time[i], tprate[i]])

<<<<<<< HEAD
        
        #tprate_rel = [tprate[i]- mean_val for i in range(0, len(tprate))]

        # Sorted list with corresponding values
        sorted_list = sorted(new_data , key=lambda x: x[0])

        # Group elements by the first value in each element
        grouped_data = {key: [value for _, value in group] for key, group in groupby(sorted_list, key=lambda x: x[0])}
=======
        # Sorted list with corresponding values
        sorted_list = sorted(new_data, key=lambda x: x[0])

        # Group elements by the first value in each element
        grouped_data = {key: [value for _, value in group]
                        for key, group in groupby(sorted_list, key=lambda x: x[0])}
>>>>>>> 8e1a2cbb

        # Calculate the mean for each group and create the result list
        result = [[key, mean(values)] for key, values in grouped_data.items()]

<<<<<<< HEAD
        

        new_data = [result[i][1] for i in range(0, len(result))]
        new_coord = [result[i][0] for i in range(0, len(result))]

        

        da = xr.DataArray(new_data,
                        dims=('utc_time'),
                        coords={'utc_time': new_coord})

        
=======
        new_data = [result[i][1] for i in range(0, len(result))]
        new_coord = [result[i][0] for i in range(0, len(result))]

        da = xr.DataArray(new_data,
                          dims=('utc_time'),
                          coords={'utc_time': new_coord})
>>>>>>> 8e1a2cbb

        new_dataset = da.to_dataset(name="tprate")
        new_dataset.attrs = _dataset.attrs

        mean_val = da.mean()

        da = [(new_data[i] - mean_val)/mean_val for i in range(0, len(new_data))]

<<<<<<< HEAD

=======
>>>>>>> 8e1a2cbb
        new_dataset.update({'tprate_relative': (['utc_time'], da)})

        if path_to_netcdf is not None and name_of_file is not None:
            self.dataset_to_netcdf(
                new_dataset, path_to_netcdf=path_to_netcdf, name_of_file=name_of_file)
        else:
            return new_dataset

<<<<<<< HEAD
        
    
    def daily_variability_plot(self, ymax=12,
                        trop_lat=None,             relative=True,         get_median=False,
                        legend='_Hidden',          figsize=1,             ls='-',
                        maxticknum=12,             color='tab:blue',      varname='tprate',
                        ylogscale=False,           xlogscale=False,       loc='upper right',
                        add=None,                  fig=None,              plot_title=None,
                        path_to_pdf=None,          new_unit='mm/day',     name_of_file=None,
                        pdf_format=True,       path_to_netcdf=None):

=======
    def daily_variability_plot(self, ymax=12,
                               trop_lat=None,             relative=True,         get_median=False,
                               legend='_Hidden',          figsize=1,             ls='-',
                               maxticknum=12,             color='tab:blue',      varname='tprate',
                               ylogscale=False,           xlogscale=False,       loc='upper right',
                               add=None,                  fig=None,              plot_title=None,
                               path_to_pdf=None,          new_unit='mm/day',     name_of_file=None,
                               pdf_format=True,       path_to_netcdf=None):
>>>>>>> 8e1a2cbb

        self.class_attributes_update(trop_lat=trop_lat)
        if path_to_netcdf is None:
            raise Exception('The path needs to be provided')
        else:
            data = self.open_dataset(
                path_to_netcdf=path_to_netcdf)
<<<<<<< HEAD
            
        
            
=======

>>>>>>> 8e1a2cbb
        utc_time = data['utc_time']
        if relative:
            tprate = data['tprate_relative']
        else:
            tprate = data['tprate']
        try:
            units = data.units
        except AttributeError:
            try:
                units = data.tprate.units
            except AttributeError:
<<<<<<< HEAD
                units = 'mm/day'#'kg m**-2 s**-1'

        #if new_unit is not None and 'xarray' in str(type(tprate)):
        #    tprate = self.precipitation_rate_units_converter(tprate, new_unit=new_unit)
        #    units = new_unit
        #elif new_unit is not None and 'ndarray' in str(type(tprate)):
=======
                units = 'mm/day'  # 'kg m**-2 s**-1'

        # if new_unit is not None and 'xarray' in str(type(tprate)):
        #    tprate = self.precipitation_rate_units_converter(tprate, new_unit=new_unit)
        #    units = new_unit
        # elif new_unit is not None and 'ndarray' in str(type(tprate)):
>>>>>>> 8e1a2cbb
        #    result_list = []
        #    for element in tprate:
        #        result_list.append(self.precipitation_rate_units_converter(float(element), old_unit=data.units, new_unit=new_unit))
        #    tprate = np.array(result_list, dtype=np.float64)
<<<<<<< HEAD
        #else:
=======
        # else:
>>>>>>> 8e1a2cbb
        #    units = data.units
        if 'Dataset' in str(type(data)):
            y_lim_max = self.precipitation_rate_units_converter(
                ymax, old_unit='mm/day', new_unit=new_unit)
            if fig is not None:
                fig, ax = fig
            elif add is None and fig is None:
                fig, ax = plt.subplots(
                    figsize=(11*figsize, 10*figsize), layout='constrained')
            elif add is not None:
<<<<<<< HEAD
                fig, ax  = add
        ax.plot(utc_time, tprate,
                    color=color,  label=legend,  ls=ls)

        if relative:
            ax.set_title('Relative Value of Daily Precipitation Variability', fontsize=15)
=======
                fig, ax = add
        ax.plot(utc_time, tprate,
                color=color,  label=legend,  ls=ls)

        if relative:
            ax.set_title(
                'Relative Value of Daily Precipitation Variability', fontsize=15)
>>>>>>> 8e1a2cbb
            ax.set_xlabel('tprate variability, '+units,  fontsize=12)
        else:
            ax.set_title('Daily Precipitation Variability', fontsize=15)
            ax.set_xlabel('relative tprate',  fontsize=12)

        ax.set_frame_on(True)
        ax.grid(True)

        ax.set_xlabel('Local time', fontsize=12)

        if legend != '_Hidden':
<<<<<<< HEAD
                plt.legend(loc=loc,
                           fontsize=12,    ncol=2)

        if path_to_pdf is not None:
            plt.savefig(path_to_pdf,
                                format="pdf",
                                bbox_inches="tight",
                                pad_inches=1,
                                transparent=True,
                                facecolor="w",
                                edgecolor='w',
                                orientation='landscape')
            
=======
            plt.legend(loc=loc,
                       fontsize=12,    ncol=2)

        if path_to_pdf is not None:
            plt.savefig(path_to_pdf,
                        format="pdf",
                        bbox_inches="tight",
                        pad_inches=1,
                        transparent=True,
                        facecolor="w",
                        edgecolor='w',
                        orientation='landscape')

>>>>>>> 8e1a2cbb
        return [fig,  ax]<|MERGE_RESOLUTION|>--- conflicted
+++ resolved
@@ -12,11 +12,7 @@
 import xarray as xr
 
 from datetime import datetime
-<<<<<<< HEAD
-#from timezonefinder import TimezoneFinder
-=======
 # from timezonefinder import TimezoneFinder
->>>>>>> 8e1a2cbb
 import pytz
 
 from itertools import groupby
@@ -602,11 +598,7 @@
                   s_time=None,            f_time=None,        s_year=None,
                   f_year=None,            s_month=None,       f_month=None,
                   num_of_bins=None,       first_edge=None,    width_of_bin=None,       bins=0,
-<<<<<<< HEAD
-                  path_to_histogram=None, name_of_file=None,  positive=True, new_unit=None, threshold=2, test=False):
-=======
                   path_to_histogram=None, name_of_file=None,  positive=True, new_unit=None, threshold=2, test=False, seasons=None):
->>>>>>> 8e1a2cbb
         """ Function to calculate a histogram of the high-resolution Dataset.
 
         Args:
@@ -674,18 +666,6 @@
                              for i in range(0, len(self.bins)-1)]
         if positive:
             data = np.maximum(data, 0.)
-<<<<<<< HEAD
-        if isinstance(self.bins, int):
-            hist_fast = fast_histogram.histogram1d(data,
-                                                range=[
-                                                    self.first_edge, self.first_edge + (self.num_of_bins)*self.width_of_bin],
-                                                bins=self.num_of_bins)
-            #print(hist_fast, bins, center_of_bin, width_table)
-        else:
-            hist_np = np.histogram(data,  weights=weights, bins = self.bins) 
-            #print(hist_np[0], hist_np[1], center_of_bin, width_table)
-            hist_fast = hist_np[0]
-=======
             if seasons is not None:
                 for i in range(0, len(seasons_or_months)):
                     seasons_or_months[i] = np.maximum(seasons_or_months[i], 0.)
@@ -710,7 +690,6 @@
                 for i in range(0, len(seasons_or_months)):
                     hist_seasons_or_months.append(np.histogram(
                         seasons_or_months[i],  weights=weights, bins=self.bins)[0])
->>>>>>> 8e1a2cbb
         self.logger.info('Histogram of the data is created')
         self.logger.debug('Size of data after preprocessing/Sum of Counts: {}/{}'
                           .format(data_size(data), int(sum(hist_fast))))
@@ -808,11 +787,7 @@
             if name_of_file is None:
                 name_of_file = '_'
             time_band = dataset.attrs['time_band']
-<<<<<<< HEAD
-            #self.logger.debug('Time band is {}'.format(time_band))
-=======
             # self.logger.debug('Time band is {}'.format(time_band))
->>>>>>> 8e1a2cbb
             try:
                 name_of_file = name_of_file + '_' + re.split(":", re.split(", ", time_band)[0])[
                     0] + '_' + re.split(":", re.split(", ", time_band)[1])[0] + '_' + re.split("=", re.split(", ", time_band)[2])[1]
@@ -847,14 +822,10 @@
                 time_band = str(
                     data.time[0].values)+', '+str(data.time[-1].values)+', freq='+str(time_interpreter(data))
             else:
-<<<<<<< HEAD
-                time_band = str(data.time.values)
-=======
                 try:
                     time_band = str(data.time.values[0])
                 except IndexError:
                     time_band = str(data.time.values)
->>>>>>> 8e1a2cbb
         except KeyError:
             time_band = 'None'
         try:
@@ -862,18 +833,11 @@
                 latitude_step = data[coord_lat][1].values - \
                     data[coord_lat][0].values
                 lat_band = str(data[coord_lat][0].values)+', ' + \
-<<<<<<< HEAD
-                    str(data[coord_lat][-1].values)+', freq='+str(latitude_step)
-            else:
-                lat_band = data[coord_lat].values
-                latitude_step = data[coord_lat].values
-=======
                     str(data[coord_lat][-1].values) + \
                     ', freq='+str(latitude_step)
             else:
                 lat_band = data[coord_lat].values
                 latitude_step = 'None'
->>>>>>> 8e1a2cbb
         except KeyError:
             lat_band = 'None'
             latitude_step = 'None'
@@ -882,16 +846,10 @@
                 longitude_step = data[coord_lon][1].values - \
                     data[coord_lon][0].values
                 lon_band = str(data[coord_lon][0].values)+', ' + \
-<<<<<<< HEAD
-                    str(data[coord_lon][-1].values)+', freq='+str(longitude_step)
-            else:
-                longitude_step = data[coord_lon].values
-=======
                     str(data[coord_lon][-1].values) + \
                     ', freq='+str(longitude_step)
             else:
                 longitude_step = 'None'
->>>>>>> 8e1a2cbb
                 lon_band = data[coord_lon].values
         except KeyError:
             lon_band = 'None'
@@ -918,11 +876,7 @@
 
         return tprate_dataset
 
-<<<<<<< HEAD
-    def add_frequency_and_pdf(self,  tprate_dataset=None, path_to_histogram=None, name_of_file=None,  test=False):
-=======
     def add_frequency_and_pdf(self,  tprate_dataset=None, path_to_histogram=None, name_of_file=None,  test=False, label=None):
->>>>>>> 8e1a2cbb
         """ Function to convert the histogram to xarray.Dataset.
 
         Args:
@@ -936,12 +890,8 @@
             tprate_dataset.counts,  test=test)
         tprate_dataset['frequency'] = hist_frequency
 
-<<<<<<< HEAD
-        hist_pdf = self.convert_counts_to_pdf(tprate_dataset.counts,  test=test)
-=======
         hist_pdf = self.convert_counts_to_pdf(
             tprate_dataset.counts,  test=test)
->>>>>>> 8e1a2cbb
         tprate_dataset['pdf'] = hist_pdf
 
         hist_pdfP = self.convert_counts_to_pdfP(
@@ -1073,12 +1023,8 @@
                 tprate_dataset_2.counts.size_of_the_data
             dataset_3.frequency.values = self.convert_counts_to_frequency(
                 dataset_3.counts,  test=test)
-<<<<<<< HEAD
-            dataset_3.pdf.values = self.convert_counts_to_pdf(dataset_3.counts,  test=test)
-=======
             dataset_3.pdf.values = self.convert_counts_to_pdf(
                 dataset_3.counts,  test=test)
->>>>>>> 8e1a2cbb
 
             for variable in ('counts', 'frequency', 'pdf'):
                 for attribute in tprate_dataset_1.counts.attrs:
@@ -1126,12 +1072,8 @@
                 if tqdm:
                     ratio = i / len(histogram_list)
                     progress = int(40 * ratio)
-<<<<<<< HEAD
-                    print(progress_bar_template.format("=" * progress, int(ratio * 100)), end="\r")
-=======
                     print(progress_bar_template.format(
                         "=" * progress, int(ratio * 100)), end="\r")
->>>>>>> 8e1a2cbb
 
                 name_of_file = histogram_list[i]
                 re.split(r"[^0-9\s]", name_of_file)
@@ -1202,19 +1144,11 @@
         sum_of_frequency = sum(frequency_per_bin[:])
 
         if test:
-<<<<<<< HEAD
-            if sum(data[:]) == 0 or abs(sum_of_frequency - 1) < 10**(-4): #10**(-4)
-                pass
-            else:
-                self.logger.debug('Sum of Frequency: {}'
-                                .format(abs(sum_of_frequency.values)))
-=======
             if sum(data[:]) == 0 or abs(sum_of_frequency - 1) < 10**(-4):
                 pass
             else:
                 self.logger.debug('Sum of Frequency: {}'
                                   .format(abs(sum_of_frequency.values)))
->>>>>>> 8e1a2cbb
                 raise AssertionError("Test failed.")
         return frequency_per_bin
 
@@ -1236,15 +1170,6 @@
         sum_of_pdf = sum(pdf_per_bin[:]*data.width[0:])
 
         if test:
-<<<<<<< HEAD
-            if sum(data[:]) == 0 or abs(sum_of_pdf-1.) < 10**(-4): #10**(-4)
-                pass
-            else:
-                self.logger.debug('Sum of PDF: {}'
-                                .format(abs(sum_of_pdf.values)))
-                raise AssertionError("Test failed.")
-        return pdf_per_bin
-=======
             if sum(data[:]) == 0 or abs(sum_of_pdf-1.) < 10**(-4):  # 10**(-4)
                 pass
             else:
@@ -1279,7 +1204,6 @@
                                   .format(abs(sum_of_pdfP.values)))
                 raise AssertionError("Test failed.")
         return pdfP_per_bin
->>>>>>> 8e1a2cbb
 
     def mean_from_histogram(self, hist, data=None, old_unit='kg m**-2 s**-1', new_unit=None,
                             model_variable='tprate', trop_lat=None, positive=True):
@@ -1383,19 +1307,6 @@
         elif add is not None:
             fig, ax = add
 
-<<<<<<< HEAD
-        if not pdf and not frequency:
-            if 'Dataset' in str(type(data)):
-                data = data['counts']
-        elif pdf and not frequency:
-            if 'Dataset' in str(type(data)):
-                data = data['counts']
-            data = self.convert_counts_to_pdf(data,  test=test)
-        elif not pdf and frequency:
-            if 'Dataset' in str(type(data)):
-                data = data['counts']
-            data = self.convert_counts_to_frequency(data,  test=test)
-=======
         if 'Dataset' in str(type(data)):
             data = data['counts']
         if not pdf and not frequency and not pdfP:
@@ -1406,7 +1317,6 @@
             data = self.convert_counts_to_frequency(data,  test=test)
         elif pdfP:
             data = self.convert_counts_to_pdfP(data,  test=test)
->>>>>>> 8e1a2cbb
 
         x = data.center_of_bin.values
         # if new_unit is not None:
@@ -2207,19 +2117,11 @@
     def plot_seasons_or_months(self,     data,             preprocess=True,                  seasons=True,
                                dataset_2=None,             model_variable='tprate',          figsize=1,
                                trop_lat=None,              plot_title=None,                  new_unit=None,
-<<<<<<< HEAD
-                               vmin=None,                  vmax=None,                        get_mean = True, 
-                               percent95_level = False, 
-                               path_to_pdf=None,           name_of_file=None,                pdf_format=True,    
-                                path_to_netcdf = None,                           
-                                value = 0.95,                           rel_error = 0.1):
-=======
                                vmin=None,                  vmax=None,                        get_mean=True,
                                percent95_level=False,
                                path_to_pdf=None,           name_of_file=None,                pdf_format=True,
                                path_to_netcdf=None,
                                value=0.95,                           rel_error=0.1):
->>>>>>> 8e1a2cbb
         """ Function to plot seasonal data.
 
         Args:
@@ -2260,20 +2162,6 @@
                 data = self.open_dataset(
                     path_to_netcdf=path_to_netcdf)
             try:
-<<<<<<< HEAD
-                all_season = [data.DJF, data.MAM, data.JJA, data.SON, data.Yearly]
-            except AttributeError:
-                if get_mean:
-                    all_season = self.seasonal_or_monthly_mean(data,               preprocess=preprocess,        seasons=seasons,
-                                                       model_variable=model_variable,    trop_lat=self.trop_lat,       new_unit=new_unit)
-                elif percent95_level:
-                    temp = self.seasonal_095level_into_netcdf(data, reprocess=preprocess,        seasons=seasons,  
-                                                model_variable = model_variable,              path_to_netcdf = path_to_netcdf,              
-                                                name_of_file = name_of_file,                    trop_lat       = trop_lat,              
-                                                value = value,                           rel_error = rel_error)
-
-
-=======
                 all_season = [data.DJF, data.MAM,
                               data.JJA, data.SON, data.Yearly]
             except AttributeError:
@@ -2285,7 +2173,6 @@
                                                               model_variable=model_variable,              path_to_netcdf=path_to_netcdf,
                                                               name_of_file=name_of_file,                    trop_lat=trop_lat,
                                                               value=value,                           rel_error=rel_error)
->>>>>>> 8e1a2cbb
 
             if vmin is None and vmax is None:
                 vmax = float(all_season[0].max().values)/10
@@ -2299,10 +2186,6 @@
                 for i in range(0, len(all_season)):
                     all_season[i].values = all_season[i].values - \
                         all_season_2[i].values
-<<<<<<< HEAD
-                #data_new = data - dataset_2
-=======
->>>>>>> 8e1a2cbb
             titles = ["DJF", "MAM", "JJA", "SON", "Yearly"]
 
             for i in range(0, len(all_season)):
@@ -2438,56 +2321,6 @@
                             edgecolor='w',
                             orientation='landscape')
 
-<<<<<<< HEAD
-
-    def get_95percent_level(self, data = None, original_hist = None, value = 0.95, preprocess = True, rel_error = 0.1, model_variable='tprate', 
-                            new_unit = None, weights = None,  trop_lat = None):        
-
-        value               = 1 - value
-        rel_error           = value*rel_error 
-        if original_hist is None:
-
-            self.class_attributes_update(trop_lat = trop_lat)
-
-            original_hist = self.histogram(data,         weights = weights,       preprocess = preprocess,      
-                                           trop_lat = self.trop_lat,              model_variable = model_variable,
-                  num_of_bins = self.num_of_bins,   first_edge = self.first_edge,      width_of_bin  = self.width_of_bin,       bins = self.bins)
-        
-        counts_sum          = sum(original_hist.counts)
-        relative_value      = [float((original_hist.counts[i]/counts_sum).values) for i in range(0, len(original_hist.counts))]
-        new_sum             = 0
-
-        for i in range(len(relative_value)-1, 0, -1):
-            new_sum         += relative_value[i]
-            if new_sum      > 0.05:
-                break
-        
-        bin_i               = float(original_hist.center_of_bin[i-1].values)
-        del_bin             = float(original_hist.center_of_bin[i].values) - float(original_hist.center_of_bin[i-1].values)
-        last_bin            = float(original_hist.center_of_bin[-1].values)
-
-        self.num_of_bins    = None
-        self.first_edge     = None
-        self.width_of_bin   = None
-
-        for i in range(0, 100):
-            self.bins       = np.sort([0, bin_i + 0.5*del_bin, last_bin]) 
-            new_hist        = self.histogram(data)
-
-            counts_sum      = sum(new_hist.counts.values)
-            threshold       = new_hist.counts[-1].values/counts_sum
-            if abs(threshold-value) < rel_error:
-                break
-            if threshold     < value:
-                del_bin     =  del_bin - abs(0.5*del_bin)
-            else:
-                del_bin     =  del_bin + abs(0.5*del_bin) 
-
-        try:
-            units           = data[model_variable].units
-        except KeyError:
-            units           = data.units
-=======
     def map(self,     data,    ncols=1, nrows=1, titles='',    lonmin=-180, lonmax=181, latmin=-90, latmax=91,
             pacific_ocean=False, atlantic_ocean=False, indian_ocean=False, tropical=False,
             model_variable='tprate',          figsize=1, number_of_ticks=8,
@@ -2793,56 +2626,16 @@
             units = data[model_variable].units
         except KeyError:
             units = data.units
->>>>>>> 8e1a2cbb
 
         bin_value = bin_i + del_bin
 
         if new_unit is not None:
-<<<<<<< HEAD
-            bin_value        = self.precipitation_rate_units_converter(bin_value, old_unit = units, new_unit = new_unit)
-=======
             bin_value = self.precipitation_rate_units_converter(
                 bin_value, old_unit=units, new_unit=new_unit)
->>>>>>> 8e1a2cbb
             units = new_unit
 
         return bin_value, units, 1 - threshold
 
-<<<<<<< HEAD
-    def seasonal_095level_into_netcdf(self,     data,           preprocess=True,        seasons = True,     
-                                                model_variable = 'tprate',              path_to_netcdf = None,              
-                                                name_of_file = None,                    trop_lat       = None,              
-                                                value = 0.95,                           rel_error = 0.1,
-                                                lon_length=None,                        lat_length=None,
-                                                space_grid_factor=None,                 tqdm=True):
-                 
-        """ Function to plot.
-        Args:"""
-
-        data = space_regrider(data, space_grid_factor=space_grid_factor, lat_length=lat_length, lon_length=lon_length)
-
-        self.class_attributes_update(trop_lat = trop_lat)
-        if seasons:
-            glob = self.preprocessing(data,                               preprocess=preprocess,
-                                        trop_lat=self.trop_lat,         model_variable=model_variable)
-            DJF_1 = self.preprocessing(data,                               preprocess=preprocess,
-                                        trop_lat=self.trop_lat,         model_variable=model_variable,
-                                        s_month=12,                       f_month=12)
-            DJF_2 = self.preprocessing(data,                               preprocess=preprocess,
-                                        trop_lat=self.trop_lat,         model_variable=model_variable,
-                                        s_month=1,                        f_month=2)
-            DJF = xr.concat([DJF_1, DJF_2], dim='time')
-            MAM = self.preprocessing(data,                               preprocess=preprocess,
-                                        trop_lat=self.trop_lat,         model_variable=model_variable,
-                                        s_month=3,                        f_month=5)
-            JJA = self.preprocessing(data,                               preprocess=preprocess,
-                                        trop_lat=self.trop_lat,         model_variable=model_variable,
-                                        s_month=6,                        f_month=8)
-            SON = self.preprocessing(data,                               preprocess=preprocess,
-                                        trop_lat=self.trop_lat,         model_variable=model_variable,
-                                        s_month=9,                        f_month=11)
-            
-=======
     def seasonal_095level_into_netcdf(self,     data,           preprocess=True,        seasons=True,
                                       model_variable='tprate',              path_to_netcdf=None,
                                       name_of_file=None,                    trop_lat=None,
@@ -2860,7 +2653,6 @@
             [DJF, MAM, JJA, SON, glob] = self.get_seasonal_or_monthly_data(data,        preprocess=preprocess,        seasons=seasons,
                                                                            model_variable=model_variable,       trop_lat=trop_lat,          new_unit=new_unit)
 
->>>>>>> 8e1a2cbb
             num_of_bins, first_edge, width_of_bin, bins = self.num_of_bins, self.first_edge, self.width_of_bin, self.bins
             self.s_month, self.f_month = None, None
             s_month, f_month = None, None
@@ -2869,43 +2661,6 @@
 
                 for lon_i in range(0, DJF.lon.size):
                     if tqdm:
-<<<<<<< HEAD
-                        ratio = ((DJF.lon.size-1)*lat_i + lon_i) / (DJF.lat.size*DJF.lon.size)
-                        progress = int(40 * ratio)
-                        print(progress_bar_template.format("=" * progress, int(ratio * 100)), end="\r")
-
-                    self.class_attributes_update(s_month = s_month, f_month = f_month, num_of_bins = num_of_bins, first_edge = first_edge, width_of_bin = width_of_bin, bins = bins)
-                    DJF_095level = DJF.isel(time=0).copy(deep=True)
-                    self.logger.debug('DJF:{}'.format(DJF))
-                    bin_value, units, threshold = self.get_95percent_level(DJF.isel(lat=lat_i).isel(lon=lon_i), preprocess=False, 
-                                                                            value = value, rel_error = rel_error)
-                    DJF_095level.isel(lat=lat_i).isel(lon=lon_i).values = bin_value
-                    
-                    self.class_attributes_update(s_month = s_month, f_month = f_month, num_of_bins = num_of_bins, first_edge = first_edge, width_of_bin = width_of_bin, bins = bins)
-                    MAM_095level = MAM.isel(time=0).copy(deep=True)
-                    bin_value, units, threshold = self.get_95percent_level(MAM.isel(lat=lat_i).isel(lon=lon_i), preprocess=False,
-                                                                           value = value, rel_error = rel_error)
-                    MAM_095level.isel(lat=lat_i).isel(lon=lon_i).values = bin_value
-
-                    self.class_attributes_update(s_month = s_month, f_month = f_month, num_of_bins = num_of_bins, first_edge = first_edge, width_of_bin = width_of_bin, bins = bins)
-                    JJA_095level = JJA.isel(time=0).copy(deep=True)
-                    bin_value, units, threshold = self.get_95percent_level(JJA.isel(lat=lat_i).isel(lon=lon_i), preprocess=False, 
-                                                                           value = value, rel_error = rel_error)
-                    JJA_095level.isel(lat=lat_i).isel(lon=lon_i).values = bin_value
-
-                    self.class_attributes_update(s_month = s_month, f_month = f_month, num_of_bins = num_of_bins, first_edge = first_edge, width_of_bin = width_of_bin, bins = bins)
-                    SON_095level = SON.isel(time=0).copy(deep=True)
-                    bin_value, units, threshold = self.get_95percent_level(SON.isel(lat=lat_i).isel(lon=lon_i), preprocess=False, 
-                                                                           value = value, rel_error = rel_error)
-                    SON_095level.isel(lat=lat_i).isel(lon=lon_i).values = bin_value
-
-                    self.class_attributes_update(s_month = s_month, f_month = f_month, num_of_bins = num_of_bins, first_edge = first_edge, width_of_bin = width_of_bin, bins = bins)
-                    glob_095level = glob.isel(time=0).copy(deep=True)
-                    bin_value, units, threshold = self.get_95percent_level(glob.isel(lat=lat_i).isel(lon=lon_i), preprocess=False, 
-                                                                           value = value, rel_error = rel_error)
-                    glob_095level.isel(lat=lat_i).isel(lon=lon_i).values = bin_value
-
-=======
                         ratio = ((DJF.lon.size-1)*lat_i + lon_i) / \
                             (DJF.lat.size*DJF.lon.size)
                         progress = int(40 * ratio)
@@ -2952,7 +2707,6 @@
                                                                            value=value, rel_error=rel_error)
                     glob_095level.isel(lat=lat_i).isel(
                         lon=lon_i).values = bin_value
->>>>>>> 8e1a2cbb
 
             seasonal_095level = DJF_095level.to_dataset(name="DJF")
             seasonal_095level["MAM"] = MAM_095level
@@ -2961,12 +2715,8 @@
             seasonal_095level["Yearly"] = glob_095level
 
             s_month, f_month = None, None
-<<<<<<< HEAD
-            self.class_attributes_update(s_month=s_month,       f_month=f_month)
-=======
             self.class_attributes_update(
                 s_month=s_month,       f_month=f_month)
->>>>>>> 8e1a2cbb
 
             seasonal_095level.attrs = SON.attrs
             seasonal_095level = self.grid_attributes(
@@ -2984,16 +2734,6 @@
         else:
             return seasonal_095level
 
-<<<<<<< HEAD
-    #def _convert_time_into_UTC_time(self, latitude = 40.7128, longitude = -74.0060, local_datetime = datetime(2023, 8, 15, 12, 0, 0) ):
-    #    tf = TimezoneFinder()
-    #    time_zone_str = tf.timezone_at(lng=longitude, lat=latitude)
-    #    local_time = pytz.timezone(time_zone_str).localize(local_datetime)
-    #    utc_time = local_time.astimezone(pytz.UTC)
-    #    return np.datetime64(utc_time)
-
-=======
->>>>>>> 8e1a2cbb
     def _utc_to_local(self, utc_time, longitude):
         # Calculate the time zone offset based on longitude
         # Each 15 degrees of longitude corresponds to 1 hour of time difference
@@ -3001,16 +2741,6 @@
 
         # Apply the time zone offset to convert UTC time to local time
         local_time = (utc_time + time_zone_offset_hours) % 24
-<<<<<<< HEAD
-        
-        return local_time
-        
-    def add_UTC_DataAaray(self, data,  model_variable='tprate', space_grid_factor = None, time_length=None,
-                          trop_lat       = None, new_unit='mm/day',
-                          #freq=None,  time_grid_factor=None, 
-                          path_to_netcdf = None, name_of_file = None, tqdm=True):
-        self.class_attributes_update(trop_lat = trop_lat)
-=======
 
         return local_time
 
@@ -3019,54 +2749,22 @@
                           # freq=None,  time_grid_factor=None,
                           path_to_netcdf=None, name_of_file=None, tqdm=True):
         self.class_attributes_update(trop_lat=trop_lat)
->>>>>>> 8e1a2cbb
         try:
             data = data[model_variable]
         except KeyError:
             pass
 
-<<<<<<< HEAD
-        utc_data=[]
-        progress_bar_template = "[{:<40}] {}%"
-        if  time_length is not None:
-            data = data.isel(time=slice(0, time_length))
-            self.logger.debug('Time selected')
-
-        
-=======
         utc_data = []
         progress_bar_template = "[{:<40}] {}%"
         if time_length is not None:
             data = data.isel(time=slice(0, time_length))
             self.logger.debug('Time selected')
 
->>>>>>> 8e1a2cbb
         _data = data.sel(lat=slice(-self.trop_lat, self.trop_lat))
         data = _data.mean('lat')
         self.logger.debug('Latitude selected and mean calculated')
         self.logger.debug("Mean value: {}".format(data.mean()))
         if space_grid_factor is not None:
-<<<<<<< HEAD
-            data = space_regrider(data, lon_length=space_grid_factor*data.lon.size)
-            self.logger.debug('Space regrided')
-        for time_ind in range(0, data.time.size):
-            utc_data.append([])
-            for lon_ind in range(0, data.lon.size): 
-                total_ind =   time_ind*data.lon.size + lon_ind
-                ratio =  total_ind / (data.lon.size*data.time.size)
-                progress = int(40 * ratio)
-                print(progress_bar_template.format("=" * progress, int(ratio * 100)), end="\r")
-                
-                local_time = data.time[time_ind]
-                longitude = data.lon[lon_ind].values - 180
-                
-                local_datetime = float(local_time['time.hour'].values+local_time['time.minute'].values/60)
-                              
-                utc_element = self._utc_to_local(longitude=longitude, utc_time =local_datetime )
-                utc_data[time_ind].append(utc_element)
-        
-        
-=======
             data = space_regrider(
                 data, lon_length=space_grid_factor*data.lon.size)
             self.logger.debug('Space regrided')
@@ -3089,22 +2787,11 @@
                     longitude=longitude, utc_time=local_datetime)
                 utc_data[time_ind].append(utc_element)
 
->>>>>>> 8e1a2cbb
         _dataset = data.to_dataset(name="tprate")
         _dataset.attrs = data.attrs
         _dataset.update({'utc_time': (['time', 'lon'], utc_data)})
 
         self.grid_attributes(data=_dataset, tprate_dataset=_dataset)
-<<<<<<< HEAD
-        
-        data = _dataset.where(~np.isnan(_dataset.tprate), 0)
-            
-        utc_time = data['utc_time'].stack(total=['time','lon']).values 
-        tprate = data['tprate'].stack(total=['time','lon']).values
-
-        if new_unit is not None and 'xarray' in str(type(tprate)):
-            tprate = self.precipitation_rate_units_converter(tprate, new_unit=new_unit)
-=======
 
         data = _dataset.where(~np.isnan(_dataset.tprate), 0)
 
@@ -3114,17 +2801,12 @@
         if new_unit is not None and 'xarray' in str(type(tprate)):
             tprate = self.precipitation_rate_units_converter(
                 tprate, new_unit=new_unit)
->>>>>>> 8e1a2cbb
             units = new_unit
         elif new_unit is not None and 'ndarray' in str(type(tprate)):
             result_list = []
             for element in tprate:
-<<<<<<< HEAD
-                result_list.append(self.precipitation_rate_units_converter(float(element), old_unit=data.units, new_unit=new_unit))
-=======
                 result_list.append(self.precipitation_rate_units_converter(
                     float(element), old_unit=data.units, new_unit=new_unit))
->>>>>>> 8e1a2cbb
             tprate = np.array(result_list, dtype=np.float64)
         else:
             units = tprate.units
@@ -3133,48 +2815,22 @@
         for i in range(0, len(utc_time)):
             new_data.append([utc_time[i], tprate[i]])
 
-<<<<<<< HEAD
-        
-        #tprate_rel = [tprate[i]- mean_val for i in range(0, len(tprate))]
-
-        # Sorted list with corresponding values
-        sorted_list = sorted(new_data , key=lambda x: x[0])
-
-        # Group elements by the first value in each element
-        grouped_data = {key: [value for _, value in group] for key, group in groupby(sorted_list, key=lambda x: x[0])}
-=======
         # Sorted list with corresponding values
         sorted_list = sorted(new_data, key=lambda x: x[0])
 
         # Group elements by the first value in each element
         grouped_data = {key: [value for _, value in group]
                         for key, group in groupby(sorted_list, key=lambda x: x[0])}
->>>>>>> 8e1a2cbb
 
         # Calculate the mean for each group and create the result list
         result = [[key, mean(values)] for key, values in grouped_data.items()]
 
-<<<<<<< HEAD
-        
-
-        new_data = [result[i][1] for i in range(0, len(result))]
-        new_coord = [result[i][0] for i in range(0, len(result))]
-
-        
-
-        da = xr.DataArray(new_data,
-                        dims=('utc_time'),
-                        coords={'utc_time': new_coord})
-
-        
-=======
         new_data = [result[i][1] for i in range(0, len(result))]
         new_coord = [result[i][0] for i in range(0, len(result))]
 
         da = xr.DataArray(new_data,
                           dims=('utc_time'),
                           coords={'utc_time': new_coord})
->>>>>>> 8e1a2cbb
 
         new_dataset = da.to_dataset(name="tprate")
         new_dataset.attrs = _dataset.attrs
@@ -3183,10 +2839,6 @@
 
         da = [(new_data[i] - mean_val)/mean_val for i in range(0, len(new_data))]
 
-<<<<<<< HEAD
-
-=======
->>>>>>> 8e1a2cbb
         new_dataset.update({'tprate_relative': (['utc_time'], da)})
 
         if path_to_netcdf is not None and name_of_file is not None:
@@ -3195,19 +2847,6 @@
         else:
             return new_dataset
 
-<<<<<<< HEAD
-        
-    
-    def daily_variability_plot(self, ymax=12,
-                        trop_lat=None,             relative=True,         get_median=False,
-                        legend='_Hidden',          figsize=1,             ls='-',
-                        maxticknum=12,             color='tab:blue',      varname='tprate',
-                        ylogscale=False,           xlogscale=False,       loc='upper right',
-                        add=None,                  fig=None,              plot_title=None,
-                        path_to_pdf=None,          new_unit='mm/day',     name_of_file=None,
-                        pdf_format=True,       path_to_netcdf=None):
-
-=======
     def daily_variability_plot(self, ymax=12,
                                trop_lat=None,             relative=True,         get_median=False,
                                legend='_Hidden',          figsize=1,             ls='-',
@@ -3216,7 +2855,6 @@
                                add=None,                  fig=None,              plot_title=None,
                                path_to_pdf=None,          new_unit='mm/day',     name_of_file=None,
                                pdf_format=True,       path_to_netcdf=None):
->>>>>>> 8e1a2cbb
 
         self.class_attributes_update(trop_lat=trop_lat)
         if path_to_netcdf is None:
@@ -3224,13 +2862,7 @@
         else:
             data = self.open_dataset(
                 path_to_netcdf=path_to_netcdf)
-<<<<<<< HEAD
-            
-        
-            
-=======
-
->>>>>>> 8e1a2cbb
+
         utc_time = data['utc_time']
         if relative:
             tprate = data['tprate_relative']
@@ -3242,30 +2874,17 @@
             try:
                 units = data.tprate.units
             except AttributeError:
-<<<<<<< HEAD
-                units = 'mm/day'#'kg m**-2 s**-1'
-
-        #if new_unit is not None and 'xarray' in str(type(tprate)):
-        #    tprate = self.precipitation_rate_units_converter(tprate, new_unit=new_unit)
-        #    units = new_unit
-        #elif new_unit is not None and 'ndarray' in str(type(tprate)):
-=======
                 units = 'mm/day'  # 'kg m**-2 s**-1'
 
         # if new_unit is not None and 'xarray' in str(type(tprate)):
         #    tprate = self.precipitation_rate_units_converter(tprate, new_unit=new_unit)
         #    units = new_unit
         # elif new_unit is not None and 'ndarray' in str(type(tprate)):
->>>>>>> 8e1a2cbb
         #    result_list = []
         #    for element in tprate:
         #        result_list.append(self.precipitation_rate_units_converter(float(element), old_unit=data.units, new_unit=new_unit))
         #    tprate = np.array(result_list, dtype=np.float64)
-<<<<<<< HEAD
-        #else:
-=======
         # else:
->>>>>>> 8e1a2cbb
         #    units = data.units
         if 'Dataset' in str(type(data)):
             y_lim_max = self.precipitation_rate_units_converter(
@@ -3276,14 +2895,6 @@
                 fig, ax = plt.subplots(
                     figsize=(11*figsize, 10*figsize), layout='constrained')
             elif add is not None:
-<<<<<<< HEAD
-                fig, ax  = add
-        ax.plot(utc_time, tprate,
-                    color=color,  label=legend,  ls=ls)
-
-        if relative:
-            ax.set_title('Relative Value of Daily Precipitation Variability', fontsize=15)
-=======
                 fig, ax = add
         ax.plot(utc_time, tprate,
                 color=color,  label=legend,  ls=ls)
@@ -3291,7 +2902,6 @@
         if relative:
             ax.set_title(
                 'Relative Value of Daily Precipitation Variability', fontsize=15)
->>>>>>> 8e1a2cbb
             ax.set_xlabel('tprate variability, '+units,  fontsize=12)
         else:
             ax.set_title('Daily Precipitation Variability', fontsize=15)
@@ -3303,21 +2913,6 @@
         ax.set_xlabel('Local time', fontsize=12)
 
         if legend != '_Hidden':
-<<<<<<< HEAD
-                plt.legend(loc=loc,
-                           fontsize=12,    ncol=2)
-
-        if path_to_pdf is not None:
-            plt.savefig(path_to_pdf,
-                                format="pdf",
-                                bbox_inches="tight",
-                                pad_inches=1,
-                                transparent=True,
-                                facecolor="w",
-                                edgecolor='w',
-                                orientation='landscape')
-            
-=======
             plt.legend(loc=loc,
                        fontsize=12,    ncol=2)
 
@@ -3331,5 +2926,4 @@
                         edgecolor='w',
                         orientation='landscape')
 
->>>>>>> 8e1a2cbb
         return [fig,  ax]