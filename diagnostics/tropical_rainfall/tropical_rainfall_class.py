"""The module contains Tropical Precipitation Diagnostic:

.. moduleauthor:: AQUA team <natalia.nazarova@polito.it>

"""

import re
from os import listdir
from os.path import isfile, join
from datetime import datetime
import numpy as np
import xarray as xr

import matplotlib.pyplot as plt
import matplotlib.colors as colors
# import boost_histogram as bh  # pip

import dask.array as da
<<<<<<< HEAD
import dask_histogram as dh # pip
import dask_histogram.boost as dhb
import dask
import fast_histogram 

from aqua.util import create_folder
from aqua.logger import log_configure
=======
import dask_histogram as dh  # pip
# import dask_histogram.boost as dhb
# import dask
import fast_histogram
>>>>>>> 7795926f

import cartopy.crs as ccrs
import cartopy.mpl.ticker as cticker
from cartopy.util import add_cyclic_point

from aqua import Reader
from aqua.util import create_folder

from .tropical_rainfall_func import time_interpreter, convert_24hour_to_12hour_clock, convert_monthnumber_to_str
from .tropical_rainfall_func import mirror_dummy_grid
from .tropical_rainfall_func import convert_length, convert_time, unit_splitter, extract_directory_path


class Tropical_Rainfall:
    """This class is a minimal version of the Tropical Precipitation Diagnostic."""

    def __init__(self,
<<<<<<< HEAD
            trop_lat    = 10,
            s_time      = None,
            f_time      = None,
            s_year      = None,
            f_year      = None, 
            s_month     = None,
            f_month     = None,
            num_of_bins = None,
            first_edge  = None,
            width_of_bin= None,
            bins        = 0,
            loglevel: str = 'WARNING'):
=======
                 trop_lat=10,
                 s_time=None,
                 f_time=None,
                 s_year=None,
                 f_year=None,
                 s_month=None,
                 f_month=None,
                 num_of_bins=None,
                 first_edge=None,
                 width_of_bin=None,
                 bins=0):
>>>>>>> 7795926f
        """ The constructor of the class.

        Args:
            trop_lat (int or float, optional):      The latitude of the tropical zone.      Defaults to 10.
            s_time (int or str, optional):          The start time of the time interval.    Defaults to None.
            f_time (int or str, optional):          The end time of the time interval.      Defaults to None.
            s_year (int, optional):                 The start year of the time interval.    Defaults to None.
            f_year (int, optional):                 The end year of the time interval.      Defaults to None.
            s_month (int, optional):                The start month of the time interval.   Defaults to None.
            f_month (int, optional):                The end month of the time interval.     Defaults to None.
            num_of_bins (int, optional):            The number of bins.                     Defaults to None.
            first_edge (int or float, optional):    The first edge of the bin.              Defaults to None.
            width_of_bin (int or float, optional):  The width of the bin.                   Defaults to None.
            bins (np.ndarray, optional):            The bins.                               Defaults to 0."""

<<<<<<< HEAD
        self.trop_lat       = trop_lat
        self.s_time         = s_time
        self.f_time         = f_time
        self.s_year         = s_year
        self.f_year         = f_year
        self.s_month        = s_month
        self.f_month        = f_month     
        self.num_of_bins    = num_of_bins
        self.first_edge     = first_edge
        self.width_of_bin   = width_of_bin
        self.bins           = bins
        self.loglevel       = loglevel
        self.logger         = log_configure(self.loglevel, 'Trop. Rainfall')
    """ """ """ """ """ """ """ """ """ """ """ """ """ """ """ """ """ """ 
    def class_attributes_update(self,               trop_lat = None,        s_time = None,          f_time = None,
                                s_year = None,      f_year = None,          s_month = None,         f_month = None,
                                num_of_bins = None, first_edge = None,      width_of_bin = None,    bins = 0):
=======
        self.trop_lat = trop_lat
        self.s_time = s_time
        self.f_time = f_time
        self.s_year = s_year
        self.f_year = f_year
        self.s_month = s_month
        self.f_month = f_month
        self.num_of_bins = num_of_bins
        self.first_edge = first_edge
        self.width_of_bin = width_of_bin
        self.bins = bins

    def class_attributes_update(self,               trop_lat=None,        s_time=None,          f_time=None,
                                s_year=None,      f_year=None,          s_month=None,         f_month=None,
                                num_of_bins=None, first_edge=None,      width_of_bin=None,    bins=0):
>>>>>>> 7795926f
        """ Function to update the class attributes.

        Args:
            trop_lat (int or float, optional):      The latitude of the tropical zone.      Defaults to 10.
            s_time (int or str, optional):          The start time of the time interval.    Defaults to None.
            f_time (int or str, optional):          The end time of the time interval.      Defaults to None.
            s_year (int, optional):                 The start year of the time interval.    Defaults to None.
            f_year (int, optional):                 The end year of the time interval.      Defaults to None.
            s_month (int, optional):                The start month of the time interval.   Defaults to None.
            f_month (int, optional):                The end month of the time interval.     Defaults to None.
            num_of_bins (int, optional):            The number of bins.                     Defaults to None.
            first_edge (int or float, optional):    The first edge of the bin.              Defaults to None.
            width_of_bin (int or float, optional):  The width of the bin.                   Defaults to None.
            bins (np.ndarray, optional):            The bins.                               Defaults to 0. """
        if trop_lat is not None and isinstance(trop_lat, (int, float)):
            self.trop_lat = trop_lat
        elif trop_lat is not None and not isinstance(trop_lat, (int, float)):
            raise TypeError("trop_lat must to be integer or float")

        if s_time is not None and isinstance(s_time, (int, str)):
            self.s_time = s_time
        elif s_time is not None and not isinstance(s_time, (int, str)):
            raise TypeError("s_time must to be integer or string")

        if f_time is not None and isinstance(f_time, (int, str)):
            self.f_time = f_time
        elif f_time is not None and not isinstance(f_time, (int, str)):
            raise TypeError("f_time must to be integer or string")

        if s_year is not None and isinstance(s_year, int):
            self.s_year = s_year
        elif s_year is not None and not isinstance(s_year, int):
            raise TypeError("s_year must to be integer")

        if f_year is not None and isinstance(f_year, int):
            self.f_year = f_year
        elif f_year is not None and not isinstance(f_year, int):
            raise TypeError("f_year must to be integer")

        if s_month is not None and isinstance(s_month, int):
            self.s_month = s_month
        elif s_month is not None and not isinstance(s_month, int):
            raise TypeError("s_month must to be integer")

        if f_month is not None and isinstance(f_month, int):
            self.f_month = f_month
        elif f_month is not None and not isinstance(f_month, int):
            raise TypeError("f_month must to be integer")

        if bins != 0 and isinstance(bins, np.ndarray):
            self.bins = bins
        elif bins != 0 and not isinstance(bins, (np.ndarray, list)):
            raise TypeError("bins must to be array")

        if num_of_bins is not None and isinstance(num_of_bins, int):
            self.num_of_bins = num_of_bins
        elif num_of_bins is not None and not isinstance(num_of_bins, int):
            raise TypeError("num_of_bins must to be integer")

        if first_edge is not None and isinstance(first_edge, (int, float)):
            self.first_edge = first_edge
        elif first_edge is not None and not isinstance(first_edge, (int, float)):
            raise TypeError("first_edge must to be integer or float")

        if width_of_bin is not None and isinstance(width_of_bin, (int, float)):
            self.width_of_bin = width_of_bin
        elif width_of_bin is not None and not isinstance(width_of_bin, (int, float)):
            raise TypeError("width_of_bin must to be integer or float")

    def coordinate_names(self, data):
        """ Function to get the names of the coordinates."""

        coord_lat, coord_lon = None, None

        if 'Dataset' in str(type(data)):
            for i in data._coord_names:
                if 'lat' in i:
                    coord_lat = i
                if 'lon' in i:
                    coord_lon = i
        elif 'DataArray' in str(type(data)):
            for i in data.coords:
                if 'lat' in i:
                    coord_lat = i
                if 'lon' in i:
                    coord_lon = i
        return coord_lat, coord_lon

    def precipitation_rate_units_converter(self, data, model_variable='tprate', old_unit=None,  new_unit='kg m**-2 s**-1'):
        """
        Function to convert the units of precipitation rate.

        Args:
            data (xarray):                  The Dataset
            model_variable (str, optional): The name of the variable to be converted.   Defaults to 'tprate'.
            new_unit (str, optional):       The new unit of the variable.               Defaults to 'm s**-1'.

        Returns:
            xarray: The Dataset with converted units.
        """
        if 'Dataset' in str(type(data)):
            data = data[model_variable]
        # else:
        #     data = data

        # isinstance(data, xarray.core.dataarray.DataArray):
        if 'DataArray' in str(type(data)):
            if data.units == new_unit:
                return data

        if isinstance(data, (float, int, np.ndarray)) and old_unit is not None:
            from_mass_unit, from_space_unit, from_time_unit = unit_splitter(
                old_unit)
        else:
            from_mass_unit, from_space_unit, from_time_unit = unit_splitter(
                data.units)
            old_unit = data.units
        _,   to_space_unit,   to_time_unit = unit_splitter(new_unit)

        if old_unit == 'kg m**-2 s**-1':
            data = 0.001 * data
            data = convert_length(data,   from_space_unit, to_space_unit)
            data = convert_time(data,     from_time_unit,  to_time_unit)
        elif from_mass_unit is None and new_unit == 'kg m**-2 s**-1':
            data = convert_length(data,   from_space_unit, 'm')
            data = convert_time(data,     from_time_unit,  's')
            data = 1000 * data
        else:
            data = convert_length(data,   from_space_unit, to_space_unit)
            data = convert_time(data,     from_time_unit,  to_time_unit)
        if 'xarray' in str(type(data)):
            data.attrs['units'] = new_unit
            current_time = datetime.now().strftime("%Y-%m-%d %H:%M:%S")
            history_update = str(current_time)+' the units of precipitation are converted from ' + \
                str(data.units) + ' to ' + str(new_unit) + ';\n '
            try:
                history_attr = data.attrs['history'] + history_update
                data.attrs['history'] = history_attr
            except AttributeError or KeyError:
                data.attrs['history'] = history_update
        return data

    def latitude_band(self, data, trop_lat=None):
        """ Function to select the Dataset for specified latitude range

        Args:
            data (xarray):                  The Dataset
            trop_lat (int/float, optional): The maximumal and minimal tropical latitude values in Dataset.  Defaults to None.

        Returns:
            xarray: The Dataset only for selected latitude range.
        """

        self.class_attributes_update(trop_lat=trop_lat)

        coord_lat, _ = self.coordinate_names(data)
        self.class_attributes_update(trop_lat=trop_lat)
        return data.where(abs(data[coord_lat]) <= self.trop_lat, drop=True)

    def time_band(self, data,
                  s_time=None,        f_time=None,
                  s_year=None,        f_year=None,
                  s_month=None,       f_month=None):
        """ Function to select the Dataset for specified time range

        Args:
            data (xarray):                  The Dataset
            s_time (str, optional):         The starting time of the Dataset.       Defaults to None.
            f_time (str, optional):         The ending time of the Dataset.         Defaults to None.
            s_year (str, optional):         The starting year of the Dataset.       Defaults to None.
            f_year (str, optional):         The ending year of the Dataset.         Defaults to None.
            s_month (str, optional):        The starting month of the Dataset.      Defaults to None.
            f_month (str, optional):        The ending month of the Dataset.        Defaults to None.

        Returns:
            xarray: The Dataset only for selected time range.
        """
        self.class_attributes_update(s_time=s_time,         f_time=f_time,
                                     s_year=s_year,         f_year=f_year,
                                     s_month=s_month,       f_month=f_month)

        if isinstance(self.s_time, int) and isinstance(self.f_time, int):
            if self.s_time is not None and self.f_time is not None:
                data = data.isel(time=slice(self.s_time, self.f_time))

        elif self.s_year is not None and self.f_year is None:
            data = data.where(data['time.year'] == self.s_year, drop=True)

        elif self.s_year is not None and self.f_year is not None:
            data = data.where(data['time.year'] >= self.s_year, drop=True)
            data = data.where(data['time.year'] <= self.f_year, drop=True)

        if self.s_month is not None and self.f_month is not None:
            data = data.where(data['time.month'] >= self.s_month, drop=True)
            data = data.where(data['time.month'] <= self.f_month, drop=True)

        if isinstance(self.s_time, str) and isinstance(self.f_time, str):
            if s_time is not None and f_time is not None:
                _s = re.split(r"[^a-zA-Z0-9\s]", s_time)
                _f = re.split(r"[^a-zA-Z0-9\s]", f_time)
                if len(_s) == 1:
                    s_time = _s[0]
                elif len(_f) == 1:
                    f_time = _f[0]

                elif len(_s) == 2:
                    s_time = _s[0]+'-'+_s[1]
                elif len(_f) == 2:
                    f_time = _f[0]+'-'+_f[1]

                elif len(_s) == 3:
                    s_time = _s[0]+'-' + _s[1] + '-'+_s[2]
                elif len(_f) == 3:
                    f_time = _f[0]+'-' + _f[1] + '-' + _f[2]

                elif len(_s) == 4:
                    s_time = _s[0]+'-' + _s[1] + '-'+_s[2]+'-'+_s[3]
                elif len(_f) == 4:
                    f_time = _f[0]+'-' + _f[1] + '-' + _f[2] + '-' + _f[3]

                elif len(_s) == 5:
                    s_time = _s[0] + '-' + _s[1] + \
                        '-'+_s[2]+'-'+_s[3] + '-'+_s[4]
                elif len(_f) == 5:
                    f_time = _f[0] + '-' + _f[1] + '-' + \
                        _f[2] + '-' + _f[3] + '-' + _f[4]
                else:
                    raise ValueError(
                        "Unknown format of time. Try one more time")
            data = data.sel(time=slice(s_time, f_time))
        elif self.s_time is not None and self.f_time is None:
            if isinstance(s_year, str):
                _temp = re.split(r"[^a-zA-Z0-9\s]", s_time)
                if len(_temp) == 1:
                    time = _temp[0]
                elif len(_temp) == 2:
                    time = _temp[0]+'-'+_temp[1]
                elif len(_temp) == 3:
                    time = _temp[0]+'-'+_temp[1]+'-'+_temp[2]
                elif len(_temp) == 3:
                    time = _temp[0]+'-'+_temp[1]+'-'+_temp[2]+'-'+_temp[3]
                elif len(_temp) == 4:
                    time = _temp[0]+'-'+_temp[1]+'-' + \
                        _temp[2]+'-'+_temp[3]+'-'+_temp[4]
                elif len(_temp) == 5:
                    time = _temp[0]+'-'+_temp[1]+'-'+_temp[2] + \
                        '-'+_temp[3]+'-'+_temp[4]+'-'+_temp[5]
                else:
                    raise ValueError(
                        "Unknown format of time. Try one more time")
                data = data.sel(time=slice(time))
        return data

    def dataset_into_1d(self, data, model_variable='tprate', sort=False):
        """ Function to convert Dataset into 1D array.

        Args:
            data (xarray):                      The Dataset
            model_variable (str, optional):     The variable of the Dataset.    Defaults to 'tprate'.
            sort (bool, optional):              The flag to sort the array.     Defaults to False.

        Returns:
            xarray: The 1D array.
        """

        coord_lat, coord_lon = self.coordinate_names(data)

        try:
            data = data[model_variable]
        except KeyError:
            # data = data
            pass

        try:
            data_1d = data.stack(total=['time', coord_lat, coord_lon])
        except KeyError:
            data_1d = data.stack(total=[coord_lat, coord_lon])
        if sort:
            data_1d = data_1d.sortby(data_1d)
        return data_1d

    def preprocessing(self, data,               trop_lat=None,
                      preprocess=True,      model_variable="tprate",
                      s_time=None,         f_time=None,
                      s_year=None,         f_year=None,
                      s_month=None,         f_month=None,
                      sort=False,           dask_array=False):
        """ Function to preprocess the Dataset according to provided arguments and attributes of the class.

        Args:
            data (xarray):                  The Dataset.
            preprocess (bool, optional):    If sort is True, the functiom preprocess Dataset.   Defaults to True.
            model_variable (str, optional): The variable of the Dataset.                        Defaults to 'tprate'.
            trop_lat (float, optional):     The maximumal and minimal tropical latitude values in Dataset.  Defaults to None.
            s_time (str/int, optional):     The starting time value/index in Dataset.           Defaults to None.
            f_time (str/int, optional):     The final time value/index in Dataset.              Defaults to None.
            s_year (int, optional):         The starting year in Dataset.                       Defaults to None.
            f_year (int, optional):         The final year in Dataset.                          Defaults to None.
            s_month (int, optional):        The starting month in Dataset.                      Defaults to None.
            f_month (int, optional):        The final month in Dataset.                         Defaults to None.
            sort (bool, optional):          If sort is True, the DataArray is sorted.           Defaults to False.
            dask_array (bool, optional):    If sort is True, the function return daskarray.     Defaults to False.

        Returns:
            xarray: Preprocessed Dataset according to the arguments of the function
        """

        self.class_attributes_update(trop_lat=trop_lat,
                                     s_time=s_time,       f_time=f_time,        s_month=s_month,
                                     s_year=s_year,       f_year=f_year,        f_month=f_month)
        if preprocess:
            if 'time' in data.coords:
                data_per_time_band = self.time_band(data,
                                                    s_time=self.s_time,          f_time=self.f_time,
                                                    s_year=self.s_year,          f_year=self.f_year,
                                                    s_month=self.s_month,         f_month=self.f_month)
            else:
                data_per_time_band = data

            try:
                data_variable = data_per_time_band[model_variable]
            except KeyError:
                data_variable = data_per_time_band

            data_per_lat_band = self.latitude_band(
                data_variable, trop_lat=self.trop_lat)

            if dask_array:
                data_1d = self.dataset_into_1d(data_per_lat_band)
                dask_data = da.from_array(data_1d)
                return dask_data
            else:
                return data_per_lat_band
        else:
            return data
<<<<<<< HEAD
    
    """ """ """ """ """ """ """ """ """ """ """ """ """ """ """ """ """ """ 
    def histogram_lowres(self,          data,                   data_with_global_atributes = None,
                  weights = None,       preprocess = True,      trop_lat = None,              model_variable = 'tprate',
                  s_time = None,        f_time = None,          s_year = None,              
                  f_year = None,        s_month = None,         f_month = None,             new_unit = None,
                  num_of_bins = None,   first_edge = None,      width_of_bin  = None,       bins = 0,
                  lazy = False,         create_xarray = True,   path_to_histogram = None,   name_of_file=None, 
                  positive=True,        threshold = 2):
=======

    def histogram_lowres(self,          data,                   data_with_global_atributes=None,
                         weights=None,       preprocess=True,      trop_lat=10,              model_variable='tprate',
                         s_time=None,        f_time=None,          s_year=None,              f_year=None,      s_month=None,     f_month=None,
                         num_of_bins=None,   first_edge=None,      width_of_bin=None,       bins=0,
                         lazy=False,         create_xarray=True,   path_to_histogram=None,   name_of_file=None):
>>>>>>> 7795926f
        """ Function to calculate a histogram of the low-resolution Dataset.

        Args:
            data (xarray.Dataset):          The input Dataset.
            preprocess (bool, optional):    If True, preprocesses the Dataset.              Defaults to True.
            trop_lat (float, optional):     The maximum absolute value of tropical latitude in the Dataset. Defaults to 10.
            model_variable (str, optional): The variable of interest in the Dataset.        Defaults to 'tprate'.
            weights (array-like, optional): The weights of the data.                        Defaults to None.
            data_with_global_attributes (xarray.Dataset, optional): The Dataset with global attributes. Defaults to None.
            s_time (str/int, optional):     The starting time value/index in the Dataset.   Defaults to None.
            f_time (str/int, optional):     The final time value/index in the Dataset.      Defaults to None.
            s_year (int, optional):         The starting year in the Dataset.               Defaults to None.
            f_year (int, optional):         The final year in the Dataset.                  Defaults to None.
            s_month (int, optional):        The starting month in the Dataset.              Defaults to None.
            f_month (int, optional):        The final month in the Dataset.                 Defaults to None.
            num_of_bins (int, optional):    The number of bins for the histogram.           Defaults to None.
            first_edge (float, optional):   The starting edge value for the bins.           Defaults to None.
            width_of_bin (float, optional): The width of each bin.                          Defaults to None.
            bins (int, optional):           The number of bins for the histogram (alternative argument to 'num_of_bins'). Defaults to 0.
            lazy (bool, optional):          If True, delays computation until necessary.    Defaults to False.
            create_xarray (bool, optional): If True, creates an xarray dataset from the histogram counts. Defaults to True.
            path_to_histogram (str, optional):   The path to save the xarray dataset.       Defaults to None.

        Returns:
            xarray.Dataset or numpy.ndarray: The histogram of the Dataset.
        """
        self.class_attributes_update(trop_lat=trop_lat,
                                     s_time=s_time,           f_time=f_time,
                                     s_year=s_year,           f_year=f_year,
                                     s_month=s_month,          f_month=f_month,
                                     first_edge=first_edge,    num_of_bins=num_of_bins,      width_of_bin=width_of_bin)

        coord_lat, coord_lon = self.coordinate_names(data)

        if isinstance(self.bins, int):
            bins = [self.first_edge + i *
                    self.width_of_bin for i in range(0, self.num_of_bins+1)]
            width_table = [
                self.width_of_bin for j in range(0, self.num_of_bins)]
            center_of_bin = [bins[i] + 0.5*width_table[i]
                             for i in range(0, len(bins)-1)]
        else:
<<<<<<< HEAD
            bins            = self.bins
            width_table     = [self.bins[i+1]-self.bins[i] for i in range(0, len(self.bins)-1)]
            center_of_bin   = [self.bins[i] + 0.5*width_table[i] for i in range(0, len(self.bins)-1)]


        data_original=data
        if preprocess == True:
            data = self.preprocessing(data, preprocess = preprocess,
                                      model_variable   = model_variable,     trop_lat= self.trop_lat,
                                      s_time  = self.s_time,                 f_time  = self.f_time,
                                      s_year  = self.s_year,                 f_year  = self.f_year,           
                                      s_month = self.s_month,                f_month = self.f_month,
                                      sort = False,                          dask_array = False)
        size_of_the_data = data_size(data)    
        data_with_final_grid=data

        if weights is not None:

            weights         = self.latitude_band(weights, trop_lat = self.trop_lat)
            data, weights   = xr.broadcast(data, weights)
            weights         = weights.stack(total=['time', coord_lat, coord_lon])
            weights_dask    = da.from_array(weights)
    
        
        if positive:
            data = np.maximum(data, 0.)
=======
            bins = self.bins
            width_table = [self.bins[i+1]-self.bins[i]
                           for i in range(0, len(self.bins)-1)]
            center_of_bin = [self.bins[i] + 0.5*width_table[i]
                             for i in range(0, len(self.bins)-1)]

        data_original = data
        if preprocess:
            data = self.preprocessing(data, preprocess=preprocess,
                                      model_variable=model_variable,     trop_lat=self.trop_lat,
                                      s_time=self.s_time,                 f_time=self.f_time,
                                      s_year=self.s_year,                 f_year=self.f_year,
                                      s_month=self.s_month,                f_month=self.f_month,
                                      sort=False,                          dask_array=False)

        data_with_final_grid = data

        if weights is not None:

            weights = self.latitude_band(weights, trop_lat=self.trop_lat)
            data, weights = xr.broadcast(data, weights)
            weights = weights.stack(total=['time', coord_lat, coord_lon])
            weights_dask = da.from_array(weights)
>>>>>>> 7795926f

        data_dask = da.from_array(data.stack(
            total=['time', coord_lat, coord_lon]))
        if weights is not None:
            counts, edges = dh.histogram(
                data_dask, bins=bins,   weights=weights_dask,    storage=dh.storage.Weight())
        else:
            counts, edges = dh.histogram(
                data_dask, bins=bins,   storage=dh.storage.Weight())
        if not lazy:
<<<<<<< HEAD
            counts          = counts.compute()
            edges           = edges.compute()
            self.logger.info('Histogram of the data is created')
            self.logger.debug('Size of data after preprocessing/Sum of Counts: {}/{}'
                            .format(data_size(data), int(sum(counts))))
            if int(sum(counts))!=size_of_the_data:
                self.logger.warning('Amount of counts in the histogram is not equal to the size of the data')
                self.logger.info('Check the data and the bins')
        width_table         = [edges[i+1]-edges[i] for i in range(0, len(edges)-1)]
        center_of_bin       = [edges[i] + 0.5*width_table[i] for i in range(0, len(edges)-1)]
        counts_per_bin      =  xr.DataArray(counts, coords=[center_of_bin], dims=["center_of_bin"])
        
        counts_per_bin      = counts_per_bin.assign_coords(width=("center_of_bin", width_table))
        counts_per_bin.attrs= data.attrs
=======
            counts = counts.compute()
            edges = edges.compute()

        width_table = [edges[i+1]-edges[i] for i in range(0, len(edges)-1)]
        center_of_bin = [edges[i] + 0.5*width_table[i]
                         for i in range(0, len(edges)-1)]
        counts_per_bin = xr.DataArray(
            counts, coords=[center_of_bin], dims=["center_of_bin"])

        counts_per_bin = counts_per_bin.assign_coords(
            width=("center_of_bin", width_table))
        counts_per_bin.attrs = data.attrs
>>>>>>> 7795926f
        counts_per_bin.center_of_bin.attrs['units'] = data.units
        counts_per_bin.center_of_bin.attrs['history'] = 'Units are added to the bins to coordinate'

        if data_with_global_atributes is None:
            data_with_global_atributes = data_original

        if not lazy and create_xarray:
<<<<<<< HEAD
            tprate_dataset      = counts_per_bin.to_dataset(name="counts")
            tprate_dataset.attrs= data_with_global_atributes.attrs
            tprate_dataset      = self.add_frequency_and_pdf(tprate_dataset = tprate_dataset) #, path_to_histogram = path_to_histogram)
            
            mean_from_hist, mean_original, mean_modified = self.mean_from_histogram(hist=tprate_dataset, data = data_original, old_unit=data.units, new_unit = new_unit, 
                            model_variable = model_variable, trop_lat = self.trop_lat, positive=positive)
            relative_discrepancy = abs(mean_modified - mean_from_hist)*100/mean_modified
            self.logger.debug('The difference between the mean of the data and the mean of the histogram: {}%'
                          .format(round(relative_discrepancy, 4)))
            if new_unit is None:
                unit = data.units
            else:
                unit = new_unit
            self.logger.debug('The mean of the data: {}{}'
                          .format(mean_original, unit))
            self.logger.debug('The mean of the histogram: {}{}'
                          .format(mean_from_hist, unit))
            if relative_discrepancy > threshold:
                self.logger.warning('The difference between the mean of the data and the mean of the histogram is greater than the threshold. \n \
                                Increase the number of bins and decrease the width of the bins.')
=======
            tprate_dataset = counts_per_bin.to_dataset(name="counts")
            tprate_dataset.attrs = data_with_global_atributes.attrs
            # , path_to_histogram = path_to_histogram)
            tprate_dataset = self.add_frequency_and_pdf(
                tprate_dataset=tprate_dataset)

>>>>>>> 7795926f
            for variable in (None, 'counts', 'frequency', 'pdf'):
                tprate_dataset = self.grid_attributes(
                    data=data_with_final_grid, tprate_dataset=tprate_dataset, variable=variable)

            if path_to_histogram is not None and name_of_file is not None:
                self.dataset_to_netcdf(
                    tprate_dataset, path_to_netcdf=path_to_histogram, name_of_file=name_of_file)
            return tprate_dataset
        else:
            tprate_dataset = counts_per_bin.to_dataset(name="counts")
            tprate_dataset.attrs = data_with_global_atributes.attrs
            counts_per_bin = self.grid_attributes(
                data=data_with_final_grid, tprate_dataset=tprate_dataset, variable='counts')
            tprate_dataset = self.grid_attributes(
                data=data_with_final_grid, tprate_dataset=tprate_dataset)
            if path_to_histogram is not None and name_of_file is not None:
                self.dataset_to_netcdf(
                    tprate_dataset, path_to_netcdf=path_to_histogram, name_of_file=name_of_file)
            return counts_per_bin
<<<<<<< HEAD
        
    """ """ """ """ """ """ """ """ """ """
    def histogram(self,                     data,                   data_with_global_atributes = None,
                  weights = None,           preprocess = True,      trop_lat = None,              model_variable = 'tprate',
                  s_time = None,            f_time = None,          s_year = None,              
                  f_year = None,            s_month = None,         f_month = None,
                  num_of_bins = None,       first_edge = None,      width_of_bin  = None,       bins = 0,
                  new_unit = None,          threshold = 2,
                  path_to_histogram = None, name_of_file=None,      positive=True):
=======

    def histogram(self,                     data,                   data_with_global_atributes=None,
                  weights=None,           preprocess=True,      trop_lat=10,              model_variable='tprate',
                  s_time=None,            f_time=None,          s_year=None,
                  f_year=None,            s_month=None,         f_month=None,
                  num_of_bins=None,       first_edge=None,      width_of_bin=None,       bins=0,
                  path_to_histogram=None,   name_of_file=None):
>>>>>>> 7795926f
        """ Function to calculate a histogram of the high-resolution Dataset.

        Args:
            data (xarray.Dataset):          The input Dataset.
            preprocess (bool, optional):    If True, preprocesses the Dataset.              Defaults to True.
            trop_lat (float, optional):     The maximum absolute value of tropical latitude in the Dataset. Defaults to 10.
            model_variable (str, optional): The variable of interest in the Dataset.        Defaults to 'tprate'.
            data_with_global_attributes (xarray.Dataset, optional): The Dataset with global attributes. Defaults to None.
            s_time (str/int, optional):     The starting time value/index in the Dataset.   Defaults to None.
            f_time (str/int, optional):     The final time value/index in the Dataset.      Defaults to None.
            s_year (int, optional):         The starting year in the Dataset.               Defaults to None.
            f_year (int, optional):         The final year in the Dataset.                  Defaults to None.
            s_month (int, optional):        The starting month in the Dataset.              Defaults to None.
            f_month (int, optional):        The final month in the Dataset.                 Defaults to None.
            num_of_bins (int, optional):    The number of bins for the histogram.           Defaults to None.
            first_edge (float, optional):   The starting edge value for the bins.           Defaults to None.
            width_of_bin (float, optional): The width of each bin.                          Defaults to None.
            bins (int, optional):           The number of bins for the histogram (alternative argument to 'num_of_bins'). Defaults to 0.
            create_xarray (bool, optional): If True, creates an xarray dataset from the histogram counts. Defaults to True.
            path_to_histogram (str, optional):   The path to save the xarray dataset.       Defaults to None.

        Returns:
            xarray.Dataset or numpy.ndarray: The histogram of the Dataset.
        """
<<<<<<< HEAD
        self.class_attributes_update(trop_lat = trop_lat,
                                     s_time  = s_time,           f_time  = f_time,
                                     s_year  = s_year,           f_year  = f_year,
                                     s_month = s_month,          f_month = f_month, 
                                     first_edge = first_edge,    num_of_bins = num_of_bins,      width_of_bin = width_of_bin)
        data_original=data
        if preprocess == True:
            data = self.preprocessing(data, preprocess = preprocess,
                                      model_variable   = model_variable,     trop_lat= self.trop_lat,
                                      s_time  = self.s_time,                 f_time  = self.f_time,
                                      s_year  = self.s_year,                 f_year  = self.f_year,           
                                      s_month = self.s_month,                f_month = self.f_month,
                                      sort = False,                          dask_array = False)
        
        size_of_the_data = data_size(data)
        data_with_final_grid=data
=======
        self.class_attributes_update(trop_lat=trop_lat,
                                     s_time=s_time,           f_time=f_time,
                                     s_year=s_year,           f_year=f_year,
                                     s_month=s_month,          f_month=f_month,
                                     first_edge=first_edge,    num_of_bins=num_of_bins,      width_of_bin=width_of_bin)
        data_original = data
        if preprocess:
            data = self.preprocessing(data, preprocess=preprocess,
                                      model_variable=model_variable,     trop_lat=self.trop_lat,
                                      s_time=self.s_time,                 f_time=self.f_time,
                                      s_year=self.s_year,                 f_year=self.f_year,
                                      s_month=self.s_month,                f_month=self.f_month,
                                      sort=False,                          dask_array=False)
        data_with_final_grid = data
>>>>>>> 7795926f
        if isinstance(self.bins, int):
            bins = [self.first_edge + i *
                    self.width_of_bin for i in range(0, self.num_of_bins+1)]
            width_table = [
                self.width_of_bin for j in range(0, self.num_of_bins)]
            center_of_bin = [bins[i] + 0.5*width_table[i]
                             for i in range(0, len(bins)-1)]
        else:
<<<<<<< HEAD
            bins            = self.bins
            width_table     = [self.bins[i+1]-self.bins[i] for i in range(0, len(self.bins)-1)]
            center_of_bin   = [self.bins[i] + 0.5*width_table[i] for i in range(0, len(self.bins)-1)] 
        if positive:
            data = np.maximum(data, 0.)
            #data = np.minimum(data, self.first_edge + (self.num_of_bins)*self.width_of_bin -10**(-8))
        hist_fast   = fast_histogram.histogram1d(data, 
                                                   range=[self.first_edge, self.first_edge + (self.num_of_bins)*self.width_of_bin], 
                                                   bins = self.num_of_bins)
        self.logger.info('Histogram of the data is created')
        self.logger.debug('Size of data after preprocessing/Sum of Counts: {}/{}'
                          .format(data_size(data), int(sum(hist_fast))))
        if int(sum(hist_fast))!=size_of_the_data:
            self.logger.warning('Amount of counts in the histogram is not equal to the size of the data')
            self.logger.warning('Check the data and the bins')
        counts_per_bin =  xr.DataArray(hist_fast, coords=[center_of_bin], dims=["center_of_bin"])
        counts_per_bin = counts_per_bin.assign_coords(width=("center_of_bin", width_table))
=======
            bins = self.bins
            width_table = [self.bins[i+1]-self.bins[i]
                           for i in range(0, len(self.bins)-1)]
            center_of_bin = [self.bins[i] + 0.5*width_table[i]
                             for i in range(0, len(self.bins)-1)]

        hist_fast = fast_histogram.histogram1d(data,
                                               range=[
                                                   self.first_edge, self.first_edge + (self.num_of_bins)*self.width_of_bin],
                                               bins=self.num_of_bins)

        counts_per_bin = xr.DataArray(
            hist_fast, coords=[center_of_bin], dims=["center_of_bin"])
        counts_per_bin = counts_per_bin.assign_coords(
            width=("center_of_bin", width_table))
>>>>>>> 7795926f
        counts_per_bin.attrs = data.attrs

        counts_per_bin.center_of_bin.attrs['units'] = data.units
        counts_per_bin.center_of_bin.attrs['history'] = 'Units are added to the bins to coordinate'
<<<<<<< HEAD
        counts_per_bin.attrs['size_of_the_data'] = size_of_the_data
        
        
        if data_with_global_atributes is None:
            data_with_global_atributes = data_original

        tprate_dataset      = counts_per_bin.to_dataset(name="counts")
        tprate_dataset.attrs= data_with_global_atributes.attrs
        tprate_dataset      = self.add_frequency_and_pdf(tprate_dataset = tprate_dataset) 

        mean_from_hist, mean_original, mean_modified = self.mean_from_histogram(hist=tprate_dataset, data = data_original, old_unit=data.units, new_unit = new_unit, 
                            model_variable = model_variable, trop_lat = self.trop_lat, positive=positive)
        relative_discrepancy = (mean_original - mean_from_hist)*100/mean_original
        self.logger.debug('The difference between the mean of the data and the mean of the histogram: {}%'
                          .format(round(relative_discrepancy, 4)))
        if new_unit is None:
            unit = data.units
        else:
            unit = new_unit
        self.logger.debug('The mean of the data: {}{}'
                          .format(mean_original, unit))
        self.logger.debug('The mean of the histogram: {}{}'
                          .format(mean_from_hist, unit))
        if relative_discrepancy > threshold:
            self.logger.warning('The difference between the mean of the data and the mean of the histogram is greater than the threshold. \n \
                                Increase the number of bins and decrease the width of the bins.')
        for variable in (None, 'counts', 'frequency', 'pdf'):
            tprate_dataset  = self.grid_attributes(data = data_with_final_grid, tprate_dataset = tprate_dataset, variable = variable)
            if variable is None:
                tprate_dataset.attrs['units'] = tprate_dataset.counts.units
                tprate_dataset.attrs['mean_of_original_data'] = float(mean_original)
                tprate_dataset.attrs['mean_of_histogram'] = float(mean_from_hist)
                tprate_dataset.attrs['relative_discrepancy'] = float(relative_discrepancy)
                
            else:
                tprate_dataset[variable].attrs['mean_of_original_data'] = float(mean_original)
                tprate_dataset[variable].attrs['mean_of_histogram'] = float(mean_from_hist)
                tprate_dataset[variable].attrs['relative_discrepancy'] = float(relative_discrepancy)
=======

        if data_with_global_atributes is None:
            data_with_global_atributes = data_original

        tprate_dataset = counts_per_bin.to_dataset(name="counts")
        tprate_dataset.attrs = data_with_global_atributes.attrs
        tprate_dataset = self.add_frequency_and_pdf(
            tprate_dataset=tprate_dataset)

        for variable in (None, 'counts', 'frequency', 'pdf'):
            tprate_dataset = self.grid_attributes(
                data=data_with_final_grid, tprate_dataset=tprate_dataset, variable=variable)

>>>>>>> 7795926f
        if path_to_histogram is not None and name_of_file is not None:
            self.dataset_to_netcdf(
                tprate_dataset, path_to_netcdf=path_to_histogram, name_of_file=name_of_file)

        return tprate_dataset

    def dataset_to_netcdf(self, dataset=None, path_to_netcdf=None, name_of_file=None):
        """ Function to save the histogram.

        Args:
            dataset (xarray, optional):         The Dataset with the histogram.     Defaults to None.
            path_to_netcdf (str, optional):  The path to save the histogram.     Defaults to None.

        Returns:
            str: The path to save the histogram.
        """
        if path_to_netcdf is not None:
            create_folder(folder=str(path_to_netcdf), loglevel='WARNING')
            if name_of_file is None:
                name_of_file = '_'
            time_band = dataset.counts.attrs['time_band']
            try:
                name_of_file = name_of_file + '_' + re.split(":", re.split(", ", time_band)[0])[
                    0] + '_' + re.split(":", re.split(", ", time_band)[1])[0]
            except IndexError:
                name_of_file = name_of_file + '_' + \
                    re.split("'", re.split(":", time_band)[0])[1]

            path_to_netcdf = path_to_netcdf + 'trop_rainfall_' + name_of_file + '_histogram.nc'

        if path_to_netcdf is not None:
            dataset.to_netcdf(path=path_to_netcdf)
        return path_to_netcdf

    def grid_attributes(self, data=None,      tprate_dataset=None,      variable=None):
        """ Function to add the attributes with information about the space and time grid to the Dataset.

        Args:
            data (xarray, optional):            The Dataset with a final time and space grif, for which calculations were performed.    Defaults to None.
            tprate_dataset (xarray, optional):  Created Dataset by the diagnostics, which we would like to populate with attributes.    Defaults to None.
            variable (str, optional):           The name of the Variable objects (not a physical variable) of the created Dataset.      Defaults to None.

        Returns:
            xarray.Dataset: The updated dataset with grid attributes. The grid attributes include time_band, lat_band, and lon_band.

        Raises:
            KeyError: If the obtained xarray.Dataset doesn't have global attributes.
        """
        coord_lat, coord_lon = self.coordinate_names(data)

        if data.time.size > 1:
            time_band = str(
                data.time[0].values)+', '+str(data.time[-1].values)+', freq='+str(time_interpreter(data))
        else:
            time_band = str(data.time.values)
        if data[coord_lat].size > 1:
            latitude_step = data[coord_lat][1].values - \
                data[coord_lat][0].values
            lat_band = str(data[coord_lat][0].values)+', ' + \
                str(data[coord_lat][-1].values)+', freq='+str(latitude_step)
        else:
            lat_band = data[coord_lat].values
            latitude_step = data[coord_lat].values
        if data[coord_lon].size > 1:
            longitude_step = data[coord_lon][1].values - \
                data[coord_lon][0].values
            lon_band = str(data[coord_lon][0].values)+', ' + \
                str(data[coord_lon][-1].values)+', freq='+str(longitude_step)
        else:
            longitude_step = data[coord_lon].values
            lon_band = data[coord_lon].values

        if variable is None:
            current_time = datetime.now().strftime("%Y-%m-%d %H:%M:%S")
            history_update = str(current_time)+' histogram is calculated for time_band: ['+str(
                time_band)+']; lat_band: ['+str(lat_band)+']; lon_band: ['+str(lon_band)+'];\n '
            try:
                history_attr = tprate_dataset.attrs['history'] + history_update
                tprate_dataset.attrs['history'] = history_attr
            except KeyError:
                pass
                # print("The obtained xarray.Dataset doesn't have global attributes. Consider adding global attributes manually to the dataset.")
        else:
            tprate_dataset[variable].attrs['time_band'] = time_band
            tprate_dataset[variable].attrs['lat_band'] = lat_band
            tprate_dataset[variable].attrs['lon_band'] = lon_band

        return tprate_dataset
<<<<<<< HEAD
    
    """ """ """ """ """ """ """ """ """ """ """ """ """ """ """ """ """ """ 
    def add_frequency_and_pdf(self,  tprate_dataset = None,  path_to_histogram = None, name_of_file = None):
=======

    def add_frequency_and_pdf(self,  tprate_dataset=None, path_to_histogram=None, name_of_file=None):
>>>>>>> 7795926f
        """ Function to convert the histogram to xarray.Dataset.

        Args:
            hist_counts (xarray, optional):     The histogram with counts.      Defaults to None.
            path_to_histogram (str, optional):  The path to save the histogram. Defaults to None.

        Returns:
            xarray: The xarray.Dataset with the histogram.
        """
        hist_frequency = self.convert_counts_to_frequency(
            tprate_dataset.counts)
        tprate_dataset['frequency'] = hist_frequency

        hist_pdf = self.convert_counts_to_pdf(tprate_dataset.counts)
        tprate_dataset['pdf'] = hist_pdf

        if path_to_histogram is not None and name_of_file is not None:
            self.dataset_to_netcdf(
                dataset=tprate_dataset, path_to_netcdf=path_to_histogram, name_of_file=name_of_file)
        return tprate_dataset

    def open_dataset(self, path_to_netcdf=None, name_of_file=None):
        """ Function to load a histogram dataset from a file using pickle.

        Args:
            path_to_netcdf (str):       The path to the dataset file.

        Returns:
            object:                     The loaded histogram dataset.

        Raises:
            FileNotFoundError:          If the specified dataset file is not found.

        """
        try:
            dataset = xr.open_dataset(path_to_netcdf)
            return dataset
        except FileNotFoundError:
            raise FileNotFoundError(
                "The specified dataset file was not found.")

    def merge_two_datasets(self, tprate_dataset_1=None, tprate_dataset_2=None):
        """ Function to merge two datasets.

        Args:
            tprate_dataset_1 (xarray, optional):    The first dataset.     Defaults to None.
            tprate_dataset_2 (xarray, optional):    The second dataset.    Defaults to None.

        Returns:
            xarray:     The xarray.Dataset with the merged data.
        """

        if isinstance(tprate_dataset_1, xr.Dataset) and isinstance(tprate_dataset_2, xr.Dataset):
<<<<<<< HEAD
            dataset_3       = tprate_dataset_1.copy(deep = True)
            dataset_3.attrs = {**tprate_dataset_1.attrs, **tprate_dataset_2.attrs}
            #dataset_3.counts.attrs['size_of_the_data'] = tprate_dataset_1.counts.size_of_the_data + tprate_dataset_2.counts.size_of_the_data
            for attribute in tprate_dataset_1.attrs:
                if tprate_dataset_1.attrs[attribute]    != tprate_dataset_2.attrs[attribute]:
                    dataset_3.attrs[attribute]          = str(tprate_dataset_1.attrs[attribute])+';\n '+str(tprate_dataset_2.attrs[attribute])
=======
            dataset_3 = tprate_dataset_1.copy(deep=True)
            dataset_3.attrs = {**tprate_dataset_1.attrs,
                               **tprate_dataset_2.attrs}
>>>>>>> 7795926f

            for attribute in tprate_dataset_1.attrs:
                if tprate_dataset_1.attrs[attribute] != tprate_dataset_2.attrs[attribute]:
                    dataset_3.attrs[attribute] = str(
                        tprate_dataset_1.attrs[attribute])+';\n '+str(tprate_dataset_2.attrs[attribute])

<<<<<<< HEAD
            dataset_3.counts.values     = tprate_dataset_1.counts.values + tprate_dataset_2.counts.values
            dataset_3.counts.attrs['size_of_the_data'] = tprate_dataset_1.counts.size_of_the_data + tprate_dataset_2.counts.size_of_the_data
            dataset_3.frequency.values  = self.convert_counts_to_frequency(dataset_3.counts)
            dataset_3.pdf.values        = self.convert_counts_to_pdf(dataset_3.counts)

            for variable in ('counts', 'frequency', 'pdf'):
                for attribute in tprate_dataset_1.counts.attrs:
                    dataset_3[variable].attrs                       = {**tprate_dataset_1[variable].attrs, **tprate_dataset_2[variable].attrs}
                    if tprate_dataset_1[variable].attrs[attribute]  != tprate_dataset_2[variable].attrs[attribute]:
                        dataset_3[variable].attrs[attribute]        = str(tprate_dataset_1[variable].attrs[attribute])+';\n ' + str(tprate_dataset_2[variable].attrs[attribute])
                dataset_3[variable].attrs['size_of_the_data'] = tprate_dataset_1[variable].size_of_the_data + tprate_dataset_2[variable].size_of_the_data
=======
            dataset_3.counts.values = tprate_dataset_1.counts.values + \
                tprate_dataset_2.counts.values
            dataset_3.frequency.values = self.convert_counts_to_frequency(
                dataset_3.counts)
            dataset_3.pdf.values = self.convert_counts_to_pdf(dataset_3.counts)

            for variable in ('counts', 'frequency', 'pdf'):
                for attribute in tprate_dataset_1.counts.attrs:
                    dataset_3[variable].attrs = {
                        **tprate_dataset_1[variable].attrs, **tprate_dataset_2[variable].attrs}
                    if tprate_dataset_1[variable].attrs[attribute] != tprate_dataset_2[variable].attrs[attribute]:
                        dataset_3[variable].attrs[attribute] = str(
                            tprate_dataset_1[variable].attrs[attribute])+';\n ' + str(tprate_dataset_2[variable].attrs[attribute])

>>>>>>> 7795926f
            return dataset_3

    def merge_list_of_histograms(self, path_to_histograms=None, multi=None, seasons=False, all=False):
        """ Function to merge list of histograms.

        Args:
            path_to_histograms (str, optional):     The path to the list of histograms.     Defaults to None.
            multi (int, optional):                  The number of histograms to merge.      Defaults to None.
            all (bool, optional):                   If True, all histograms in the repository will be merged. Defaults to False.

        Returns:
            xarray: The xarray.Dataset with the merged data.
        """

        histogram_list = [f for f in listdir(
            path_to_histograms) if isfile(join(path_to_histograms, f))]
        histogram_list.sort()

        if seasons:
            histograms_to_load = [str(path_to_histograms) + str(histogram_list[i])
                                  for i in range(0, len(histogram_list))]

            DJF = []
            MAM = []
            JJA = []
            SON = []

            for i in range(0, len(histogram_list)):
                name_of_file = histogram_list[i]
                re.split(r"[^0-9\s]", name_of_file)
                splitted_name = list(
                    filter(None, re.split(r"[^0-9\s]", name_of_file)))
                syear, fyear = int(splitted_name[-8]), int(splitted_name[-4])
                smonth, fmonth = int(splitted_name[-7]), int(splitted_name[-3])
                # sday, fday = int(splitted_name[-6]), int(splitted_name[-2])
                # shour, fhour = int(splitted_name[-5]), int(splitted_name[-1])

                if syear == fyear:
                    if fmonth - smonth == 1:
                        if smonth in [12, 1, 2]:
                            DJF.append(histograms_to_load[i])
                        elif smonth in [3, 4, 5]:
                            MAM.append(histograms_to_load[i])
                        elif smonth in [6, 7, 8]:
                            JJA.append(histograms_to_load[i])
                        elif smonth in [9, 10, 11]:
                            SON.append(histograms_to_load[i])
            four_seasons = []
            for hist_seasonal in [DJF, MAM, JJA, SON]:

                if len(hist_seasonal) > 0:
                    for i in range(0, len(hist_seasonal)):
                        if i == 0:
                            dataset = self.open_dataset(
                                path_to_netcdf=hist_seasonal[i])
                        else:
                            dataset = self.merge_two_datasets(tprate_dataset_1=dataset,
                                                              tprate_dataset_2=self.open_dataset(path_to_netcdf=hist_seasonal[i]))
                    four_seasons.append(dataset)
            return four_seasons
        else:
            if all:
                histograms_to_load = [str(
                    path_to_histograms) + str(histogram_list[i]) for i in range(0, len(histogram_list))]
            elif multi is not None:
                histograms_to_load = [
                    str(path_to_histograms) + str(histogram_list[i]) for i in range(0, multi)]
            if len(histograms_to_load) > 0:
                for i in range(0, len(histograms_to_load)):
                    if i == 0:
                        dataset = self.open_dataset(
                            path_to_netcdf=histograms_to_load[i])
                    else:
                        dataset = self.merge_two_datasets(tprate_dataset_1=dataset,
                                                          tprate_dataset_2=self.open_dataset(path_to_netcdf=histograms_to_load[i]))
                return dataset
            else:
                raise NameError('The specified repository is empty.')

    def convert_counts_to_frequency(self, data):
        """ Function to convert the counts to the frequency.

        Args:
            data (xarray): The counts.

        Returns:
            xarray: The frequency.
        """
<<<<<<< HEAD
        #sum_of_counts           = sum(data[:])
        #sum_of_counts           = data_size
        frequency               = data[0:]/data.size_of_the_data
        frequency_per_bin       = xr.DataArray(frequency, coords=[data.center_of_bin],    dims=["center_of_bin"])
        frequency_per_bin       = frequency_per_bin.assign_coords(width=("center_of_bin", data.width.values))
        frequency_per_bin.attrs = data.attrs
        sum_of_frequency        = sum(frequency_per_bin[:])
        
        
        if abs(sum_of_frequency -1) < 10**(-4):
            return frequency_per_bin
        else:
            raise Exception("Test failed.")
        #return frequency_per_bin
=======
        sum_of_counts = sum(data[:])
        frequency = data[0:]/sum_of_counts
        frequency_per_bin = xr.DataArray(
            frequency, coords=[data.center_of_bin],    dims=["center_of_bin"])
        frequency_per_bin = frequency_per_bin.assign_coords(
            width=("center_of_bin", data.width.values))
        frequency_per_bin.attrs = data.attrs
        sum_of_frequency = sum(frequency_per_bin[:])

        if abs(sum_of_frequency - 1) < 10**(-4):
            return frequency_per_bin
        else:
            raise AssertionError("Test failed.")
>>>>>>> 7795926f

    def convert_counts_to_pdf(self, data):
        """ Function to convert the counts to the pdf.

        Args:
            data (xarray): The counts.

        Returns:
            xarray: The pdf.
        """
<<<<<<< HEAD
        #sum_of_counts       = sum(data[:])
        #sum_of_counts           = data_size
        
        pdf                     = data[0:]/(data.size_of_the_data*data.width[0:])
        pdf_per_bin             = xr.DataArray(pdf, coords=[data.center_of_bin],    dims=["center_of_bin"])
        pdf_per_bin             = pdf_per_bin.assign_coords(width=("center_of_bin", data.width.values))
        pdf_per_bin.attrs       = data.attrs
        sum_of_pdf              = sum(pdf_per_bin[:]*data.width[0:])
        
        #return pdf_per_bin
        if abs(sum_of_pdf-1.)   < 10**(-4):
            return pdf_per_bin
        else:
            raise Exception("Test failed.")
        
    def mean_from_histogram(self, hist, data = None, old_unit='kg m**-2 s**-1', new_unit = None, 
                            model_variable = 'tprate', trop_lat = None, positive=True):
        self.class_attributes_update(trop_lat = trop_lat)
        
        if data is not None:
            try:
                data       = data[model_variable]
            except KeyError:
                pass
            mean_of_original_data = data.sel(lat=slice(-self.trop_lat, self.trop_lat)).mean().values
            if positive:
                _data = np.maximum(data, 0.)
                #_data = np.minimum(data, self.first_edge + (self.num_of_bins)*self.width_of_bin -10**(-8))
                mean_of_modified_data = _data.sel(lat=slice(-self.trop_lat, self.trop_lat)).mean().values
        else:
            mean_of_original_data, mean_of_modified_data = None, None

        mean_from_freq = (hist.frequency*hist.center_of_bin).sum().values
        
        if new_unit is not None:
            try:
                mean_from_freq = self.precipitation_rate_units_converter(mean_from_freq, old_unit=hist.counts.units, new_unit=new_unit)
            except AttributeError:
                mean_from_freq = self.precipitation_rate_units_converter(mean_from_freq, old_unit=old_unit, new_unit=new_unit)
            if data is not None:
                mean_of_original_data = self.precipitation_rate_units_converter(mean_of_original_data, old_unit=data.units, new_unit=new_unit) 
                mean_of_modified_data = self.precipitation_rate_units_converter(mean_of_modified_data, old_unit=data.units, new_unit=new_unit) 

        return mean_from_freq, mean_of_original_data, mean_of_modified_data

    """ """ """ """ """ """ """ """ """ """ """ """ """ """ """ """ """ """
    def histogram_plot(self, data,          new_unit = None,
                       weights = None,      frequency = False,      pdf = True, \
                       smooth  = True,      step = False,           color_map = False, \
                       ls = '-',            ylogscale = True,       xlogscale = False, \
                       color = 'tab:blue',  figsize = 1,            legend = '_Hidden', \
                       plot_title = None,   loc = 'upper right',    varname = 'Precipitation',  \
                       add = None,          fig = None,             path_to_pdf = None, 
                       name_of_file = None, pdf_format=True,        xmax = None):
=======
        sum_of_counts = sum(data[:])
        pdf = data[0:]/(sum_of_counts*data.width[0:])
        pdf_per_bin = xr.DataArray(
            pdf, coords=[data.center_of_bin],    dims=["center_of_bin"])
        pdf_per_bin = pdf_per_bin.assign_coords(
            width=("center_of_bin", data.width.values))
        pdf_per_bin.attrs = data.attrs
        sum_of_pdf = sum(pdf_per_bin[:]*data.width[0:])

        if abs(sum_of_pdf-1.) < 10**(-4):
            return pdf_per_bin
        else:
            raise AssertionError("Test failed.")

    def histogram_plot(self, data,          new_unit=None,
                       weights=None,      frequency=False,      pdf=True,
                       smooth=True,      step=False,           color_map=False,
                       ls='-',            ylogscale=True,       xlogscale=False,
                       color='tab:blue',  figsize=1,            legend='_Hidden',
                       plot_title=None,   loc='upper right',    varname='Precipitation',
                       add=None,          fig=None,             path_to_pdf=None,
                       name_of_file=None, pdf_format=True):
>>>>>>> 7795926f
        """ Function to generate a histogram figure based on the provided data.

        Args:
            data:                           The data for the histogram.
            weights (optional):             An array of weights for the data.       Default is None.
            frequency (bool, optional):     Whether to plot frequency.              Default is False.
            pdf (bool, optional):           Whether to plot the probability density function (PDF). Default is True.
            smooth (bool, optional):        Whether to plot a smooth line.          Default is True.
            step (bool, optional):          Whether to plot a step line.            Default is False.
            color_map (bool or str, optional): Whether to apply a color map to the histogram bars.
                If True, uses the 'viridis' color map. If a string, uses the specified color map. Default is False.
            ls (str, optional):             The line style for the plot.            Default is '-'.
            ylogscale (bool, optional):     Whether to use a logarithmic scale for the y-axis. Default is True.
            xlogscale (bool, optional):     Whether to use a logarithmic scale for the x-axis. Default is False.
            color (str, optional):          The color of the plot.                  Default is 'tab:blue'.
            figsize (float, optional):      The size of the figure.                 Default is 1.
            legend (str, optional):         The legend label for the plot.          Default is '_Hidden'.
            varname (str, optional):        The name of the variable for the x-axis label. Default is 'Precipitation'.
            plot_title (str, optional):     The title of the plot.                  Default is None.
            loc(str, optional):             The location of the legend.             Default to 'upper right'.
            add (tuple, optional):          Tuple of (fig, ax) to add the plot to an existing figure.
            fig (object, optional):         The figure object to plot on. If provided, ignores the 'add' argument.
            path_to_pdf (str, optional): The path to save the figure. If provided, saves the figure at the specified path.


        Returns:
            A tuple (fig, ax) containing the figure and axes objects.
        """
        if fig is not None:
            fig, ax = fig
            # if color == 'tab:blue': color   = 'tab:orange'
        elif add is None and fig is None:
            fig, ax = plt.subplots(figsize=(8*figsize, 5*figsize))
        elif add is not None:
            fig, ax = add
            # if color == 'tab:blue': color   = 'tab:orange'

        if not pdf and not frequency:
            if 'Dataset' in str(type(data)):
                data = data['counts']
        elif pdf and not frequency:
            if 'Dataset' in str(type(data)):
                data = data['counts']
            data = self.convert_counts_to_pdf(data)
        elif not pdf and frequency:
            if 'Dataset' in str(type(data)):
                data = data['counts']
            data = self.convert_counts_to_frequency(data)
<<<<<<< HEAD
        
        x       =   data.center_of_bin.values
        #if new_unit is not None:
        #    converter       = self.precipitation_rate_units_converter(1, old_unit = data.center_of_bin.units, new_unit=new_unit)
        #    x = converter * x
        #    data = data/converter
        #legend = legend + ': mean {}{}, error {}%'.format(round(data.mean_of_original_data, 2),  data.units, round(data.relative_discrepancy, 2))

        data = data.where(data>0)
=======

        x = data.center_of_bin.values
        if new_unit is not None:
            converter = self.precipitation_rate_units_converter(
                1, old_unit=data.center_of_bin.units, new_unit=new_unit)
            x = converter * x
            data = data/converter

>>>>>>> 7795926f
        if smooth:
            plt.plot(x, data,
                     linewidth=3.0, ls=ls, color=color, label=legend)
            plt.grid(True)
        elif step:
            plt.step(x, data,
                     linewidth=3.0, ls=ls, color=color, label=legend)
            plt.grid(True)
        elif color_map:
            if weights is None:
                N, _, patches = plt.hist(
                    x=x, bins=x, weights=data,    label=legend)
            else:
                N, bins, patches = plt.hist(
                    x=x, bins=x, weights=weights, label=legend)

            fracs = ((N**(1 / 5)) / N.max())
            norm = colors.Normalize(fracs.min(), fracs.max())

            for thisfrac, thispatch in zip(fracs, patches):
                if color_map is True:
                    color = plt.cm.get_cmap('viridis')(norm(thisfrac))
                elif isinstance(color_map, str):
                    color = plt.cm.get_cmap(color_map)(norm(thisfrac))
                thispatch.set_facecolor(color)
        if new_unit is None:
            plt.xlabel(varname+", ["+str(data.attrs['units'])+"]", fontsize=14)
        else:
            plt.xlabel(varname+", ["+str(new_unit)+"]", fontsize=14)
        if ylogscale:
            plt.yscale('log')
        if xlogscale:
            plt.xscale('log')

        if pdf and not frequency:
            plt.ylabel('PDF',       fontsize=14)
        elif not pdf and frequency:
            plt.ylabel('Frequency', fontsize=14)
        else:
            plt.ylabel('Counts',    fontsize=14)

        plt.title(plot_title,       fontsize=16)

<<<<<<< HEAD
        if legend!='_Hidden':
            plt.legend(loc=loc,     fontsize=10)
        
        if xmax is not None:
            plt.xlim([0, xmax])
=======
        if legend != '_Hidden':
            plt.legend(loc=loc,     fontsize=12)
>>>>>>> 7795926f

        if pdf_format:
            if path_to_pdf is not None and name_of_file is not None:
                path_to_pdf = path_to_pdf + 'trop_rainfall_' + name_of_file + '_histogram.pdf'

            if path_to_pdf is not None and isinstance(path_to_pdf, str):
                create_folder(folder=extract_directory_path(
                    path_to_pdf), loglevel='WARNING')
                plt.savefig(path_to_pdf,  format="pdf",  bbox_inches="tight")
        else:
            if path_to_pdf is not None and name_of_file is not None:
                path_to_pdf = path_to_pdf + 'trop_rainfall_' + name_of_file + '_histogram.png'

            if path_to_pdf is not None and isinstance(path_to_pdf, str):
                create_folder(folder=extract_directory_path(
                    path_to_pdf), loglevel='WARNING')
                plt.savefig(path_to_pdf,  bbox_inches="tight")
        return {fig, ax}

    def mean_along_coordinate(self, data,           model_variable='tprate',      preprocess=True,
                              trop_lat=None,      coord='time',               glob=False,
                              s_time=None,      f_time=None,
                              s_year=None,      f_year=None,
                              s_month=None,      f_month=None):
        """ Function to calculate the mean value of variable in Dataset.

        Args:
            data (xarray):                      The Dataset
            model_variable (str, optional):     The variable of the Dataset.            Defaults to 'tprate'.
            trop_lat (float, optional):         The maximumal and minimal tropical latitude values in Dataset.  Defaults to None.
            coord (str, optional):              The coordinate of the Dataset.          Defaults to 'time'.
            s_time (str, optional):             The starting time of the Dataset.       Defaults to None.
            f_time (str, optional):             The ending time of the Dataset.         Defaults to None.
            s_year (str, optional):             The starting year of the Dataset.       Defaults to None.
            f_year (str, optional):             The ending year of the Dataset.         Defaults to None.
            s_month (str, optional):            The starting month of the Dataset.      Defaults to None.
            f_month (str, optional):            The ending month of the Dataset.        Defaults to None.
            glob (bool, optional):              If True, the median value is calculated for all lat and lon.  Defaults to False.
            preprocess (bool, optional):        If True, the Dataset is preprocessed.   Defaults to True.

        Returns:
            xarray:         The mean value of variable.
        """
        if preprocess:
            data = self.preprocessing(data,                                  preprocess=preprocess,
                                      model_variable=model_variable,     trop_lat=self.trop_lat,
                                      s_time=self.s_time,                 f_time=self.f_time,
                                      s_year=self.s_year,                 f_year=self.f_year,
                                      s_month=self.s_month,                f_month=self.f_month,
                                      sort=False,                          dask_array=False)
        coord_lat, coord_lon = self.coordinate_names(data)
        if coord in data.dims:

            self.class_attributes_update(trop_lat=trop_lat,
                                         s_time=s_time,          f_time=f_time,
                                         s_year=s_year,          f_year=f_year,
                                         s_month=s_month,         f_month=f_month)
            if glob:
                return data.mean()
            else:
                if coord == 'time':
                    return data.mean(coord_lat).mean(coord_lon)
                elif coord == coord_lat:
                    return data.mean('time').mean(coord_lon)
                elif coord == coord_lon:
                    return data.mean('time').mean(coord_lat)
        else:
            for i in data.dims:
                coord = i
            return data.median(coord)

    def median_along_coordinate(self, data,                 trop_lat=None,        preprocess=True,
                                model_variable='tprate',  coord='time',      glob=False,
                                s_time=None,             f_time=None,
                                s_year=None,             f_year=None,
                                s_month=None,             f_month=None):
        """ Function to calculate the median value of variable in Dataset.

        Args:
            data (xarray):                      The Dataset
            model_variable (str, optional):     The variable of the Dataset.            Defaults to 'tprate'.
            trop_lat (float, optional):         The maximumal and minimal tropical latitude values in Dataset.  Defaults to None.
            coord (str, optional):              The coordinate of the Dataset.          Defaults to 'time'.
            s_time (str, optional):             The starting time of the Dataset.       Defaults to None.
            f_time (str, optional):             The ending time of the Dataset.         Defaults to None.
            s_year (str, optional):             The starting year of the Dataset.       Defaults to None.
            f_year (str, optional):             The ending year of the Dataset.         Defaults to None.
            s_month (str, optional):            The starting month of the Dataset.      Defaults to None.
            f_month (str, optional):            The ending month of the Dataset.        Defaults to None.
            glob (bool, optional):              If True, the median value is calculated for all lat and lon.  Defaults to False.
            preprocess (bool, optional):        If True, the Dataset is preprocessed.   Defaults to True.

        Returns:
            xarray:         The median value of variable.
        """
        if preprocess:
            data = self.preprocessing(data,                                  preprocess=preprocess,
                                      model_variable=model_variable,     trop_lat=self.trop_lat,
                                      s_time=self.s_time,                 f_time=self.f_time,
                                      s_year=self.s_year,                 f_year=self.f_year,
                                      s_month=self.s_month,                f_month=self.f_month,
                                      sort=False,                          dask_array=False)

        coord_lat, coord_lon = self.coordinate_names(data)
        if coord in data.dims:
            self.class_attributes_update(trop_lat=trop_lat,
                                         s_time=s_time,         f_time=f_time,
                                         s_year=s_year,         f_year=f_year,
                                         s_month=s_month,        f_month=f_month)

            if glob:
                return data.median(coord_lat).median(coord_lon).mean('time')
            else:
                if coord == 'time':
                    return data.median(coord_lat).median(coord_lon)
                elif coord == coord_lat:
                    return data.median('time').median(coord_lon)
                elif coord == coord_lon:
                    return data.median('time').median(coord_lat)

        else:
            for i in data.dims:
                coord = i
            return data.median(coord)

    def mean_and_median_plot(self, data,                        glob=False,                     preprocess=True,
                             model_variable='tprate',         variability=False,            coord='lat',
                             trop_lat=None,             get_mean=True,             get_median=False,
                             s_time=None,             f_time=None,             s_year=None,
                             f_year=None,             s_month=None,             f_month=None,
                             legend='_Hidden',        figsize=1,                ls='-',
                             maxticknum=12,               color='tab:blue',       varname='Precipitation',
                             ylogscale=False,            xlogscale=False,            loc='upper right',
                             add=None,             fig=None,             plot_title=None,
                             path_to_pdf=None,                new_unit=None,             name_of_file=None,
                             seasons=True,                    pdf_format=True):
        """ Function to plot the mean or median value of variable in Dataset.

        Args:
            data (xarray):                  The Dataset
            model_variable (str, optional): The variable of the Dataset.            Defaults to 'tprate'.
            coord (str, optional):          The coordinate of the Dataset.          Defaults to 'time'.
            trop_lat (float, optional):     The maximumal and minimal tropical latitude values in Dataset.  Defaults to None.
            variability (bool, optional):   The flag to calculate the variability of the variable.  Defaults to False.
            get_mean (bool, optional):      The flag to calculate the mean of the variable.  Defaults to True.
            get_median (bool, optional):    The flag to calculate the median of the variable.  Defaults to False.
            s_time (str, optional):         The starting time of the Dataset.       Defaults to None.
            f_time (str, optional):         The ending time of the Dataset.         Defaults to None.
            s_year (str, optional):         The starting year of the Dataset.       Defaults to None.
            f_year (str, optional):         The ending year of the Dataset.         Defaults to None.
            s_month (str, optional):        The starting month of the Dataset.      Defaults to None.
            f_month (str, optional):        The ending month of the Dataset.        Defaults to None.
            legend (str, optional):         The legend of the plot.                 Defaults to '_Hidden'.
            figsize (int, optional):        The size of the plot.                   Defaults to 1.
            ls (str, optional):             The line style of the plot.             Defaults to '-'.
            maxticknum (int, optional):     The maximum number of ticks on the x-axis.  Defaults to 12.
            color (str, optional):          The color of the plot.                  Defaults to 'tab:blue'.
            varname (str, optional):        The name of the variable.               Defaults to 'Precipitation'.
            loc (str, optional):            The location of the legend.             Defaults to 'upper right'.
            add (matplotlib.figure.Figure, optional): The add previously created figure to plot.  Defaults to None.
            fig (matplotlib.figure.Figure, optional): The add previously created figure to plot.     Defaults to None.
            plot_title (str, optional):     The title of the plot.                  Defaults to None.
            path_to_pdf (str, optional):    The path to the pdf file.               Defaults to None.
            new_unit (str, optional):       The unit of the model variable.         Defaults to None.
            name_of_file (str, optional):   The name of the file.                   Defaults to None.
            seasons (bool, optional):       The flag to calculate the seasonal mean.  Defaults to True.
            pdf_format (bool, optional):    The flag to save the plot in pdf format. Defaults to True.
        Example:

        Returns:
            None.
        """

        self.class_attributes_update(trop_lat=trop_lat,
                                     s_time=s_time,         f_time=f_time,
                                     s_year=s_year,         f_year=f_year,
                                     s_month=s_month,        f_month=f_month)

        if preprocess:
            data_with_final_grid = self.preprocessing(data,                                    preprocess=preprocess,
                                                      model_variable=model_variable,     trop_lat=self.trop_lat,
                                                      s_time=self.s_time,                 f_time=self.f_time,
                                                      s_year=self.s_year,                 f_year=self.f_year,
                                                      s_month=self.s_month,                f_month=self.f_month,
                                                      sort=False,                          dask_array=False)

        if get_mean:
            if seasons:
                data_average = self.seasonal_or_monthly_mean(data,                               preprocess=preprocess,                  seasons=seasons,
                                                             model_variable=model_variable,         trop_lat=trop_lat,              new_unit=new_unit,
                                                             coord=coord)
            else:
                data_average = self.mean_along_coordinate(data,                                     preprocess=preprocess,
                                                          glob=glob,                      model_variable=model_variable,
                                                          trop_lat=trop_lat,                  coord=coord,
                                                          s_time=self.s_time,                  f_time=self.f_time,
                                                          s_year=self.s_year,                  f_year=self.f_year,
                                                          s_month=self.s_month,                 f_month=self.f_month)
        if get_median:
            data_average = self.median_along_coordinate(data,                                   preprocess=preprocess,
                                                        glob=glob,                      model_variable=model_variable,
                                                        trop_lat=trop_lat,                  coord=coord,
                                                        s_time=self.s_time,                 f_time=self.f_time,
                                                        s_year=self.s_year,                 f_year=self.f_year,
                                                        s_month=self.s_month,                f_month=self.f_month)

        if variability and get_mean:
            data_variability_from_average = data_average.copy(deep=True)
            data_variability_from_average.values = (
                data_average.values - data_average.mean(coord).values)/data_average.values
        coord_lat, coord_lon = self.coordinate_names(data)

        if data[coord].size <= 1:
            raise ValueError(
                "The length of the coordinate should be more than 1.")

        # make a plot with different y-axis using second axis object
        if coord == 'time':
            if 'm' in time_interpreter(data_with_final_grid):
                labels = [str(data_with_final_grid['time.hour'][i].values) + ':'+str(data_with_final_grid['time.minute'][i].values)
                          for i in range(0, data_with_final_grid.time.size)]
                labels_int = [float(data_with_final_grid['time.hour'][i].values)
                              for i in range(0, data_with_final_grid.time.size)]
            elif 'H' in time_interpreter(data_with_final_grid):
                labels = [convert_24hour_to_12hour_clock(data_with_final_grid, i)
                          for i in range(0, data_with_final_grid.time.size)]
                labels_int = [float(data_with_final_grid['time.hour'][i].values)
                              for i in range(0, data_with_final_grid.time.size)]
            elif time_interpreter(data_with_final_grid) == 'D':
                labels = [str(data_with_final_grid['time.day'][i].values + convert_monthnumber_to_str(data_with_final_grid, i))
                          for i in range(0, data_with_final_grid.time.size)]
                labels_int = [float(data_with_final_grid['time.day'][i].values)
                              for i in range(0, data_with_final_grid.time.size)]
            elif time_interpreter(data_with_final_grid) == 'M':
                labels = [convert_monthnumber_to_str(data_with_final_grid, i)
                          for i in range(0, data_with_final_grid.time.size)]
                labels_int = [float(data_with_final_grid['time.month'][i].values)
                              for i in range(0, data_with_final_grid.time.size)]
            else:
                labels = [None for i in range(
                    0, data_with_final_grid.time.size)]
                labels_int = [None for i in range(
                    0, data_with_final_grid.time.size)]

        elif coord == coord_lat:
            labels_int = data_with_final_grid[coord_lat]
        elif coord == coord_lon:
            labels_int = data_with_final_grid[coord_lon]

        if new_unit is not None and seasons:
            data_average = self.precipitation_rate_units_converter(
                data_average[0], new_unit=new_unit)
            units = new_unit
        elif new_unit is not None:
            data_average = self.precipitation_rate_units_converter(
                data_average, new_unit=new_unit)
            units = new_unit
        else:
            try:
                units = data[model_variable].attrs['units']
            except KeyError:
                units = data_average.units
        if seasons:
            y_lim_max = self.precipitation_rate_units_converter(
                15, old_unit='mm/day', new_unit=new_unit)
            if fig is not None:

                ax1, ax2, ax3, ax4, ax5, ax_twin_5 = fig[1], fig[2], fig[3], fig[4], fig[5], fig[6]
                fig = fig[0]
                axs = [ax1, ax2, ax3, ax4, ax5]

            elif add is None and fig is None:
                fig = plt.figure(
                    figsize=(11*figsize, 10*figsize), layout='constrained')
                gs = fig.add_gridspec(3, 2)
                if coord == 'lat':
                    ax1 = fig.add_subplot(
                        gs[0, 0], projection=ccrs.PlateCarree())
                    ax2 = fig.add_subplot(
                        gs[0, 1], projection=ccrs.PlateCarree())
                    ax3 = fig.add_subplot(
                        gs[1, 0], projection=ccrs.PlateCarree())
                    ax4 = fig.add_subplot(
                        gs[1, 1], projection=ccrs.PlateCarree())
                    ax5 = fig.add_subplot(
                        gs[2, :], projection=ccrs.PlateCarree())
                    ax_twin_5 = ax5.twinx()
                else:
                    ax1 = fig.add_subplot(gs[0, 0])
                    ax2 = fig.add_subplot(gs[0, 1])
                    ax3 = fig.add_subplot(gs[1, 0])
                    ax4 = fig.add_subplot(gs[1, 1])
                    ax5 = fig.add_subplot(gs[2, :])
                    ax_twin_5 = None
                axs = [ax1, ax2, ax3, ax4, ax5, ax_twin_5]
            elif add is not None:
                fig = add
                ax1, ax2, ax3, ax4, ax5, ax_twin_5 = add
<<<<<<< HEAD
                axs = [ ax1, ax2, ax3, ax4, ax5]
            data_average = self.seasonal_or_monthly_mean(data,                               preprocess = preprocess,                  seasons = seasons,     
                                                        model_variable = model_variable,     trop_lat = self.trop_lat,              new_unit = new_unit, 
                                                        coord = coord)
            
            titles      = ["DJF", "MAM", "JJA", "SON", "Yearly"]

            
=======
                axs = [ax1, ax2, ax3, ax4, ax5]
            data_average = self.seasonal_or_monthly_mean(data,                               preprocess=preprocess,                  seasons=seasons,
                                                         model_variable=model_variable,     trop_lat=self.trop_lat,              new_unit=new_unit,
                                                         coord=coord)

            titles = ["DJF", "MAM", "JJA", "SON", "GLOBAL"]

>>>>>>> 7795926f
            for i in range(0, len(data_average)):
                one_season = data_average[i]

                axs[i].set_title(titles[i], fontsize=16)
                # Latitude labels
                if coord == 'lat':
                    axs[i].set_xlabel('Longitude',
                                      fontsize=12)
                elif coord == 'lon':
                    axs[i].set_xlabel('Latitude',
                                      fontsize=12)

                if ylogscale:
                    axs[i].set_yscale('log')
                if xlogscale:
                    axs[i].set_xscale('log')

                if coord == 'lat':
                    # twin object for two different y-axis on the sample plot
                    #      transform = ccrs.PlateCarree(), extend='both')
                    ax_span = axs[i].twinx()
                    ax_span.axhspan(-self.trop_lat, self.trop_lat,
                                    alpha=0.05, color='tab:red')
                    ax_span.set_ylim([-90, 90])
                    # ax_span.set_xlim([-180,180])
                    ax_span.set_xticks([])
                    ax_span.set_yticks([])

<<<<<<< HEAD
                    axs[i].coastlines(alpha=0.5, color='grey')
                    axs[i].set_xticks(np.arange(-180,181,60), crs=ccrs.PlateCarree())
=======
                    axs[i].coastlines(alpha=0.5)
                    axs[i].set_xticks(np.arange(-180, 181, 60),
                                      crs=ccrs.PlateCarree())
>>>>>>> 7795926f
                    lon_formatter = cticker.LongitudeFormatter()
                    axs[i].xaxis.set_major_formatter(lon_formatter)

                    # Latitude labels
                    axs[i].set_yticks(np.arange(-90, 91, 30),
                                      crs=ccrs.PlateCarree())
                    lat_formatter = cticker.LatitudeFormatter()
                    axs[i].yaxis.set_major_formatter(lat_formatter)

                    #
                    if i < 4:
                        ax_twin = axs[i].twinx()
                        ax_twin.set_frame_on(True)
                        ax_twin.plot(one_season.lon - 180,    one_season,
                                     color=color,  label=legend,  ls=ls)
                        ax_twin.set_ylim([0, y_lim_max])
                        ax_twin.set_ylabel(str(varname)+', '+str(units),
                                           fontsize=12)
                    else:
                        ax_twin_5.set_frame_on(True)
                        ax_twin_5.plot(one_season.lon - 180,    one_season,
                                       color=color,  label=legend,  ls=ls)
                        ax_twin_5.set_ylim([0, y_lim_max])
                        ax_twin_5.set_ylabel(str(varname)+', '+str(units),
                                             fontsize=12)

                else:
                    axs[i].plot(one_season.lat,    one_season,
                                color=color,  label=legend,  ls=ls)
                    axs[i].set_ylim([0, y_lim_max])
                    axs[i].set_xlabel('Latitude',
                                      fontsize=12)
                    try:
                        axs[i].set_ylabel(str(varname)+', '+str(units),
                                          fontsize=12)
                    except KeyError:
                        axs[i].set_ylabel(str(varname),
                                          fontsize=12)

                axs[i].grid(True)
            if coord == 'lat':
                if legend != '_Hidden':
                    ax_twin_5.legend(loc=loc,    fontsize=12,    ncol=2)
                if plot_title is not None:
                    plt.suptitle(plot_title,                       fontsize=17)
            else:
                if legend != '_Hidden':
                    ax5.legend(loc=loc,    fontsize=12,    ncol=2)
                if plot_title is not None:
                    plt.suptitle(plot_title,                       fontsize=17)

        else:
            if fig is not None:
                fig, ax = fig
            elif add is None and fig is None:
                fig, ax = plt.subplots(figsize=(8*figsize, 5*figsize))
            elif add is not None:
                fig, ax = add
            if data_average.size == 1:
                if variability:
                    plt.axhline(y=float(data_variability_from_average),
                                color=color,  label=legend,  ls=ls)
                else:
                    plt.axhline(y=float(data_average.values),
                                color=color,  label=legend,  ls=ls)
            else:
                if variability:
                    plt.plot(labels_int,        data_variability_from_average,
                             color=color,  label=legend,  ls=ls)
                else:
                    if coord == 'time':
                        plt.scatter(labels_int, data_average,
                                    color=color,  label=legend,  ls=ls)
                    else:
                        plt.plot(labels_int,    data_average,
                                 color=color,  label=legend,  ls=ls)

            if coord == 'time':
                plt.gca().set_xticks(labels_int,  labels)

            plt.gca().xaxis.set_major_locator(plt.MaxNLocator(maxticknum))
            plt.gca().tick_params(axis='both',   which='major',    pad=10)
            plt.xlim([min(labels_int),    max(labels_int)])

            plt.grid(True)

            if coord == 'time':
                plt.xlabel('Timestep index',
                           fontsize=12)
                if data['time.year'][0].values == data['time.year'][-1].values:
                    plt.xlabel(
                        str(data['time.year'][0].values),    fontsize=12)
                else:
                    plt.xlabel(str(data['time.year'][0].values)+' - '+str(data['time.year'][-1].values),
                               fontsize=12)
            elif coord == coord_lat:
                plt.xlabel('Latitude',
                           fontsize=12)
            elif coord == coord_lon:
                plt.xlabel('Longitude',
                           fontsize=12)
            try:
                plt.ylabel(str(varname)+', '+str(units),
                           fontsize=12)
            except KeyError:
                plt.ylabel(str(varname),
                           fontsize=12)

            if plot_title is None:
                if variability:
                    plt.title('Bias of ' + str(varname),
                              fontsize=17,    pad=15)
                elif not variability and get_mean:
                    plt.title('Mean values of ' + str(varname),
                              fontsize=17,    pad=15)
                elif not variability and get_median:
                    plt.title('Median values of '+str(varname),
                              fontsize=17,    pad=15)
            else:
                plt.title(plot_title,
                          fontsize=17,    pad=15)

            if legend != '_Hidden':
                plt.legend(loc=loc,
                           fontsize=12,    ncol=2)
            if ylogscale:
                plt.yscale('log')
            if xlogscale:
                plt.xscale('log')
        if pdf_format:
            # set the spacing between subplots
            if path_to_pdf is not None and name_of_file is not None:
                path_to_pdf = path_to_pdf + 'trop_rainfall_' + name_of_file + '_mean.pdf'

            if path_to_pdf is not None and isinstance(path_to_pdf, str):

                create_folder(folder=extract_directory_path(
                    path_to_pdf), loglevel='WARNING')

                plt.savefig(path_to_pdf,
                            format="pdf",
                            bbox_inches="tight",
                            pad_inches=1,
                            transparent=True,
                            facecolor="w",
                            edgecolor='w',
                            orientation='landscape')
        else:
            if path_to_pdf is not None and name_of_file is not None:
                path_to_pdf = path_to_pdf + 'trop_rainfall_' + name_of_file + '_mean.png'

            if path_to_pdf is not None and isinstance(path_to_pdf, str):

                create_folder(folder=extract_directory_path(
                    path_to_pdf), loglevel='WARNING')

                plt.savefig(path_to_pdf,
                            bbox_inches="tight",
                            pad_inches=1,
                            transparent=True,
                            facecolor="w",
                            edgecolor='w',
                            orientation='landscape')
        if seasons:
            return [fig,  ax1, ax2, ax3, ax4, ax5, ax_twin_5]
        else:
            return [fig,  ax]

    def twin_data_and_observations(self, data,                          dummy_data=None,                  trop_lat=None,
                                   s_time=None,                     f_time=None,                    s_year=None,
                                   f_year=None,                    s_month=None,                     f_month=None,
                                   model='era5',                     source='monthly',                 plev=0,
                                   space_grid_factor=None,           time_freq=None,                   preprocess=True,
                                   time_length=None,                 time_grid_factor=None,            model_variable='tprate',):
        """ Function to regride the data and observations to the same grid.

        Args:
            data (xarray):              Data to be regrided.
            dummy_data (xarray):        Dummy data to be regrided.                  Default to None.
            trop_lat (float):           Latitude band of the tropical region.       Default to None.
            model_variable (str, int):  Name of the variable to be regrided.        Default to 'tprate'.
            s_time (datetime):          Start time of the regrided data.            Default to None.
            f_time (datetime):          End time of the regrided data.              Default to None.
            s_year (int):               Start year of the regrided data.            Default to None.
            f_year (int):               End year of the regrided data.              Default to None.
            s_month (int):              Start month of the regrided data.           Default to None.
            f_month (int):              End month of the regrided data.             Default to None.
            model (str):                Model to be used.                           Default to 'era5'.
            source (str):               Source of the data.                         Default to 'monthly'.
            plev (int):                 Pressure level of the data.                 Default to 0.
            space_grid_factor (float):  Space grid factor.                          Default to None.
            time_freq (str):            Time frequency of the data.                 Default to None.
            preprocess (bool):          If True, the data is preprocessed.          Default to True.

        Returns:
        """

        self.class_attributes_update(trop_lat=trop_lat,
                                     s_time=s_time,                  f_time=f_time,
                                     s_year=s_year,                  f_year=f_year,
                                     s_month=s_month,                 f_month=f_month)
        try:
            data = data[model_variable]
        except KeyError:
            # data = data
            pass
        new_unit = data.units
        if dummy_data is None:
            if model == 'era5':
                reader = Reader(model="ERA5", exp="era5", source=source)
                observations = reader.retrieve()
                observations = self.precipitation_rate_units_converter(observations.isel(plev=plev),
                                                                       model_variable=model_variable,
                                                                       new_unit=new_unit)

            elif model == 'mswep':
                reader = Reader(model="MSWEP", exp="past", source=source)
                observations = reader.retrieve()
                observations = self.precipitation_rate_units_converter(observations,
                                                                       model_variable=model_variable,
                                                                       new_unit=new_unit)
            dummy_data = observations

        else:
            dummy_data = self.precipitation_rate_units_converter(dummy_data,
                                                                 model_variable=model_variable,
                                                                 new_unit=new_unit)

        if preprocess:
            data = self.preprocessing(data,                                       preprocess=preprocess,
                                      model_variable=model_variable,            trop_lat=self.trop_lat,
                                      s_time=self.s_time,                      f_time=self.f_time,
                                      s_year=self.s_year,                      f_year=self.f_year,
                                      s_month=self.s_month,                     f_month=self.f_month,
                                      sort=False,                            dask_array=False)
            dummy_data = self.preprocessing(dummy_data,                                 preprocess=preprocess,
                                            model_variable=model_variable,            trop_lat=self.trop_lat,
                                            s_time=self.s_time,                      f_time=self.f_time,
                                            s_year=self.s_year,                      f_year=self.f_year,
                                            s_month=self.s_month,                     f_month=self.f_month,
                                            sort=False,                            dask_array=False)

        data_regrided,  dummy_data_regrided = mirror_dummy_grid(data=data,                                dummy_data=dummy_data,
                                                                space_grid_factor=space_grid_factor,      time_freq=time_freq,
                                                                time_length=time_length,                  time_grid_factor=time_grid_factor)
        return data_regrided, dummy_data_regrided

    def seasonal_or_monthly_mean(self,  data,                               preprocess=True,                    seasons=True,
                                 model_variable='tprate',          trop_lat=None,              new_unit=None,
                                 coord=None):
        """ Function to calculate the seasonal or monthly mean of the data.

        Args:
            data (xarray.DataArray):        Data to be calculated.
            preprocess (bool, optional):    If True, the data will be preprocessed.                 The default is True.
            seasons (bool, optional):       If True, the data will be calculated for the seasons.   The default is True.
            model_variable (str, optional): Name of the model variable.                             The default is 'tprate'.
            trop_lat (float, optional):     Latitude of the tropical region.                        The default is None.
            new_unit (str, optional):       New unit of the data.                                   The default is None.
            coord (str, optional):          Name of the coordinate.                                 The default is None.

        Returns:
            xarray.DataArray:             Seasonal or monthly mean of the data.

        """

        self.class_attributes_update(trop_lat=trop_lat)
        if seasons:

            if preprocess:
                glob = self.preprocessing(data,                               preprocess=preprocess,
                                          trop_lat=self.trop_lat,         model_variable=model_variable)
                glob_mean = glob.mean('time')

                DJF_1 = self.preprocessing(data,                               preprocess=preprocess,
                                           trop_lat=self.trop_lat,         model_variable=model_variable,
                                           s_month=12,                       f_month=12)
                DJF_2 = self.preprocessing(data,                               preprocess=preprocess,
                                           trop_lat=self.trop_lat,         model_variable=model_variable,
                                           s_month=1,                        f_month=2)
                DJF = xr.concat([DJF_1, DJF_2], dim='time')
                DJF_mean = DJF.mean('time')

                MAM = self.preprocessing(data,                               preprocess=preprocess,
                                         trop_lat=self.trop_lat,         model_variable=model_variable,
                                         s_month=3,                        f_month=5)
                MAM_mean = MAM.mean('time')

                JJA = self.preprocessing(data,                               preprocess=preprocess,
                                         trop_lat=self.trop_lat,         model_variable=model_variable,
                                         s_month=6,                        f_month=8)
                JJA_mean = JJA.mean('time')

                SON = self.preprocessing(data,                               preprocess=preprocess,
                                         trop_lat=self.trop_lat,         model_variable=model_variable,
                                         s_month=9,                        f_month=11)
                SON_mean = SON.mean('time')

                if coord == 'lon' or coord == 'lat':
                    DJF_mean = DJF_mean.mean(coord)
                    MAM_mean = MAM_mean.mean(coord)
                    JJA_mean = JJA_mean.mean(coord)
                    SON_mean = SON_mean.mean(coord)
                    glob_mean = glob_mean.mean(coord)

            all_season = [DJF_mean, MAM_mean, JJA_mean, SON_mean, glob_mean]

            for i in range(0, len(all_season)):

                if new_unit is not None:
                    all_season[i] = self.precipitation_rate_units_converter(
                        all_season[i], new_unit=new_unit)
            return all_season

        else:
            all_months = []
            for i in range(1, 13):
                if preprocess:
                    mon = self.preprocessing(data,                               preprocess=preprocess,
                                             trop_lat=self.trop_lat,         model_variable=model_variable,
                                             s_month=i,                        f_month=i)
                    mon_mean = mon.mean('time')
                    if new_unit is not None:
                        mon_mean = self.precipitation_rate_units_converter(
                            mon_mean, new_unit=new_unit)
                all_months.append(mon_mean)
            return all_months

    def plot_bias(self,         data,                               preprocess=True,                    seasons=True,
                  dataset_2=None,                     model_variable='tprate',          figsize=1,
                  trop_lat=None,              plot_title=None,                  new_unit=None,
                  vmin=None,                        vmax=None,                        contour=True,
                  path_to_pdf=None,                 weights=None,                     level_95=True,
                  name_of_file=None,                pdf_format=True):
        """ Function to plot the bias of model_variable between two datasets.

        Args:
            data (xarray): First dataset to be plotted
            dataset_2 (xarray, optional):   Second dataset to be plotted
            preprocess (bool, optional):    If True, data is preprocessed.              Defaults to True.
            seasons (bool, optional):       If True, data is plotted in seasons. If False, data is plotted in months. Defaults to True.
            model_variable (str, optional): Name of the model variable.                 Defaults to 'tprate'.
            figsize (float, optional):      Size of the figure.                         Defaults to 1.
            trop_lat (float, optional):     Latitude band of the tropical region.       The default is None.
            new_unit (str, optional):       New unit of the data.                       The default is None.
            contour (bool, optional):       If True, contour is plotted.                The default is True.
            path_to_pdf (str, optional):    Path to the pdf file.                       The default is None.
            name_of_file(str, optional):    Name of the file.                           The default is None.
            pdf_format(bool, optional):     If True, the figure is saved in PDF format. The default is True.

        Returns:
            The pyplot figure in the PDF format
        """

        self.plot_seasons_or_months(data,                         preprocess=preprocess,              seasons=seasons,
                                    dataset_2=dataset_2,              model_variable=model_variable,    figsize=figsize,
                                    trop_lat=trop_lat,                plot_title=plot_title,            new_unit=new_unit,
                                    vmin=vmin,                        vmax=vmax,                        contour=contour,
                                    path_to_pdf=path_to_pdf,          weights=weights,                  level_95=level_95,
                                    name_of_file=name_of_file,          pdf_format=pdf_format)

    def plot_seasons_or_months(self,     data,                      preprocess=True,                    seasons=True,
                               dataset_2=None,                     model_variable='tprate',          figsize=1,
                               trop_lat=None,              plot_title=None,                  new_unit=None,
                               vmin=None,                        vmax=None,                        contour=True,
                               path_to_pdf=None,                 weights=None,                     level_95=True,
                               value=0.95,                       rel_error=0.1,                    name_of_file=None,
                               pdf_format=True):
        """ Function to plot seasonal data.

        Args:
            data (xarray): First dataset to be plotted
            dataset_2 (xarray, optional):   Second dataset to be plotted
            preprocess (bool, optional):    If True, data is preprocessed.          Defaults to True.
            seasons (bool, optional):       If True, data is plotted in seasons. If False, data is plotted in months. Defaults to True.
            model_variable (str, optional): Name of the model variable.             Defaults to 'tprate'.
            figsize (float, optional):      Size of the figure.                     Defaults to 1.
            trop_lat (float, optional):     Latitude of the tropical region.        Defaults to None.
            plot_title (str, optional):     Title of the plot.                      Defaults to None.
            new_unit (str, optional):       Unit of the data.                       Defaults to None.
            vmin (float, optional):         Minimum value of the colorbar.          Defaults to None.
            vmax (float, optional):         Maximum value of the colorbar.          Defaults to None.
            contour (bool, optional):       If True, contours are plotted.          Defaults to True.
            path_to_pdf (str, optional):    Path to the pdf file.                   Defaults to None.
            name_of_file (str, optional):   Name of the pdf file.                   Defaults to None.
            pdf_format (bool, optional):    If True, the figure is saved in PDF format. Defaults to True.

        Returns:
            The pyplot figure in the PDF format
        """

        self.class_attributes_update(trop_lat=trop_lat)

        if seasons:

            fig = plt.figure(figsize=(11*figsize, 10*figsize),
                             layout='constrained')
            gs = fig.add_gridspec(3, 2)
            ax1 = fig.add_subplot(gs[0, 0], projection=ccrs.PlateCarree())
            ax2 = fig.add_subplot(gs[0, 1], projection=ccrs.PlateCarree())
            ax3 = fig.add_subplot(gs[1, 0], projection=ccrs.PlateCarree())
            ax4 = fig.add_subplot(gs[1, 1], projection=ccrs.PlateCarree())
            ax5 = fig.add_subplot(gs[2, :], projection=ccrs.PlateCarree())
            axs = [ax1, ax2, ax3, ax4, ax5]
            all_season = self.seasonal_or_monthly_mean(data,               preprocess=preprocess,        seasons=seasons,
                                                       model_variable=model_variable,    trop_lat=self.trop_lat,       new_unit=new_unit)

            if vmin is None and vmax is None:
                vmax = float(all_season[0].max().values)/10
                vmin = 0
            clevs = np.arange(vmin, vmax, abs(vmax - vmin)/10)

            if dataset_2 is not None:
                all_season_2 = self.seasonal_or_monthly_mean(dataset_2,                     preprocess=preprocess,
                                                             seasons=seasons,            model_variable=model_variable,
                                                             trop_lat=self.trop_lat,      new_unit=new_unit)
                for i in range(0, len(all_season)):
                    all_season[i].values = all_season[i].values - \
                        all_season_2[i].values

<<<<<<< HEAD
                data_new = data - dataset_2
            titles      = ["DJF", "MAM", "JJA", "SON", "Yearly"]
=======
                # data_new = data - dataset_2
            titles = ["DJF", "MAM", "JJA", "SON", "GLOBAL"]
>>>>>>> 7795926f

            for i in range(0, len(all_season)):
                one_season = all_season[i]

                one_season = one_season.where(one_season > vmin)
                one_season, lons = add_cyclic_point(
                    one_season, coord=data['lon'])

                im1 = axs[i].contourf(lons, data['lat'], one_season, clevs,
                                      transform=ccrs.PlateCarree(),
                                      cmap='coolwarm', extend='both')

                axs[i].set_title(titles[i], fontsize=17)

                axs[i].coastlines()

                # Longitude labels
                axs[i].set_xticks(np.arange(-180, 181, 60),
                                  crs=ccrs.PlateCarree())
                lon_formatter = cticker.LongitudeFormatter()
                axs[i].xaxis.set_major_formatter(lon_formatter)

                # Latitude labels
                axs[i].set_yticks(np.arange(-90, 91, 30),
                                  crs=ccrs.PlateCarree())
                lat_formatter = cticker.LatitudeFormatter()
                axs[i].yaxis.set_major_formatter(lat_formatter)
                axs[i].grid(True)

        else:
            fig, axes = plt.subplots(ncols=3, nrows=4, subplot_kw={'projection': ccrs.PlateCarree()},
                                     figsize=(11*figsize, 8.5*figsize), layout='constrained')
            all_months = self.seasonal_or_monthly_mean(data,                preprocess=preprocess,        seasons=seasons,
                                                       model_variable=model_variable,     trop_lat=trop_lat,            new_unit=new_unit)

            if vmin is None and vmax is None:
                vmax = float(all_months[6].max().values)
                vmin = 0

            clevs = np.arange(vmin, vmax, (vmax - vmin)/10)

            if dataset_2 is not None:
                all_months_2 = self.seasonal_or_monthly_mean(dataset_2,     preprocess=preprocess,         seasons=seasons,
                                                             model_variable=model_variable,     trop_lat=trop_lat,            new_unit=new_unit)
                for i in range(0, len(all_months)):
                    all_months[i].values = all_months[i].values - \
                        all_months_2[i].values

            for i in range(0, len(all_months)):
                all_months[i] = all_months[i].where(all_months[i] > vmin)
                all_months[i], lons = add_cyclic_point(
                    all_months[i], coord=data['lon'])

            titles = ['January', 'February', 'March', 'April', 'May', 'June', 'July', 'August', 'September',
                      'October', 'November', 'December']
            axs = axes.flatten()

            for i in range(0, len(all_months)):
                im1 = axs[i].contourf(lons, data['lat'], all_months[i], clevs,
                                      transform=ccrs.PlateCarree(),
                                      cmap='coolwarm', extend='both')

                axs[i].set_title(titles[i], fontsize=17)

                axs[i].coastlines()

                # Longitude labels
                axs[i].set_xticks(np.arange(-180, 181, 60),
                                  crs=ccrs.PlateCarree())
                lon_formatter = cticker.LongitudeFormatter()
                axs[i].xaxis.set_major_formatter(lon_formatter)

                # Latitude labels
                axs[i].set_yticks(np.arange(-90, 91, 30),
                                  crs=ccrs.PlateCarree())
                lat_formatter = cticker.LatitudeFormatter()
                axs[i].yaxis.set_major_formatter(lat_formatter)
                axs[i].grid(True)

        if new_unit is None:
            try:
                unit = data[model_variable].units
            except KeyError:
                unit = data.units
        else:
            unit = new_unit
        # Draw the colorbar
<<<<<<< HEAD
        cbar = fig.colorbar(im1, ticks=[-7,-5,-3,-1,1,3,5,7], ax=ax5, location='bottom' ) 
        cbar.set_label(model_variable+", ["+str(unit)+"]", fontsize = 14)
=======
        cbar = fig.colorbar(im1, ax=ax5, location='bottom')
        cbar.set_label(model_variable+", ["+str(unit)+"]", fontsize=14)
>>>>>>> 7795926f

        if plot_title is not None:
            plt.suptitle(plot_title,                       fontsize=17)

        if pdf_format:
            if path_to_pdf is not None and name_of_file is not None:
                if seasons:
                    path_to_pdf = path_to_pdf + 'trop_rainfall_' + name_of_file + '_seasons.pdf'
                else:
                    path_to_pdf = path_to_pdf + 'trop_rainfall_' + name_of_file + '_months.pdf'

            if path_to_pdf is not None and isinstance(path_to_pdf, str):

                create_folder(folder=extract_directory_path(
                    path_to_pdf), loglevel='WARNING')

                plt.savefig(path_to_pdf,
                            format="pdf",
                            bbox_inches="tight",
                            pad_inches=1,
                            transparent=True,
                            facecolor="w",
                            edgecolor='w',
                            orientation='landscape')
        else:
            if path_to_pdf is not None and name_of_file is not None:
                if seasons:
                    path_to_pdf = path_to_pdf + 'trop_rainfall_' + name_of_file + '_seasons.png'
                else:
                    path_to_pdf = path_to_pdf + 'trop_rainfall_' + name_of_file + '_months.png'

            if path_to_pdf is not None and isinstance(path_to_pdf, str):

                create_folder(folder=extract_directory_path(
                    path_to_pdf), loglevel='WARNING')

                plt.savefig(path_to_pdf,
                            bbox_inches="tight",
                            pad_inches=1,
                            transparent=True,
                            facecolor="w",
                            edgecolor='w',
                            orientation='landscape')<|MERGE_RESOLUTION|>--- conflicted
+++ resolved
@@ -16,7 +16,6 @@
 # import boost_histogram as bh  # pip
 
 import dask.array as da
-<<<<<<< HEAD
 import dask_histogram as dh # pip
 import dask_histogram.boost as dhb
 import dask
@@ -24,12 +23,7 @@
 
 from aqua.util import create_folder
 from aqua.logger import log_configure
-=======
-import dask_histogram as dh  # pip
-# import dask_histogram.boost as dhb
-# import dask
-import fast_histogram
->>>>>>> 7795926f
+
 
 import cartopy.crs as ccrs
 import cartopy.mpl.ticker as cticker
@@ -40,27 +34,13 @@
 
 from .tropical_rainfall_func import time_interpreter, convert_24hour_to_12hour_clock, convert_monthnumber_to_str
 from .tropical_rainfall_func import mirror_dummy_grid
-from .tropical_rainfall_func import convert_length, convert_time, unit_splitter, extract_directory_path
+from .tropical_rainfall_func import convert_length, convert_time, unit_splitter, extract_directory_path, data_size
 
 
 class Tropical_Rainfall:
     """This class is a minimal version of the Tropical Precipitation Diagnostic."""
 
     def __init__(self,
-<<<<<<< HEAD
-            trop_lat    = 10,
-            s_time      = None,
-            f_time      = None,
-            s_year      = None,
-            f_year      = None, 
-            s_month     = None,
-            f_month     = None,
-            num_of_bins = None,
-            first_edge  = None,
-            width_of_bin= None,
-            bins        = 0,
-            loglevel: str = 'WARNING'):
-=======
                  trop_lat=10,
                  s_time=None,
                  f_time=None,
@@ -71,8 +51,8 @@
                  num_of_bins=None,
                  first_edge=None,
                  width_of_bin=None,
-                 bins=0):
->>>>>>> 7795926f
+                 bins=0,
+                 loglevel: str='WARNING'):
         """ The constructor of the class.
 
         Args:
@@ -88,25 +68,6 @@
             width_of_bin (int or float, optional):  The width of the bin.                   Defaults to None.
             bins (np.ndarray, optional):            The bins.                               Defaults to 0."""
 
-<<<<<<< HEAD
-        self.trop_lat       = trop_lat
-        self.s_time         = s_time
-        self.f_time         = f_time
-        self.s_year         = s_year
-        self.f_year         = f_year
-        self.s_month        = s_month
-        self.f_month        = f_month     
-        self.num_of_bins    = num_of_bins
-        self.first_edge     = first_edge
-        self.width_of_bin   = width_of_bin
-        self.bins           = bins
-        self.loglevel       = loglevel
-        self.logger         = log_configure(self.loglevel, 'Trop. Rainfall')
-    """ """ """ """ """ """ """ """ """ """ """ """ """ """ """ """ """ """ 
-    def class_attributes_update(self,               trop_lat = None,        s_time = None,          f_time = None,
-                                s_year = None,      f_year = None,          s_month = None,         f_month = None,
-                                num_of_bins = None, first_edge = None,      width_of_bin = None,    bins = 0):
-=======
         self.trop_lat = trop_lat
         self.s_time = s_time
         self.f_time = f_time
@@ -118,11 +79,12 @@
         self.first_edge = first_edge
         self.width_of_bin = width_of_bin
         self.bins = bins
+        self.loglevel = loglevel
+        self.logger = log_configure(self.loglevel, 'Trop. Rainfall')
 
     def class_attributes_update(self,               trop_lat=None,        s_time=None,          f_time=None,
                                 s_year=None,      f_year=None,          s_month=None,         f_month=None,
                                 num_of_bins=None, first_edge=None,      width_of_bin=None,    bins=0):
->>>>>>> 7795926f
         """ Function to update the class attributes.
 
         Args:
@@ -458,24 +420,13 @@
                 return data_per_lat_band
         else:
             return data
-<<<<<<< HEAD
-    
-    """ """ """ """ """ """ """ """ """ """ """ """ """ """ """ """ """ """ 
-    def histogram_lowres(self,          data,                   data_with_global_atributes = None,
-                  weights = None,       preprocess = True,      trop_lat = None,              model_variable = 'tprate',
-                  s_time = None,        f_time = None,          s_year = None,              
-                  f_year = None,        s_month = None,         f_month = None,             new_unit = None,
-                  num_of_bins = None,   first_edge = None,      width_of_bin  = None,       bins = 0,
-                  lazy = False,         create_xarray = True,   path_to_histogram = None,   name_of_file=None, 
-                  positive=True,        threshold = 2):
-=======
-
-    def histogram_lowres(self,          data,                   data_with_global_atributes=None,
-                         weights=None,       preprocess=True,      trop_lat=10,              model_variable='tprate',
+
+    def histogram_lowres(self,              data,                   data_with_global_atributes=None,
+                         weights=None,       preprocess=True,      trop_lat=None,              model_variable='tprate',
                          s_time=None,        f_time=None,          s_year=None,              f_year=None,      s_month=None,     f_month=None,
                          num_of_bins=None,   first_edge=None,      width_of_bin=None,       bins=0,
-                         lazy=False,         create_xarray=True,   path_to_histogram=None,   name_of_file=None):
->>>>>>> 7795926f
+                         lazy=False,         create_xarray=True,   path_to_histogram=None,   name_of_file=None,
+                         positive=True,        threshold=2,         new_unit=None):
         """ Function to calculate a histogram of the low-resolution Dataset.
 
         Args:
@@ -518,39 +469,10 @@
             center_of_bin = [bins[i] + 0.5*width_table[i]
                              for i in range(0, len(bins)-1)]
         else:
-<<<<<<< HEAD
-            bins            = self.bins
-            width_table     = [self.bins[i+1]-self.bins[i] for i in range(0, len(self.bins)-1)]
-            center_of_bin   = [self.bins[i] + 0.5*width_table[i] for i in range(0, len(self.bins)-1)]
-
-
-        data_original=data
-        if preprocess == True:
-            data = self.preprocessing(data, preprocess = preprocess,
-                                      model_variable   = model_variable,     trop_lat= self.trop_lat,
-                                      s_time  = self.s_time,                 f_time  = self.f_time,
-                                      s_year  = self.s_year,                 f_year  = self.f_year,           
-                                      s_month = self.s_month,                f_month = self.f_month,
-                                      sort = False,                          dask_array = False)
-        size_of_the_data = data_size(data)    
-        data_with_final_grid=data
-
-        if weights is not None:
-
-            weights         = self.latitude_band(weights, trop_lat = self.trop_lat)
-            data, weights   = xr.broadcast(data, weights)
-            weights         = weights.stack(total=['time', coord_lat, coord_lon])
-            weights_dask    = da.from_array(weights)
-    
-        
-        if positive:
-            data = np.maximum(data, 0.)
-=======
             bins = self.bins
-            width_table = [self.bins[i+1]-self.bins[i]
-                           for i in range(0, len(self.bins)-1)]
-            center_of_bin = [self.bins[i] + 0.5*width_table[i]
-                             for i in range(0, len(self.bins)-1)]
+            width_table = [self.bins[i+1]-self.bins[i] for i in range(0, len(self.bins)-1)]
+            center_of_bin = [self.bins[i] + 0.5*width_table[i] for i in range(0, len(self.bins)-1)]
+
 
         data_original = data
         if preprocess:
@@ -560,7 +482,7 @@
                                       s_year=self.s_year,                 f_year=self.f_year,
                                       s_month=self.s_month,                f_month=self.f_month,
                                       sort=False,                          dask_array=False)
-
+        size_of_the_data = data_size(data)    
         data_with_final_grid = data
 
         if weights is not None:
@@ -569,7 +491,10 @@
             data, weights = xr.broadcast(data, weights)
             weights = weights.stack(total=['time', coord_lat, coord_lon])
             weights_dask = da.from_array(weights)
->>>>>>> 7795926f
+    
+        
+        if positive:
+            data = np.maximum(data, 0.)
 
         data_dask = da.from_array(data.stack(
             total=['time', coord_lat, coord_lon]))
@@ -580,35 +505,20 @@
             counts, edges = dh.histogram(
                 data_dask, bins=bins,   storage=dh.storage.Weight())
         if not lazy:
-<<<<<<< HEAD
-            counts          = counts.compute()
-            edges           = edges.compute()
+            counts = counts.compute()
+            edges = edges.compute()
             self.logger.info('Histogram of the data is created')
             self.logger.debug('Size of data after preprocessing/Sum of Counts: {}/{}'
                             .format(data_size(data), int(sum(counts))))
             if int(sum(counts))!=size_of_the_data:
                 self.logger.warning('Amount of counts in the histogram is not equal to the size of the data')
                 self.logger.info('Check the data and the bins')
-        width_table         = [edges[i+1]-edges[i] for i in range(0, len(edges)-1)]
-        center_of_bin       = [edges[i] + 0.5*width_table[i] for i in range(0, len(edges)-1)]
-        counts_per_bin      =  xr.DataArray(counts, coords=[center_of_bin], dims=["center_of_bin"])
+        width_table = [edges[i+1]-edges[i] for i in range(0, len(edges)-1)]
+        center_of_bin = [edges[i] + 0.5*width_table[i] for i in range(0, len(edges)-1)]
+        counts_per_bin = xr.DataArray(counts, coords=[center_of_bin], dims=["center_of_bin"])
         
-        counts_per_bin      = counts_per_bin.assign_coords(width=("center_of_bin", width_table))
-        counts_per_bin.attrs= data.attrs
-=======
-            counts = counts.compute()
-            edges = edges.compute()
-
-        width_table = [edges[i+1]-edges[i] for i in range(0, len(edges)-1)]
-        center_of_bin = [edges[i] + 0.5*width_table[i]
-                         for i in range(0, len(edges)-1)]
-        counts_per_bin = xr.DataArray(
-            counts, coords=[center_of_bin], dims=["center_of_bin"])
-
-        counts_per_bin = counts_per_bin.assign_coords(
-            width=("center_of_bin", width_table))
+        counts_per_bin = counts_per_bin.assign_coords(width=("center_of_bin", width_table))
         counts_per_bin.attrs = data.attrs
->>>>>>> 7795926f
         counts_per_bin.center_of_bin.attrs['units'] = data.units
         counts_per_bin.center_of_bin.attrs['history'] = 'Units are added to the bins to coordinate'
 
@@ -616,10 +526,9 @@
             data_with_global_atributes = data_original
 
         if not lazy and create_xarray:
-<<<<<<< HEAD
-            tprate_dataset      = counts_per_bin.to_dataset(name="counts")
-            tprate_dataset.attrs= data_with_global_atributes.attrs
-            tprate_dataset      = self.add_frequency_and_pdf(tprate_dataset = tprate_dataset) #, path_to_histogram = path_to_histogram)
+            tprate_dataset = counts_per_bin.to_dataset(name="counts")
+            tprate_dataset.attrs = data_with_global_atributes.attrs
+            tprate_dataset = self.add_frequency_and_pdf(tprate_dataset = tprate_dataset) #, path_to_histogram = path_to_histogram)
             
             mean_from_hist, mean_original, mean_modified = self.mean_from_histogram(hist=tprate_dataset, data = data_original, old_unit=data.units, new_unit = new_unit, 
                             model_variable = model_variable, trop_lat = self.trop_lat, positive=positive)
@@ -637,14 +546,6 @@
             if relative_discrepancy > threshold:
                 self.logger.warning('The difference between the mean of the data and the mean of the histogram is greater than the threshold. \n \
                                 Increase the number of bins and decrease the width of the bins.')
-=======
-            tprate_dataset = counts_per_bin.to_dataset(name="counts")
-            tprate_dataset.attrs = data_with_global_atributes.attrs
-            # , path_to_histogram = path_to_histogram)
-            tprate_dataset = self.add_frequency_and_pdf(
-                tprate_dataset=tprate_dataset)
-
->>>>>>> 7795926f
             for variable in (None, 'counts', 'frequency', 'pdf'):
                 tprate_dataset = self.grid_attributes(
                     data=data_with_final_grid, tprate_dataset=tprate_dataset, variable=variable)
@@ -664,25 +565,13 @@
                 self.dataset_to_netcdf(
                     tprate_dataset, path_to_netcdf=path_to_histogram, name_of_file=name_of_file)
             return counts_per_bin
-<<<<<<< HEAD
-        
-    """ """ """ """ """ """ """ """ """ """
-    def histogram(self,                     data,                   data_with_global_atributes = None,
-                  weights = None,           preprocess = True,      trop_lat = None,              model_variable = 'tprate',
-                  s_time = None,            f_time = None,          s_year = None,              
-                  f_year = None,            s_month = None,         f_month = None,
-                  num_of_bins = None,       first_edge = None,      width_of_bin  = None,       bins = 0,
-                  new_unit = None,          threshold = 2,
-                  path_to_histogram = None, name_of_file=None,      positive=True):
-=======
-
-    def histogram(self,                     data,                   data_with_global_atributes=None,
-                  weights=None,           preprocess=True,      trop_lat=10,              model_variable='tprate',
+
+    def histogram(self,                   data,                 data_with_global_atributes=None,
+                  weights=None,           preprocess=True,      trop_lat=None,              model_variable='tprate',
                   s_time=None,            f_time=None,          s_year=None,
                   f_year=None,            s_month=None,         f_month=None,
                   num_of_bins=None,       first_edge=None,      width_of_bin=None,       bins=0,
-                  path_to_histogram=None,   name_of_file=None):
->>>>>>> 7795926f
+                  path_to_histogram=None,   name_of_file=None,  positive=True, new_unit=None, threshold=2):
         """ Function to calculate a histogram of the high-resolution Dataset.
 
         Args:
@@ -707,24 +596,6 @@
         Returns:
             xarray.Dataset or numpy.ndarray: The histogram of the Dataset.
         """
-<<<<<<< HEAD
-        self.class_attributes_update(trop_lat = trop_lat,
-                                     s_time  = s_time,           f_time  = f_time,
-                                     s_year  = s_year,           f_year  = f_year,
-                                     s_month = s_month,          f_month = f_month, 
-                                     first_edge = first_edge,    num_of_bins = num_of_bins,      width_of_bin = width_of_bin)
-        data_original=data
-        if preprocess == True:
-            data = self.preprocessing(data, preprocess = preprocess,
-                                      model_variable   = model_variable,     trop_lat= self.trop_lat,
-                                      s_time  = self.s_time,                 f_time  = self.f_time,
-                                      s_year  = self.s_year,                 f_year  = self.f_year,           
-                                      s_month = self.s_month,                f_month = self.f_month,
-                                      sort = False,                          dask_array = False)
-        
-        size_of_the_data = data_size(data)
-        data_with_final_grid=data
-=======
         self.class_attributes_update(trop_lat=trop_lat,
                                      s_time=s_time,           f_time=f_time,
                                      s_year=s_year,           f_year=f_year,
@@ -738,8 +609,8 @@
                                       s_year=self.s_year,                 f_year=self.f_year,
                                       s_month=self.s_month,                f_month=self.f_month,
                                       sort=False,                          dask_array=False)
+        size_of_the_data = data_size(data)
         data_with_final_grid = data
->>>>>>> 7795926f
         if isinstance(self.bins, int):
             bins = [self.first_edge + i *
                     self.width_of_bin for i in range(0, self.num_of_bins+1)]
@@ -748,14 +619,12 @@
             center_of_bin = [bins[i] + 0.5*width_table[i]
                              for i in range(0, len(bins)-1)]
         else:
-<<<<<<< HEAD
-            bins            = self.bins
-            width_table     = [self.bins[i+1]-self.bins[i] for i in range(0, len(self.bins)-1)]
-            center_of_bin   = [self.bins[i] + 0.5*width_table[i] for i in range(0, len(self.bins)-1)] 
+            bins = self.bins
+            width_table = [self.bins[i+1]-self.bins[i] for i in range(0, len(self.bins)-1)]
+            center_of_bin = [self.bins[i] + 0.5*width_table[i] for i in range(0, len(self.bins)-1)] 
         if positive:
             data = np.maximum(data, 0.)
-            #data = np.minimum(data, self.first_edge + (self.num_of_bins)*self.width_of_bin -10**(-8))
-        hist_fast   = fast_histogram.histogram1d(data, 
+        hist_fast = fast_histogram.histogram1d(data, 
                                                    range=[self.first_edge, self.first_edge + (self.num_of_bins)*self.width_of_bin], 
                                                    bins = self.num_of_bins)
         self.logger.info('Histogram of the data is created')
@@ -766,37 +635,19 @@
             self.logger.warning('Check the data and the bins')
         counts_per_bin =  xr.DataArray(hist_fast, coords=[center_of_bin], dims=["center_of_bin"])
         counts_per_bin = counts_per_bin.assign_coords(width=("center_of_bin", width_table))
-=======
-            bins = self.bins
-            width_table = [self.bins[i+1]-self.bins[i]
-                           for i in range(0, len(self.bins)-1)]
-            center_of_bin = [self.bins[i] + 0.5*width_table[i]
-                             for i in range(0, len(self.bins)-1)]
-
-        hist_fast = fast_histogram.histogram1d(data,
-                                               range=[
-                                                   self.first_edge, self.first_edge + (self.num_of_bins)*self.width_of_bin],
-                                               bins=self.num_of_bins)
-
-        counts_per_bin = xr.DataArray(
-            hist_fast, coords=[center_of_bin], dims=["center_of_bin"])
-        counts_per_bin = counts_per_bin.assign_coords(
-            width=("center_of_bin", width_table))
->>>>>>> 7795926f
         counts_per_bin.attrs = data.attrs
 
         counts_per_bin.center_of_bin.attrs['units'] = data.units
         counts_per_bin.center_of_bin.attrs['history'] = 'Units are added to the bins to coordinate'
-<<<<<<< HEAD
         counts_per_bin.attrs['size_of_the_data'] = size_of_the_data
         
         
         if data_with_global_atributes is None:
             data_with_global_atributes = data_original
 
-        tprate_dataset      = counts_per_bin.to_dataset(name="counts")
-        tprate_dataset.attrs= data_with_global_atributes.attrs
-        tprate_dataset      = self.add_frequency_and_pdf(tprate_dataset = tprate_dataset) 
+        tprate_dataset = counts_per_bin.to_dataset(name="counts")
+        tprate_dataset.attrs = data_with_global_atributes.attrs
+        tprate_dataset = self.add_frequency_and_pdf(tprate_dataset = tprate_dataset) 
 
         mean_from_hist, mean_original, mean_modified = self.mean_from_histogram(hist=tprate_dataset, data = data_original, old_unit=data.units, new_unit = new_unit, 
                             model_variable = model_variable, trop_lat = self.trop_lat, positive=positive)
@@ -826,21 +677,6 @@
                 tprate_dataset[variable].attrs['mean_of_original_data'] = float(mean_original)
                 tprate_dataset[variable].attrs['mean_of_histogram'] = float(mean_from_hist)
                 tprate_dataset[variable].attrs['relative_discrepancy'] = float(relative_discrepancy)
-=======
-
-        if data_with_global_atributes is None:
-            data_with_global_atributes = data_original
-
-        tprate_dataset = counts_per_bin.to_dataset(name="counts")
-        tprate_dataset.attrs = data_with_global_atributes.attrs
-        tprate_dataset = self.add_frequency_and_pdf(
-            tprate_dataset=tprate_dataset)
-
-        for variable in (None, 'counts', 'frequency', 'pdf'):
-            tprate_dataset = self.grid_attributes(
-                data=data_with_final_grid, tprate_dataset=tprate_dataset, variable=variable)
-
->>>>>>> 7795926f
         if path_to_histogram is not None and name_of_file is not None:
             self.dataset_to_netcdf(
                 tprate_dataset, path_to_netcdf=path_to_histogram, name_of_file=name_of_file)
@@ -871,8 +707,10 @@
 
             path_to_netcdf = path_to_netcdf + 'trop_rainfall_' + name_of_file + '_histogram.nc'
 
-        if path_to_netcdf is not None:
             dataset.to_netcdf(path=path_to_netcdf)
+            self.logger.info("Histogram is saved in the storage.")
+        else:
+            self.logger.debug("The path to save the histogram needs to be provided.")
         return path_to_netcdf
 
     def grid_attributes(self, data=None,      tprate_dataset=None,      variable=None):
@@ -922,21 +760,15 @@
                 tprate_dataset.attrs['history'] = history_attr
             except KeyError:
                 pass
-                # print("The obtained xarray.Dataset doesn't have global attributes. Consider adding global attributes manually to the dataset.")
+                self.logger.debug("The obtained xarray.Dataset doesn't have global attributes. Consider adding global attributes manually to the dataset.")
         else:
             tprate_dataset[variable].attrs['time_band'] = time_band
             tprate_dataset[variable].attrs['lat_band'] = lat_band
             tprate_dataset[variable].attrs['lon_band'] = lon_band
 
         return tprate_dataset
-<<<<<<< HEAD
-    
-    """ """ """ """ """ """ """ """ """ """ """ """ """ """ """ """ """ """ 
-    def add_frequency_and_pdf(self,  tprate_dataset = None,  path_to_histogram = None, name_of_file = None):
-=======
 
     def add_frequency_and_pdf(self,  tprate_dataset=None, path_to_histogram=None, name_of_file=None):
->>>>>>> 7795926f
         """ Function to convert the histogram to xarray.Dataset.
 
         Args:
@@ -990,52 +822,26 @@
         """
 
         if isinstance(tprate_dataset_1, xr.Dataset) and isinstance(tprate_dataset_2, xr.Dataset):
-<<<<<<< HEAD
-            dataset_3       = tprate_dataset_1.copy(deep = True)
-            dataset_3.attrs = {**tprate_dataset_1.attrs, **tprate_dataset_2.attrs}
-            #dataset_3.counts.attrs['size_of_the_data'] = tprate_dataset_1.counts.size_of_the_data + tprate_dataset_2.counts.size_of_the_data
-            for attribute in tprate_dataset_1.attrs:
-                if tprate_dataset_1.attrs[attribute]    != tprate_dataset_2.attrs[attribute]:
-                    dataset_3.attrs[attribute]          = str(tprate_dataset_1.attrs[attribute])+';\n '+str(tprate_dataset_2.attrs[attribute])
-=======
             dataset_3 = tprate_dataset_1.copy(deep=True)
             dataset_3.attrs = {**tprate_dataset_1.attrs,
                                **tprate_dataset_2.attrs}
->>>>>>> 7795926f
 
             for attribute in tprate_dataset_1.attrs:
                 if tprate_dataset_1.attrs[attribute] != tprate_dataset_2.attrs[attribute]:
                     dataset_3.attrs[attribute] = str(
                         tprate_dataset_1.attrs[attribute])+';\n '+str(tprate_dataset_2.attrs[attribute])
 
-<<<<<<< HEAD
-            dataset_3.counts.values     = tprate_dataset_1.counts.values + tprate_dataset_2.counts.values
+            dataset_3.counts.values = tprate_dataset_1.counts.values + tprate_dataset_2.counts.values
             dataset_3.counts.attrs['size_of_the_data'] = tprate_dataset_1.counts.size_of_the_data + tprate_dataset_2.counts.size_of_the_data
-            dataset_3.frequency.values  = self.convert_counts_to_frequency(dataset_3.counts)
-            dataset_3.pdf.values        = self.convert_counts_to_pdf(dataset_3.counts)
+            dataset_3.frequency.values = self.convert_counts_to_frequency(dataset_3.counts)
+            dataset_3.pdf.values = self.convert_counts_to_pdf(dataset_3.counts)
 
             for variable in ('counts', 'frequency', 'pdf'):
                 for attribute in tprate_dataset_1.counts.attrs:
-                    dataset_3[variable].attrs                       = {**tprate_dataset_1[variable].attrs, **tprate_dataset_2[variable].attrs}
-                    if tprate_dataset_1[variable].attrs[attribute]  != tprate_dataset_2[variable].attrs[attribute]:
-                        dataset_3[variable].attrs[attribute]        = str(tprate_dataset_1[variable].attrs[attribute])+';\n ' + str(tprate_dataset_2[variable].attrs[attribute])
+                    dataset_3[variable].attrs = {**tprate_dataset_1[variable].attrs, **tprate_dataset_2[variable].attrs}
+                    if tprate_dataset_1[variable].attrs[attribute] != tprate_dataset_2[variable].attrs[attribute]:
+                        dataset_3[variable].attrs[attribute] = str(tprate_dataset_1[variable].attrs[attribute])+';\n ' + str(tprate_dataset_2[variable].attrs[attribute])
                 dataset_3[variable].attrs['size_of_the_data'] = tprate_dataset_1[variable].size_of_the_data + tprate_dataset_2[variable].size_of_the_data
-=======
-            dataset_3.counts.values = tprate_dataset_1.counts.values + \
-                tprate_dataset_2.counts.values
-            dataset_3.frequency.values = self.convert_counts_to_frequency(
-                dataset_3.counts)
-            dataset_3.pdf.values = self.convert_counts_to_pdf(dataset_3.counts)
-
-            for variable in ('counts', 'frequency', 'pdf'):
-                for attribute in tprate_dataset_1.counts.attrs:
-                    dataset_3[variable].attrs = {
-                        **tprate_dataset_1[variable].attrs, **tprate_dataset_2[variable].attrs}
-                    if tprate_dataset_1[variable].attrs[attribute] != tprate_dataset_2[variable].attrs[attribute]:
-                        dataset_3[variable].attrs[attribute] = str(
-                            tprate_dataset_1[variable].attrs[attribute])+';\n ' + str(tprate_dataset_2[variable].attrs[attribute])
-
->>>>>>> 7795926f
             return dataset_3
 
     def merge_list_of_histograms(self, path_to_histograms=None, multi=None, seasons=False, all=False):
@@ -1095,6 +901,7 @@
                             dataset = self.merge_two_datasets(tprate_dataset_1=dataset,
                                                               tprate_dataset_2=self.open_dataset(path_to_netcdf=hist_seasonal[i]))
                     four_seasons.append(dataset)
+            self.logger.info("Histograms are merged for each season.")
             return four_seasons
         else:
             if all:
@@ -1111,6 +918,7 @@
                     else:
                         dataset = self.merge_two_datasets(tprate_dataset_1=dataset,
                                                           tprate_dataset_2=self.open_dataset(path_to_netcdf=histograms_to_load[i]))
+                self.logger.info("Histograms are merged.")
                 return dataset
             else:
                 raise NameError('The specified repository is empty.')
@@ -1124,36 +932,20 @@
         Returns:
             xarray: The frequency.
         """
-<<<<<<< HEAD
-        #sum_of_counts           = sum(data[:])
-        #sum_of_counts           = data_size
-        frequency               = data[0:]/data.size_of_the_data
-        frequency_per_bin       = xr.DataArray(frequency, coords=[data.center_of_bin],    dims=["center_of_bin"])
-        frequency_per_bin       = frequency_per_bin.assign_coords(width=("center_of_bin", data.width.values))
+        frequency = data[0:]/data.size_of_the_data
+        frequency_per_bin = xr.DataArray(frequency, coords=[data.center_of_bin],    dims=["center_of_bin"])
+        frequency_per_bin = frequency_per_bin.assign_coords(width=("center_of_bin", data.width.values))
         frequency_per_bin.attrs = data.attrs
-        sum_of_frequency        = sum(frequency_per_bin[:])
+        sum_of_frequency = sum(frequency_per_bin[:])
         
         
         if abs(sum_of_frequency -1) < 10**(-4):
             return frequency_per_bin
         else:
-            raise Exception("Test failed.")
+            self.logger.debug('Sum of Frequency: {}'
+                          .format(abs(sum_of_frequency)))
+            raise AssertionError("Test failed.")
         #return frequency_per_bin
-=======
-        sum_of_counts = sum(data[:])
-        frequency = data[0:]/sum_of_counts
-        frequency_per_bin = xr.DataArray(
-            frequency, coords=[data.center_of_bin],    dims=["center_of_bin"])
-        frequency_per_bin = frequency_per_bin.assign_coords(
-            width=("center_of_bin", data.width.values))
-        frequency_per_bin.attrs = data.attrs
-        sum_of_frequency = sum(frequency_per_bin[:])
-
-        if abs(sum_of_frequency - 1) < 10**(-4):
-            return frequency_per_bin
-        else:
-            raise AssertionError("Test failed.")
->>>>>>> 7795926f
 
     def convert_counts_to_pdf(self, data):
         """ Function to convert the counts to the pdf.
@@ -1163,36 +955,48 @@
 
         Returns:
             xarray: The pdf.
-        """
-<<<<<<< HEAD
-        #sum_of_counts       = sum(data[:])
-        #sum_of_counts           = data_size
+        """  
+        pdf = data[0:]/(data.size_of_the_data*data.width[0:])
+        pdf_per_bin = xr.DataArray(pdf, coords=[data.center_of_bin],    dims=["center_of_bin"])
+        pdf_per_bin = pdf_per_bin.assign_coords(width=("center_of_bin", data.width.values))
+        pdf_per_bin.attrs = data.attrs
+        sum_of_pdf = sum(pdf_per_bin[:]*data.width[0:])
         
-        pdf                     = data[0:]/(data.size_of_the_data*data.width[0:])
-        pdf_per_bin             = xr.DataArray(pdf, coords=[data.center_of_bin],    dims=["center_of_bin"])
-        pdf_per_bin             = pdf_per_bin.assign_coords(width=("center_of_bin", data.width.values))
-        pdf_per_bin.attrs       = data.attrs
-        sum_of_pdf              = sum(pdf_per_bin[:]*data.width[0:])
-        
-        #return pdf_per_bin
-        if abs(sum_of_pdf-1.)   < 10**(-4):
+        if abs(sum_of_pdf-1.) < 10**(-4):
             return pdf_per_bin
         else:
-            raise Exception("Test failed.")
+            self.logger.debug('Sum of PDF: {}'
+                          .format(abs(sum_of_pdf)))
+            raise AssertionError("Test failed.")
         
     def mean_from_histogram(self, hist, data = None, old_unit='kg m**-2 s**-1', new_unit = None, 
                             model_variable = 'tprate', trop_lat = None, positive=True):
+        """ Function to calculate the mean from the histogram.
+
+        Args:
+            hist (xarray): The histogram.
+            data (xarray): The data.
+            old_unit (str): The old unit.
+            new_unit (str): The new unit.
+            model_variable (str): The model variable.
+            trop_lat (float): The tropical latitude.
+            positive (bool): The flag to indicate if the data should be positive.
+        
+        Returns:
+            float: The mean from the histogram.
+            float: The mean from the original data.
+            float: The mean from the modified data.
+        """
         self.class_attributes_update(trop_lat = trop_lat)
         
         if data is not None:
             try:
-                data       = data[model_variable]
+                data = data[model_variable]
             except KeyError:
                 pass
             mean_of_original_data = data.sel(lat=slice(-self.trop_lat, self.trop_lat)).mean().values
             if positive:
                 _data = np.maximum(data, 0.)
-                #_data = np.minimum(data, self.first_edge + (self.num_of_bins)*self.width_of_bin -10**(-8))
                 mean_of_modified_data = _data.sel(lat=slice(-self.trop_lat, self.trop_lat)).mean().values
         else:
             mean_of_original_data, mean_of_modified_data = None, None
@@ -1211,38 +1015,14 @@
         return mean_from_freq, mean_of_original_data, mean_of_modified_data
 
     """ """ """ """ """ """ """ """ """ """ """ """ """ """ """ """ """ """
-    def histogram_plot(self, data,          new_unit = None,
-                       weights = None,      frequency = False,      pdf = True, \
-                       smooth  = True,      step = False,           color_map = False, \
-                       ls = '-',            ylogscale = True,       xlogscale = False, \
-                       color = 'tab:blue',  figsize = 1,            legend = '_Hidden', \
-                       plot_title = None,   loc = 'upper right',    varname = 'Precipitation',  \
-                       add = None,          fig = None,             path_to_pdf = None, 
-                       name_of_file = None, pdf_format=True,        xmax = None):
-=======
-        sum_of_counts = sum(data[:])
-        pdf = data[0:]/(sum_of_counts*data.width[0:])
-        pdf_per_bin = xr.DataArray(
-            pdf, coords=[data.center_of_bin],    dims=["center_of_bin"])
-        pdf_per_bin = pdf_per_bin.assign_coords(
-            width=("center_of_bin", data.width.values))
-        pdf_per_bin.attrs = data.attrs
-        sum_of_pdf = sum(pdf_per_bin[:]*data.width[0:])
-
-        if abs(sum_of_pdf-1.) < 10**(-4):
-            return pdf_per_bin
-        else:
-            raise AssertionError("Test failed.")
-
-    def histogram_plot(self, data,          new_unit=None,
+    def histogram_plot(self, data,        new_unit=None,
                        weights=None,      frequency=False,      pdf=True,
-                       smooth=True,      step=False,           color_map=False,
+                       smooth=True,       step=False,           color_map=False,
                        ls='-',            ylogscale=True,       xlogscale=False,
                        color='tab:blue',  figsize=1,            legend='_Hidden',
                        plot_title=None,   loc='upper right',    varname='Precipitation',
                        add=None,          fig=None,             path_to_pdf=None,
-                       name_of_file=None, pdf_format=True):
->>>>>>> 7795926f
+                       name_of_file=None, pdf_format=True,      xmax = None):
         """ Function to generate a histogram figure based on the provided data.
 
         Args:
@@ -1291,26 +1071,14 @@
             if 'Dataset' in str(type(data)):
                 data = data['counts']
             data = self.convert_counts_to_frequency(data)
-<<<<<<< HEAD
-        
-        x       =   data.center_of_bin.values
+
+        x = data.center_of_bin.values
         #if new_unit is not None:
-        #    converter       = self.precipitation_rate_units_converter(1, old_unit = data.center_of_bin.units, new_unit=new_unit)
+        #    converter = self.precipitation_rate_units_converter(
+        #        1, old_unit=data.center_of_bin.units, new_unit=new_unit)
         #    x = converter * x
         #    data = data/converter
-        #legend = legend + ': mean {}{}, error {}%'.format(round(data.mean_of_original_data, 2),  data.units, round(data.relative_discrepancy, 2))
-
         data = data.where(data>0)
-=======
-
-        x = data.center_of_bin.values
-        if new_unit is not None:
-            converter = self.precipitation_rate_units_converter(
-                1, old_unit=data.center_of_bin.units, new_unit=new_unit)
-            x = converter * x
-            data = data/converter
-
->>>>>>> 7795926f
         if smooth:
             plt.plot(x, data,
                      linewidth=3.0, ls=ls, color=color, label=legend)
@@ -1354,16 +1122,11 @@
 
         plt.title(plot_title,       fontsize=16)
 
-<<<<<<< HEAD
         if legend!='_Hidden':
             plt.legend(loc=loc,     fontsize=10)
         
         if xmax is not None:
             plt.xlim([0, xmax])
-=======
-        if legend != '_Hidden':
-            plt.legend(loc=loc,     fontsize=12)
->>>>>>> 7795926f
 
         if pdf_format:
             if path_to_pdf is not None and name_of_file is not None:
@@ -1662,24 +1425,13 @@
             elif add is not None:
                 fig = add
                 ax1, ax2, ax3, ax4, ax5, ax_twin_5 = add
-<<<<<<< HEAD
                 axs = [ ax1, ax2, ax3, ax4, ax5]
-            data_average = self.seasonal_or_monthly_mean(data,                               preprocess = preprocess,                  seasons = seasons,     
-                                                        model_variable = model_variable,     trop_lat = self.trop_lat,              new_unit = new_unit, 
-                                                        coord = coord)
+            data_average = self.seasonal_or_monthly_mean(data,                             preprocess=preprocess,               seasons=seasons,     
+                                                        model_variable=model_variable,     trop_lat=self.trop_lat,              new_unit=new_unit, 
+                                                        coord=coord)
             
             titles      = ["DJF", "MAM", "JJA", "SON", "Yearly"]
 
-            
-=======
-                axs = [ax1, ax2, ax3, ax4, ax5]
-            data_average = self.seasonal_or_monthly_mean(data,                               preprocess=preprocess,                  seasons=seasons,
-                                                         model_variable=model_variable,     trop_lat=self.trop_lat,              new_unit=new_unit,
-                                                         coord=coord)
-
-            titles = ["DJF", "MAM", "JJA", "SON", "GLOBAL"]
-
->>>>>>> 7795926f
             for i in range(0, len(data_average)):
                 one_season = data_average[i]
 
@@ -1707,15 +1459,8 @@
                     # ax_span.set_xlim([-180,180])
                     ax_span.set_xticks([])
                     ax_span.set_yticks([])
-
-<<<<<<< HEAD
                     axs[i].coastlines(alpha=0.5, color='grey')
                     axs[i].set_xticks(np.arange(-180,181,60), crs=ccrs.PlateCarree())
-=======
-                    axs[i].coastlines(alpha=0.5)
-                    axs[i].set_xticks(np.arange(-180, 181, 60),
-                                      crs=ccrs.PlateCarree())
->>>>>>> 7795926f
                     lon_formatter = cticker.LongitudeFormatter()
                     axs[i].xaxis.set_major_formatter(lon_formatter)
 
@@ -2135,14 +1880,8 @@
                 for i in range(0, len(all_season)):
                     all_season[i].values = all_season[i].values - \
                         all_season_2[i].values
-
-<<<<<<< HEAD
                 data_new = data - dataset_2
-            titles      = ["DJF", "MAM", "JJA", "SON", "Yearly"]
-=======
-                # data_new = data - dataset_2
-            titles = ["DJF", "MAM", "JJA", "SON", "GLOBAL"]
->>>>>>> 7795926f
+            titles = ["DJF", "MAM", "JJA", "SON", "Yearly"]
 
             for i in range(0, len(all_season)):
                 one_season = all_season[i]
@@ -2230,13 +1969,8 @@
         else:
             unit = new_unit
         # Draw the colorbar
-<<<<<<< HEAD
         cbar = fig.colorbar(im1, ticks=[-7,-5,-3,-1,1,3,5,7], ax=ax5, location='bottom' ) 
         cbar.set_label(model_variable+", ["+str(unit)+"]", fontsize = 14)
-=======
-        cbar = fig.colorbar(im1, ax=ax5, location='bottom')
-        cbar.set_label(model_variable+", ["+str(unit)+"]", fontsize=14)
->>>>>>> 7795926f
 
         if plot_title is not None:
             plt.suptitle(plot_title,                       fontsize=17)
