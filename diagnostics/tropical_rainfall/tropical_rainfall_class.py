--- conflicted
+++ resolved
@@ -793,14 +793,6 @@
                     0] + '_' + re.split(":", re.split(", ", time_band)[1])[0] + '_' + re.split("=", re.split(", ", time_band)[2])[1]
             except IndexError:
                 name_of_file = name_of_file + '_' + re.split(":", time_band)[0]
-<<<<<<< HEAD
-                # try:
-                #    name_of_file = name_of_file + '_' + re.split(":", time_band)[0]
-                # except IndexError:
-                #    name_of_file = name_of_file + '_' + \
-                #        re.split("'", re.split(":", time_band)[0])[0]
-=======
->>>>>>> bfd96473
             path_to_netcdf = path_to_netcdf + 'trop_rainfall_' + name_of_file + '.nc'
 
             dataset.to_netcdf(path=path_to_netcdf)
@@ -825,13 +817,15 @@
             KeyError: If the obtained xarray.Dataset doesn't have global attributes.
         """
         coord_lat, coord_lon = self.coordinate_names(data)
-<<<<<<< HEAD
         try:
             if data.time.size > 1:
                 time_band = str(
                     data.time[0].values)+', '+str(data.time[-1].values)+', freq='+str(time_interpreter(data))
             else:
-                time_band = str(data.time.values)
+                try:
+                    time_band = str(data.time.values[0])
+                except IndexError:
+                    time_band = str(data.time.values)
         except KeyError:
             time_band = 'None'
         try:
@@ -843,7 +837,7 @@
                     ', freq='+str(latitude_step)
             else:
                 lat_band = data[coord_lat].values
-                latitude_step = data[coord_lat].values
+                latitude_step = 'None'
         except KeyError:
             lat_band = 'None'
             latitude_step = 'None'
@@ -855,38 +849,11 @@
                     str(data[coord_lon][-1].values) + \
                     ', freq='+str(longitude_step)
             else:
-                longitude_step = data[coord_lon].values
+                longitude_step = 'None'
                 lon_band = data[coord_lon].values
         except KeyError:
             lon_band = 'None'
             longitude_step = 'None'
-=======
-
-        if data.time.size > 1:
-            time_band = str(
-                data.time[0].values)+', '+str(data.time[-1].values)+', freq='+str(time_interpreter(data))
-        else:
-            try:
-                time_band = str(data.time.values[0])
-            except IndexError:
-                time_band = str(data.time.values)
-        if data[coord_lat].size > 1:
-            latitude_step = data[coord_lat][1].values - \
-                data[coord_lat][0].values
-            lat_band = str(data[coord_lat][0].values)+', ' + \
-                str(data[coord_lat][-1].values)+', freq='+str(latitude_step)
-        else:
-            lat_band = data[coord_lat].values
-            latitude_step = data[coord_lat].values
-        if data[coord_lon].size > 1:
-            longitude_step = data[coord_lon][1].values - \
-                data[coord_lon][0].values
-            lon_band = str(data[coord_lon][0].values)+', ' + \
-                str(data[coord_lon][-1].values)+', freq='+str(longitude_step)
-        else:
-            longitude_step = data[coord_lon].values
-            lon_band = data[coord_lon].values
->>>>>>> bfd96473
 
         if variable is None:
             current_time = datetime.now().strftime("%Y-%m-%d %H:%M:%S")
@@ -940,20 +907,12 @@
                 tprate_dataset['counts'+label],  test=test)
             tprate_dataset['pdf'+label] = hist_pdf
         if path_to_histogram is not None and name_of_file is not None:
-<<<<<<< HEAD
-
-=======
->>>>>>> bfd96473
             if isinstance(self.bins, int):
                 bins = [self.first_edge + i *
                         self.width_of_bin for i in range(0, self.num_of_bins+1)]
             else:
                 bins = self.bins
-<<<<<<< HEAD
-            bins_info = str(bins[0])+'_'+str(bins[-1])+'_'+str(len(bins))
-=======
             bins_info = str(bins[0])+'_'+str(bins[-1])+'_'+str(len(bins)-1)
->>>>>>> bfd96473
             bins_info = bins_info.replace('.', '-')
             self.dataset_to_netcdf(
                 dataset=tprate_dataset, path_to_netcdf=path_to_histogram, name_of_file=name_of_file+'_histogram_'+bins_info)
@@ -1000,11 +959,6 @@
                     if tprate_dataset_1.attrs[attribute] != tprate_dataset_2.attrs[attribute] and attribute not in 'time_band':
                         dataset_3.attrs[attribute] = str(
                             tprate_dataset_1.attrs[attribute])+';\n '+str(tprate_dataset_2.attrs[attribute])
-<<<<<<< HEAD
-                    
-=======
-
->>>>>>> bfd96473
                     elif attribute in 'time_band':
                         dataset_3.attrs['time_band_history'] = str(
                             tprate_dataset_1.attrs['time_band']) + ';\n '+str(tprate_dataset_2.attrs['time_band'])
@@ -1186,11 +1140,7 @@
         sum_of_frequency = sum(frequency_per_bin[:])
 
         if test:
-<<<<<<< HEAD
-            if sum(data[:]) == 0 or abs(sum_of_frequency - 1) < 10**(-4):  # 10**(-4)
-=======
             if sum(data[:]) == 0 or abs(sum_of_frequency - 1) < 10**(-4):
->>>>>>> bfd96473
                 pass
             else:
                 self.logger.debug('Sum of Frequency: {}'
@@ -1223,7 +1173,6 @@
                                   .format(abs(sum_of_pdf.values)))
                 raise AssertionError("Test failed.")
         return pdf_per_bin
-<<<<<<< HEAD
 
     def convert_counts_to_pdfP(self, data, test=False):
         """ Function to convert the counts to the pdf multiplied by center of bin.
@@ -1251,8 +1200,6 @@
                                   .format(abs(sum_of_pdfP.values)))
                 raise AssertionError("Test failed.")
         return pdfP_per_bin
-=======
->>>>>>> bfd96473
 
     def mean_from_histogram(self, hist, data=None, old_unit='kg m**-2 s**-1', new_unit=None,
                             model_variable='tprate', trop_lat=None, positive=True):
