# Create the environment:
# mamba env create -f environment.yml 
# or if you really want to use conda
# conda env create -f environment.yml

name: aqua
channels:
  - conda-forge
dependencies:
  - python>=3.9
<<<<<<< HEAD
=======
  - libnetcdf 
  - netcdf4
  - xarray
  - dask
  - numpy
  - numba
>>>>>>> d1f1f824
  - ecCodes      
  - cdo
  - pandoc
# pip install -e of AQUA itself
  - pip
  - pip:
    # install both tests suite and notebooks. documentation tools are not mandatory.
    #- git+ssh://git@github.com/oloapinivad/AQUA.git@v0.1-beta
    #- aqua[tests,notebooks]
    - -e .[tests,notebooks]<|MERGE_RESOLUTION|>--- conflicted
+++ resolved
@@ -8,19 +8,9 @@
   - conda-forge
 dependencies:
   - python>=3.9
-<<<<<<< HEAD
-=======
-  - libnetcdf 
-  - netcdf4
-  - xarray
-  - dask
-  - numpy
-  - numba
->>>>>>> d1f1f824
   - ecCodes      
   - cdo
   - pandoc
-# pip install -e of AQUA itself
   - pip
   - pip:
     # install both tests suite and notebooks. documentation tools are not mandatory.
