--- conflicted
+++ resolved
@@ -21,12 +21,8 @@
   - cartopy
   - cfunits
   - metpy
-<<<<<<< HEAD
-  - cdo
   - intake-esm>=2023.4.20
-=======
   - cdo>=2.2.0 #for healpix support
->>>>>>> f6bdf226
   - intake
   - intake-xarray
   - ruamel.yaml
