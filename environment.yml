name: aqua
channels:
  - conda-forge
dependencies:
  - python>=3.9,<3.11
<<<<<<< HEAD
  # - pyYAML
  # - xarray
  # - dask
  - numpy<=1.23.5
  # - jinja2
  # - tqdm
  # - udunits2
  # - zarr
  # - netcdf4
=======
  - pyYAML
  - xarray
  - dask
  - numpy
  - pandas
  - jinja2
  - tqdm
  - udunits2
  - zarr
  - netcdf4
>>>>>>> 1c8f8014
  - ecCodes      
  # - matplotlib
  # - cartopy
  - healpy
  # - ipykernel
  # - cfunits
  # - metpy
  - cdo
  # - intake-esm=2021.8.17
  # - intake
  # - intake-xarray
  # - pip
  # pip:
  #   - sparse
  #   - docker
  #   - gribscan
  #   - git+https://github.com/jhardenberg/smmregrid.git
  #   - git+https://github.com/jhardenberg/smmregrid.git

#    - git+https://github.com/intake/intake.git
#    - git+https://github.com/intake/intake-xarray.git 
#    - git+https://github.com/intake/intake-esm.git
<|MERGE_RESOLUTION|>--- conflicted
+++ resolved
@@ -1,49 +1,34 @@
+# Create the ECmean4 environment:
+# mamba env create -f environment.yml 
+# or 
+# conda env create -f environment.yml
+
 name: aqua
 channels:
   - conda-forge
+# please not that some this dependencies are made explicit on purpose, but are not required by conda/mamba
 dependencies:
   - python>=3.9,<3.11
-<<<<<<< HEAD
-  # - pyYAML
-  # - xarray
-  # - dask
-  - numpy<=1.23.5
-  # - jinja2
-  # - tqdm
-  # - udunits2
-  # - zarr
-  # - netcdf4
-=======
-  - pyYAML
   - xarray
   - dask
   - numpy
-  - pandas
-  - jinja2
-  - tqdm
-  - udunits2
-  - zarr
   - netcdf4
->>>>>>> 1c8f8014
   - ecCodes      
-  # - matplotlib
-  # - cartopy
+  - matplotlib
+  - cartopy
+  - cfunits
+  - metpy
+  - cdo
+  - intake-esm<=2021.8.17
+  - intake
+  - intake-xarray
+# these below are only required for notebooks
+  - ipykernel
   - healpy
-  # - ipykernel
-  # - cfunits
-  # - metpy
-  - cdo
-  # - intake-esm=2021.8.17
-  # - intake
-  # - intake-xarray
-  # - pip
-  # pip:
-  #   - sparse
-  #   - docker
-  #   - gribscan
-  #   - git+https://github.com/jhardenberg/smmregrid.git
-  #   - git+https://github.com/jhardenberg/smmregrid.git
-
-#    - git+https://github.com/intake/intake.git
-#    - git+https://github.com/intake/intake-xarray.git 
-#    - git+https://github.com/intake/intake-esm.git
+# these are pip requirements since provide more recent versions or unavailable on conda-forge
+  - pip
+  - pip:
+    - sparse
+    - docker
+    - gribscan
+    - git+https://github.com/jhardenberg/smmregrid.git