# Create the environment:
# mamba env create -f environment.yml 
# or if you really want to use conda
# conda env create -f environment.yml

name: aqua
channels:
  - conda-forge
# please note that some of these dependencies are made explicit on purpose, but are not directly required by conda/mamba
dependencies:
  - python>=3.9,<3.13
<<<<<<< HEAD
  - eccodes==2.39.0
  - cdo>=2.2.0,<=2.4.0 #for healpix support
=======
  - cdo>=2.2.0 #for healpix support
  - eccodes==2.38.3
>>>>>>> 3aa7c4c1
  # for eccodes see issues #252, #634, #870, #1282
  # PR #36 catalog repo
  - pandas      
  - pandoc
  - pip
  - hdf5 #explicitly to avoid issues with pypi version
  - python-cdo # for teleconnections
  - tempest-extremes # for TCs
  - xesmf # for ECmean
  - intake-esm
  - imagemagick
  - pip:
    - -e ./diagnostics/global_time_series/ # pip install -e of global_time_series
    - -e ./diagnostics/ocean3d/ # pip install -e of ocean3d
    - -e ./diagnostics/seaice/ # pip install -e of seaice
    - -e ./diagnostics/teleconnections/ # pip install -e of teleconnections
    - -e ./diagnostics/tropical_cyclones/ # pip install -e of tropical cyclones
    - -e ./diagnostics/tropical_rainfall/ # pip install -e of tropical_rainfall
    # pip install -e of AQUA itself
    - -e .[all]
    <|MERGE_RESOLUTION|>--- conflicted
+++ resolved
@@ -9,13 +9,8 @@
 # please note that some of these dependencies are made explicit on purpose, but are not directly required by conda/mamba
 dependencies:
   - python>=3.9,<3.13
-<<<<<<< HEAD
   - eccodes==2.39.0
-  - cdo>=2.2.0,<=2.4.0 #for healpix support
-=======
   - cdo>=2.2.0 #for healpix support
-  - eccodes==2.38.3
->>>>>>> 3aa7c4c1
   # for eccodes see issues #252, #634, #870, #1282
   # PR #36 catalog repo
   - pandas      
