--- conflicted
+++ resolved
@@ -56,23 +56,13 @@
     "pyYAML==6.0.3",
     "ruamel.yaml==0.18.16",
     "smmregrid==0.1.3",
-<<<<<<< HEAD
     "sparse==0.17.0",
     "typeguard==4.4.4",
     "xarray==2025.09.0",
     "kerchunk==0.2.9",
-    "h5py>=3.12.1",
+    "h5py==3.15.0", and to be compatible with netcdf4
+    "netcdf4==1.7.2", # specific version to avoid hdf5 issues https://github.com/Unidata/netcdf4-python/issues/1438
     "fastparquet==2024.11.0",
-=======
-    #"smmregrid @ git+https://github.com/jhardenberg/smmregrid.git",
-    "sparse",
-    "typeguard",
-    "xarray>=2025.01.2,<2025.09.1", # Version 2025.01.2 is the first version introducing the CFDatetimeCoder
-    "kerchunk",
-    "h5py==3.15.0", #specific github pin to avoid installation of binaries and to be compatible with netcdf4
-    "netcdf4==1.7.2", # specific version to avoid hdf5 issues https://github.com/Unidata/netcdf4-python/issues/1438
-    "fastparquet",
->>>>>>> 8bfc608f
     "ECmean4==0.1.15",
     "pyfdb==0.1.2",
     "gsv-interface==2.13.1",
