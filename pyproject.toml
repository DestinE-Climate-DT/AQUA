--- conflicted
+++ resolved
@@ -52,15 +52,10 @@
     "smmregrid",
     "sparse",
     "xarray",
-<<<<<<< HEAD
     "kerchunk",
     "h5py",
-    "pyfdb@git+https://github.com/ecmwf/pyfdb.git@master",
-    "gsv@git+https://oauth2:NrMi_dshtmNeaWy9F3sz@earth.bsc.es/gitlab/digital-twins/de_340/gsv_interface.git@v1.1.0"
-=======
     "pyfdb@git+https://github.com/ecmwf/pyfdb.git@0.0.3",
     "gsv@git+https://oauth2:NrMi_dshtmNeaWy9F3sz@earth.bsc.es/gitlab/digital-twins/de_340/gsv_interface.git@v1.4.0"
->>>>>>> 79160c12
 ]
 
 [project.optional-dependencies]
