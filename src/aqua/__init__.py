--- conflicted
+++ resolved
@@ -12,12 +12,8 @@
 from .histogram import histogram
 
 __all__ = ["plot_single_map", "plot_maps", "plot_single_map_diff", "plot_timeseries",
-<<<<<<< HEAD
-           "plot_hovmoller",
+           "plot_hovmoller", "histogram",
            "plot_lat_lon_profiles", "plot_seasonal_data",
-=======
-           "plot_hovmoller", "histogram",
->>>>>>> 84f3541c
            "LRAgenerator",
            "Reader", "catalog", "Streaming", "inspect_catalog",
            "Regridder", "FldStat",
