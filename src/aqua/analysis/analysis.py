#!/usr/bin/env python3
"""
AQUA analysis module for running diagnostics and handling configurations.
"""

import os
import sys
import subprocess
from aqua.util import create_folder, ConfigPath, to_list
from aqua import __path__ as pypath


def run_command(cmd: str, log_file: str, logger=None) -> int:
    """
    Run a system command and capture the exit code, redirecting output to the specified log file.

    Args:
        cmd (str): Command to run.
        log_file (str): Path to the log file to capture the command's output.
        logger: Logger instance for logging messages.

    Returns:
        int: The exit code of the command.
    """
    try:
        log_file = os.path.expandvars(log_file)
        log_dir = os.path.dirname(log_file)
        create_folder(log_dir)

        with open(log_file, 'w', encoding='utf-8') as log:
            process = subprocess.run(
                cmd, shell=True, stdout=log, stderr=log, text=True, check=False
            )
            return process.returncode
    except (OSError, subprocess.SubprocessError) as e:
        if logger:
            logger.error(f"Error running command {cmd}: {e}")
        raise


def run_diagnostic(diagnostic: str, script_path: str, extra_args: str,
                   loglevel: str = 'INFO', logger=None, logfile: str = 'diagnostic.log'):
    """
    Run the diagnostic script with specified arguments.

    Args:
        diagnostic (str): Name of the diagnostic.
        script_path (str): Path to the diagnostic script.
        extra_args (str): Additional arguments for the script.
        loglevel (str): Log level to use.
        logger: Logger instance for logging messages.
        logfile (str): Path to the logfile for capturing the command output.
        cluster (str): Dask cluster address.
    """
    try:
        logfile = os.path.expandvars(logfile)
        create_folder(os.path.dirname(logfile))

        cmd = f"python {script_path} {extra_args} -l {loglevel} > {logfile} 2>&1"
        logger.info(f"Running diagnostic {diagnostic}")
        logger.debug(f"Command: {cmd}")

        process = subprocess.run(
            cmd, shell=True, stdout=subprocess.PIPE, stderr=subprocess.PIPE, text=True, check=False
        )

        if process.returncode != 0:
            logger.error(f"Error running diagnostic {diagnostic}: {process.stderr}")
        else:
            logger.info(f"Diagnostic {diagnostic} completed successfully.")
    except (OSError, subprocess.SubprocessError) as e:
        logger.error(f"Failed to run diagnostic {diagnostic}: {e}")


<<<<<<< HEAD
def run_diagnostic_func(diagnostic: str, parallel: bool = False, regrid: str = None, cli={},
                        diag_config=None, catalog=None, model='default_model', exp='default_exp',
                        source='default_source', source_oce=None, realization=None,
=======
def run_diagnostic_func(diagnostic: str, parallel: bool = False, regrid: str = None,
                        config=None, catalog=None, model='default_model', exp='default_exp',
                        source='default_source', source_oce=None,
                        startdate=None, enddate=None,
                        realization=None,
>>>>>>> b57919bc
                        output_dir='./output', loglevel='INFO',
                        logger=None, cluster=None):
    """
    Run the diagnostic and log the output, handling parallel processing if required.

    Args:
        diagnostic (str): Name of the diagnostic to run.
        parallel (bool): Whether to run in parallel mode.
        regrid (str): Regrid option.
        cli (dict): CLI definitions for the tools.
        diag_config (dict): Configuration dictionary loaded from YAML.
        catalog (str): Catalog name.
        model (str): Model name.
        exp (str): Experiment name.
        source (str): Source name.
        source_oce (str): Extra source name for ocean data when both are needed.
        startdate (str): Start date (YYYY-MM-DD). Defaults to None.
        enddate (str): End date (YYYY-MM-DD). Defaults to None.
        realization (str): Realization name. Defaults to None.
        output_dir (str): Directory to save output.
        loglevel (str): Log level for the diagnostic.
        logger: Logger instance for logging messages.
        cluster: Dask cluster scheduler address.
    """

    # Internal naming scheme:
    # diagnostic: the name of the wrapper metadiagnostic, e.g. atmosphere2d, climate_metrics, etc.
    # tool: the name of the individual command-line tool being run, e.g. biases, ecmean, etc.

    output_dir = os.path.expandvars(output_dir)
    create_folder(output_dir)

<<<<<<< HEAD
    # run individual tools in serial mode
    for tool, tool_config in diag_config.items():

        logger.info(f"Running tool: {tool} for diagnostic: {diagnostic}")
        logfile = f"{output_dir}/{diagnostic}-{tool}.log"
        cli_path = cli.get(tool)
        if cli_path is None:
            logger.error("CLI path for tool '%s' not found, skipping.", tool)
            continue
        
        if not os.path.exists(cli_path):
            logger.error("Script for tool '%s' not found at path: %s, skipping", tool, cli_path)
            continue

        outname = f"{output_dir}/{tool_config.get('outname', diagnostic)}"
        extra_args = tool_config.get('extra', "")

        if regrid:
            extra_args += f" --regrid {regrid}"

        if parallel:
            nworkers = tool_config.get('nworkers')
            if nworkers is not None:
                extra_args += f" --nworkers {nworkers}"

        # This is needed for ECmean which uses multiprocessing
        if cluster and not tool_config.get('nocluster', False):
            extra_args += f" --cluster {cluster}"

        if catalog:
            extra_args += f" --catalog {catalog}"

        if realization:
            extra_args += f" --realization {realization}"

        if tool_config.get('source_oce', False) and source_oce:  # pass source_oce only if allowed by the diagnostic config file
            extra_args += f" --source_oce {source_oce}"

        cfgs = to_list(tool_config.get('config'))
        if not cfgs:
            logger.error(f"Config for tool '{tool}' not found, skipping.")
            continue

        for cfg in cfgs:
            args = f"--model {model} --exp {exp} --source {source} --outputdir {outname} {extra_args} --config {cfg}"

            run_diagnostic(
                diagnostic=diagnostic,
                script_path=cli_path,
                extra_args=args,
                loglevel=loglevel,
                logger=logger,
                logfile=logfile
            )
=======
    logfile = f"{output_dir}/{diagnostic}.log"

    extra_args = diagnostic_config.get('extra', "")
    cfg = diagnostic_config.get('config')
    if cfg:
        extra_args += f" --config {cfg}"

    if regrid:
        extra_args += f" --regrid {regrid}"

    if parallel:
        nworkers = diagnostic_config.get('nworkers')
        if nworkers is not None:
            extra_args += f" --nworkers {nworkers}"

    if cluster and not diagnostic_config.get('nocluster', False):  # This is needed for ECmean which uses multiprocessing
        extra_args += f" --cluster {cluster}"

    if catalog:
        extra_args += f" --catalog {catalog}"

    if realization:
        extra_args += f" --realization {realization}"

    if startdate:
        extra_args += f" --startdate {startdate}"
    if enddate:
        extra_args += f" --enddate {enddate}"

    if diagnostic_config.get('source_oce', False) and source_oce:  # pass source_oce only if allowed by the diagnostic config file
        extra_args += f" --source_oce {source_oce}"

    outname = f"{output_dir}/{diagnostic_config.get('outname', diagnostic)}"
    args = f"--model {model} --exp {exp} --source {source} --outputdir {outname} {extra_args}"

    run_diagnostic(
        diagnostic=diagnostic,
        script_path=os.path.join(script_dir, diagnostic_config.get('script_path', f"{diagnostic}/cli/cli_{diagnostic}.py")),
        extra_args=args,
        loglevel=loglevel,
        logger=logger,
        logfile=logfile
    )
>>>>>>> b57919bc


def get_aqua_paths(*, args, logger):
    """
    Get both the AQUA path and the AQUA-analysis config path.

    Args:
        args: Command-line arguments.
        logger: Logger instance for logging messages.

    Returns:
        tuple: AQUA path and configuration path.
    """
    aqua_path = os.path.abspath(os.path.join(pypath[0], "..", ".."))
    logger.debug(f"AQUA path: {aqua_path}")

    aqua_configdir = ConfigPath().configdir
    logger.debug(f"AQUA config dir: {aqua_configdir}")

    aqua_analysis_config_path = os.path.expandvars(args.config) if args.config and args.config.strip() else os.path.join(aqua_configdir, "analysis/config.aqua-analysis.yaml")
    if not os.path.exists(aqua_analysis_config_path):
        logger.error(f"Config file {aqua_analysis_config_path} not found.")
        sys.exit(1)
    logger.info(f"AQUA analysis config path: {aqua_analysis_config_path}")

    return aqua_path, aqua_configdir, aqua_analysis_config_path<|MERGE_RESOLUTION|>--- conflicted
+++ resolved
@@ -72,17 +72,10 @@
         logger.error(f"Failed to run diagnostic {diagnostic}: {e}")
 
 
-<<<<<<< HEAD
 def run_diagnostic_func(diagnostic: str, parallel: bool = False, regrid: str = None, cli={},
                         diag_config=None, catalog=None, model='default_model', exp='default_exp',
-                        source='default_source', source_oce=None, realization=None,
-=======
-def run_diagnostic_func(diagnostic: str, parallel: bool = False, regrid: str = None,
-                        config=None, catalog=None, model='default_model', exp='default_exp',
                         source='default_source', source_oce=None,
-                        startdate=None, enddate=None,
-                        realization=None,
->>>>>>> b57919bc
+                        startdate=None, enddate=None, realization=None,
                         output_dir='./output', loglevel='INFO',
                         logger=None, cluster=None):
     """
@@ -115,7 +108,6 @@
     output_dir = os.path.expandvars(output_dir)
     create_folder(output_dir)
 
-<<<<<<< HEAD
     # run individual tools in serial mode
     for tool, tool_config in diag_config.items():
 
@@ -125,7 +117,7 @@
         if cli_path is None:
             logger.error("CLI path for tool '%s' not found, skipping.", tool)
             continue
-        
+ 
         if not os.path.exists(cli_path):
             logger.error("Script for tool '%s' not found at path: %s, skipping", tool, cli_path)
             continue
@@ -151,6 +143,11 @@
         if realization:
             extra_args += f" --realization {realization}"
 
+        if startdate:
+            extra_args += f" --startdate {startdate}"
+        if enddate:
+            extra_args += f" --enddate {enddate}"
+
         if tool_config.get('source_oce', False) and source_oce:  # pass source_oce only if allowed by the diagnostic config file
             extra_args += f" --source_oce {source_oce}"
 
@@ -170,51 +167,6 @@
                 logger=logger,
                 logfile=logfile
             )
-=======
-    logfile = f"{output_dir}/{diagnostic}.log"
-
-    extra_args = diagnostic_config.get('extra', "")
-    cfg = diagnostic_config.get('config')
-    if cfg:
-        extra_args += f" --config {cfg}"
-
-    if regrid:
-        extra_args += f" --regrid {regrid}"
-
-    if parallel:
-        nworkers = diagnostic_config.get('nworkers')
-        if nworkers is not None:
-            extra_args += f" --nworkers {nworkers}"
-
-    if cluster and not diagnostic_config.get('nocluster', False):  # This is needed for ECmean which uses multiprocessing
-        extra_args += f" --cluster {cluster}"
-
-    if catalog:
-        extra_args += f" --catalog {catalog}"
-
-    if realization:
-        extra_args += f" --realization {realization}"
-
-    if startdate:
-        extra_args += f" --startdate {startdate}"
-    if enddate:
-        extra_args += f" --enddate {enddate}"
-
-    if diagnostic_config.get('source_oce', False) and source_oce:  # pass source_oce only if allowed by the diagnostic config file
-        extra_args += f" --source_oce {source_oce}"
-
-    outname = f"{output_dir}/{diagnostic_config.get('outname', diagnostic)}"
-    args = f"--model {model} --exp {exp} --source {source} --outputdir {outname} {extra_args}"
-
-    run_diagnostic(
-        diagnostic=diagnostic,
-        script_path=os.path.join(script_dir, diagnostic_config.get('script_path', f"{diagnostic}/cli/cli_{diagnostic}.py")),
-        extra_args=args,
-        loglevel=loglevel,
-        logger=logger,
-        logfile=logfile
-    )
->>>>>>> b57919bc
 
 
 def get_aqua_paths(*, args, logger):
