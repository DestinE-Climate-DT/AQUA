--- conflicted
+++ resolved
@@ -180,21 +180,10 @@
         print("Installing AQUA to", self.configpath)
         for file in ['config-aqua.tmpl']:
             target_file = os.path.splitext(file)[0] + '.yaml'  # replace the tmpl with yaml
-<<<<<<< HEAD
-            if not os.path.exists(os.path.join(self.configpath, target_file)):
-                self.logger.info('Copying from %s to %s', self.aquapath, self.configpath)
-                shutil.copy(f'{self.aquapath}/{file}', f'{self.configpath}/{target_file}')
+            self._copy_update_folder_file(f'{self.aquapath}/{file}', f'{self.configpath}/{target_file}')
         for directory in ['fixes', 'data_models', 'grids', 'catgen', 'styles']:
-            if not os.path.exists(os.path.join(self.configpath, directory)):
-                self.logger.info('Copying from %s to %s',
-                                 os.path.join(self.aquapath, directory), self.configpath)
-                shutil.copytree(f'{self.aquapath}/{directory}', f'{self.configpath}/{directory}')
-=======
-            self._copy_update_folder_file(f'{self.aquapath}/{file}', f'{self.configpath}/{target_file}')
-        for directory in ['fixes', 'data_models', 'grids', 'catgen']:
             self._copy_update_folder_file(os.path.join(self.aquapath, directory),
                                      os.path.join(self.configpath, directory))
->>>>>>> 98a9110c
         for directory in ['templates']:
             self._copy_update_folder_file(os.path.join(self.aquapath, '..', directory),
                                      os.path.join(self.configpath, directory))
@@ -217,17 +206,9 @@
                 self.logger.error('%s folder does not include AQUA configuration files. Please use AQUA/config', editable)
                 os.rmdir(self.configpath)
                 sys.exit(1)
-<<<<<<< HEAD
         for directory in ['fixes', 'data_models', 'grids', 'catgen', 'styles']:
-            if not os.path.exists(os.path.join(self.configpath, directory)):
-                self.logger.info('Linking from %s to %s',
-                                 os.path.join(editable, directory), self.configpath)
-                os.symlink(f'{editable}/{directory}', f'{self.configpath}/{directory}')
-=======
-        for directory in ['fixes', 'data_models', 'grids', 'catgen']:
             self._copy_update_folder_file(f'{editable}/{directory}', f'{self.configpath}/{directory}', link=True)
 
->>>>>>> 98a9110c
         for directory in ['templates']:
             self._copy_update_folder_file(os.path.join(editable, '..', directory), f'{self.configpath}/{directory}', link=True)
 
