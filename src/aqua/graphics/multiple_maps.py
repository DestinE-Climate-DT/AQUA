"""
Module to plot multiple maps

"""
import cartopy.crs as ccrs
import matplotlib.pyplot as plt
import numpy as np
import xarray as xr
from aqua.logger import log_configure
from aqua.util import plot_box, evaluate_colorbar_limits, cbar_get_label
from .single_map import plot_single_map, plot_single_map_diff
from .styles import ConfigStyle


def plot_maps(maps: list,
              contour: bool = True, sym: bool = False,
              proj: ccrs.Projection = ccrs.Robinson(), extent: list = None,
              style=None, figsize: tuple = None,
              vmin: float = None, vmax: float = None, nlevels: int = 11,
              title: str = None, titles: list = None, cmap='RdBu_r', cbar_label: str = None,
              transform_first=False, cyclic_lon=True,
              return_fig=False, loglevel='WARNING', **kwargs):
    """
    Plot multiple maps.
    This is supposed to be used for maps to be compared together.
    A list of xarray.DataArray objects is expected
    and a map is plotted for each of them

    Args:
        maps (list):          list of xarray.DataArray objects
        contour (bool,opt):   If True, plot a contour map, otherwise a pcolormesh. Defaults to True.
        sym (bool,opt):       symetric colorbar, default is False
        proj (cartopy.crs.Projection,opt): projection, default is ccrs.Robinson()
        extent (list,opt):    extent of the map, default is None
        style (str,opt):      style for the plot, default is the AQUA style
        figsize (tuple,opt):  figure size, default is (6,6) for each map. Here the full figure size is set.
        vmin (float,opt):     minimum value for the colorbar, default is None
        vmax (float,opt):     maximum value for the colorbar, default is None
        nlevels (int,opt):    number of levels for the colorbar, default is 11
        title (str,opt):      super title for the figure
        titles (list,opt):    list of titles for the maps
        cmap (str,opt):       colormap, default is 'RdBu_r'
        cbar_label (str,opt): colorbar label
        transform_first (bool, optional): If True, transform the data before plotting. Defaults to False.
        cyclic_lon (bool,opt): add cyclic longitude, default is True
        return_fig (bool,opt): return the figure, default is False
        loglevel (str,opt):   log level, default is 'WARNING'
        **kwargs:             Keyword arguments for plot_single_map

    Raises:
        ValueError: if nothing to plot, i.e. maps is None or not a list of xarray.DataArray

    Return:
        fig     if more manipulations on the figure are needed, if return_fig=True
    """
    logger = log_configure(loglevel, 'plot_maps')
    ConfigStyle(style=style, loglevel=loglevel)
    if maps is None or any(not isinstance(data_map, xr.DataArray) for data_map in maps):
        raise ValueError('Maps should be a list of xarray.DataArray')
    else:
        logger.debug('Loading maps')
        maps = [data_map.load(keep_attrs=True) for data_map in maps]

    # Generate the figure
    nrows, ncols = plot_box(len(maps))
    figsize = figsize if figsize is not None else (ncols*6, nrows*5 + 1)
    logger.debug('Creating a %d x %d grid with figsize %s', nrows, ncols, figsize)

    fig = plt.figure(figsize=figsize)

    # Evaluate min and max values for the common colorbar
    if vmin is None or vmax is None or sym:
        vmin, vmax = evaluate_colorbar_limits(maps=maps, sym=sym)

    logger.debug("Setting vmin to %s, vmax to %s", vmin, vmax)

    for i in range(len(maps)):
        logger.debug("Plotting map %d", i)
        fig, ax = plot_single_map(data=maps[i], contour=contour,
                                  proj=proj, extent=extent,
                                  vmin=vmin, vmax=vmax, nlevels=nlevels,
                                  title=titles[i] if titles is not None else None,
                                  cmap=cmap, cbar=False,
                                  transform_first=transform_first, return_fig=True,
                                  cyclic_lon=cyclic_lon, fig=fig, loglevel=loglevel,
                                  ax_pos=(nrows, ncols, i+1), **kwargs)

    # Adjust the location of the subplots on the page to make room for the colorbar
    fig.subplots_adjust(bottom=0.25, top=0.9, left=0.05, right=0.95,
                        wspace=0.1, hspace=0.5)

    # Add a colorbar axis at the bottom of the graph
    cbar_ax = fig.add_axes([0.2, 0.15, 0.6, 0.03])

    cbar_label = cbar_get_label(data=maps[0], cbar_label=cbar_label, loglevel=loglevel)
    logger.debug('Setting colorbar label to %s', cbar_label)

    mappable = ax.collections[0]

    # Add the colorbar
    cbar = fig.colorbar(mappable, cax=cbar_ax, orientation='horizontal',
                        label=cbar_label)

    # Make the colorbar ticks symmetrical if sym=True
    if sym:
        logger.debug('Setting colorbar ticks to be symmetrical')
        cbar.set_ticks(np.linspace(-vmax, vmax, nlevels + 1))
    else:
        cbar.set_ticks(np.linspace(vmin, vmax, nlevels + 1))
    
    cbar.ax.ticklabel_format(style='sci', axis='x', scilimits=(-3, 3))

    # Add a super title
    if title:
        logger.debug('Setting super title to %s', title)
        fig.suptitle(title, fontsize=16)

    if return_fig:
        return fig


def plot_maps_diff(maps: list,
                   maps_ref: list,
                   contour: bool = True,
                   sym: bool = True, sym_contour: bool = False,
                   proj: ccrs.Projection = ccrs.Robinson(), extent: list = None,
                   style=None, figsize=None,
                   vmin_fill: float = None, vmax_fill: float = None,
                   vmin_contour: float = None, vmax_contour: float = None,
                   nlevels: int = 11, title: str = None, titles: list = None,
                   cmap='RdBu_r', cbar_label: str = None,
                   transform_first=False, cyclic_lon=True,
                   return_fig=False, loglevel='WARNING', **kwargs):
    """
    Plot the difference of multiple maps. This is supposed to be used for maps to be compared together.
    Two lists of xarray.DataArray objects are expected
    and the difference (maps[i] - maps_ref[i]) is plotted for each pair.

    Args:
        maps (list):          list of xarray.DataArray objects
        maps_ref (list):      list of xarray.DataArray reference objects
        contour (bool,opt):   If True, plot a contour map, otherwise a pcolormesh. Defaults to True.
        sym (bool,opt):       symetric colorbar, default is False
        sym_contour (bool,opt): symetric colorbar for the contour, default is False
        proj (cartopy.crs.Projection,opt): projection, default is ccrs.Robinson()
        extent (list,opt):    extent of the map, default is None
        style (str,opt):      style for the plot, default is the AQUA style
        figsize (tuple,opt):  figure size, default is (6,6) for each map. Here the full figure size is set.
        vmin_fill (float,opt):     minimum value for the colorbar of the filled map, default is None
        vmax_fill (float,opt):     maximum value for the colorbar of the filled map, default is None
        vmin_contour (float,opt): minimum value for the colorbar of the contour map, default is None
        vmax_contour (float,opt): maximum value for the colorbar of the contour map, default is None
        nlevels (int,opt):    number of levels for the colorbar, default is 11
        title (str,opt):      super title for the figure
        titles (list,opt):    list of titles for the maps
        cmap (str,opt):       colormap, default is 'RdBu_r'
        cbar_label (str,opt): colorbar label
        transform_first (bool, optional): If True, transform the data before plotting. Defaults to False.
        cyclic_lon (bool,opt): add cyclic longitude, default is True
        return_fig (bool,opt): return the figure, default is False
        loglevel (str,opt):   log level, default is 'WARNING'
        **kwargs:             Keyword arguments for plot_single_map

    Raises:
        ValueError: if nothing to plot, i.e. maps, ref_maps is None or not a list of xarray.DataArray

    Return:
        fig     if more manipulations on the figure are needed, if return_fig=True
    """
    logger = log_configure(loglevel, 'plot_maps_diff')
    ConfigStyle(style=style, loglevel=loglevel)

    if maps is None or any(not isinstance(data_map, xr.DataArray) for data_map in maps)\
            or maps_ref is None or any(not isinstance(data_map, xr.DataArray) for data_map in maps_ref):
        raise ValueError('Maps and reference maps should be lists of xarray.DataArray')
    else:
        logger.debug('Loading maps and reference maps')
        maps = [data_map.load(keep_attrs=True) for data_map in maps]
        maps_ref = [data_map.load(keep_attrs=True) for data_map in maps_ref]

    # Calculate differences
    diffs = [data_map - data_map_ref for data_map, data_map_ref in zip(maps, maps_ref)]

    # Generate the figure
    nrows, ncols = plot_box(len(diffs))
    figsize = figsize if figsize is not None else (ncols*6, nrows*5 + 1)
    logger.debug('Creating a %d x %d grid with figsize %s', nrows, ncols, figsize)

    fig = plt.figure(figsize=figsize)

    # Evaluate min and max values for the common colorbar
    if vmin_fill is None or vmax_fill is None or sym:
        vmin_fill, vmax_fill = evaluate_colorbar_limits(maps=diffs, sym=sym)
    logger.debug("Setting vmin_fill to %s, vmax_fill to %s", vmin_fill, vmax_fill)

    if vmin_contour is None or vmax_contour is None or sym_contour:
        vmin_contour, vmax_contour = evaluate_colorbar_limits(maps=maps, sym=sym_contour)
    logger.debug("Setting vmin_contour to %s, vmax_contour to %s", vmin_contour, vmax_contour)

    for i in range(len(diffs)):
        logger.debug("Plotting map %d", i)
        fig, ax = plot_single_map_diff(data=maps[i], data_ref=maps_ref[i], contour=contour,
                                       proj=proj, extent=extent, style=style,
                                       vmin_fill=vmin_fill, vmax_fill=vmax_fill, nlevels=nlevels,
                                       title=titles[i] if titles is not None else None,
                                       cmap=cmap, cbar=False,
                                       sym=False, sym_contour=False,
                                       transform_first=transform_first, return_fig=True,
                                       cyclic_lon=cyclic_lon, fig=fig, loglevel=loglevel,
                                       ax_pos=(nrows, ncols, i+1), **kwargs)

    # Adjust the location of the subplots on the page to make room for the colorbar
    fig.subplots_adjust(bottom=0.25, top=0.9, left=0.05, right=0.95,
                        wspace=0.1, hspace=0.5)

    # Add a colorbar axis at the bottom of the graph
    cbar_ax = fig.add_axes([0.2, 0.15, 0.6, 0.03])

    cbar_label = cbar_get_label(data=diffs[0], cbar_label=cbar_label, loglevel=loglevel)
    logger.debug('Setting colorbar label to %s', cbar_label)

    mappable = ax.collections[0]

    # Add the colorbar
    cbar = fig.colorbar(mappable, cax=cbar_ax, orientation='horizontal',
                        label=cbar_label)

    # Make the colorbar ticks symmetrical if sym=True
    if sym:
        logger.debug('Setting colorbar ticks to be symmetrical')
        cbar.set_ticks(np.linspace(-vmax_fill, vmax_fill, nlevels + 1))
    else:
<<<<<<< HEAD
        cbar.set_ticks(np.linspace(vmin, vmax, nlevels + 1))
    
    cbar.ax.ticklabel_format(style='sci', axis='x', scilimits=(-3, 3))

    # Set x-y labels
    for ax in axs:
        ax.set_xlabel('Longitude [deg]')
        ax.set_ylabel('Latitude [deg]')

    title = kwargs.get('title', None)
=======
        cbar.set_ticks(np.linspace(vmin_fill, vmax_fill, nlevels + 1))
>>>>>>> d356396c

    # Add a super title
    if title:
        logger.debug('Setting super title to %s', title)
        fig.suptitle(title, fontsize=16)

    if return_fig:
        return fig<|MERGE_RESOLUTION|>--- conflicted
+++ resolved
@@ -107,8 +107,6 @@
         cbar.set_ticks(np.linspace(-vmax, vmax, nlevels + 1))
     else:
         cbar.set_ticks(np.linspace(vmin, vmax, nlevels + 1))
-    
-    cbar.ax.ticklabel_format(style='sci', axis='x', scilimits=(-3, 3))
 
     # Add a super title
     if title:
@@ -230,20 +228,7 @@
         logger.debug('Setting colorbar ticks to be symmetrical')
         cbar.set_ticks(np.linspace(-vmax_fill, vmax_fill, nlevels + 1))
     else:
-<<<<<<< HEAD
-        cbar.set_ticks(np.linspace(vmin, vmax, nlevels + 1))
-    
-    cbar.ax.ticklabel_format(style='sci', axis='x', scilimits=(-3, 3))
-
-    # Set x-y labels
-    for ax in axs:
-        ax.set_xlabel('Longitude [deg]')
-        ax.set_ylabel('Latitude [deg]')
-
-    title = kwargs.get('title', None)
-=======
         cbar.set_ticks(np.linspace(vmin_fill, vmax_fill, nlevels + 1))
->>>>>>> d356396c
 
     # Add a super title
     if title:
