"""
Function to plot timeseries and reference data,
both with monthly and annual aggregation options
"""
from typing import Optional
import xarray as xr
import matplotlib.pyplot as plt
from aqua.logger import log_configure
from .util_timeseries import plot_timeseries_data, plot_timeseries_ref_data, plot_timeseries_ensemble
from .styles import ConfigStyle


def plot_timeseries(monthly_data: list[xr.DataArray] | xr.DataArray = None,
                    annual_data: list[xr.DataArray] | xr.DataArray = None,
                    ref_monthly_data: Optional[xr.DataArray] = None,
                    ref_annual_data: Optional[xr.DataArray] = None,
                    std_monthly_data: Optional[xr.DataArray] = None,
                    std_annual_data: Optional[xr.DataArray] = None,
                    ens_monthly_data: Optional[xr.DataArray] = None,
                    ens_annual_data: Optional[xr.DataArray] = None,
                    std_ens_monthly_data: Optional[xr.DataArray] = None,
                    std_ens_annual_data: Optional[xr.DataArray] = None,
                    data_labels: Optional[list] = None,
                    ref_label: Optional[str] = None,
                    ens_label: Optional[str] = None,
                    style: Optional[str] = None,
                    fig: Optional[plt.Figure] = None,
                    ax: Optional[plt.Axes] = None,
                    figsize: tuple = (10, 5),
                    title: Optional[str] = None,
                    loglevel: str = 'WARNING'):
    """
    monthly_data and annual_data are list of xr.DataArray
    that are plot as timeseries together with their reference
    data and standard deviation.

    Args:
        monthly_data (list of xr.DataArray): monthly data to plot
        annual_data (list of xr.DataArray): annual data to plot
        ref_monthly_data (xr.DataArray): reference monthly data to plot
        ref_annual_data (xr.DataArray): reference annual data to plot
        std_monthly_data (xr.DataArray): standard deviation of the reference monthly data
        std_annual_data (xr.DataArray): standard deviation of the reference annual data
        ens_monthly_data (xr.DataArray): ensemble monthly data to plot
        ens_annual_data (xr.DataArray): ensemble annual data to plot
        std_ens_monthly_data (xr.DataArray): standard deviation of the ensemble monthly data
        std_ens_annual_data (xr.DataArray): standard deviation of the ensemble annual data
        data_labels (list of str): labels for the data
        ref_label (str): label for the reference data
        style (str): style to use for the plot. By default the schema specified in the configuration file is used.
        fig (plt.Figure): figure object to plot on
        ax (plt.Axes): axis object to plot on
        figsize (tuple): size of the figure
        title (str): title of the plot
        loglevel (str): logging level

<<<<<<< HEAD
    Keyword Args:
        figsize (tuple): size of the figure
        title (str): title of the plot

=======
>>>>>>> 598785f5
    Returns:
        fig, ax (tuple): tuple containing the figure and axis objects
    """
    logger = log_configure(loglevel, 'plot_timeseries')
    ConfigStyle(style=style, loglevel=loglevel)
    realization = False

    if fig is None and ax is None:
        fig, ax = plt.subplots(1, 1, figsize=figsize)

    if (monthly_data is not None and ens_monthly_data is not None) or (annual_data is not None and ens_annual_data is not None):
        logger.info("monthly_data and annual_data will be considered as realizations of an ensemble")
        realization = True

    if monthly_data is not None:
        lines = plot_timeseries_data(ax=ax, data=monthly_data, kind='monthly',
                                     data_labels=data_labels, realization=realization,
                                     lw=2.5 if not realization else 0.8)
        # Extract the color used for each monthly line
        used_colors = [line.get_color() for line in lines]
    else:
        used_colors = None

    if annual_data is not None:
        plot_timeseries_data(ax=ax, data=annual_data, kind='annual',
                             data_labels=data_labels, realization=realization,
                             lw=2.5 if not realization else 0.8,
                             colors=used_colors)

    if ref_monthly_data is not None:
        plot_timeseries_ref_data(ax=ax, ref_data=ref_monthly_data,
                                 std_data=std_monthly_data,
                                 ref_label=ref_label, lw=0.8, kind='monthly')

    if ref_annual_data is not None:
        plot_timeseries_ref_data(ax=ax, ref_data=ref_annual_data,
                                 std_data=std_annual_data,
                                 ref_label=ref_label, lw=0.8, kind='annual')
    
    if ens_monthly_data is not None:
        plot_timeseries_ensemble(ax=ax, data=ens_monthly_data,
                                 std_data=std_ens_monthly_data,
                                 data_label=ens_label, lw=0.8, kind='monthly')
    
    if ens_annual_data is not None:
        plot_timeseries_ensemble(ax=ax, data=ens_annual_data,
                                 std_data=std_ens_annual_data,
                                 data_label=ens_label, lw=0.8, kind='annual')
    
    if data_labels is not None or ref_label is not None or ens_label is not None:
        ax.legend(fontsize='small')
    ax.grid(True, axis="y", linestyle='-', color='silver', alpha=0.8)

    if title:
        ax.set_title(title, fontsize=13, fontweight='bold')

    return fig, ax

<<<<<<< HEAD
def plot_seasonalcycle(data=None,
                       ref_data=None,
                       std_data=None,
                       data_labels: list = None,
                       ref_label: str = None,
                       style: str = None,
                       loglevel: str = 'WARNING',
                       fig: plt.Figure = None,
                       ax: plt.Axes = None,
                       **kwargs):
    """ Plot the seasonal cycle of the data and the reference data.
=======

def plot_seasonalcycle(data: list[xr.DataArray] | xr.DataArray,
                       ref_data: Optional[xr.DataArray] = None,
                       std_data: Optional[xr.DataArray] = None,
                       data_labels: Optional[list] = None,
                       ref_label: Optional[str] = None,
                       style: Optional[str] = None,
                       figsize: tuple = (6, 4),
                       title: Optional[str] = None,
                       loglevel: str = 'WARNING'):
    """
    Plot the seasonal cycle of the data and the reference data.
>>>>>>> 598785f5

    Args:
        data (list of xr.DataArray): data to plot
        ref_data (xr.DataArray): reference data to plot
        std_data (xr.DataArray): standard deviation of the reference data
        data_labels (list of str): labels for the data
        ref_label (str): label for the reference data
        style (str): style to use for the plot. By default the schema specified in the configuration file is used.
<<<<<<< HEAD
        loglevel (str): logging level
    Keyword Args:
        figsize (tuple): size of the figure
        title (str): title of the plot
=======
        figsize (tuple): size of the figure. Defaults to (6, 4).
        title (str): title of the plot. Defaults to None.
        loglevel (str): logging level. Defaults to 'WARNING'.

>>>>>>> 598785f5
    Returns:
        fig, ax (tuple): tuple containing the figure and axis objects
    """

    logger = log_configure(loglevel, 'PlotSeasonalCycle')

<<<<<<< HEAD
    if fig is None and ax is None:
        fig_size = kwargs.get('figsize', (6, 4))
        fig, ax = plt.subplots(1, 1, figsize=fig_size)

    ConfigStyle(style=style, loglevel=loglevel)
=======
    fig, ax = plt.subplots(1, 1, figsize=figsize)
>>>>>>> 598785f5

    monthsNumeric = range(0, 13 + 1)  # Numeric months
    monthsNames = ["", "J", "F", "M", "A", "M", "J", "J", "A", "S", "O", "N", "D", ""]


    if data is not None:
        if isinstance(data, xr.DataArray):
            data = [data]
        for i in range(len(data)):
            label = data_labels[i] if data_labels else None
            mon_data = _extend_cycle(data[i], loglevel)
            mon_data.plot(ax=ax, label=label, lw=3)

    if ref_data is not None:
        try:
            ref_data = _extend_cycle(ref_data, loglevel)
            ref_data.plot(ax=ax, label=ref_label, color='black', lw=0.8)
            if std_data is not None:
                std_data = _extend_cycle(std_data, loglevel)
                std_data.compute()
                ax.fill_between(ref_data.month,
                                ref_data - 2.*std_data,
                                ref_data + 2.*std_data,
                                facecolor='grey', alpha=0.5)
        except Exception as e:
            logger.debug(f"Error plotting std data: {e}")

    ax.legend(fontsize='small')
    ax.set_xticks(monthsNumeric)
    ax.set_xticklabels(monthsNames)
    ax.set_xlim(0.5, 12.5)
    ax.set_axisbelow(True)
    ax.grid(True, axis="y", linestyle='-', color='silver', alpha=0.8)
    if title is not None:
        ax.set_title(title, fontsize=13, fontweight='bold')

    return fig, ax


def _extend_cycle(data: xr.DataArray, loglevel: str = 'WARNING'):
    """
    Add december value at the beginning and january value at the end of the data
    for a cyclic plot

    Args:
        data (xr.DataArray): data to extend
        loglevel (str): logging level. Default is 'WARNING'
    Returns:
        data (xr.DataArray): extended data (if possible)
    """
    if data is None:
        raise ValueError("No data provided")

    logger = log_configure(loglevel, 'ExtendCycle')

    try:
        left_data = data.isel(month=11)
        right_data = data.isel(month=0)
    except IndexError:
        logger.debug("No data for January or December")
        return data

    left_data['month'] = 0
    right_data['month'] = 13

    return xr.concat([left_data, data, right_data], dim='month')<|MERGE_RESOLUTION|>--- conflicted
+++ resolved
@@ -54,13 +54,6 @@
         title (str): title of the plot
         loglevel (str): logging level
 
-<<<<<<< HEAD
-    Keyword Args:
-        figsize (tuple): size of the figure
-        title (str): title of the plot
-
-=======
->>>>>>> 598785f5
     Returns:
         fig, ax (tuple): tuple containing the figure and axis objects
     """
@@ -119,20 +112,6 @@
 
     return fig, ax
 
-<<<<<<< HEAD
-def plot_seasonalcycle(data=None,
-                       ref_data=None,
-                       std_data=None,
-                       data_labels: list = None,
-                       ref_label: str = None,
-                       style: str = None,
-                       loglevel: str = 'WARNING',
-                       fig: plt.Figure = None,
-                       ax: plt.Axes = None,
-                       **kwargs):
-    """ Plot the seasonal cycle of the data and the reference data.
-=======
-
 def plot_seasonalcycle(data: list[xr.DataArray] | xr.DataArray,
                        ref_data: Optional[xr.DataArray] = None,
                        std_data: Optional[xr.DataArray] = None,
@@ -141,10 +120,11 @@
                        style: Optional[str] = None,
                        figsize: tuple = (6, 4),
                        title: Optional[str] = None,
+                       fig: plt.Figure = None,
+                       ax: plt.Axes = None,
                        loglevel: str = 'WARNING'):
     """
     Plot the seasonal cycle of the data and the reference data.
->>>>>>> 598785f5
 
     Args:
         data (list of xr.DataArray): data to plot
@@ -153,32 +133,22 @@
         data_labels (list of str): labels for the data
         ref_label (str): label for the reference data
         style (str): style to use for the plot. By default the schema specified in the configuration file is used.
-<<<<<<< HEAD
-        loglevel (str): logging level
-    Keyword Args:
-        figsize (tuple): size of the figure
-        title (str): title of the plot
-=======
         figsize (tuple): size of the figure. Defaults to (6, 4).
         title (str): title of the plot. Defaults to None.
+        fig (plt.Figure): figure object to plot on
+        ax (plt.Axes): axis object to plot on
         loglevel (str): logging level. Defaults to 'WARNING'.
 
->>>>>>> 598785f5
     Returns:
         fig, ax (tuple): tuple containing the figure and axis objects
     """
 
     logger = log_configure(loglevel, 'PlotSeasonalCycle')
 
-<<<<<<< HEAD
     if fig is None and ax is None:
-        fig_size = kwargs.get('figsize', (6, 4))
         fig, ax = plt.subplots(1, 1, figsize=fig_size)
 
     ConfigStyle(style=style, loglevel=loglevel)
-=======
-    fig, ax = plt.subplots(1, 1, figsize=figsize)
->>>>>>> 598785f5
 
     monthsNumeric = range(0, 13 + 1)  # Numeric months
     monthsNames = ["", "J", "F", "M", "A", "M", "J", "J", "A", "S", "O", "N", "D", ""]
