"""An intake driver for FDB/GSV access"""
import os
import fnmatch
import datetime
import requests
import eccodes
import xarray as xr
import numpy as np
import dask
from ruamel.yaml import YAML
from aqua.util.eccodes import get_eccodes_attr
from aqua.util import to_list
from intake.source import base
from .timeutil import check_dates, shift_time_dataset, floor_datetime, read_bridge_date, todatetime
from .timeutil import split_date, make_timeaxis, date2str, date2yyyymm, add_offset
from aqua.logger import log_configure, _check_loglevel

# Test if FDB5 binary library is available
try:
    from gsv.retriever import GSVRetriever
    gsv_available = True
except RuntimeError:
    gsv_available = False
    gsv_error_cause = "FDB5 binary library not present on system or outdated"
except KeyError:
    gsv_available = False
    gsv_error_cause = "Environment variables for gsv, such as GRID_DEFINITION_PATH, not set."

# the LUMI BRIDGE STAC API
BRIDGE_API_URL = "https://climate-catalogue.lumi.apps.dte.destination-earth.eu/api/stac"


class GSVSource(base.DataSource):
    container = 'xarray'
    name = 'gsv'
    version = '0.0.2'
    partition_access = True

    _ds = None  # _ds and _da will contain samples of the data for dask access
    _da = None
    dask_access = False  # Flag if dask has been requested
    first_run = True  # Flag to check if this is the first run of the class

    def __init__(self, request, data_start_date, data_end_date, bridge_start_date=None, bridge_end_date=None, 
                 hpc_expver=None, timestyle="date",
                 chunks="S", savefreq="h", timestep="h", timeshift=None,
                 startdate=None, enddate=None, var=None, metadata=None, level=None,
<<<<<<< HEAD
                 switch_eccodes=False, loglevel='debug', **kwargs):
=======
                 switch_eccodes=False, loglevel='WARNING', engine='fdb', **kwargs):
>>>>>>> 68f56ab7
        """
        Initializes the GSVSource class. These are typically specified in the catalog entry,
        but can also be specified upon accessing the catalog.

        Args:
            request (dict): Request dictionary
            data_start_date (str): Start date of the available data.
            data_end_date (str): End date of the available data.
            bridge_end_date (str, optional): End date of the bridge data. Defaults to None.
            bridge_start_date (str, optional): Start date of the bridge data. Defaults to None.
            hpc_expver (str, optional): Alternative expver to be used if the data are on hpc
            timestyle (str, optional): Time style. Defaults to "date".
            chunks (str or dict, optional): Time and vertical chunking.
                                        If a string is provided, it is assumed to be time chunking.
                                        If it is a dictionary the keys 'time' and 'vertical' are looked for.
                                        Time chunking can be one of S (step), 10M, 15M, 30M, h, 1h, 3h, 6h, D, 5D, W, M, Y.
                                        Defaults to "S".
                                        Vertical chunking is expressed as the number of vertical levels to be used.
                                        Defaults to None (no vertical chunking).
            timestep (str, optional): Time step. Can be one of 10M, 15M, 30M, 1h, h, 3h, 6h, D, 5D, W, M, Y.
                                      Defaults to "h".
            startdate (str, optional): Start date for request. Defaults to None.
            enddate (str, optional): End date for request. Defaults to None.
            var (str, optional): Variable ID. Defaults to those in the catalog.
            metadata (dict, optional): Metadata read from catalog. Contains path to FDB.
            level (int, float, list): optional level(s) to be read. Must use the same units as the original source.
            switch_eccodes (bool, optional): Flag to activate switching of eccodes path. Defaults to False.
            engine (str, optional): Engine to be used for GSV retrieval: 'polytope' or 'fdb'. Defaults to 'fdb'. 
            loglevel (string) : The loglevel for the GSVSource
            kwargs: other keyword arguments.
        """

        self.logger = log_configure(log_level=loglevel, log_name='GSVSource')
        self.engine = engine
        self.gsv_log_level = _check_loglevel(self.logger.getEffectiveLevel())
        self.logger.debug("Init of the GSV source class")

        if not gsv_available:
            raise ImportError(gsv_error_cause)

        self._request = request.copy()

        if metadata:
            self.fdbhome = metadata.get('fdb_home', None)
            self.fdbpath = metadata.get('fdb_path', None)
            self.fdbhome_bridge = metadata.get('fdb_home_bridge', None)
            self.fdbpath_bridge = metadata.get('fdb_path_bridge', None)
            if switch_eccodes:
                self.eccodes_path = metadata.get('eccodes_path', None)
                self.logger.info("ECCODES switching to %s", self.eccodes_path)
            else:
                self.logger.debug("ECCODES switching is off")
                self.eccodes_path = None
            self.levels = metadata.get('levels', None)
            self.fdb_info_file = metadata.get('fdb_info_file', None)

            # safety check for paths

            # skip the first time:
            # this is needed because intake calls initialization twice, first without custom arguments and then with
            # If we pass engine='polytope' on a remote machine the path check would fail but intake initializes the class a first time actually with the wrong engine
            if self.engine and self.engine == 'fdb' and not GSVSource.first_run:
                for attr in ['fdbhome', 'fdbpath', 'fdbhome_bridge', 
                            'fdbpath_bridge', 'eccodes_path']:
                    attr_path = getattr(self, attr)
                    if attr_path and not os.path.exists(attr_path):
                        raise FileNotFoundError(f'{attr} path {attr_path} does not exist!')

        else:
            self.fdbpath = None
            self.fdbhome = None
            self.fdbhome_bridge = None
            self.fdbpath_bridge = None
            self.fdb_info_file = None
            self.eccodes_path = None
            self.levels = None

        GSVSource.first_run = False

        # set the timestyle
        self.timestyle = timestyle
        self.timeshift = timeshift
        self.itime = 0  # position of time dim

        self.ilevel = None

        if not var:  # if no var provided keep the default in the catalog
            self._var = request["param"]
        else:
            self._var = var

        self._var = to_list(self._var)  # Make sure self._var is a list

        # Convert var names to paramId. The usage of strings is discouraged, so a warning is issued
        for i, v in enumerate(self._var):
            if isinstance(v, str):
                self.logger.warning("Variable %s is a string, conversion to paramid may lead to errors", v)
                self._var[i] = int(get_eccodes_attr(v)['paramId'])

        self.logger.debug("List of paramid to retrieve %s", self._var)

        self._kwargs = kwargs
        self.hpc_expver = hpc_expver

        # set all the start/end dates for data and bridge
        self._define_start_end_dates(data_start_date, data_end_date, bridge_start_date, bridge_end_date)
        # set all the start/end dates for the retrieval
        self._define_retrieve_dates(startdate, enddate)

        # flooring to the frequency the time to ensure that hourly, daily and monthly data
        # are read at the right time frequency
        # setting hpc and bridge availability dates
        for attr in ["data_start_date", "data_end_date", "bridge_end_date", 
                     "bridge_start_date", "startdate", "enddate"]:
            setattr(self, attr, floor_datetime(getattr(self, attr), savefreq))

        self.logger.debug('Data frequency (i.e. savefreq): %s', savefreq)
        self.logger.debug('Data_start_date: %s, Data_end_date: %s, Bridge_start_date: %s, Bridge_end_date: %s',
                          self.data_start_date, self.data_end_date, self.bridge_start_date, self.bridge_end_date)
        self.logger.debug('Request startdate: %s, Request enddate: %s', self.startdate, self.enddate)

        if self.timestyle != "yearmonth":
            offset = int(self._request.get("step", 0))  # optional initial offset for steps (in timesteps)

            # special for 6h: set offset startdate if needed
            self.startdate = add_offset(data_start_date, self.startdate, offset, timestep)

        if isinstance(chunks, dict):
            chunking_time = chunks.get('time', 'S')
            chunking_vertical = chunks.get('vertical', None)
        else:
            chunking_time = chunks
            chunking_vertical = None

        if chunking_time.upper() == "S":  # special case: time chunking is single saved frame
            chunking_time = savefreq

        self.data_startdate, self.data_starttime = split_date(self.data_start_date)

        if "levelist" in self._request:
            levelist = to_list(self._request["levelist"])
            if level:
                level = to_list(level)
                idx = list(map(levelist.index, level))
                self.idx_3d = idx
                self._request["levelist"] = level  # override default levels
                if self.levels:  # if levels in metadata select them too
                    self.levels = to_list(self.levels)
                    self.levels = [self.levels[i] for i in idx]
            else:
                self.idx_3d = list(range(0, len(levelist)))
        else:
            self.idx_3d = None

        self.onelevel = False
        if "levelist" in self._request:
            if self.levels:  # Do we have physical levels specified in metadata?
                lev = self._request["levelist"]
                if isinstance(lev, list) and len(lev) > 1:
                    self.onelevel = True  # If yes we can afford to read only one level
            else:
                self.logger.warning("A speedup of data retrieval could be achieved by specifying the levels keyword in metadata.")

        timeaxis = make_timeaxis(self.data_start_date, self.startdate, self.enddate,
                                 shiftmonth=self.timeshift, timestep=timestep,
                                 savefreq=savefreq, chunkfreq=chunking_time,
                                 bridge_start_date=self.bridge_start_date, bridge_end_date=self.bridge_end_date)

        self.timeaxis = timeaxis["timeaxis"]
        self.chk_start_idx = timeaxis["start_idx"]
        self.chk_start_date = timeaxis["start_date"]
        self.chk_end_idx = timeaxis["end_idx"]
        self.chk_end_date = timeaxis["end_date"]
        self.chk_size = timeaxis["size"]
        self._npartitions = len(self.chk_start_date)
        self.chk_type = timeaxis["type"]

        if not np.array_equal(self.chk_type, timeaxis["type_end"]):  # sanity check
            raise ValueError('Chunk size is not aligned with bridge_start_data and bridge_end_data. Fix your catalog!')
        if np.any(self.chk_type == 0):
            if not self.fdbpath and not self.fdbhome:
                raise ValueError('Some data is on HPC but no local FDB path or FDB home is specified in catalog.')
        if np.any(self.chk_type == 1):
            if not self.fdbpath_bridge and not self.fdbhome_bridge:
                raise ValueError('Some data is on bridge but no bridge FDB path or FDB home specified in catalog.')

        self.chk_vert = None
        self.ntimechunks = self._npartitions
        self.nlevelchunks = None

        if "levelist" in self._request:
            self.chunking_vertical = chunking_vertical
            if self.chunking_vertical:
                levelist = to_list(self._request["levelist"])
                if len(levelist) <= self.chunking_vertical:
                    self.chunking_vertical = None
                else:
                    self.chk_vert = [levelist[i:i+self.chunking_vertical] for i in range(0, len(levelist),
                                                                                         self.chunking_vertical)]
                    self.ntimechunks = self._npartitions
                    self.nlevelchunks = len(self.chk_vert)
                    self._npartitions = self._npartitions*len(self.chk_vert)
        else:
            self.chunking_vertical = None  # no vertical chunking

        self._switch_eccodes()

        super(GSVSource, self).__init__(metadata=metadata)

    def _define_start_end_dates(self, data_start_date, data_end_date, bridge_start_date, bridge_end_date):
        """
        Define the start and end dates of the data and bridge

        Args:
            data_start_date (str): Start date of the available data.
            data_end_date (str): End date of the available data.
            bridge_start_date (str): Start date of the bridge data.
            bridge_end_date (str): End date of the bridge data.
        """
        # Getting info from the FDB info file
        fdb_info = self._read_fdb_info()
        
        # Data dates
        self._setup_data_dates(data_start_date, data_end_date, fdb_info)
        
        # Bridge dates
        self._setup_bridge_dates(bridge_start_date, bridge_end_date, fdb_info)
        self._adjust_bridge_bounds()

    def _read_fdb_info(self):
        """
        Read FDB information from file if available
        
        Returns:
            dict or None: FDB information if available, None otherwise
        """
        if self.fdb_info_file:
            self.logger.debug('Reading FDB info from file %s', self.fdb_info_file)
            return self.get_fdb_definitions_from_file(self.fdb_info_file)
        return None

    def _setup_data_dates(self, data_start_date, data_end_date, fdb_info):
        """
        Setup data start and end dates
        
        Args:
            data_start_date (str): Start date of the available data.
            data_end_date (str): End date of the available data.
            fdb_info (dict or None): FDB information if available
        """
        if self.fdb_info_file and fdb_info:
            self.data_start_date = fdb_info['data']['data_start_date']
            self.data_end_date = fdb_info['data']['data_end_date']
            self.hpc_expver = fdb_info['data']['expver']
        else:
            if data_start_date == 'auto' or data_end_date == 'auto':
                self.logger.debug('Autoguessing of the FDB start and end date enabled.')
                if self.timestyle == 'yearmonth':
                    raise ValueError('Auto date selection not supported for timestyle=yearmonth. Please specify start and end date!')
                self.data_start_date, self.data_end_date = self.parse_fdb(data_start_date, data_end_date)
            else:
                self.data_start_date = data_start_date
                self.data_end_date = data_end_date

    def _setup_bridge_dates(self, bridge_start_date, bridge_end_date, fdb_info):
        """
        Setup bridge start and end dates
        
        Args:
            bridge_start_date (str): Start date of the bridge data.
            bridge_end_date (str): End date of the bridge data.
            fdb_info (dict or None): FDB information if available
        """
        if self.fdb_info_file and fdb_info and fdb_info.get('bridge'):
            self._setup_bridge_dates_from_file(fdb_info)
        else:
            if bridge_start_date == 'stac' or bridge_end_date == 'stac':
                self._setup_bridge_dates_from_stac()
            else:
                self._setup_bridge_dates_from_input(bridge_start_date, bridge_end_date)

    def _setup_bridge_dates_from_file(self, fdb_info):
        """
        Setup bridge dates from FDB info file
        
        Args:
            fdb_info (dict): FDB information from file
        """
        self.bridge_start_date = fdb_info['bridge']['bridge_start_date']
        self.bridge_end_date = fdb_info['bridge']['bridge_end_date']
        self._request['expver'] = fdb_info['bridge']['expver']

    def _setup_bridge_dates_from_stac(self):
        """
        Setup bridge dates from STAC API
        """
        self.logger.debug('Reading FDB info from bridge STAC API')
        self.bridge_start_date, self.bridge_end_date = self.get_dates_from_stac_api(self._request, BRIDGE_API_URL)
        self.bridge_end_date = self.bridge_end_date + 'T2300'
        self.bridge_start_date = self.bridge_start_date + 'T0000'
        self.logger.debug('STAC API bridge start data: %s, bridge end date: %s', 
                        self.bridge_start_date, self.bridge_end_date)

    def _setup_bridge_dates_from_input(self, bridge_start_date, bridge_end_date):
        """
        Setup bridge dates from input parameters
        
        Args:
            bridge_start_date (str): Start date of the bridge data.
            bridge_end_date (str): End date of the bridge data.
        """
        # deprecated method that guess from text file and fall back
        self.bridge_start_date = read_bridge_date(bridge_start_date)
        self.bridge_end_date = read_bridge_date(bridge_end_date)

    def _adjust_bridge_bounds(self):
        """
        Adjust bridge bounds if not specified or set to 'complete'
        """
        if self.bridge_start_date == 'complete' or self.bridge_end_date == 'complete':
            self.bridge_start_date = self.data_start_date
            self.bridge_end_date = self.data_end_date
        if not self.bridge_start_date and self.bridge_end_date:
            self.bridge_start_date = self.data_start_date
        if not self.bridge_end_date and self.bridge_start_date:
            self.bridge_end_date = self.data_end_date

    def _define_retrieve_dates(self, startdate, enddate):
        """
        Define the start and end dates for the retrieval
        """

        if not startdate:
            self.startdate = self.data_start_date
        else:
            self.startdate = startdate

        if not enddate:
            self.enddate = self.data_end_date
        else:
            self.enddate = enddate

    def __getstate__(self):
        """
        This helps to pickle variables which were added later, after initialization of the class.
        These are all self variables needed by get_partition().
        """

        return {
            'data_startdate': self.data_startdate,
            'data_starttime': self.data_starttime,
            'chk_start_idx': self.chk_start_idx,
            'chk_end_idx': self.chk_end_idx,
            'chk_start_date': self.chk_start_date,
            'chk_end_date': self.chk_end_date,
            'chunking_vertical': self.chunking_vertical,
            'chk_vert': self.chk_vert,
            'chk_type': self.chk_type,
            'hpc_expver': self.hpc_expver,
            '_request': self._request,
            'timestyle': self.timestyle,
            'fdbhome': self.fdbhome,
            'fdbpath': self.fdbpath,
            'fdbhome_bridge': self.fdbhome_bridge,
            'fdbpath_bridge': self.fdbpath_bridge,
            'eccodes_path': self.eccodes_path,
            '_var': self._var,
            'timeshift': self.timeshift,
            'gsv_log_level': self.gsv_log_level,
            'logger': self.logger,
            'engine': self.engine
        }

    def __setstate__(self, state):
        """
        This helps to restore from pickle variables which were added later after initialization.
        These are all self variables needed by get_partition().
        """

        self.data_startdate = state['data_startdate']
        self.data_starttime = state['data_starttime']
        self.chk_start_idx = state['chk_start_idx']
        self.chk_end_idx = state['chk_end_idx']
        self.chk_start_date = state['chk_start_date']
        self.chk_end_date = state['chk_end_date']
        self.chunking_vertical = state['chunking_vertical']
        self.chk_vert = state['chk_vert']
        self.chk_type = state['chk_type']
        self.hpc_expver = state['hpc_expver']
        self.timestyle = state['timestyle']
        self.fdbhome = state['fdbhome']
        self.fdbpath = state['fdbpath']
        self.fdbhome_bridge = state['fdbhome_bridge']
        self.fdbpath_bridge = state['fdbpath_bridge']
        self.eccodes_path = state['eccodes_path']
        self._var = state['_var']
        self.timeshift = state['timeshift']
        self._request = state['_request']
        self.gsv_log_level = state['gsv_log_level']
        self.logger = state['logger']
        self.engine = state['engine']

    def _get_schema(self):
        """
        Standard method providing data schema.
        For dask access it is assumed that all DataArrays read share the same shape and data type.
        """

        # check if dates are within acceptable range
        check_dates(self.startdate, self.data_start_date, self.enddate, self.data_end_date)

        if self.dask_access:  # We need a better schema for dask access
            if not self._ds or not self._da:  # we still have to retrieve a sample dataset

                self._ds = self._get_partition(0, var=self._var, first=True, onelevel=self.onelevel)

                var = list(self._ds.data_vars)[0]
                da = self._ds[var]  # get first variable dataarray

                # If we have multiple levels, then this array needs to be expanded
                if self.onelevel:
                    lev = self.levels
                    apos = da.dims.index("level")  # expand the size of the "level" axis
                    attrs = da["level"].attrs
                    da = da.squeeze("level").drop_vars("level").expand_dims(level=lev, axis=apos)
                    da["level"].attrs.update(attrs)

                self._da = da

            metadata = {
                'dims': self._da.dims,
                'attrs': self._ds.attrs
            }
            schema = base.Schema(
                datashape=None,
                dtype=str(self._da.dtype),
                shape=da.shape,
                name=None,
                npartitions=self._npartitions,
                extra_metadata=metadata)
        else:
            schema = base.Schema(
                datashape=None,
                dtype=str(xr.Dataset),
                shape=None,
                name=None,
                npartitions=self._npartitions,
                extra_metadata={},
            )

        return schema

    def _switch_eccodes(self):
        """
        Internal method to switch ECCODES version if needed.
        """
        if self.eccodes_path:  # if needed switch eccodes path
            # unless we have already switched
            if self.eccodes_path and (self.eccodes_path != eccodes.codes_definition_path()):
                eccodes.codes_context_delete()  # flush old definitions in cache
                eccodes.codes_set_definitions_path(self.eccodes_path)

    def _index_to_timelevel(self, ii):
        """
        Internal method to convert partition index to time and level indices
        """
        if self.chunking_vertical:
            i = ii // len(self.chk_vert)
            j = ii % len(self.chk_vert)
        else:
            i = ii
            j = 0
        return i, j

    def _get_partition(self, ii, var=None, first=False, onelevel=False):
        """
        Standard internal method reading i-th data partition from FDB

        Args:
            ii (int): partition number
            var (string, optional): single variable to retrieve. Defaults to using those set at init
            first (bool, optional): read only the first step (used for schema retrieval)
            onelevel (bool, optional): read only one level. Defaults to False.

        Returns:
            An xarray.DataSet
        """

        request = self._request.copy()  # We are going to change it, threads do need this

        i, j = self._index_to_timelevel(ii)
        if self.chunking_vertical:
            request["levelist"] = self.chk_vert[j]

        if self.timestyle == "date":
            dds, tts = date2str(self.chk_start_date[i])
            dde, tte = date2str(self.chk_end_date[i])
            if ((dds == dde) and (tts == tte)) or first:
                request["date"] = f"{dds}"
                request["time"] = f"{tts}"
            else:
                request["date"] = f"{dds}/to/{dde}"
                request["time"] = f"{tts}/to/{tte}"

        elif self.timestyle == "step":  # style is 'step'
            request["date"] = self.data_startdate
            request["time"] = self.data_starttime
            s0 = self.chk_start_idx[i]
            s1 = self.chk_end_idx[i]
            if s0 == s1 or first:
                request["step"] = f'{s0}'
            else:
                request["step"] = f'{s0}/to/{s1}'

        elif self.timestyle == "yearmonth":  # style is 'yearmonth'
            yys, mms = date2yyyymm(self.chk_start_date[i])
            yye, mme = date2yyyymm(self.chk_end_date[i])
            if ((yys == yye) or first):
                request["year"] = f"{yys}"
            else:
                request["year"] = f"{yys}/to/{yye}"
            if ((mms == mme) or first):
                request["month"] = f"{mms}"
            else:
                request["month"] = f"{mms}/to/{mme}"
            # HACK: step is required by the code, but not needed by GSV
            # for key in ["date", "step", "time"]:
            #    if key in request:
            #        del request[key]
        else:
            raise ValueError(f'Timestyle {self.timestyle} not supported')

        if onelevel:  # limit to one single level
            request["levelist"] = request["levelist"][0]

        # If a var is used and it is a string, it means that previous parts of the code have failed
        # to convert it to paramId. The conversion is then asked to GSVRetriever, which rely on a
        # dictionary of paramId to shortName. This is not guaranteed to work, so a warning is issued.
        if var:
            if isinstance(var, str):
                self.logger.warning("Asking for variable %s as string, this may lead to errors", var)
            request["param"] = var
        else:
            request["param"] = self._var

        # Select based on type of FDB
        fstream_iterator = False  # We set it False, but it works also with True

        if self.chk_type[i]:
            # Bridge FDB type
            if self.fdbhome_bridge:
                os.environ["FDB_HOME"] = self.fdbhome_bridge
            if self.fdbpath_bridge:
                os.environ["FDB5_CONFIG_FILE"] = self.fdbpath_bridge
            fstream_iterator = True
        else:
            # HPC FDB type
            if self.fdbhome:  # if fdbhome is provided, use it, since we are creating a new gsv
                os.environ["FDB_HOME"] = self.fdbhome
            if self.fdbpath:  # if fdbpath provided, use it, since we are creating a new gsv
                os.environ["FDB5_CONFIG_FILE"] = self.fdbpath
            if self.hpc_expver:
                request["expver"] = self.hpc_expver

        self._switch_eccodes()

        # The following is a hack around a pyfdb/fdb5 bug which requires a double initialization when reading from bridge
        # See https://github.com/DestinE-Climate-DT/AQUA/issues/1715
        # Notice also that for some mysterious reason this works only if the result is stored in self (even if then it is not used)
        if self.chk_type[i]:
            self.gsv = GSVRetriever(engine=self.engine, logging_level=self.gsv_log_level)
        gsv = GSVRetriever(engine=self.engine, logging_level=self.gsv_log_level)

        self.logger.debug('Request %s', request)
        dataset = gsv.request_data(request, use_stream_iterator=fstream_iterator,
                                   process_derived_variables=False)  # following 2.9.2 we avoid derived variables

        if self.timeshift:  # shift time by one month (special case)
            dataset = shift_time_dataset(dataset)

        return dataset

    def read(self):
        """Return a in-memory dask dataset"""
        ds = [self._get_partition(i) for i in range(self._npartitions)]
        ds = xr.concat(ds, dim='time')
        return ds

    def get_part_delayed(self, ii, var, shape, dtype):
        """
        Function to read a delayed partition.
        Returns a dask.array

        Args:
            ii (int): partition number
            var (string): variable name
            shape: shape of the schema
            dtype: data type of the schema
        """

        i, j = self._index_to_timelevel(ii)

        ds = dask.delayed(self._get_partition)(ii, var=var)

        # get the data from the first (and only) data array
        ds = ds.to_array()[0].data
        newshape = list(shape)
        newshape[self.itime] = self.chk_size[i]
        if self.chunking_vertical:  # if we have vertical chunking
            newshape[self.ilevel] = len(self.chk_vert[j])

        return dask.array.from_delayed(ds, newshape, dtype)

    def to_dask(self):
        """Return a dask xarray dataset for this data source"""

        self.dask_access = True  # This is used to tell _get_schema() to load dask info
        self._load_metadata()

        shape = self._schema.shape
        dtype = self._schema.dtype

        self.itime = self._da.dims.index("time")
        if self.chunking_vertical:
            self.ilevel = self._da.dims.index("level")

        if 'valid_time' in self._da.coords:  # temporary hack because valid_time is inconsistent anyway
            self._da = self._da.drop_vars('valid_time')

        coords = self._da.coords.copy()
        coords['time'] = self.timeaxis

        ds = xr.Dataset()

        # Now works only with the variables which have been read (the fixer may change names later)
        # Notice that the mismatch between shortnames in different versions of eccodes is handled here
        # We consider stable between versions the paramId, not the shortName. This means that we read
        # the GRIB_paramid attribute and based on this we get the shortName from the eccodes definitions.
        # If you want to read the shortName according to previous versions of eccodes, you need to
        # set the switch_eccodes flag to True in the catalog.
        for var in self._ds.data_vars:
            # We need to ask for the GRIB_paramid that is attribute of the variable
            original_paramid = self._ds[var].attrs.get("GRIB_paramId", var)
            updated_var = get_eccodes_attr(original_paramid)['shortName']
            # If this is executed, it means that the shortname came from a previous version of eccodes
            # and we're using a more recent one in which the paramId is still existing, but the shortName
            # has changed. This is a warning to the user. However the final variable name will be influenced
            # by this only if fix=False.
            if updated_var != var:
                self.logger.warning("Variable shortname %s has been interpreted with another eccodes. Current eccodes %s will read paramid %s as %s", var, eccodes.__version__, original_paramid, updated_var)
            # Create a dask array from a list of delayed get_partition calls
            if not self.chunking_vertical:
                dalist = [self.get_part_delayed(i, original_paramid, shape, dtype) for i in range(self.npartitions)]
                darr = dask.array.concatenate(dalist, axis=self.itime)  # This is a lazy dask array
            else:
                dalist = []
                for j in range(self.nlevelchunks):
                    dalistlev = [self.get_part_delayed(i*self.nlevelchunks+j, original_paramid, shape, dtype) for i in range(self.ntimechunks)]
                    dalist.append(dask.array.concatenate(dalistlev, axis=self.itime))
                darr = dask.array.concatenate(dalist, axis=self.ilevel)  # This is a lazy dask array

            da = xr.DataArray(darr,
                              name=updated_var,
                              attrs=self._ds[var].attrs, # We need the original var to retrieve the attributes
                              dims=self._da.dims,
                              coords=coords)

            log_history(da, "Dataset retrieved by GSV interface")

            ds[updated_var] = da

        ds.attrs.update(self._ds.attrs)
        if self.idx_3d:
            ds = ds.assign_coords(idx_level=("level", self.idx_3d))

        return ds

    # Overload read_chunked() from base.DataSource
    def read_chunked(self):
        """Return iterator over container fragments of data source"""
        self._load_metadata()
        for i in range(self.npartitions):
            ds = self._get_partition(i)
            if self.idx_3d:
                ds = ds.assign_coords(idx_level=("level", self.idx_3d))
            yield ds

    def get_fdb_definitions_from_file(self, fdb_info_file):
        """
        Get the FDB definitions from a file

        Args:
            file (str): path to the file

        Returns:
            dict: definitions
        """
        if not os.path.exists(fdb_info_file):
            self.logger.error("FDB info file %s does not exist", fdb_info_file)
            return None

        yaml = YAML()

        try:
            with open(fdb_info_file, 'r') as file:
                fdb_info = yaml.load(file)
        except (OSError, yaml.YAMLError) as e:
            self.logger.error("Error reading or parsing YAML file %s: %s", fdb_info_file, str(e))
            return None

        # The 'data' block is mandatory and present since the first chunck of simulation
        # The 'bridge' block is written only if some data is on bridge (see #1760)
        if 'data' in fdb_info:
            try:
                fdb_info['data']['data_start_date'] = self._validate_info_date(fdb_info, 'data', 'start')
                fdb_info['data']['data_end_date'] = self._validate_info_date(fdb_info, 'data', 'end')
            except KeyError:
                self.logger.error("FDB info file %s does not contain HPC dates in correct format", fdb_info_file)
                return None
        else:
            self.logger.error("FDB info file %s does not contain 'data' section, which is mandatory", fdb_info_file)
            return None
        if 'bridge' in fdb_info and (self.fdbhome_bridge or self.fdbpath_bridge):
            try:
                fdb_info['bridge']['bridge_start_date'] = self._validate_info_date(fdb_info, 'bridge', 'start')
                fdb_info['bridge']['bridge_end_date'] = self._validate_info_date(fdb_info, 'bridge', 'end')
            # if bridge dates are wrongly defined, set the bridge block to None
            except KeyError:
                self.logger.error("FDB info file %s does not contain bridge dates in correct form", fdb_info_file)
                fdb_info['bridge'] = None
        else:
            fdb_info['bridge'] = None

        return fdb_info

    @staticmethod
    def _validate_info_date(fdb_info_file, location='data', kind='start'):

        if location not in ['data', 'bridge']:
            raise ValueError(f'location {location} should be either data or local')

        if kind not in ['start', 'end']:
            raise ValueError(f'kind {kind} should be either start or end')

        return todatetime(fdb_info_file[location][f'{location}_{kind}_date']).strftime('%Y%m%dT%H%M')

    def parse_fdb(self, start_date, end_date):
        """
        Parse the FDB config file and return the start and end dates of the data.
        This works only with the DE GSV schema.

        Args:
            start_date (str): if 'auto' the start date is found automatically. Else it is the start date.
            end_date (str): if 'auto' the end date is found automatically. Else it is the end date.

        Returns:
            tuple: start and end dates
        """
        if not self.fdbhome and not self.fdbpath:
            raise ValueError('Automatic dates requested but no FDB home or FDB path specified in catalog.')

        yaml = YAML()

        if self.fdbhome:  # FDB_HOME takes precedence but assumes a fixed subdirectory structure
            yamlfile = os.path.join(self.fdbhome, 'etc/fdb/config.yaml')
        else:
            yamlfile = self.fdbpath

        with open(yamlfile, 'r') as file:
            cfg = yaml.load(file)

        if 'fdbs' in cfg:
            root = cfg['fdbs'][0]['spaces'][0]['roots'][0]['path']
        else:
            root = cfg['spaces'][0]['roots'][0]['path']

        req = self._request
        expver = req['expver']
        if self.hpc_expver:
            expver = self.hpc_expver

        file_mask = f"{req['class']}:{req['dataset']}:{req['activity']}:{req['experiment']}:{req['generation']}:{req['model']}:{req['realization']}:{expver}:{req['stream']}:*"

        file_mask = file_mask.lower()
        file_list = [
            f for f in os.listdir(root) if fnmatch.fnmatch(f.lower(), file_mask)
        ]

        datesel = [filename[-8:] for filename in file_list if (filename[-8:].isdigit() and len(filename[-8:]) == 8)]
        datesel.sort()

        if len(datesel) == 0:
            raise ValueError('Auto date selection in catalog but no valid dates found in FDB')
        else:
            if start_date == 'auto':
                start_date = datesel[0] + 'T0000'
            if end_date == 'auto':
                end_date = datesel[-2] + 'T2300'
            self.logger.info('Automatic FDB date range: %s - %s', start_date, end_date)

        return start_date, end_date
    
    @staticmethod
    def get_dates_from_stac_api(params, base_url=BRIDGE_API_URL):
        """
        Function to get from the STAC data bridge the available
        dates of a dataset on the bridge
        
        Args:
            params (dict): Dictionary of parameters to interrogate the STAC API.
                        In principle, the same as the usual FDB request
            base_url (str): URL for the STAC API

        Returns:
            tuple: A tuple containing the start and end dates of the dataset
        """

        # Define the base URL for the STAC API
        params['root'] = 'root'
        params['param'] = to_list(params['param'])[0]
        for p in ['date', 'time', 'step', 'year', 'month']:
            if p in params:
                del params[p]
        response = requests.get(base_url, params=params)
        stac_json = response.json()
        check = stac_json['links'][0]['title']
        if check != 'date':
            raise ValueError(f"The first link in the response is not a date link, but {check}")

        # specific extraction of the dates
        dates = next(link['generalized_datacube:dimension']['values']
                    for link in stac_json['links']
                    if 'generalized_datacube:dimension' in link)
        sorted_dates = sorted(dates)
        
        return sorted_dates[0], sorted_dates[-1]


# This function is repeated here in order not to create a cross dependency between GSVSource and AQUA
def log_history(data, msg):
    """Elementary provenance logger in the history attribute"""

    if isinstance(data, (xr.DataArray, xr.Dataset)):
        now = datetime.datetime.now()
        date_now = now.strftime("%Y-%m-%d %H:%M:%S")
        hist = data.attrs.get("history", "") + f"{date_now} {msg};\n"
        data.attrs.update({"history": hist})<|MERGE_RESOLUTION|>--- conflicted
+++ resolved
@@ -45,11 +45,7 @@
                  hpc_expver=None, timestyle="date",
                  chunks="S", savefreq="h", timestep="h", timeshift=None,
                  startdate=None, enddate=None, var=None, metadata=None, level=None,
-<<<<<<< HEAD
-                 switch_eccodes=False, loglevel='debug', **kwargs):
-=======
                  switch_eccodes=False, loglevel='WARNING', engine='fdb', **kwargs):
->>>>>>> 68f56ab7
         """
         Initializes the GSVSource class. These are typically specified in the catalog entry,
         but can also be specified upon accessing the catalog.
