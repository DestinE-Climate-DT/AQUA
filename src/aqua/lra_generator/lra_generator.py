"""
LRA class for glob
"""

import os
from time import time
import subprocess
import glob
import shutil
import dask
import xarray as xr
import numpy as np
import pandas as pd
from dask.distributed import Client, LocalCluster, progress, performance_report
from dask.diagnostics import ProgressBar
from dask.distributed.diagnostics import MemorySampler
from aqua.logger import log_configure, log_history
from aqua.reader import Reader
from aqua.util import create_folder, generate_random_string
from aqua.util import dump_yaml, load_yaml
from aqua.util import ConfigPath, file_is_complete
from aqua.util import create_zarr_reference
from aqua.util import area_selection
from aqua.lra_generator.lra_util import move_tmp_files, list_lra_files_complete, replace_intake_vars
from aqua.lra_generator.catalog_entry_builder import CatalogEntryBuilder
from aqua.lra_generator.output_path_builder import OutputPathBuilder


class LRAgenerator():
    """
    Class to generate LRA data at required frequency/resolution
    """

    @property
    def dask(self):
        """Check if dask is needed"""
        return self.nproc > 1

    def __init__(self,
                 catalog=None, model=None, exp=None, source=None,
                 var=None, configdir=None,
                 resolution=None, frequency=None, fix=True,
                 outdir=None, tmpdir=None, nproc=1,
                 loglevel=None,
                 region=None, drop=False,
                 overwrite=False, definitive=False,
                 performance_reporting=False,
                 rebuild=False,
                 exclude_incomplete=False,
                 stat="mean",
                 compact="xarray",
                 cdo_options=["-f", "nc4", "-z", "zip_1"],
                 **kwargs):
        """
        Initialize the LRA_Generator class

        Args:
            catalog (string):        The catalog you want to reader. If None, guessed by the reader.
            model (string):          The model name from the catalog
            exp (string):            The experiment name from the catalog
            source (string):         The sourceid name from the catalog
            var (str, list):         Variable(s) to be processed and archived
                                     in LRA.
            resolution (string):     The target resolution for the LRA. If None,
                                        no regridding is performed.
            frequency (string,opt):  The target frequency for averaging the
                                     LRA, if no frequency is specified,
                                     no time average is performed
            fix (bool, opt):         True to fix the data, default is True
            outdir (string):         Where the LRA is stored.
            tmpdir (string):         Where to store temporary files,
                                     default is None.
                                     Necessary for dask.distributed
            configdir (string):      Configuration directory where the catalog
                                     are found
            nproc (int, opt):        Number of processors to use. default is 1
            loglevel (string, opt):  Logging level
            region (dict, opt):      Region to be processed, default is None,
                                     meaning 'global'.
                                     Requires 'name' (str), 'lon' (list) and 'lat' (list)
            drop (bool, opt):        Drop the missing values in the region selection.
            overwrite (bool, opt):   True to overwrite existing files in LRA,
                                     default is False
            definitive (bool, opt):  True to create the output file,
                                     False to just explore the reader
                                     operations, default is False
            performance_reporting (bool, opt): True to save an html report of the
                                               dask usage, default is False.
            exclude_incomplete (bool,opt)   : True to remove incomplete chunk
                                            when averaging, default is false.
            rebuild (bool, opt):     Rebuild the weights when calling the reader
            stat (string, opt):      Statistic to compute. Can be 'mean', 'std', 'max', 'min'.
            compact (string, opt):   Compact the data into yearly files using xarray or cdo.
                                     If set to None, no compacting is performed. Default is "xarray"
            cdo_options (list, opt): List of options to be passed to cdo, default is ["-f", "nc4", "-z", "zip_1"]
            **kwargs:                kwargs to be sent to the Reader, as 'zoom' or 'realization'
        """
        # General settings
        self.logger = log_configure(loglevel, 'lra_generator')
        self.loglevel = loglevel

        self.overwrite = overwrite
        if self.overwrite:
            self.logger.warning('File will be overwritten if already existing.')

        self.exclude_incomplete = exclude_incomplete
        if self.exclude_incomplete:
            self.logger.info('Exclude incomplete for time averaging activated!')

        self.definitive = definitive
        if not self.definitive:
            self.logger.warning('IMPORTANT: no file will be created, this is a dry run')

        self.nproc = int(nproc)
        if tmpdir is None:
            self.logger.warning('No tmpdir specifield, will use outdir')
            self.tmpdir = os.path.join(outdir, 'tmp')
        else:
            self.tmpdir = tmpdir

        if self.dask:
            self.logger.info('Running dask.distributed with %s workers', self.nproc)

        self.tmpdir = os.path.join(self.tmpdir, 'LRA_' +
                                   generate_random_string(10))

        self.rebuild = rebuild
        if self.rebuild:
            self.logger.info('rebuild=True! LRA generator will rebuild weights and areas!')

        # safechecks
        if catalog is not None:
            self.catalog = catalog
        else:
            raise KeyError('Please specify catalog.')

        if model is not None:
            self.model = model
        else:
            raise KeyError('Please specify model.')

        if exp is not None:
            self.exp = exp
        else:
            raise KeyError('Please specify experiment.')

        if source is not None:
            self.source = source
        else:
            raise KeyError('Please specify source.')

        if var is not None:
            self.var = var
        else:
            raise KeyError('Please specify variable string or list.')

        if resolution is not None:
            self.resolution = resolution
        else:
            raise KeyError('Please specify resolution.')
        self.logger.info('Variable(s) to be processed: %s', self.var)

        if region is not None:
            self.region = region
            if self.region['name'] is None:
                raise KeyError('Please specify name in region.')
            if self.region['lon'] is None and self.region['lat'] is None:
                raise KeyError(f'Please specify at least one between lat and lon for {region['name']}.')
            self.region_name = self.region['name']
        else:
            self.region = None
            self.region_name = None

        self.drop = drop

        self.stat = stat
        if self.stat not in ['mean', 'std', 'max', 'min']:
            raise KeyError('Please specify a valid statistic: mean, std, max or min.')

        self.compact = compact
        if self.compact not in ['xarray', 'cdo', None]:
            raise KeyError('Please specify a valid compact method: xarray, cdo or None.')

        self.cdo_options = cdo_options
        if not isinstance(self.cdo_options, list):
            raise TypeError('cdo_options must be a list.')

        self.kwargs = kwargs

        Configurer = ConfigPath(configdir=configdir)
        self.configdir = Configurer.configdir

        self.frequency = frequency
        if not self.frequency:
            self.logger.info('Frequency not specified, no time averaging will be performed.')

        # option for encoding, defined once for all
        self.time_encoding = {
            'units': 'days since 1850-01-01 00:00:00',
            'calendar': 'standard',
            'dtype': 'float64'}

        self.var_encoding = {
            'dtype': 'float64',
            'zlib': True,
            'complevel': 1,
            '_FillValue': np.nan
        }

        # add the performance report
        self.performance_reporting = performance_reporting

        self.fix = fix
        self.logger.info('Fixing data: %s', self.fix)

        # for data reading from FDB
        self.last_record = None
        self.check = False

        # Create LRA folders
        if outdir is None:
            raise KeyError('Please specify outdir.')

        self.outbuilder = OutputPathBuilder(catalog=self.catalog, model=self.model, exp=self.exp, var=self.var,
                                            resolution=self.resolution, frequency=self.frequency,
                                            region=self.region_name, stat=self.stat, **self.kwargs)

        self.basedir = outdir
        self.outdir = os.path.join(self.basedir, self.outbuilder.build_directory())

        create_folder(self.outdir, loglevel=self.loglevel)
        create_folder(self.tmpdir, loglevel=self.loglevel)

        # similar to call to CatalogEntryBuilder, but with var="*" to use wildcard in definition
        self.catbuilder = CatalogEntryBuilder(var="*", catalog=self.catalog, model=self.model, exp=self.exp,
                                              resolution=self.resolution, frequency=self.frequency,
                                              region=self.region_name, stat=self.stat, loglevel=self.loglevel, **self.kwargs)

        # Initialize variables used by methods
        self.data = None
        self.cluster = None
        self.client = None
        self.reader = None

    def retrieve(self):
        """
        Retrieve data from the catalog
        """

        # Initialize the reader
        self.reader = Reader(model=self.model, exp=self.exp,
                             source=self.source,
                             regrid=self.resolution,
                             catalog=self.catalog,
                             loglevel=self.loglevel,
                             rebuild=self.rebuild,
                             fix=self.fix, **self.kwargs)

        self.logger.info('Accessing catalog for %s-%s-%s...',
                         self.model, self.exp, self.source)
        if self.frequency:
            self.logger.info('I am going to produce LRA at %s resolution and %s frequency...',
                             self.resolution, self.frequency)
        else:
            self.logger.info('I am going to produce LRA at %s resolution...',
                             self.resolution)

        if self.region:
            self.logger.info('Regional selection active! region: %s, lon: %s and lat: %s...',
                             self.region['name'], self.region['lon'], self.region['lat'])

        if self.catalog is None:
            self.logger.info('Assuming catalog from the reader so that is %s', self.reader.catalog)
            self.catalog = self.reader.catalog

        self.logger.info('Retrieving data...')
        self.data = self.reader.retrieve(var=self.var)

        self.logger.debug(self.data)

    def generate_lra(self):
        """
        Generate LRA data
        """
        self.logger.info('Generating LRA data...')

        # Set up dask cluster
        self._set_dask()

        if isinstance(self.var, list):
            for var in self.var:
                self._write_var(var)

        else:  # Only one variable
            self._write_var(self.var)

<<<<<<< HEAD
        self.logger.info('Move tmp files from %s to output directory %s', self.tmpdir, self.outdir)
        # Move temporary files to output directory
=======
        self.logger.debug('Moving files from %s to %s', self.tmpdir, self.outdir)
>>>>>>> cce957ea
        move_tmp_files(self.tmpdir, self.outdir)

        # Cleaning
        self.data.close()
        self._close_dask()
        self._remove_tmpdir()

        self.logger.info('Finished generating LRA data.')

    def create_catalog_entry(self):
        """
        Create an entry in the catalog for the LRA
        """

        block = self.catbuilder.create_entry_details(basedir=self.basedir)
        urlpath = replace_intake_vars(catalog=self.catalog, path=self.catbuilder.get_urlpath(block))
        self.logger.info('New urlpath with intake variables is %s', urlpath)
        block['args']['urlpath'] = urlpath
        entry_name = self.catbuilder.create_entry_name()

        # find the catalog of my experiment and load it
        catalogfile = os.path.join(self.configdir, 'catalogs', self.catalog,
                                   'catalog', self.model, self.exp + '.yaml')
        cat_file = load_yaml(catalogfile)

        # if the entry already exists, update the urlpath if requested and return
        if entry_name in cat_file['sources']:
            self.logger.info('Catalog entry for %s %s %s already exists', self.model, self.exp, entry_name)
            self.logger.info('Updating the urlpath to %s', urlpath)
            cat_file['sources'][entry_name]['args']['urlpath'] = urlpath

        else:
            cat_file['sources'][entry_name] = block

        # dump the update file
        dump_yaml(outfile=catalogfile, cfg=cat_file)

    def create_zarr_entry(self, verify=True):
        """
        Create a Zarr entry in the catalog for the LRA

        Args:
            verify: open the LRA source and verify it can be read by the reader
        """

        entry_name = self.catbuilder.create_entry_name() + '-zarr'
        full_dict, partial_dict = list_lra_files_complete(self.outdir)
        # full_dict, partial_dict = list_lra_files_vars(self.outdir)
        self.logger.info('Creating zarr files for %s %s %s', self.model, self.exp, entry_name)

        # extra zarr only directory
        zarrdir = os.path.join(self.outdir, 'zarr')
        create_folder(zarrdir)

        # this dictionary based structure is an overkill but guarantee flexibility
        urlpath = []
        for key, value in full_dict.items():
            jsonfile = os.path.join(zarrdir, f'lra-yearly-{key}.json')
            self.logger.debug('Creating zarr files for full files %s', key)
            if value:
                jsonfile = create_zarr_reference(value, jsonfile, loglevel=self.loglevel)
                if jsonfile is not None:
                    urlpath = urlpath + [f'reference::{jsonfile}']

        for key, value in partial_dict.items():
            jsonfile = os.path.join(zarrdir, f'lra-monthly-{key}.json')
            self.logger.debug('Creating zarr files for partial files %s', key)
            if value:
                jsonfile = create_zarr_reference(value, jsonfile, loglevel=self.loglevel)
                if jsonfile is not None:
                    urlpath = urlpath + [f'reference::{jsonfile}']

        if not urlpath:
            raise FileNotFoundError('No files found to create zarr reference')

        # apply intake replacement: works on string need to loop on the list
        for index, value in enumerate(urlpath):
            urlpath[index] = replace_intake_vars(catalog=self.catalog, path=value)

        # load, add the block and close
        catalogfile = os.path.join(self.configdir, 'catalogs', self.catalog,
                                   'catalog', self.model, self.exp + '.yaml')
        cat_file = load_yaml(catalogfile)

        # if entry exists
        if entry_name in cat_file['sources']:

            self.logger.info('Catalog entry for %s %s %s exists, updating the urlpath only...',
                             self.model, self.exp, entry_name)
            cat_file['sources'][entry_name]['args']['urlpath'] = urlpath

        else:
            self.logger.info('Creating zarr catalog entry %s %s %s', self.model, self.exp, entry_name)

            # define the block to be uploaded into the catalog
            block_cat = {
                'driver': 'zarr',
                'description': f'LRA data {self.frequency} at {self.resolution} reference on zarr',
                'args': {
                    'consolidated': False,
                    'combine': 'by_coords',
                    'urlpath': urlpath
                },
                'metadata': {
                    'source_grid_name': 'lon-lat',
                }
            }
            cat_file['sources'][entry_name] = block_cat

        dump_yaml(outfile=catalogfile, cfg=cat_file)

        # verify the zarr entry makes sense
        if verify:
            self.logger.info('Verifying that zarr entry can be loaded...')
            try:
                reader = Reader(model=self.model, exp=self.exp, source=entry_name)
                _ = reader.retrieve()
                self.logger.info('Zarr entry successfully created!!!')
            except (KeyError, ValueError) as e:
                self.logger.error('Cannot load zarr LRA with error --> %s', e)
                self.logger.error('Zarr source is not accessible by the Reader likely due to irregular amount of NetCDF file')
                self.logger.error('To avoid issues in the catalog, the entry will be removed')
                self.logger.error('In case you want to keep it, please run with verify=False')
                cat_file = load_yaml(catalogfile)
                del cat_file['sources'][entry_name]
                dump_yaml(outfile=catalogfile, cfg=cat_file)

    def _set_dask(self):
        """
        Set up dask cluster
        """
        if self.dask:  # self.nproc > 1
            self.logger.info('Setting up dask cluster with %s workers', self.nproc)
            dask.config.set({'temporary_directory': self.tmpdir})
            self.logger.info('Temporary directory: %s', self.tmpdir)
            self.cluster = LocalCluster(n_workers=self.nproc,
                                        threads_per_worker=1)
            self.client = Client(self.cluster)
        else:
            self.client = None
            dask.config.set(scheduler='synchronous')

    def _close_dask(self):
        """
        Close dask cluster
        """
        if self.dask:  # self.nproc > 1
            self.client.shutdown()
            self.cluster.close()
            self.logger.info('Dask cluster closed')

    def _remove_tmpdir(self):
        """
        Remove temporary directory
        """
        self.logger.info('Removing temporary directory %s', self.tmpdir)
        shutil.rmtree(self.tmpdir)

    def _concat_var_year(self, var, year):
        """
        To reduce the amount of files concatenate together all the files
        from the same year
        """

        infiles = self.get_filename(var, year, month='??')
        if len(glob.glob(infiles)) == 12:

            self.logger.info('Creating a single file for %s, year %s...', var, str(year))
            outfile = self.get_filename(var, year)

            # clean older file
            if os.path.exists(outfile):
                os.remove(outfile)

            if self.compact == 'cdo':
                infiles_list = sorted(glob.glob(infiles))
                command = [
                    'cdo',
                    *self.cdo_options,
                    'cat',
                    *infiles_list,
                    outfile
                ]
                self.logger.debug("Using CDO command: %s", command)
                subprocess.check_output(command, stderr=subprocess.STDOUT)
            else:
                # these XarrayDatasets are made of a single variable
                self.logger.debug("Using xarray to concatenate files")
                xfield = xr.open_mfdataset(infiles)
                name = list(xfield.data_vars)[0]
                xfield.to_netcdf(outfile,
                                 encoding={'time': self.time_encoding, name: self.var_encoding})

            # clean of monthly files
            for infile in glob.glob(infiles):
                self.logger.info('Cleaning %s...', infile)
                os.remove(infile)

    def get_filename(self, var, year=None, month=None, tmp=False):
        """Create output filenames"""

        filename = self.outbuilder.build_filename(year=year, month=month)

        if tmp:
            filename = os.path.join(self.tmpdir, filename)
        else:
            filename = os.path.join(self.outdir, filename)

        return filename

    def check_integrity(self, varname):
        """To check if the LRA entry is fine before running"""

        yearfiles = self.get_filename(varname)
        yearfiles = glob.glob(yearfiles)
        checks = [file_is_complete(yearfile, loglevel=self.loglevel) for yearfile in yearfiles]
        all_checks_true = all(checks) and len(checks) > 0
        if all_checks_true and not self.overwrite:
            self.logger.info('All the data produced seems complete for var %s...', varname)
            last_record = xr.open_mfdataset(self.get_filename(varname)).time[-1].values
            self.last_record = pd.to_datetime(last_record).strftime('%Y%m%d')
            self.check = True
            self.logger.info('Last record archived is %s...', self.last_record)
        else:
            self.check = False
            self.logger.warning('Still need to run for var %s...', varname)

    def _write_var(self, var):
        """Call write var for generator or catalog access"""
        t_beg = time()

        self._write_var_catalog(var)

        t_end = time()
        self.logger.info('Process took %.4f seconds', t_end - t_beg)

    def _remove_regridded(self, data):

        # remove regridded attribute to avoid issues with Reader
        # https://github.com/oloapinivad/AQUA/issues/147
        if "AQUA_regridded" in data.attrs:
            self.logger.debug('Removing regridding attribute...')
            del data.attrs["AQUA_regridded"]
        return data

    def _write_var_catalog(self, var):
        """
        Write variable to file

        Args:
            var (str): variable name
        """

        self.logger.info('Processing variable %s...', var)
        temp_data = self.data[var]

        if self.frequency:
            temp_data = self.reader.timstat(temp_data, self.stat, freq=self.frequency,
                                            exclude_incomplete=self.exclude_incomplete)

        # regrid
        temp_data = self.reader.regrid(temp_data)
        temp_data = self._remove_regridded(temp_data)

        if self.region:
            temp_data = area_selection(temp_data, lon=self.region['lon'], lat=self.region['lat'], drop=self.drop)

        # Splitting data into yearly files
        years = sorted(set(temp_data.time.dt.year.values))
        if self.performance_reporting:
            years = [years[0]]
        for year in years:

            self.logger.info('Processing year %s...', str(year))
            yearfile = self.get_filename(var, year=year)

            # checking if file is there and is complete
            filecheck = file_is_complete(yearfile, loglevel=self.loglevel)
            if filecheck:
                if not self.overwrite:
                    self.logger.info('Yearly file %s already exists, skipping...', yearfile)
                    continue
                else:
                    self.logger.warning('Yearly file %s already exists, overwriting as requested...', yearfile)
            year_data = temp_data.sel(time=temp_data.time.dt.year == year)

            # Splitting data into monthly files
            months = sorted(set(year_data.time.dt.month.values))
            if self.performance_reporting:
                months = [months[0]]
            for month in months:
                self.logger.info('Processing month %s...', str(month))
                outfile = self.get_filename(var, year=year, month=month)

                # checking if file is there and is complete
                filecheck = file_is_complete(outfile, loglevel=self.loglevel)
                if filecheck:
                    if not self.overwrite:
                        self.logger.info('Monthly file %s already exists, skipping...', outfile)
                        continue
                    else:
                        self.logger.warning('Monthly file %s already exists, overwriting as requested...', outfile)

                month_data = year_data.sel(time=year_data.time.dt.month == month)

                # real writing
                if self.definitive:
                    tmpfile = self.get_filename(var, year=year, month=month, tmp=True)
                    schunk = time()
                    self.write_chunk(month_data, tmpfile)
                    tchunk = time() - schunk
                    self.logger.info('Chunk execution time: %.2f', tchunk)

                    # check everything is correct
                    filecheck = file_is_complete(tmpfile, loglevel=self.loglevel)
                    # we can later add a retry
                    if not filecheck:
                        self.logger.error('Something has gone wrong in %s!', tmpfile)
<<<<<<< HEAD
                    self.logger.info('Moving temporary file %s to %s', tmpfile, outfile)
=======
                    self.logger.debug('Moving file %s to %s...', tmpfile, outfile)
>>>>>>> cce957ea
                    move_tmp_files(self.tmpdir, self.outdir)
                del month_data
            del year_data
            if self.definitive and self.compact:
                self._concat_var_year(var, year)
        del temp_data

    def write_chunk(self, data, outfile):
        """Write a single chunk of data - Xarray Dataset - to a specific file
        using dask if required and monitoring the progress"""

        # update data attributes for history
        if self.frequency:
            log_history(
                data, f'regridded from {self.reader.src_grid_name} to {self.resolution} and from frequency {self.reader.timemodule.orig_freq} to {self.frequency} through LRA generator')
        else:
            log_history(data, f'regridded from {self.reader.src_grid_name} to {self.resolution} through LRA generator')

        # File to be written
        if os.path.exists(outfile):
            os.remove(outfile)
            self.logger.warning('Overwriting file %s...', outfile)

        self.logger.info('Writing file %s...', outfile)

        # Write data to file, lazy evaluation
        write_job = data.to_netcdf(outfile,
                                   encoding={'time': self.time_encoding,
                                             data.name: self.var_encoding},
                                   compute=False)

        if self.dask:
            # optional full stack dashboard to html
            if self.performance_reporting:
                filename = f"dask-{self.model}-{self.exp}-{self.source}-{self.nproc}.html"
                with performance_report(filename=filename):
                    w_job = write_job.persist()
                    progress(w_job)
                    del w_job
            else:
                # memory monitoring is always operating
                ms = MemorySampler()
                with ms.sample('chunk'):
                    w_job = write_job.persist()
                    progress(w_job)
                    del w_job
                array_data = np.array(vars(ms)['samples']['chunk'])
                avg_mem = np.mean(array_data[:, 1]) / 1e9
                max_mem = np.max(array_data[:, 1]) / 1e9
                self.logger.info('Avg memory used: %.2f GiB, Peak memory used: %.2f GiB', avg_mem, max_mem)

        else:
            with ProgressBar():
                write_job.compute()

        del write_job
        self.logger.info('Writing file %s successfull!', outfile)<|MERGE_RESOLUTION|>--- conflicted
+++ resolved
@@ -294,12 +294,8 @@
         else:  # Only one variable
             self._write_var(self.var)
 
-<<<<<<< HEAD
         self.logger.info('Move tmp files from %s to output directory %s', self.tmpdir, self.outdir)
         # Move temporary files to output directory
-=======
-        self.logger.debug('Moving files from %s to %s', self.tmpdir, self.outdir)
->>>>>>> cce957ea
         move_tmp_files(self.tmpdir, self.outdir)
 
         # Cleaning
@@ -618,11 +614,8 @@
                     # we can later add a retry
                     if not filecheck:
                         self.logger.error('Something has gone wrong in %s!', tmpfile)
-<<<<<<< HEAD
                     self.logger.info('Moving temporary file %s to %s', tmpfile, outfile)
-=======
-                    self.logger.debug('Moving file %s to %s...', tmpfile, outfile)
->>>>>>> cce957ea
+
                     move_tmp_files(self.tmpdir, self.outdir)
                 del month_data
             del year_data
