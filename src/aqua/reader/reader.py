--- conflicted
+++ resolved
@@ -1050,20 +1050,6 @@
         return self.timstat(data, stat='max', **kwargs)
     
     def timmin(self, data, **kwargs):
-<<<<<<< HEAD
-        return self.timstat(data, stat='min', **kwargs)
-    
-    def timstd(self, data, **kwargs):
-        return self.timstat(data, stat='std', **kwargs)
-    
-    def timsum(self, data, **kwargs):
-        return self.timstat(data, stat='sum', **kwargs)
-
-    def histogram(self, data, **kwargs):
-        """ Wrapper for the histogram function. """
-        return histogram(data, **kwargs)
-    
-=======
        """
        Time min wrapper which is calling the timstat module.
        """
@@ -1094,7 +1080,6 @@
         """
         return histogram(data, **kwargs)
 
->>>>>>> 7fac90c9
 def units_extra_definition():
     """Add units to the pint registry"""
 
