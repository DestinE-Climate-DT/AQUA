--- conflicted
+++ resolved
@@ -7,12 +7,7 @@
 import intake_esm
 import intake_xarray
 import xarray as xr
-<<<<<<< HEAD
 from smmregrid import Regridder
-=======
-import numpy as np
-import smmregrid as rg
->>>>>>> 63bec2bc
 
 from aqua.util import load_multi_yaml, files_exist
 from aqua.util import ConfigPath, area_selection
