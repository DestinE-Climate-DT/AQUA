"""The main AQUA Reader class"""

from contextlib import contextmanager
import intake_esm
import intake_xarray
import xarray as xr
from metpy.units import units

from smmregrid import GridInspector

from aqua.util import load_multi_yaml, files_exist, to_list
from aqua.util import ConfigPath, find_vert_coord
from aqua.logger import log_configure, log_history
from aqua.exceptions import NoDataError, NoRegridError
from aqua.version import __version__ as aqua_version
from aqua.regridder import Regridder
<<<<<<< HEAD
from aqua.fldstat import FldStat
=======
from aqua.timstat import TimStat
>>>>>>> bfc793a1
from aqua.data_model import counter_reverse_coordinate
import aqua.gsv

from .streaming import Streaming
from .fixer import FixerMixin
from .reader_utils import set_attrs

# set default options for xarray
xr.set_options(keep_attrs=True)

class Reader(FixerMixin):
    """General reader for climate data."""

    instance = None  # Used to store the latest instance of the class

    def __init__(self, model=None, exp=None, source=None, catalog=None,
                 fix=True,
                 regrid=None, regrid_method=None,
                 areas=True, datamodel=None,
                 streaming=False,
                 startdate=None, enddate=None,
                 rebuild=False, loglevel=None, nproc=4,
                 aggregation=None, chunks=None,
                 preproc=None, convention='eccodes',
                 **kwargs):
        """
        Initializes the Reader class, which uses the catalog
        `config/config.yaml` to identify the required data.

        Args:
            model (str): Model ID. Mandatory
            exp (str): Experiment ID. Mandatory.
            source (str): Source ID. Mandatory
            catalog (str, optional): Catalog where to search for the triplet.  Default to None will allow for autosearch in
                                     the installed catalogs.
            regrid (str, optional): Perform regridding to grid `regrid`, as defined in `config/regrid.yaml`. Defaults to None.
            regrid_method (str, optional): CDO Regridding regridding method. Read from grid configuration.
                                           If not specified anywhere, using "ycon".
            fix (bool, optional): Activate data fixing
            areas (bool, optional): Compute pixel areas if needed. Defaults to True.
            datamodel (str, optional): Destination data model for coordinates, overrides the one in fixes.yaml.
                                       Defaults to None.
            streaming (bool, optional): If to retrieve data in a streaming mode. Defaults to False.
            startdate (str, optional): The starting date for reading/streaming the data (e.g. '2020-02-25'). Defaults to None.
            enddate (str, optional): The final date for reading/streaming the data (e.g. '2020-03-25'). Defaults to None.
            rebuild (bool, optional): Force rebuilding of area and weight files. Defaults to False.
            loglevel (str, optional): Level of logging according to logging module.
                                      Defaults to log_level_default of loglevel().
            nproc (int,optional): Number of processes to use for weights generation. Defaults to 4.
            aggregation (str, optional): the streaming frequency in pandas style (1M, 7D etc. or 'monthly', 'daily' etc.)
                                         Defaults to None (using default from catalog, recommended).
            chunks (str or dict, optional): chunking to be used for GSV access.
                                            Defaults to None (using default from catalog, recommended).
                                            If it is a string time chunking is assumed.
                                            If it is a dictionary the keys 'time' and 'vertical' are looked for.
                                            Time chunking can be one of S (step), 10M, 15M, 30M, h, 1h, 3h, 6h, D, 5D, W, M, Y.
                                            Vertical chunking is expressed as the number of vertical levels to be used.
            preproc (function, optional): a function to be applied to the dataset when retrieved. Defaults to None.
            convention (str, optional): convention to be used for reading data. Defaults to 'eccodes'.
                                        (Only one supported so far)
            **kwargs: Arbitrary keyword arguments to be passed as parameters to the catalog entry.
                      'zoom', meant for HEALPix grid, is a predefined one which will allow for multiple gridname definitions.

        Returns:
            Reader: A `Reader` class object.
        """

        Reader.instance = self  # record the latest instance of the class (used for accessor)

        # define the internal logger
        self.loglevel = loglevel
        self.logger = log_configure(log_level=self.loglevel, log_name='Reader')

        self.exp = exp
        self.model = model
        self.source = source
        # these infos are used by the regridder to correct define areas/weights name
        reader_kwargs = {'model': model, 'exp': exp, 'source': source}
        self.regrid_method = regrid_method
        self.nproc = nproc
        self.vert_coord = None
        self.deltat = 1  # time in seconds to be used for cumulated variables unit convrersion
        self.time_correction = False  # extra flag for correction data with cumulation time on monthly timescale
        self.aggregation = aggregation
        self.chunks = chunks

        # Preprocessing function
        self.preproc = preproc

        # init the areas and dimensions
        self.grid_area = None
        self.src_grid_area = None
        self.tgt_grid_area = None
        self.src_space_coord = None
        self.tgt_space_coord = None
        self.vert_coord = None

        if streaming:
            self.streamer = Streaming(startdate=startdate,
                                      enddate=enddate,
                                      aggregation=aggregation,
                                      loglevel=self.loglevel)
            # Export streaming methods TO DO: probably useless
            self.reset_stream = self.streamer.reset
            self.stream = self.streamer.stream
        self.streaming = streaming

        self.startdate = startdate
        self.enddate = enddate

        self.sample_data = None  # used to avoid multiple calls of retrieve_plain

        # define configuration file and paths
        configurer = ConfigPath(catalog=catalog, loglevel=loglevel)
        self.configdir = configurer.configdir
        self.machine = configurer.get_machine()
        self.config_file = configurer.config_file
        self.cat, self.catalog_file, self.machine_file = configurer.deliver_intake_catalog(
            catalog=catalog, model=model, exp=exp, source=source)
        self.fixer_folder, self.grids_folder = configurer.get_reader_filenames()

        # deduce catalog name
        self.catalog = self.cat.name

        # machine dependent catalog path
        machine_paths, intake_vars = configurer.get_machine_info()

        # load the catalog
        self.esmcat = self.cat(**intake_vars)[self.model][self.exp][self.source](**kwargs)
        self.expcat = self.cat(**intake_vars)[self.model][self.exp]  # the top-level experiment entry

        # Manual safety check for netcdf sources (see #943), we output a more meaningful error message
        if isinstance(self.esmcat, intake_xarray.netcdf.NetCDFSource):
            if not files_exist(self.esmcat.urlpath):
                raise NoDataError(f"No NetCDF files available for {self.model} {self.exp} {self.source}, please check the urlpath: {self.esmcat.urlpath}")  # noqa E501

        # store the kwargs for further usage
        self.kwargs = self._check_kwargs_parameters(kwargs, intake_vars)

        # extend the unit registry
        units_extra_definition()
        # Get fixes dictionary and find them
        self.fix = fix  # fix activation flag
        self.fixer_name = self.esmcat.metadata.get('fixer_name', None)
        self.convention = convention
        if self.convention is not None and self.convention != 'eccodes':
            raise ValueError(f"Convention {self.convention} not supported, only 'eccodes' is supported so far.")

        # case to disable automatic fix
        if self.fixer_name is False:
            self.logger.warning('A False flag is specified in fixer_name metadata, disabling fix!')
            self.fix = False

        if self.fix:
            self.fixes_dictionary = load_multi_yaml(self.fixer_folder, loglevel=self.loglevel)
            self.fixes = self.find_fixes()  # find fixes for this model/exp/source
            self.tgt_datamodel = datamodel
            # Default destination datamodel
            # (unless specified in instantiating the Reader)
            if not self.tgt_datamodel:
                self.tgt_datamodel = self.fixes_dictionary["defaults"].get("dst_datamodel", None)

        # define grid names
        self.src_grid_name = self.esmcat.metadata.get('source_grid_name')
        self.tgt_grid_name = regrid

        # init the regridder and the areas
        self._configure_regridder(machine_paths, regrid=regrid, areas=areas,
                                  rebuild=rebuild, reader_kwargs=reader_kwargs)
        
        # init the fldstat modules. if areas are not available, will issue a warning
        cell_area = self.src_grid_area.cell_area if areas else None
        self.src_fldstat = FldStat(
            cell_area, grid_name=self.src_grid_name,
            horizontal_dims=self.src_space_coord, loglevel=self.loglevel
            )
        self.tgt_fldstat = None
        if regrid:
            self.tgt_fldstat = FldStat(
                self.tgt_grid_area.cell_area, grid_name=self.tgt_grid_name,
                horizontal_dims=self.tgt_space_coord, loglevel=self.loglevel
                )

    def _configure_regridder(self, machine_paths, regrid=False, areas=False,
                             rebuild=False, reader_kwargs=None):
        """
        Configure the regridder and generate areas and weights.

        Arguments:
            machine_paths (dict): The machine specific paths. Used to configure regridder file paths
            regrid (bool): If regrid is required. Defaults to False.
            areas (bool): If areas are required. Defaults to False.
            rebuild (bool): If weights and areas should be rebuilt. Defaults to False.
            reader_kwargs (dict): The reader kwargs.
        """

        # load and check the regrid
        if regrid or areas:

            # create the configuration dictionary
            cfg_regrid = load_multi_yaml(folder_path=self.grids_folder,
                                         definitions=machine_paths['paths'],
                                         loglevel=self.loglevel)
            cfg_regrid = {**machine_paths, **cfg_regrid}

            if self.src_grid_name is None:
                self.logger.warning('Grid metadata is not defined. Trying to access the real data')
                data = self._retrieve_plain()
                self.regridder = Regridder(cfg_regrid, data=data, loglevel=self.loglevel)
            else:
                self.logger.info('Grid metadata is %s', self.src_grid_name)
                self.regridder = Regridder(cfg_regrid, src_grid_name=self.src_grid_name, 
                                           loglevel=self.loglevel)

                if self.regridder.error:
                    self.logger.warning('Issues in the Regridder() init: trying with data')
                    data = self._retrieve_plain()
                    self.regridder = Regridder(cfg_regrid, src_grid_name=self.src_grid_name, 
                                               data=data, loglevel=self.loglevel)

            # export src space coord and vertical coord
            self.src_space_coord = self.regridder.src_horizontal_dims
            self.vert_coord = self.regridder.src_vertical_dim

            # TODO: it is likely there are other cases where we need to disable regrid.
            if not self.regridder.cdo:
                areas = False
                regrid = False


        # generate source areas
        if areas:
            # generate source areas and expose them in the reader
            self.src_grid_area = self.regridder.areas(rebuild=rebuild, reader_kwargs=reader_kwargs)
            if self.fix:
                # TODO: this should include the latitudes flipping fix.
                # TODO: No check is done on the areas coords vs data coords
                self.src_grid_area = self._fix_area(self.src_grid_area)

        # configure regridder and generate weights
        if regrid:
            # generate weights and init the SMMregridder
            self.regridder.weights(
                rebuild=rebuild,
                tgt_grid_name=self.tgt_grid_name,
                regrid_method=self.regrid_method,
                reader_kwargs=reader_kwargs)

        # generate destination areas, expost them and the associated space coordinates
        if areas and regrid:
            self.tgt_grid_area = self.regridder.areas(tgt_grid_name=self.tgt_grid_name, rebuild=rebuild)
            if self.fix:
                # TODO: this should include the latitudes flipping fix
                self.tgt_grid_area = self._fix_area(self.tgt_grid_area)
            self.tgt_space_coord = self.regridder.tgt_horizontal_dims

        # activste time statistics
        self.timemodule = TimStat(loglevel=self.loglevel)

    def retrieve(self, var=None, level=None,
                 startdate=None, enddate=None,
                 history=True, sample=False):
        """
        Perform a data retrieve.

        Arguments:
            var (str, list): the variable(s) to retrieve. Defaults to None. If None, all variables are retrieved.
            level (list, float, int): Levels to be read, overriding default in catalog source (only for FDB) .
            startdate (str): The starting date for reading/streaming the data (e.g. '2020-02-25'). Defaults to None.
            enddate (str): The final date for reading/streaming the data (e.g. '2020-03-25'). Defaults to None.
            history (bool): If you want to add to the metadata history information about retrieve. Defaults to True.
            sample (bool): read only one default variable (used only if var is not specified). Defaults to False.

        Returns:
            A xarray.Dataset containing the required data.
        """

        if not startdate:  # In case the streaming startdate is used also for FDB copy it
            startdate = self.startdate
        if not enddate:  # In case the streaming startdate is used also for FDB copy it
            enddate = self.enddate

        # get loadvar
        if var:
            if isinstance(var, str) or isinstance(var, int):
                var = str(var).split()  # conversion to list guarantees that a Dataset is produced
            self.logger.info("Retrieving variables: %s", var)
            loadvar = self.get_fixer_varname(var) if self.fix else var
        else:
            # If we are retrieving from fdb we have to specify the var
            if isinstance(self.esmcat, aqua.gsv.intake_gsv.GSVSource):

                metadata = self.esmcat.metadata
                if metadata:
                    loadvar = metadata.get('variables')

                    if loadvar is None:
                        loadvar = [self.esmcat._request['param']]  # retrieve var from catalog

                    if not isinstance(loadvar, list):
                        loadvar = [loadvar]

                    if sample:
                        # self.logger.debug("FDB source sample reading, selecting only one variable")
                        loadvar = [loadvar[0]]

                    self.logger.debug("FDB source: loading variables as %s", loadvar)

            else:
                loadvar = None

        ffdb = False
        # If this is an ESM-intake catalog use first dictionary value,
        if isinstance(self.esmcat, intake_esm.core.esm_datastore):
            data = self.reader_esm(self.esmcat, loadvar)
        # If this is an fdb entry
        elif isinstance(self.esmcat, aqua.gsv.intake_gsv.GSVSource):
            data = self.reader_fdb(self.esmcat, loadvar, startdate, enddate,
                                   dask=True, level=level)
            ffdb = True  # These data have been read from fdb
        else:
            data = self.reader_intake(self.esmcat, var, loadvar)

        # if retrieve history is required (disable for retrieve_plain)
        if history:
            if ffdb:
                fkind = "FDB"
            else:
                fkind = "file from disk"
            data = log_history(data, f"Retrieved from {self.model}_{self.exp}_{self.source} using {fkind}")


        if not ffdb:  # FDB sources already have the index, already selected levels
            data = self._add_index(data)  # add helper index
            data = self._select_level(data, level=level)  # select levels (optional)

        if self.fix:
            data = self.fixer(data, var)

        # log an error if some variables have no units
        if isinstance(data, xr.Dataset) and self.fix:
            for variable in data.data_vars:
                if not hasattr(data[variable], 'units'):
                    self.logger.warning('Variable %s has no units!', variable)

        if self.streaming:
            data = self.streamer.stream(data)
        elif startdate and enddate and not ffdb:  # do not select if data come from FDB (already done)
            data = data.sel(time=slice(startdate, enddate))

        if isinstance(data, xr.Dataset):
            data.aqua.set_default(self)  # This links the dataset accessor to this instance of the Reader class

        # Preprocessing function
        if self.preproc:
            data = self.preproc(data)

        # Add info metadata in each dataset
        info_metadata = {'AQUA_model': self.model, 'AQUA_exp': self.exp,
                         'AQUA_source': self.source, 'AQUA_catalog': self.catalog,
                         'AQUA_version': aqua_version}
        data = set_attrs(data, info_metadata)

        return data

    def _add_index(self, data):

        """
        Add a helper idx_{dim3d} coordinate to the data to be used for level selection

        Arguments:
            data (xr.Dataset):  the input xarray.Dataset

        Returns:
            A xarray.Dataset containing the data with the idx_dim{3d} coordinate.
        """

        if self.vert_coord:
            for dim in to_list(self.vert_coord):
                if dim in data.coords:
                    idx = list(range(0, len(data.coords[dim])))
                    data = data.assign_coords(**{f"idx_{dim}": (dim, idx)})
        return data

    def _select_level(self, data, level=None):
        """
        Select levels if provided. It is based on self.vert_coord but it extends the feature 
        to atmospheric levels, so it should not be considered as the same vertical coordinate

        Arguments:
            data (xr.Dataset):  the input xarray.Dataset
            level (list, int):  levels to be selected. Defaults to None.

        Returns:
            A xarray.Dataset containing the data with the selected levels.
        """

        # return if no levels are selected
        if not level:
            return data

        # find the vertical coordinate, which can be the smmregrid one or 
        # any other with a dimension compatible (Pa, cm, etc)
        full_vert_coord = find_vert_coord(data) if not self.vert_coord else self.vert_coord

        # return if no vertical coordinate is found
        if not full_vert_coord:
            self.logger.error("Levels selected but no vertical coordinate found in data!")
            return data
        
        # ensure that level is a list
        level = to_list(level)

        # do the selection on the first vertical coordinate found
        if len(full_vert_coord) > 1:
            self.logger.warning(
                "Found more than one vertical coordinate, using the first one: %s", 
                full_vert_coord[0])
        data = data.sel(**{full_vert_coord[0]: level})
        data = log_history(data, f"Selecting levels {level} from vertical coordinate {full_vert_coord[0]}")
        return data
    
    def fldmean(self, data, lon_limits=None, lat_limits=None, **kwargs):
        """Fldmean average on the data. If regridded, it will use the target grid areas."""

        if self._check_if_regridded(data):
            return self.tgt_fldstat.fldmean(data, lon_limits=lon_limits, lat_limits=lat_limits, **kwargs)
        return self.src_fldstat.fldmean(data, lon_limits=lon_limits, lat_limits=lat_limits, **kwargs)

    def set_default(self):
        """Sets this reader as the default for the accessor."""

        Reader.instance = self  # Refresh the latest reader instance used

    def regrid(self, data):
        """Call the regridder function returning container or iterator"""

        if self.tgt_grid_name is None:
            raise NoRegridError('regrid has not been initialized in the Reader, cannot perform any regrid.')
        
        data = counter_reverse_coordinate(data)

        out = self.regridder.regrid(data)

        # set regridded attribute to 1 for all vars
        out = set_attrs(out, {"AQUA_regridded": 1})
        return out

    def _check_if_regridded(self, data):
        """
        Checks if a dataset or Datarray has been regridded.

        Arguments:
            data (xr.DataArray or xarray.DataDataset):  the input data
        Returns:
            A boolean value
        """

        if isinstance(data, xr.Dataset):
            att = list(data.data_vars.values())[0].attrs
        else:
            att = data.attrs

        return att.get("AQUA_regridded", False)

    # def _clean_spourious_coords(self, data, name=None):
    #     """
    #     Remove spurious coordinates from an xarray DataArray or Dataset.

    #     This function identifies and removes unnecessary coordinates that may
    #     be incorrectly associated with spatial coordinates, such as a time
    #     coordinate being linked to latitude or longitude.

    #     Parameters:
    #     ----------
    #     data : xarray.DataArray or xarray.Dataset
    #         The input data object from which spurious coordinates will be removed.

    #     name : str, optional
    #         An optional name or identifier for the data. This will be used in
    #         warning messages to indicate which dataset the issue pertains to.

    #     Returns:
    #     -------
    #     xarray.DataArray or xarray.Dataset
    #         The cleaned data object with spurious coordinates removed.
    #     """

    #     drop_coords = set()
    #     for coord in list(data.coords):
    #         if len(data[coord].coords)>1:
    #             drop_coords.update(koord for koord in data[coord].coords if koord != coord)
    #     if not drop_coords:
    #         return data
    #     self.logger.warning('Issue found in %s, removing %s coordinates',
    #                             name, list(drop_coords))
    #     return data.drop_vars(drop_coords)

    def _check_kwargs_parameters(self, main_parameters, intake_parameters):
        """
        Function to check if which parameters are included in the metadata of
        the source and performs a few safety checks.

        Args:
            main_parameters: get them from kwargs
            intake_parameters: get them from catalog machine specific file

        Returns:
            kwargs after check has been processed
        """
        # join the kwargs
        parameters = {**main_parameters, **intake_parameters}

        # remove null kwargs
        parameters = {key: value for key, value in parameters.items() if value is not None}

        user_parameters = self.esmcat.describe().get('user_parameters')
        if user_parameters is not None:
            if parameters is None:
                parameters = {}

            for param in user_parameters:
                if param['name'] not in parameters:
                    self.logger.warning('%s parameter is required but is missing, setting to default %s',
                                        param['name'], param['default'])
                    parameters[param['name']] = param['default']

        return parameters

    def vertinterp(self, data, levels=None, vert_coord='plev', units=None,
                   method='linear'):
        """
        A basic vertical interpolation based on interp function
        of xarray within AQUA. Given an xarray object, will interpolate the
        vertical dimension along the vert_coord.
        If it is a Dataset, only variables with the required vertical
        coordinate will be interpolated.

        Args:
            data (DataArray, Dataset): your dataset
            levels (float, or list): The level you want to interpolate the vertical coordinate
            units (str, optional, ): The units of your vertical axis. Default 'Pa'
            vert_coord (str, optional): The name of the vertical coordinate. Default 'plev'
            method (str, optional): The type of interpolation method supported by interp()

        Return
            A DataArray or a Dataset with the new interpolated vertical dimension
        """

        if levels is None:
            raise KeyError('Levels for interpolation must be specified')

        # error if vert_coord is not there
        if vert_coord not in data.coords:
            raise KeyError(f'The vert_coord={vert_coord} is not in the data!')

        # if you not specified the units, guessing from the data
        if units is None:
            if hasattr(data[vert_coord], 'units'):
                self.logger.warning('Units of vert_coord=%s has not defined, reading from the data', vert_coord)
                units = data[vert_coord].units
            else:
                raise ValueError('Original dataset has not unit on the vertical axis, failing!')

        if isinstance(data, xr.DataArray):
            final = self._vertinterp(data=data, levels=levels, units=units,
                                     vert_coord=vert_coord, method=method)

        elif isinstance(data, xr.Dataset):
            selected_vars = [da for da in data.data_vars if vert_coord in data[da].coords]
            final = data[selected_vars].map(self._vertinterp, keep_attrs=True,
                                            levels=levels, units=units,
                                            vert_coord=vert_coord, method=method)
        else:
            raise ValueError('This is not an xarray object!')

        final = log_history(
            final, f"Interpolated from original levels {data[vert_coord].values} {data[vert_coord].units} to level {levels} using {method} method.") # noqa E501

        final.aqua.set_default(self)  # This links the dataset accessor to this instance of the Reader class

        return final

    def _vertinterp(self, data, levels=None, units='Pa', vert_coord='plev', method='linear'):

        # verify units are good
        if data[vert_coord].units != units:
            self.logger.warning('Converting vert_coord units to interpolate from %s to %s',
                                data[vert_coord].units, units)
            data = data.metpy.convert_coordinate_units(vert_coord, units)

        # very simple interpolation
        final = data.interp({vert_coord: levels}, method=method)

        return final

    def detrend(self, data, dim="time", degree=1, skipna=True):
        """
        A basic detrending routine based on polyfit and polyval xarray functions
        within AQUA. Given an xarray object, will provide the detrended timeseries,
        by default working along time coordinate
        If it is a Dataset, only variables with the required
        coordinate will be detrended.

        Args:
            data (DataArray, Dataset): your dataset
            dim (str): The dimension along which apply detrending
            degree (str, optional): The degree of the polinominal fit. Default is 1, i.e. linear detrend
            skinpna (bool, optional): skip or not the NaN

        Return
            A detrended DataArray or a Dataset
        """

        if isinstance(data, xr.DataArray):
            final = self._detrend(data=data, dim=dim, degree=degree, skipna=skipna)

        elif isinstance(data, xr.Dataset):
            selected_vars = [da for da in data.data_vars if dim in data[da].coords]
            final = data[selected_vars].map(self._detrend, keep_attrs=True,
                                            dim=dim, degree=degree, skipna=skipna)
        else:
            raise ValueError('This is not an xarray object!')

        final = log_history(final, f"Detrended with polynominal of order {degree} along {dim} dimension")

        # This links the dataset accessor to this instance of the Reader class
        final.aqua.set_default(self)

        return final

    def _detrend(self, data, dim="time", degree=1, skipna=True):
        """
        Detrend a DataArray along a single dimension.
        Taken from https://ncar.github.io/esds/posts/2022/dask-debug-detrend/
        According to the post, current implementation is not the most efficient one.
        """

        # calculate polynomial coefficients
        p = data.polyfit(dim=dim, deg=degree, skipna=skipna)
        # evaluate trend
        fit = xr.polyval(data[dim], p.polyfit_coefficients)
        # remove the trend
        return data - fit

    def reader_esm(self, esmcat, var):
        """Reads intake-esm entry. Returns a dataset."""
        cdf_kwargs = esmcat.metadata.get('cdf_kwargs', {"chunks": {"time": 1}})
        query = esmcat.metadata['query']
        if var:
            query_var = esmcat.metadata.get('query_var', 'short_name')
            # Convert to list if not already
            query[query_var] = var.split() if isinstance(var, str) else var
        subcat = esmcat.search(**query)
        data = subcat.to_dataset_dict(cdf_kwargs=cdf_kwargs,
                                      # zarr_kwargs=dict(consolidated=True),
                                      # decode_times=True,
                                      # use_cftime=True)
                                      progressbar=False
                                      )
        return list(data.values())[0]

    def reader_fdb(self, esmcat, var, startdate, enddate, dask=False, level=None):
        """
        Read fdb data. Returns a dask array.

        Args:
            esmcat (intake catalog): the intake catalog to read
            var (str, int or list): the variable(s) to read
            startdate (str): a starting date and time in the format YYYYMMDD:HHTT
            enddate (str): an ending date and time in the format YYYYMMDD:HHTT
            dask (bool): return directly a dask array
            level (list, float, int): level to be read, overriding default in catalog

        Returns:
            An xarray.Dataset 
        """
        # Var can be a list or a single one of these cases:
        # - an int, in which case it is a paramid
        # - a str, in which case it is a short_name that needs to be matched with the paramid
        # - a list (in this case I may have a list of lists) if fix=True and the original variable
        #   found a match in the source field of the fixer dictionary
        request = esmcat._request
        var = to_list(var)
        var_match = []

        fdb_var = esmcat.metadata.get('variables', None)
        # This is a fallback for the case in which no 'variables' metadata is defined
        # It is a backward compatibility feature and it may be removed in the future
        # We need to access with describe because the 'param' element is not a class
        # attribute. I would not add it since it is a deprecated feature
        if fdb_var is None:
            self.logger.warning("No 'variables' metadata defined in the catalog, this is deprecated!")
            fdb_var = esmcat.describe()["args"]["request"]["param"]
            fdb_var = to_list(fdb_var)

        # We avoid the following loop if the user didn't specify any variable
        # We make sure this is the case by checking that var is the same as fdb_var
        # If we need to loop, two cases may arise:
        # 1. fix=True: if elem is a paramid we try to match it with the list on fdb_var
        #              if is a str we scan in the fixer dictionary if there is a match
        #              and we use the paramid listed in the source block to match with fdb_var
        #              As a final fallback, if the scan fails, we use the initial str as a match
        #              letting eccodes itself to find the paramid (this may lead to errors)
        # 2. fix=False: we just scan the list of variables requested by the user.
        #               For paramids we do as case 1, while for str we just do as in the fallback
        #               option defined in case 1
        # We're trying to set the if/else by int vs str and then eventually by the fix option
        # We store the fixer_dict once for all for semplicity of the if case.
        if self.fix is True:
            fixer_dict = self.fixes.get('vars', {})
            if fixer_dict == {}:
                self.logger.debug("No 'vars' block in the fixer, guessing variable names base on ecCodes")
        if var != fdb_var:
            for element in var:
                # We catch also the case where we ask for var='137' but we know that is a paramid
                if isinstance(element, int) or (isinstance(element, str) and element.isdigit()):
                    element = int(element) if isinstance(element, str) else element
                    element = to_list(element)
                    match = list(set(fdb_var) & set(element))
                    if match and len(match) == 1:
                        var_match.append(match[0])
                    elif match and len(match) > 1:
                        self.logger.warning('Multiple matches found for %s, using the first one', element)
                        var_match.append(match[0])
                    else:
                        self.logger.warning('No match found for %s, skipping it', element)
                elif isinstance(element, str):
                    if self.fix is True:
                        if element in fixer_dict:
                            src_element = fixer_dict[element].get('source', None)
                            derived_element = fixer_dict[element].get('derived', None)
                            if derived_element is not None or src_element is None:  # We let eccodes to find the paramid
                                var_match.append(derived_element)
                            else:  # src_element is not None and it is not a derived variable
                                match = list(set(fdb_var) & set(src_element))
                                if match and len(match) == 1:
                                    var_match.append(match[0])
                                elif match and len(match) > 1:
                                    self.logger.warning('Multiple paramids found for %s: %s, using: %s',
                                                        element, match, match[0])
                                    var_match.append(match[0])
                                else:
                                    self.logger.warning('No match found for %s, using eccodes to find the paramid',
                                                        element)
                                    var_match.append(element)
                    else:
                        var_match.append(element)
                elif isinstance(element, list):
                    if self.fix is False:
                        raise ValueError(f"Var {element} is a list and fix is False, this is not allowed")
                    match = list(set(fdb_var) & set(element))
                    if match and len(match) == 1:
                        var_match.append(match[0])
                    elif match and len(match) > 1:
                        self.logger.warning('Multiple matches found for %s, using the first one', element)
                        var_match.append(match[0])
                    else:
                        self.logger.error('No match found for %s, skipping it', element)
                else:  # Something weird is happening, we may want to have a raise instead
                    self.logger.error("Element %s is not a valid type, skipping it", element)
        else:  # There is no need to scan the list of variables, total match
            var_match = var

        if var_match == []:
            self.logger.error("No match found for the variables you are asking for!")
            self.logger.error("Please be sure the metadata 'variables' is defined in the catalog")
            var_match = var
        else:
            self.logger.debug("Found variables: %s", var_match)

        var = var_match
        self.logger.debug("Requesting variables: %s", var)

        if level and not isinstance(level, list):
            level = [level]

        # for streaming emulator
        if self.aggregation and not dask:
            chunks = self.aggregation
        else:
            chunks = self.chunks

        if isinstance(chunks, dict):
            if self.aggregation and not chunks.get('time'):
                chunks['time'] = self.aggregation
            if self.streaming and not self.aggregation:
                self.logger.warning(
                    "Aggregation is not set, using default time resolution for streaming. If you are asking for a longer chunks['time'] for GSV access, please set a suitable aggregation value") # noqa E501

        if dask:
            if chunks:  # if the chunking or aggregation option is specified override that from the catalog
                data = esmcat(request=request, startdate=startdate, enddate=enddate, var=var, level=level,
                              chunks=chunks, logging=True, loglevel=self.loglevel).to_dask()
            else:
                data = esmcat(request=request, startdate=startdate, enddate=enddate, var=var, level=level,
                              logging=True, loglevel=self.loglevel).to_dask()
        else:
            if chunks:
                data = esmcat(request=request, startdate=startdate, enddate=enddate, var=var, level=level,
                              chunks=chunks, logging=True, loglevel=self.loglevel).read_chunked()
            else:
                data = esmcat(request=request, startdate=startdate, enddate=enddate, var=var, level=level,
                              logging=True, loglevel=self.loglevel).read_chunked()

        return data

    def reader_intake(self, esmcat, var, loadvar, keep="first"):
        """
        Read regular intake entry. Returns dataset.

        Args:
            esmcat (intake.catalog.Catalog): your catalog
            var (list or str): Variable to load
            loadvar (list of str): List of variables to load
            keep (str, optional): which duplicate entry to keep ("first" (default), "last" or None)

        Returns:
            Dataset
        """
        # The coder introduces the possibility to specify a time decoder for the time axis
        if 'time_coder' in esmcat.metadata:
            coder = xr.coders.CFDatetimeCoder(time_unit=esmcat.metadata['time_coder'])
            esmcat.xarray_kwargs.update({'decode_times': coder})

        data = esmcat.to_dask()

        if loadvar:
            loadvar = to_list(loadvar)
            loadvar_match = []
            for element in loadvar:
                # Having to do a list comprehension we want to be sure that the element is a list
                element = to_list(element)
                match = list(set(data.data_vars) & set(element))

                if match:
                    loadvar_match.append(match[0])
                else:
                    self.logger.warning('No match found for %s', element)
            loadvar = loadvar_match

            if all(element in data.data_vars for element in loadvar):
                data = data[loadvar]
            else:
                try:
                    data = data[var]
                    self.logger.warning("You are asking for var %s but the fixes definition requires %s, which is not there.",
                                        var, loadvar)
                    self.logger.warning("Retrieving %s, but it would be safer to run with fix=False or to correct the fixes",
                                        var)
                except Exception as e:
                    raise KeyError("You are asking for variables which we cannot find in the catalog!") from e

        # check for duplicates
        if 'time' in data.coords:
            len0 = len(data.time)
            data = data.drop_duplicates(dim='time', keep=keep)
            if len(data.time) != len0:
                self.logger.warning("Duplicate entries found along the time axis, keeping the %s one.", keep)

        return data

    @contextmanager
    def _temporary_attrs(self, **kwargs):
        """Temporarily override Reader attributes, restoring them afterward."""
        original_values = {key: getattr(self, key) for key in kwargs}
        try:
            for key, value in kwargs.items():
                setattr(self, key, value)
            yield
        finally:
            for key, value in original_values.items():
                setattr(self, key, value)

    def _retrieve_plain(self, *args, **kwargs):
        """
        Retrieve data without any additional processing.
        Making use of GridInspector, provide a sample data which has minimum
        size by subselecting along variables and time dimensions 

        Args:
            *args: arguments to be passed to retrieve
            **kwargs: keyword arguments to be passed to retrieve

        Returns:
            A xarray.Dataset containing the required miminal sample data.
        """
        if self.sample_data is not None:
            self.logger.debug('Sample data already availabe, avoid _retrieve_plain()')
            return self.sample_data

        # Temporarily disable unwanted settings
        with self._temporary_attrs(aggregation=None, chunks=None, fix=False, streaming=False,
                                   startdate=None, enddate=None, preproc=None):
            self.logger.debug('Getting sample data through _retrieve_plain()...')
            data = self.retrieve(history=False, *args, **kwargs)

        self.sample_data = self._grid_inspector(data)
        return self.sample_data

    def _grid_inspector(self, data):
        """
        Use smmregrid GridInspector to get minimal sample data

        Args:
            data (xarray.Dataset): input data

        Returns:
            A xarray.Dataset containing the required miminal sample data.
        """

        # this could be a method of the GridInspector class
        def get_gridtype_attr(gridtypes, attr):
            """Helper compact tool to extra gridtypes information"""
            out = []
            for gridtype in gridtypes:
                value = getattr(gridtype, attr, None)
                if isinstance(value, (list, tuple)):
                    out.extend(value)
                elif isinstance(value, dict):
                    out.extend(value.keys())
                elif isinstance(value, str):
                    out.append(value)

            return list(dict.fromkeys(out))

        # get gridtypes from smrregird
        gridtypes = GridInspector(data).get_grid_info()

        # get info on time dimensions and variables
        minimal_variables = get_gridtype_attr(gridtypes, 'variables')
        minimal_time = get_gridtype_attr(gridtypes, 'time_dims')

        if minimal_variables:
            self.logger.debug('Variables found: %s', minimal_variables)
            data = data[minimal_variables]
        if minimal_time:
            self.logger.debug('Time dimensions found: %s', minimal_time)
            data = data.isel({t: 0 for t in minimal_time})
        return data

    def info(self):
        """Prints info about the reader"""
        print(f"Reader for model {self.model}, experiment {self.exp}, source {self.source}")

        if isinstance(self.esmcat, aqua.gsv.intake_gsv.GSVSource):
            if "expver" in self.esmcat._request.keys():
                print(f"  This experiment has expID {self.esmcat._request['expver']}")

        metadata = self.esmcat.metadata

        if self.fix:
            print("Data fixing is active:")
            if "fixer_name" in metadata.keys():
                print(f"  Fixer name is {metadata['fixer_name']}")
            else:
                # TODO: to be removed when all the catalogs are updated
                print(f"  Fixes: {self.fixes}")

        if self.tgt_grid_name:
            print("Regridding is active:")
            print(f"  Target grid is {self.tgt_grid_name}")

        print("Metadata:")
        for k, v in metadata.items():
            print(f"  {k}: {v}")

        if isinstance(self.esmcat, aqua.gsv.intake_gsv.GSVSource):
            print("GSV request for this source:")
            for k, v in self.esmcat._request.items():
                if k not in ["time", "param", "step", "expver"]:
                    print("  %s: %s" % (k, v))

    def timstat(self, data, stat, freq=None, exclude_incomplete=False,
             time_bounds=False, center_time=False):
        """
        Time averaging wrapper which is calling the timstat module

        Args:
            data (xr.DataArray or xarray.Dataset):  the input data
            stat (str):  the statistical function to be applied
            freq (str):  the frequency of the time average
            exclude_incomplete (bool):  exclude incomplete time averages
            time_bounds (bool):  produce time bounds after averaging
            center_time (bool):  center time for averaging
        """

        data = self.timemodule.timstat(
            data, stat=stat, freq=freq,
            exclude_incomplete=exclude_incomplete,
            time_bounds=time_bounds,
            center_time=center_time)
        data.aqua.set_default(self) #accessor linking
        return data
    
    def timmean(self, data, **kwargs):
        return self.timstat(data, stat='mean', **kwargs)

    def timmax(self, data, **kwargs):
        return self.timstat(data, stat='max', **kwargs)
    
    def timmin(self, data, **kwargs):
       return self.timstat(data, stat='min', **kwargs)
    
    def timstd(self, data, **kwargs):
       return self.timstat(data, stat='std', **kwargs)

def units_extra_definition():
    """Add units to the pint registry"""

    # special units definition
    # needed to work with metpy 1.4.0 see
    # https://github.com/Unidata/MetPy/issues/2884
    units._on_redefinition = 'ignore'
    units.define('fraction = [] = Fraction = frac')
    units.define('psu = 1e-3 frac')
    units.define('PSU = 1e-3 frac')
    units.define('Sv = 1e+6 m^3/s')
    units.define("North = degrees_north = degreesN = degN")
    units.define("East = degrees_east = degreesE = degE")<|MERGE_RESOLUTION|>--- conflicted
+++ resolved
@@ -14,11 +14,8 @@
 from aqua.exceptions import NoDataError, NoRegridError
 from aqua.version import __version__ as aqua_version
 from aqua.regridder import Regridder
-<<<<<<< HEAD
 from aqua.fldstat import FldStat
-=======
 from aqua.timstat import TimStat
->>>>>>> bfc793a1
 from aqua.data_model import counter_reverse_coordinate
 import aqua.gsv
 
