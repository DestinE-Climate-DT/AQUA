"""The main AQUA Reader class"""

from contextlib import contextmanager
import intake_esm
import intake_xarray
import xarray as xr
from metpy.units import units

from smmregrid import GridInspector

from aqua.util import load_multi_yaml, files_exist, to_list
from aqua.util import ConfigPath, area_selection, find_vert_coord
from aqua.logger import log_configure, log_history
from aqua.exceptions import NoDataError, NoRegridError
from aqua.version import __version__ as aqua_version
from aqua.regridder import Regridder
from aqua.data_model import counter_reverse_coordinate
import aqua.gsv

from .streaming import Streaming
from .fixer import FixerMixin
from .timstat import TimStat
from .reader_utils import set_attrs

# set default options for xarray
xr.set_options(keep_attrs=True)

class Reader(FixerMixin):
    """General reader for climate data."""

    instance = None  # Used to store the latest instance of the class

    def __init__(self, model=None, exp=None, source=None, catalog=None,
                 fix=True,
                 regrid=None, regrid_method=None,
                 areas=True, datamodel=None,
                 streaming=False,
                 startdate=None, enddate=None,
                 rebuild=False, loglevel=None, nproc=4,
                 aggregation=None, chunks=None,
                 preproc=None, convention='eccodes',
                 **kwargs):
        """
        Initializes the Reader class, which uses the catalog
        `config/config.yaml` to identify the required data.

        Args:
            model (str): Model ID. Mandatory
            exp (str): Experiment ID. Mandatory.
            source (str): Source ID. Mandatory
            catalog (str, optional): Catalog where to search for the triplet.  Default to None will allow for autosearch in
                                     the installed catalogs.
            regrid (str, optional): Perform regridding to grid `regrid`, as defined in `config/regrid.yaml`. Defaults to None.
            regrid_method (str, optional): CDO Regridding regridding method. Read from grid configuration.
                                           If not specified anywhere, using "ycon".
            fix (bool, optional): Activate data fixing
            areas (bool, optional): Compute pixel areas if needed. Defaults to True.
            datamodel (str, optional): Destination data model for coordinates, overrides the one in fixes.yaml.
                                       Defaults to None.
            streaming (bool, optional): If to retrieve data in a streaming mode. Defaults to False.
            startdate (str, optional): The starting date for reading/streaming the data (e.g. '2020-02-25'). Defaults to None.
            enddate (str, optional): The final date for reading/streaming the data (e.g. '2020-03-25'). Defaults to None.
            rebuild (bool, optional): Force rebuilding of area and weight files. Defaults to False.
            loglevel (str, optional): Level of logging according to logging module.
                                      Defaults to log_level_default of loglevel().
            nproc (int,optional): Number of processes to use for weights generation. Defaults to 4.
            aggregation (str, optional): the streaming frequency in pandas style (1M, 7D etc. or 'monthly', 'daily' etc.)
                                         Defaults to None (using default from catalog, recommended).
            chunks (str or dict, optional): chunking to be used for GSV access.
                                            Defaults to None (using default from catalog, recommended).
                                            If it is a string time chunking is assumed.
                                            If it is a dictionary the keys 'time' and 'vertical' are looked for.
                                            Time chunking can be one of S (step), 10M, 15M, 30M, h, 1h, 3h, 6h, D, 5D, W, M, Y.
                                            Vertical chunking is expressed as the number of vertical levels to be used.
            preproc (function, optional): a function to be applied to the dataset when retrieved. Defaults to None.
            convention (str, optional): convention to be used for reading data. Defaults to 'eccodes'.
                                        (Only one supported so far)
            **kwargs: Arbitrary keyword arguments to be passed as parameters to the catalog entry.
                      'zoom', meant for HEALPix grid, is a predefined one which will allow for multiple gridname definitions.

        Returns:
            Reader: A `Reader` class object.
        """

        Reader.instance = self  # record the latest instance of the class (used for accessor)

        # define the internal logger
        self.loglevel = loglevel
        self.logger = log_configure(log_level=self.loglevel, log_name='Reader')

        self.exp = exp
        self.model = model
        self.source = source
        # these infos are used by the regridder to correct define areas/weights name
        reader_kwargs = {'model': model, 'exp': exp, 'source': source}
        self.regrid_method = regrid_method
        self.nproc = nproc
        self.vert_coord = None
        self.deltat = 1  # time in seconds to be used for cumulated variables unit convrersion
        self.time_correction = False  # extra flag for correction data with cumulation time on monthly timescale
        self.aggregation = aggregation
        self.chunks = chunks

        # Preprocessing function
        self.preproc = preproc

        self.grid_area = None
        self.src_grid_area = None
        self.tgt_grid_area = None

        if streaming:
            self.streamer = Streaming(startdate=startdate,
                                      enddate=enddate,
                                      aggregation=aggregation,
                                      loglevel=self.loglevel)
            # Export streaming methods TO DO: probably useless
            self.reset_stream = self.streamer.reset
            self.stream = self.streamer.stream
        self.streaming = streaming

        self.startdate = startdate
        self.enddate = enddate

        self.sample_data = None  # used to avoid multiple calls of retrieve_plain

        # define configuration file and paths
        configurer = ConfigPath(catalog=catalog, loglevel=loglevel)
        self.configdir = configurer.configdir
        self.machine = configurer.get_machine()
        self.config_file = configurer.config_file
        self.cat, self.catalog_file, self.machine_file = configurer.deliver_intake_catalog(
            catalog=catalog, model=model, exp=exp, source=source)
        self.fixer_folder, self.grids_folder = configurer.get_reader_filenames()

        # deduce catalog name
        self.catalog = self.cat.name

        # machine dependent catalog path
        machine_paths, intake_vars = configurer.get_machine_info()

        # load the catalog
        self.esmcat = self.cat(**intake_vars)[self.model][self.exp][self.source](**kwargs)
        self.expcat = self.cat(**intake_vars)[self.model][self.exp]  # the top-level experiment entry

        # Manual safety check for netcdf sources (see #943), we output a more meaningful error message
        if isinstance(self.esmcat, intake_xarray.netcdf.NetCDFSource):
            if not files_exist(self.esmcat.urlpath):
                raise NoDataError(f"No NetCDF files available for {self.model} {self.exp} {self.source}, please check the urlpath: {self.esmcat.urlpath}")  # noqa E501

        # store the kwargs for further usage
        self.kwargs = self._check_kwargs_parameters(kwargs, intake_vars)

        # extend the unit registry
        units_extra_definition()
        # Get fixes dictionary and find them
        self.fix = fix  # fix activation flag
        self.fixer_name = self.esmcat.metadata.get('fixer_name', None)
        self.convention = convention
        if self.convention is not None and self.convention != 'eccodes':
            raise ValueError(f"Convention {self.convention} not supported, only 'eccodes' is supported so far.")

        # case to disable automatic fix
        if self.fixer_name is False:
            self.logger.warning('A False flag is specified in fixer_name metadata, disabling fix!')
            self.fix = False

        if self.fix:
            self.fixes_dictionary = load_multi_yaml(self.fixer_folder, loglevel=self.loglevel)
            self.fixes = self.find_fixes()  # find fixes for this model/exp/source
            self.tgt_datamodel = datamodel
            # Default destination datamodel
            # (unless specified in instantiating the Reader)
            if not self.tgt_datamodel:
                self.tgt_datamodel = self.fixes_dictionary["defaults"].get("dst_datamodel", None)

        # define grid names
        self.src_grid_name = self.esmcat.metadata.get('source_grid_name')
        self.tgt_grid_name = regrid

        # init the regridder and the areas
        self._configure_regridder(machine_paths, regrid=regrid, areas=areas,
                                  rebuild=rebuild, reader_kwargs=reader_kwargs)

    def _configure_regridder(self, machine_paths, regrid=False, areas=False,
                             rebuild=False, reader_kwargs=None):
        """
        Configure the regridder and generate areas and weights.

        Arguments:
            machine_paths (dict): The machine specific paths. Used to configure regridder file paths
            regrid (bool): If regrid is required. Defaults to False.
            areas (bool): If areas are required. Defaults to False.
            rebuild (bool): If weights and areas should be rebuilt. Defaults to False.
            reader_kwargs (dict): The reader kwargs.
        """

        # load and check the regrid
        if regrid or areas:

            # create the configuration dictionary
            cfg_regrid = load_multi_yaml(folder_path=self.grids_folder,
                                         definitions=machine_paths['paths'],
                                         loglevel=self.loglevel)
            cfg_regrid = {**machine_paths, **cfg_regrid}

            if self.src_grid_name is None:
                self.logger.warning('Grid metadata is not defined. Trying to access the real data')
                data = self._retrieve_plain()
                self.regridder = Regridder(cfg_regrid, data=data, loglevel=self.loglevel)
            else:
                self.logger.info('Grid metadata is %s', self.src_grid_name)
                self.regridder = Regridder(cfg_regrid, src_grid_name=self.src_grid_name, 
                                           loglevel=self.loglevel)

                if self.regridder.error:
                    self.logger.warning('Issues in the Regridder() init: trying with data')
                    data = self._retrieve_plain()
                    self.regridder = Regridder(cfg_regrid, src_grid_name=self.src_grid_name, 
                                               data=data, loglevel=self.loglevel)

            # export src space coord and vertical coord
            self.src_space_coord = self.regridder.src_horizontal_dims
            self.vert_coord = self.regridder.src_vertical_dim

            # TODO: it is likely there are other cases where we need to disable regrid.
            if not self.regridder.cdo:
                areas = False
                regrid = False

        # generate source areas
        if areas:
            # generate source areas and expose them in the reader
            self.src_grid_area = self.regridder.areas(rebuild=rebuild, reader_kwargs=reader_kwargs)
            if self.fix:
                # TODO: this should include the latitudes flipping fix.
                # TODO: No check is done on the areas coords vs data coords
                self.src_grid_area = self._fix_area(self.src_grid_area)

        # configure regridder and generate weights
        if regrid:
            # generate weights and init the SMMregridder
            self.regridder.weights(
                rebuild=rebuild,
                tgt_grid_name=self.tgt_grid_name,
                regrid_method=self.regrid_method,
                reader_kwargs=reader_kwargs)

        # generate destination areas, expost them and the associated space coordinates
        if areas and regrid:
            self.tgt_grid_area = self.regridder.areas(tgt_grid_name=self.tgt_grid_name, rebuild=rebuild)
            if self.fix:
                # TODO: this should include the latitudes flipping fix
                self.tgt_grid_area = self._fix_area(self.tgt_grid_area)
            self.tgt_space_coord = self.regridder.tgt_horizontal_dims

        # activste time statistics
        self.timemodule = TimStat(loglevel=self.loglevel)

    def retrieve(self, var=None, level=None,
                 startdate=None, enddate=None,
                 history=True, sample=False):
        """
        Perform a data retrieve.

        Arguments:
            var (str, list): the variable(s) to retrieve. Defaults to None. If None, all variables are retrieved.
            level (list, float, int): Levels to be read, overriding default in catalog source (only for FDB) .
            startdate (str): The starting date for reading/streaming the data (e.g. '2020-02-25'). Defaults to None.
            enddate (str): The final date for reading/streaming the data (e.g. '2020-03-25'). Defaults to None.
            history (bool): If you want to add to the metadata history information about retrieve. Defaults to True.
            sample (bool): read only one default variable (used only if var is not specified). Defaults to False.

        Returns:
            A xarray.Dataset containing the required data.
        """

        if not startdate:  # In case the streaming startdate is used also for FDB copy it
            startdate = self.startdate
        if not enddate:  # In case the streaming startdate is used also for FDB copy it
            enddate = self.enddate

        # get loadvar
        if var:
            if isinstance(var, str) or isinstance(var, int):
                var = str(var).split()  # conversion to list guarantees that a Dataset is produced
            self.logger.info("Retrieving variables: %s", var)
            loadvar = self.get_fixer_varname(var) if self.fix else var
        else:
            # If we are retrieving from fdb we have to specify the var
            if isinstance(self.esmcat, aqua.gsv.intake_gsv.GSVSource):

                metadata = self.esmcat.metadata
                if metadata:
                    loadvar = metadata.get('variables')

                    if loadvar is None:
                        loadvar = [self.esmcat._request['param']]  # retrieve var from catalog

                    if not isinstance(loadvar, list):
                        loadvar = [loadvar]

                    if sample:
                        # self.logger.debug("FDB source sample reading, selecting only one variable")
                        loadvar = [loadvar[0]]

                    self.logger.debug("FDB source: loading variables as %s", loadvar)

            else:
                loadvar = None

        ffdb = False
        # If this is an ESM-intake catalog use first dictionary value,
        if isinstance(self.esmcat, intake_esm.core.esm_datastore):
            data = self.reader_esm(self.esmcat, loadvar)
        # If this is an fdb entry
        elif isinstance(self.esmcat, aqua.gsv.intake_gsv.GSVSource):
            data = self.reader_fdb(self.esmcat, loadvar, startdate, enddate,
                                   dask=True, level=level)
            ffdb = True  # These data have been read from fdb
        else:
            data = self.reader_intake(self.esmcat, var, loadvar)

        # if retrieve history is required (disable for retrieve_plain)
        if history:
            if ffdb:
                fkind = "FDB"
            else:
                fkind = "file from disk"
            data = log_history(data, f"Retrieved from {self.model}_{self.exp}_{self.source} using {fkind}")


        if not ffdb:  # FDB sources already have the index, already selected levels
            data = self._add_index(data)  # add helper index
            data = self._select_level(data, level=level)  # select levels (optional)

        if self.fix:
            data = self.fixer(data, var)

        # log an error if some variables have no units
        if isinstance(data, xr.Dataset) and self.fix:
            for variable in data.data_vars:
                if not hasattr(data[variable], 'units'):
                    self.logger.warning('Variable %s has no units!', variable)

        if self.streaming:
            data = self.streamer.stream(data)
        elif startdate and enddate and not ffdb:  # do not select if data come from FDB (already done)
            data = data.sel(time=slice(startdate, enddate))

        if isinstance(data, xr.Dataset):
            data.aqua.set_default(self)  # This links the dataset accessor to this instance of the Reader class

        # Preprocessing function
        if self.preproc:
            data = self.preproc(data)

        # Add info metadata in each dataset
        info_metadata = {'AQUA_model': self.model, 'AQUA_exp': self.exp,
                         'AQUA_source': self.source, 'AQUA_catalog': self.catalog,
                         'AQUA_version': aqua_version}
        data = set_attrs(data, info_metadata)

        return data

    def _add_index(self, data):

        """
        Add a helper idx_{dim3d} coordinate to the data to be used for level selection

        Arguments:
            data (xr.Dataset):  the input xarray.Dataset

        Returns:
            A xarray.Dataset containing the data with the idx_dim{3d} coordinate.
        """

        if self.vert_coord:
            for dim in to_list(self.vert_coord):
                if dim in data.coords:
                    idx = list(range(0, len(data.coords[dim])))
                    data = data.assign_coords(**{f"idx_{dim}": (dim, idx)})
        return data

    def _select_level(self, data, level=None):
        """
        Select levels if provided. It is based on self.vert_coord but it extends the feature 
        to atmospheric levels, so it should not be considered as the same vertical coordinate

        Arguments:
            data (xr.Dataset):  the input xarray.Dataset
            level (list, int):  levels to be selected. Defaults to None.

        Returns:
            A xarray.Dataset containing the data with the selected levels.
        """

        # return if no levels are selected
        if not level:
            return data

        # find the vertical coordinate, which can be the smmregrid one or 
        # any other with a dimension compatible (Pa, cm, etc)
        full_vert_coord = find_vert_coord(data) if not self.vert_coord else self.vert_coord

        # return if no vertical coordinate is found
        if not full_vert_coord:
            self.logger.error("Levels selected but no vertical coordinate found in data!")
            return data
        
        # ensure that level is a list
        level = to_list(level)

        # do the selection on the first vertical coordinate found
        if len(full_vert_coord) > 1:
            self.logger.warning(
                "Found more than one vertical coordinate, using the first one: %s", 
                full_vert_coord[0])
        data = data.sel(**{full_vert_coord[0]: level})
        data = log_history(data, f"Selecting levels {level} from vertical coordinate {full_vert_coord[0]}")
        return data

    def set_default(self):
        """Sets this reader as the default for the accessor."""

        Reader.instance = self  # Refresh the latest reader instance used

    def regrid(self, data):
        """Call the regridder function returning container or iterator"""

        if self.tgt_grid_name is None:
            raise NoRegridError('regrid has not been initialized in the Reader, cannot perform any regrid.')
        
        data = counter_reverse_coordinate(data)

        out = self.regridder.regrid(data)

        # set regridded attribute to 1 for all vars
        out = set_attrs(out, {"AQUA_regridded": 1})
        return out

    def _check_if_regridded(self, data):
        """
        Checks if a dataset or Datarray has been regridded.

        Arguments:
            data (xr.DataArray or xarray.DataDataset):  the input data
        Returns:
            A boolean value
        """

        if isinstance(data, xr.Dataset):
            att = list(data.data_vars.values())[0].attrs
        else:
            att = data.attrs

        return att.get("AQUA_regridded", False)

    # def _clean_spourious_coords(self, data, name=None):
    #     """
    #     Remove spurious coordinates from an xarray DataArray or Dataset.

    #     This function identifies and removes unnecessary coordinates that may
    #     be incorrectly associated with spatial coordinates, such as a time
    #     coordinate being linked to latitude or longitude.

    #     Parameters:
    #     ----------
    #     data : xarray.DataArray or xarray.Dataset
    #         The input data object from which spurious coordinates will be removed.

    #     name : str, optional
    #         An optional name or identifier for the data. This will be used in
    #         warning messages to indicate which dataset the issue pertains to.

    #     Returns:
    #     -------
    #     xarray.DataArray or xarray.Dataset
    #         The cleaned data object with spurious coordinates removed.
    #     """

    #     drop_coords = set()
    #     for coord in list(data.coords):
    #         if len(data[coord].coords)>1:
    #             drop_coords.update(koord for koord in data[coord].coords if koord != coord)
    #     if not drop_coords:
    #         return data
    #     self.logger.warning('Issue found in %s, removing %s coordinates',
    #                             name, list(drop_coords))
    #     return data.drop_vars(drop_coords)

    def fldmean(self, data, lon_limits=None, lat_limits=None, **kwargs):
        """
        Perform a weighted global average.
        If a subset of the data is provided, the average is performed only on the subset.

        Arguments:
            data (xr.DataArray or xarray.DataDataset):  the input data
            lon_limits (list, optional):  the longitude limits of the subset
            lat_limits (list, optional):  the latitude limits of the subset

        Kwargs:
            - box_brd (bool,opt): choose if coordinates are comprised or not in area selection.
                                  Default is True

        Returns:
            the value of the averaged field
        """

        # If these data have been regridded we should use
        # the destination grid info
        if self._check_if_regridded(data):
            space_coord = self.tgt_space_coord
            grid_area = self.tgt_grid_area.cell_area
        else:
            space_coord = self.src_space_coord
            grid_area = self.src_grid_area.cell_area

        if lon_limits is not None or lat_limits is not None:
            data = area_selection(data, lon=lon_limits, lat=lat_limits,
                                  loglevel=self.loglevel, **kwargs)
        self.logger.debug('Space coordinates are %s', space_coord)
        # cleaning coordinates which have "multiple" coordinates in their own definition
        # grid_area = self._clean_spourious_coords(grid_area, name = "area")
        # data = self._clean_spourious_coords(data, name = "data")

        # HAVE TO ADD AN ERROR IF AREAS HAVE NOT THE SAME AREAS AS DATA

        # check if coordinates are aligned
        try:
            xr.align(grid_area, data, join='exact')
        except ValueError as err:
            # check in the dimensions what is wrong
            for coord in grid_area.coords:
                if coord in space_coord:
                    xcoord = data.coords[coord]

                    # first case: shape different
                    if len(grid_area[coord]) != len(xcoord):
                        raise ValueError(f'{coord} has different shape between area files and your dataset.'
                                         'If using the LRA, try setting the regrid=r100 option') from err
                    # shape are ok, but coords are different
                    if not grid_area[coord].equals(xcoord):
                        # if they are fine when sorted, there is a sorting mismatch
                        if grid_area[coord].sortby(coord).equals(xcoord.sortby(coord)):
                            self.logger.warning('%s is sorted in different way between area files and your dataset. Flipping it!', # noqa E501
                                                coord)
                            grid_area = grid_area.reindex({coord: list(reversed(grid_area[coord]))})
                        else:
                            raise ValueError(f'{coord} has a mismatch in coordinate values!') from err

        out = data.weighted(weights=grid_area.fillna(0)).mean(dim=space_coord)

        out.aqua.set_default(self)  # This links the dataset accessor to this instance of the Reader class

        log_history(data, f"Spatially averaged from {self.src_grid_name} grid")

        return out

    def _check_kwargs_parameters(self, main_parameters, intake_parameters):
        """
        Function to check if which parameters are included in the metadata of
        the source and performs a few safety checks.

        Args:
            main_parameters: get them from kwargs
            intake_parameters: get them from catalog machine specific file

        Returns:
            kwargs after check has been processed
        """
        # join the kwargs
        parameters = {**main_parameters, **intake_parameters}

        # remove null kwargs
        parameters = {key: value for key, value in parameters.items() if value is not None}

        user_parameters = self.esmcat.describe().get('user_parameters')
        if user_parameters is not None:
            if parameters is None:
                parameters = {}

            for param in user_parameters:
                if param['name'] not in parameters:
                    self.logger.warning('%s parameter is required but is missing, setting to default %s',
                                        param['name'], param['default'])
                    parameters[param['name']] = param['default']

        return parameters

    def vertinterp(self, data, levels=None, vert_coord='plev', units=None,
                   method='linear'):
        """
        A basic vertical interpolation based on interp function
        of xarray within AQUA. Given an xarray object, will interpolate the
        vertical dimension along the vert_coord.
        If it is a Dataset, only variables with the required vertical
        coordinate will be interpolated.

        Args:
            data (DataArray, Dataset): your dataset
            levels (float, or list): The level you want to interpolate the vertical coordinate
            units (str, optional, ): The units of your vertical axis. Default 'Pa'
            vert_coord (str, optional): The name of the vertical coordinate. Default 'plev'
            method (str, optional): The type of interpolation method supported by interp()

        Return
            A DataArray or a Dataset with the new interpolated vertical dimension
        """

        if levels is None:
            raise KeyError('Levels for interpolation must be specified')

        # error if vert_coord is not there
        if vert_coord not in data.coords:
            raise KeyError(f'The vert_coord={vert_coord} is not in the data!')

        # if you not specified the units, guessing from the data
        if units is None:
            if hasattr(data[vert_coord], 'units'):
                self.logger.warning('Units of vert_coord=%s has not defined, reading from the data', vert_coord)
                units = data[vert_coord].units
            else:
                raise ValueError('Original dataset has not unit on the vertical axis, failing!')

        if isinstance(data, xr.DataArray):
            final = self._vertinterp(data=data, levels=levels, units=units,
                                     vert_coord=vert_coord, method=method)

        elif isinstance(data, xr.Dataset):
            selected_vars = [da for da in data.data_vars if vert_coord in data[da].coords]
            final = data[selected_vars].map(self._vertinterp, keep_attrs=True,
                                            levels=levels, units=units,
                                            vert_coord=vert_coord, method=method)
        else:
            raise ValueError('This is not an xarray object!')

        final = log_history(
            final, f"Interpolated from original levels {data[vert_coord].values} {data[vert_coord].units} to level {levels} using {method} method.") # noqa E501

        final.aqua.set_default(self)  # This links the dataset accessor to this instance of the Reader class

        return final

    def _vertinterp(self, data, levels=None, units='Pa', vert_coord='plev', method='linear'):

        # verify units are good
        if data[vert_coord].units != units:
            self.logger.warning('Converting vert_coord units to interpolate from %s to %s',
                                data[vert_coord].units, units)
            data = data.metpy.convert_coordinate_units(vert_coord, units)

        # very simple interpolation
        final = data.interp({vert_coord: levels}, method=method)

        return final

    def detrend(self, data, dim="time", degree=1, skipna=True):
        """
        A basic detrending routine based on polyfit and polyval xarray functions
        within AQUA. Given an xarray object, will provide the detrended timeseries,
        by default working along time coordinate
        If it is a Dataset, only variables with the required
        coordinate will be detrended.

        Args:
            data (DataArray, Dataset): your dataset
            dim (str): The dimension along which apply detrending
            degree (str, optional): The degree of the polinominal fit. Default is 1, i.e. linear detrend
            skinpna (bool, optional): skip or not the NaN

        Return
            A detrended DataArray or a Dataset
        """

        if isinstance(data, xr.DataArray):
            final = self._detrend(data=data, dim=dim, degree=degree, skipna=skipna)

        elif isinstance(data, xr.Dataset):
            selected_vars = [da for da in data.data_vars if dim in data[da].coords]
            final = data[selected_vars].map(self._detrend, keep_attrs=True,
                                            dim=dim, degree=degree, skipna=skipna)
        else:
            raise ValueError('This is not an xarray object!')

        final = log_history(final, f"Detrended with polynominal of order {degree} along {dim} dimension")

        # This links the dataset accessor to this instance of the Reader class
        final.aqua.set_default(self)

        return final

    def _detrend(self, data, dim="time", degree=1, skipna=True):
        """
        Detrend a DataArray along a single dimension.
        Taken from https://ncar.github.io/esds/posts/2022/dask-debug-detrend/
        According to the post, current implementation is not the most efficient one.
        """

        # calculate polynomial coefficients
        p = data.polyfit(dim=dim, deg=degree, skipna=skipna)
        # evaluate trend
        fit = xr.polyval(data[dim], p.polyfit_coefficients)
        # remove the trend
        return data - fit

    def reader_esm(self, esmcat, var):
        """Reads intake-esm entry. Returns a dataset."""
        cdf_kwargs = esmcat.metadata.get('cdf_kwargs', {"chunks": {"time": 1}})
        query = esmcat.metadata['query']
        if var:
            query_var = esmcat.metadata.get('query_var', 'short_name')
            # Convert to list if not already
            query[query_var] = var.split() if isinstance(var, str) else var
        subcat = esmcat.search(**query)
        data = subcat.to_dataset_dict(cdf_kwargs=cdf_kwargs,
                                      # zarr_kwargs=dict(consolidated=True),
                                      # decode_times=True,
                                      # use_cftime=True)
                                      progressbar=False
                                      )
        return list(data.values())[0]

    def reader_fdb(self, esmcat, var, startdate, enddate, dask=False, level=None):
        """
        Read fdb data. Returns a dask array.

        Args:
            esmcat (intake catalog): the intake catalog to read
            var (str, int or list): the variable(s) to read
            startdate (str): a starting date and time in the format YYYYMMDD:HHTT
            enddate (str): an ending date and time in the format YYYYMMDD:HHTT
            dask (bool): return directly a dask array
            level (list, float, int): level to be read, overriding default in catalog

        Returns:
            An xarray.Dataset 
        """
        # Var can be a list or a single one of these cases:
        # - an int, in which case it is a paramid
        # - a str, in which case it is a short_name that needs to be matched with the paramid
        # - a list (in this case I may have a list of lists) if fix=True and the original variable
        #   found a match in the source field of the fixer dictionary
        request = esmcat._request
        var = to_list(var)
        var_match = []

        fdb_var = esmcat.metadata.get('variables', None)
        # This is a fallback for the case in which no 'variables' metadata is defined
        # It is a backward compatibility feature and it may be removed in the future
        # We need to access with describe because the 'param' element is not a class
        # attribute. I would not add it since it is a deprecated feature
        if fdb_var is None:
            self.logger.warning("No 'variables' metadata defined in the catalog, this is deprecated!")
            fdb_var = esmcat.describe()["args"]["request"]["param"]
            fdb_var = to_list(fdb_var)

        # We avoid the following loop if the user didn't specify any variable
        # We make sure this is the case by checking that var is the same as fdb_var
        # If we need to loop, two cases may arise:
        # 1. fix=True: if elem is a paramid we try to match it with the list on fdb_var
        #              if is a str we scan in the fixer dictionary if there is a match
        #              and we use the paramid listed in the source block to match with fdb_var
        #              As a final fallback, if the scan fails, we use the initial str as a match
        #              letting eccodes itself to find the paramid (this may lead to errors)
        # 2. fix=False: we just scan the list of variables requested by the user.
        #               For paramids we do as case 1, while for str we just do as in the fallback
        #               option defined in case 1
        # We're trying to set the if/else by int vs str and then eventually by the fix option
        # We store the fixer_dict once for all for semplicity of the if case.
        if self.fix is True:
            fixer_dict = self.fixes.get('vars', {})
            if fixer_dict == {}:
                self.logger.debug("No 'vars' block in the fixer, guessing variable names base on ecCodes")
        if var != fdb_var:
            for element in var:
                # We catch also the case where we ask for var='137' but we know that is a paramid
                if isinstance(element, int) or (isinstance(element, str) and element.isdigit()):
                    element = int(element) if isinstance(element, str) else element
                    element = to_list(element)
                    match = list(set(fdb_var) & set(element))
                    if match and len(match) == 1:
                        var_match.append(match[0])
                    elif match and len(match) > 1:
                        self.logger.warning('Multiple matches found for %s, using the first one', element)
                        var_match.append(match[0])
                    else:
                        self.logger.warning('No match found for %s, skipping it', element)
                elif isinstance(element, str):
                    if self.fix is True:
                        if element in fixer_dict:
                            src_element = fixer_dict[element].get('source', None)
                            derived_element = fixer_dict[element].get('derived', None)
                            if derived_element is not None or src_element is None:  # We let eccodes to find the paramid
                                var_match.append(derived_element)
                            else:  # src_element is not None and it is not a derived variable
                                match = list(set(fdb_var) & set(src_element))
                                if match and len(match) == 1:
                                    var_match.append(match[0])
                                elif match and len(match) > 1:
                                    self.logger.warning('Multiple paramids found for %s: %s, using: %s',
                                                        element, match, match[0])
                                    var_match.append(match[0])
                                else:
                                    self.logger.warning('No match found for %s, using eccodes to find the paramid',
                                                        element)
                                    var_match.append(element)
                    else:
                        var_match.append(element)
                elif isinstance(element, list):
                    if self.fix is False:
                        raise ValueError(f"Var {element} is a list and fix is False, this is not allowed")
                    match = list(set(fdb_var) & set(element))
                    if match and len(match) == 1:
                        var_match.append(match[0])
                    elif match and len(match) > 1:
                        self.logger.warning('Multiple matches found for %s, using the first one', element)
                        var_match.append(match[0])
                    else:
                        self.logger.error('No match found for %s, skipping it', element)
                else:  # Something weird is happening, we may want to have a raise instead
                    self.logger.error("Element %s is not a valid type, skipping it", element)
        else:  # There is no need to scan the list of variables, total match
            var_match = var

        if var_match == []:
            self.logger.error("No match found for the variables you are asking for!")
            self.logger.error("Please be sure the metadata 'variables' is defined in the catalog")
            var_match = var
        else:
            self.logger.debug("Found variables: %s", var_match)

        var = var_match
        self.logger.debug("Requesting variables: %s", var)

        if level and not isinstance(level, list):
            level = [level]

        # for streaming emulator
        if self.aggregation and not dask:
            chunks = self.aggregation
        else:
            chunks = self.chunks

        if isinstance(chunks, dict):
            if self.aggregation and not chunks.get('time'):
                chunks['time'] = self.aggregation
            if self.streaming and not self.aggregation:
                self.logger.warning(
                    "Aggregation is not set, using default time resolution for streaming. If you are asking for a longer chunks['time'] for GSV access, please set a suitable aggregation value") # noqa E501

        if dask:
            if chunks:  # if the chunking or aggregation option is specified override that from the catalog
                data = esmcat(request=request, startdate=startdate, enddate=enddate, var=var, level=level,
                              chunks=chunks, logging=True, loglevel=self.loglevel).to_dask()
            else:
                data = esmcat(request=request, startdate=startdate, enddate=enddate, var=var, level=level,
                              logging=True, loglevel=self.loglevel).to_dask()
        else:
            if chunks:
                data = esmcat(request=request, startdate=startdate, enddate=enddate, var=var, level=level,
                              chunks=chunks, logging=True, loglevel=self.loglevel).read_chunked()
            else:
                data = esmcat(request=request, startdate=startdate, enddate=enddate, var=var, level=level,
                              logging=True, loglevel=self.loglevel).read_chunked()

        return data

    def reader_intake(self, esmcat, var, loadvar, keep="first"):
        """
        Read regular intake entry. Returns dataset.

        Args:
            esmcat (intake.catalog.Catalog): your catalog
            var (list or str): Variable to load
            loadvar (list of str): List of variables to load
            keep (str, optional): which duplicate entry to keep ("first" (default), "last" or None)

        Returns:
            Dataset
        """
        # The coder introduces the possibility to specify a time decoder for the time axis
        if 'time_coder' in esmcat.metadata:
            coder = xr.coders.CFDatetimeCoder(time_unit=esmcat.metadata['time_coder'])
            esmcat.xarray_kwargs.update({'decode_times': coder})

        data = esmcat.to_dask()

        if loadvar:
            loadvar = to_list(loadvar)
            loadvar_match = []
            for element in loadvar:
                # Having to do a list comprehension we want to be sure that the element is a list
                element = to_list(element)
                match = list(set(data.data_vars) & set(element))

                if match:
                    loadvar_match.append(match[0])
                else:
                    self.logger.warning('No match found for %s', element)
            loadvar = loadvar_match

            if all(element in data.data_vars for element in loadvar):
                data = data[loadvar]
            else:
                try:
                    data = data[var]
                    self.logger.warning("You are asking for var %s but the fixes definition requires %s, which is not there.",
                                        var, loadvar)
                    self.logger.warning("Retrieving %s, but it would be safer to run with fix=False or to correct the fixes",
                                        var)
                except Exception as e:
                    raise KeyError("You are asking for variables which we cannot find in the catalog!") from e

        # check for duplicates
        if 'time' in data.coords:
            len0 = len(data.time)
            data = data.drop_duplicates(dim='time', keep=keep)
            if len(data.time) != len0:
                self.logger.warning("Duplicate entries found along the time axis, keeping the %s one.", keep)

        return data

    @contextmanager
    def _temporary_attrs(self, **kwargs):
        """Temporarily override Reader attributes, restoring them afterward."""
        original_values = {key: getattr(self, key) for key in kwargs}
        try:
            for key, value in kwargs.items():
                setattr(self, key, value)
            yield
        finally:
            for key, value in original_values.items():
                setattr(self, key, value)

    def _retrieve_plain(self, *args, **kwargs):
        """
        Retrieve data without any additional processing.
        Making use of GridInspector, provide a sample data which has minimum
        size by subselecting along variables and time dimensions 

        Args:
            *args: arguments to be passed to retrieve
            **kwargs: keyword arguments to be passed to retrieve

        Returns:
            A xarray.Dataset containing the required miminal sample data.
        """
        if self.sample_data is not None:
            self.logger.debug('Sample data already availabe, avoid _retrieve_plain()')
            return self.sample_data

        # Temporarily disable unwanted settings
        with self._temporary_attrs(aggregation=None, chunks=None, fix=False, streaming=False,
                                   startdate=None, enddate=None, preproc=None):
            self.logger.debug('Getting sample data through _retrieve_plain()...')
            data = self.retrieve(history=False, *args, **kwargs)

        self.sample_data = self._grid_inspector(data)
        return self.sample_data

    def _grid_inspector(self, data):
        """
        Use smmregrid GridInspector to get minimal sample data

        Args:
            data (xarray.Dataset): input data

        Returns:
            A xarray.Dataset containing the required miminal sample data.
        """

        # this could be a method of the GridInspector class
        def get_gridtype_attr(gridtypes, attr):
            """Helper compact tool to extra gridtypes information"""
            out = []
            for gridtype in gridtypes:
                value = getattr(gridtype, attr, None)
                if isinstance(value, (list, tuple)):
                    out.extend(value)
                elif isinstance(value, dict):
                    out.extend(value.keys())
                elif isinstance(value, str):
                    out.append(value)

            return list(dict.fromkeys(out))

        # get gridtypes from smrregird
        gridtypes = GridInspector(data).get_grid_info()

        # get info on time dimensions and variables
        minimal_variables = get_gridtype_attr(gridtypes, 'variables')
        minimal_time = get_gridtype_attr(gridtypes, 'time_dims')

        if minimal_variables:
            self.logger.debug('Variables found: %s', minimal_variables)
            data = data[minimal_variables]
        if minimal_time:
            self.logger.debug('Time dimensions found: %s', minimal_time)
            data = data.isel({t: 0 for t in minimal_time})
        return data

    def info(self):
        """Prints info about the reader"""
        print(f"Reader for model {self.model}, experiment {self.exp}, source {self.source}")

        if isinstance(self.esmcat, aqua.gsv.intake_gsv.GSVSource):
            if "expver" in self.esmcat._request.keys():
                print(f"  This experiment has expID {self.esmcat._request['expver']}")

        metadata = self.esmcat.metadata

        if self.fix:
            print("Data fixing is active:")
            if "fixer_name" in metadata.keys():
                print(f"  Fixer name is {metadata['fixer_name']}")
            else:
                # TODO: to be removed when all the catalogs are updated
                print(f"  Fixes: {self.fixes}")

        if self.tgt_grid_name:
            print("Regridding is active:")
            print(f"  Target grid is {self.tgt_grid_name}")

        print("Metadata:")
        for k, v in metadata.items():
            print(f"  {k}: {v}")

        if isinstance(self.esmcat, aqua.gsv.intake_gsv.GSVSource):
            print("GSV request for this source:")
            for k, v in self.esmcat._request.items():
                if k not in ["time", "param", "step", "expver"]:
<<<<<<< HEAD
                    print("  %s: %s" % (k, v))

    def timstat(self, data, stat, freq=None, exclude_incomplete=False,
             time_bounds=False, center_time=False):
        """
        Time averaging wrapper which is calling the timstat module

        Args:
            data (xr.DataArray or xarray.Dataset):  the input data
            stat (str):  the statistical function to be applied
            freq (str):  the frequency of the time average
            exclude_incomplete (bool):  exclude incomplete time averages
            time_bounds (bool):  produce time bounds after averaging
            center_time (bool):  center time for averaging
        """

        data = self.timemodule.timstat(
            data, stat=stat, freq=freq,
            exclude_incomplete=exclude_incomplete,
            time_bounds=time_bounds,
            center_time=center_time)
        data.aqua.set_default(self) #accessor linking
        return data
    
    def timmean(self, data, **kwargs):
        return self.timstat(data, stat='mean', **kwargs)

    def timmax(self, data, **kwargs):
        return self.timstat(data, stat='max', **kwargs)
    
    def timmin(self, data, **kwargs):
       return self.timstat(data, stat='min', **kwargs)
    
    def timstd(self, data, **kwargs):
       return self.timstat(data, stat='std', **kwargs)
=======
                    print(f"  {k}: {v}")


def units_extra_definition():
    """Add units to the pint registry"""

    # special units definition
    # needed to work with metpy 1.4.0 see
    # https://github.com/Unidata/MetPy/issues/2884
    units._on_redefinition = 'ignore'
    units.define('fraction = [] = Fraction = frac')
    units.define('psu = 1e-3 frac')
    units.define('PSU = 1e-3 frac')
    units.define('Sv = 1e+6 m^3/s')
    units.define("North = degrees_north = degreesN = degN")
    units.define("East = degrees_east = degreesE = degE")
>>>>>>> 577b7ebe
<|MERGE_RESOLUTION|>--- conflicted
+++ resolved
@@ -1029,7 +1029,6 @@
             print("GSV request for this source:")
             for k, v in self.esmcat._request.items():
                 if k not in ["time", "param", "step", "expver"]:
-<<<<<<< HEAD
                     print("  %s: %s" % (k, v))
 
     def timstat(self, data, stat, freq=None, exclude_incomplete=False,
@@ -1065,9 +1064,6 @@
     
     def timstd(self, data, **kwargs):
        return self.timstat(data, stat='std', **kwargs)
-=======
-                    print(f"  {k}: {v}")
-
 
 def units_extra_definition():
     """Add units to the pint registry"""
@@ -1081,5 +1077,4 @@
     units.define('PSU = 1e-3 frac')
     units.define('Sv = 1e+6 m^3/s')
     units.define("North = degrees_north = degreesN = degN")
-    units.define("East = degrees_east = degreesE = degE")
->>>>>>> 577b7ebe
+    units.define("East = degrees_east = degreesE = degE")