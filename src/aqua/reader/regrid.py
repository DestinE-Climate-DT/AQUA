--- conflicted
+++ resolved
@@ -83,11 +83,7 @@
         #                                    extra=src_extra)
 
         generator = CdoGenerate(sgrid, cdo_extra=src_extra,
-<<<<<<< HEAD
-                                cdo_options=None, cdo_download_path=gridpath,
-=======
                                 cdo_options=src_options, cdo_download_path=gridpath, 
->>>>>>> 1f839e63
                                 cdo_icon_grids=icongridpath,
                                 cdo=self.cdo, loglevel=self.loglevel)
         grid_area = generator.areas()['cell_area']
