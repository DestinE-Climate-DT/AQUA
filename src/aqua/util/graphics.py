--- conflicted
+++ resolved
@@ -163,17 +163,11 @@
 
 
 def set_map_title(data: xr.DataArray, title: str = None, 
-<<<<<<< HEAD
                   loglevel='WARNING', **kwargs):
-=======
-                  put_units: bool = True, use_attr_name: str = None, 
-                  set_units: str = None, loglevel='WARNING'):
->>>>>>> 598785f5
     """
     Evaluate the map title.
 
     Args:
-<<<<<<< HEAD
         data (xarray.DataArray):   Input data array.
         title (str, opt):          Explicit title override.
         loglevel (str, opt):       Logging level.
@@ -184,20 +178,12 @@
             put_model_name (bool): Include 'AQUA_model' in title. Default True.
             put_exp_name (bool):   Include 'AQUA_exp' in title. Default True.
             skip_varname (bool):   Skip including variable name in title. Default False.
-=======
-        data (xarray.DataArray):  Input data array.
-        title (str, opt):         Map title.
-        loglevel (str, opt):      Log level.
-        use_attr_name (str, opt): Use directly a specific attribute to use as title avoiding loop.
-        set_units (str, opt):     Manually override units to include in title.
->>>>>>> 598785f5
 
     Returns:
         title (str): Map title.
     """
     logger = log_configure(loglevel, 'set map title')
 
-<<<<<<< HEAD
     put_units = kwargs.get('put_units', False)
     set_units = kwargs.get('set_units', None)
     use_attr_name = kwargs.get('use_attr_name', None)
@@ -207,10 +193,6 @@
 
     if title:
         logger.debug("Explicit title provided: %s", title)
-=======
-    if title is not None:
-        logger.debug(f"Using explicitly provided title: {title}")
->>>>>>> 598785f5
         return title
     
     title = ""
@@ -221,17 +203,10 @@
         if varname:
             logger.debug(f"Using title from specified attribute '{use_attr_name}': {varname}")
         else:
-<<<<<<< HEAD
             logger.warning(f"Attribute '{use_attr_name}' not found in data attributes. Checking standard ones")
 
     if varname is None:
         # Getting the variables from the possible attrs in data
-=======
-            raise ValueError(f"Attribute '{use_attr_name}' not found in data attributes.")
-
-    if varname is None:
-        # Getting the variables from the possible attributes
->>>>>>> 598785f5
         for attr in ['long_name', 'short_name', 'shortName']:
             varname = data.attrs[attr] if attr in data.attrs else None
             if varname is not None:
@@ -242,7 +217,6 @@
     exp = data.attrs["AQUA_exp"] if 'AQUA_exp' in data.attrs else None
     time = data.time.values if 'time' in data.dims else None
 
-<<<<<<< HEAD
     if varname and not skip_varname:
         title += varname
         if units and put_units:
@@ -251,14 +225,6 @@
             title += f" {model}"
     if put_exp_name and exp:
             title += f" {exp}"
-=======
-    if varname:
-        title += varname
-        if units and put_units:
-            title += f" [{units}]"
-    if model is not None and exp is not None:
-        title += f" {model} {exp}"
->>>>>>> 598785f5
     if time is not None:
         time = np.datetime_as_string(time, unit='h')
         title += f" {time}"
@@ -266,11 +232,7 @@
         logger.warning("No title found, please specify one with the title argument.")
         title = None
     else:
-<<<<<<< HEAD
         logger.debug(f"Using {title} as map title") 
-=======
-        logger.debug("Using %s as map title", title)
->>>>>>> 598785f5
     return title
 
 
@@ -471,11 +433,7 @@
             fill=False, color='darkgrey', linewidth=1.5, zorder=10)
         ax.add_patch(circle_patch)
     return ax
-<<<<<<< HEAD
-
-=======
-    
->>>>>>> 598785f5
+
 """
 Following functions are taken and adjusted from the easygems package,
 on this repository:
