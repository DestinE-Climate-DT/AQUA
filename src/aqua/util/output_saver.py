from aqua.logger import log_configure, log_history
from aqua.util import create_folder, add_pdf_metadata, add_png_metadata, update_metadata, ConfigPath
import os
import xarray as xr
from datetime import datetime
from dateutil.parser import parse
from matplotlib.figure import Figure
import matplotlib.pyplot as plt


class OutputSaver:
    """
    Class to manage saving outputs, including NetCDF, PDF, and PNG files, with
    customized naming based on provided parameters and metadata.
    """

    def __init__(self, diagnostic: str, catalog: str = None, model: str = None, exp: str = None, diagnostic_product: str = None, loglevel: str = 'WARNING',
                 default_path: str = '.', rebuild: bool = True, filename_keys: list = None):
        """
        Initialize the OutputSaver class to manage output file saving.

        Args:
            diagnostic (str): Name of the diagnostic.
            catalog (str, optional): Catalog where the model is stored. Default is None.
            model (str, optional): Model used in the diagnostic. Default is None.
            exp (str, optional): Experiment identifier. Default is None.
            diagnostic_product (str, optional): Product of the diagnostic analysis.
            loglevel (str, optional): Log level for the class's logger.
            default_path (str, optional): Default path where files will be saved.
            rebuild (bool, optional): If True, overwrite the existing files. If False, do not overwrite. Default is True.
            filename_keys (list, optional): List of keys to keep in the filename. Default is None, which includes all keys.
        """
        self.diagnostic = diagnostic
        self.catalog = catalog if catalog is not None else ConfigPath().catalog
        self.model = model
        self.exp = exp
        self.diagnostic_product = diagnostic_product
        self.loglevel = loglevel
        self.default_path = default_path
        self.rebuild = rebuild
        self.all_keys = [
            'diagnostic', 'diagnostic_product', 'catalog', 'model', 'exp',
            'var', 'model_2', 'exp_2', 'catalog_2', 'area', 'time_start', 'time_end', 'time_precision']
        if filename_keys is not None:
            # Validate that filename_keys are part of the allowed keys
            for key in filename_keys:
                if key not in self.all_keys:
                    raise ValueError(f"Invalid key '{key}' in filename_keys. Allowed keys are: {self.all_keys}")
            self.filename_keys = filename_keys
        else:
            self.filename_keys = self.all_keys
        self.logger = log_configure(log_level=self.loglevel, log_name='OutputSaver')
        
    def update_diagnostic_product(self, diagnostic_product: str):
        """
        Update the diagnostic product for the instance.

        Args:
            diagnostic_product (str): The new diagnostic product to be used.
        """
        if diagnostic_product is not None:
            self.diagnostic_product = diagnostic_product

    def generate_name(self, diagnostic_product: str = None, var: str = None, model_2: str = None, exp_2: str = None,
                      time_start: str = None, time_end: str = None, time_precision: str = 'ymd', area: str = None,
                      suffix: str = 'nc', catalog_2: str = None, **kwargs) -> str:
        """
        Generate a filename based on provided parameters and additional user-defined keywords,
        including precise time intervals.

        Args:
            diagnostic_product (str, optional): Product of the diagnostic analysis.
            var (str, optional): Variable of interest.
            model_2 (str, optional): The second model, for comparative studies.
            exp_2 (str, optional): The experiment associated with the second model.
            time_start (str, optional): The start time for the data, in format consistent with time_precision.
            time_end (str, optional): The finish (end) time for the data, in format consistent with time_precision.
            time_precision (str, optional): Precision for time representation ('y', 'ym', 'ymd', 'ymdh', etc.).
            area (str, optional): The geographical area covered by the data.
            suffix (str, optional): The file extension/suffix indicating file type.
            catalog_2 (str, optional): The second catalog, for comparative studies. Default to None will allow for autosearch in the installed catalogs.
            **kwargs: Arbitrary keyword arguments provided by the user for additional customization.

        Returns:
            str: A string representing the generated filename.

        Raises:
            ValueError: If diagnostic_product is not provided or if time format is invalid.
        """
        self.update_diagnostic_product(diagnostic_product)

        # Skip setting diagnostic_product if not required in filename_keys
        if 'diagnostic_product' in self.filename_keys and not self.diagnostic_product:
            raise ValueError("The 'diagnostic_product' parameter is required and cannot be empty.")

        # Handle time formatting based on the specified precision
        time_format = {
            'y': '%Y',
            'ym': '%Y%m',
            'ymd': '%Y%m%d',
            'ymdh': '%Y%m%d%H'
        }

        time_parts = []
        if time_start and time_end:
            try:
                start_time = parse(time_start)
                end_time = parse(time_end)
                if time_precision in time_format:
                    time_parts = [start_time.strftime(time_format[time_precision]),
                                  end_time.strftime(time_format[time_precision])]
                else:
                    raise ValueError(f"Invalid time_precision: {time_precision}")
            except (ValueError, TypeError) as e:
                raise ValueError(f"Invalid date format: {e}")

        parts_dict = {
            'diagnostic': self.diagnostic,
            'diagnostic_product': self.diagnostic_product,
            'catalog': self.catalog,
            'model': self.model,
            'exp': self.exp,
            'var': var,
            'catalog_2': catalog_2,
            'model_2': model_2,
            'exp_2': exp_2,
            'area': area,
            'time_start': time_parts[0] if time_parts else None,
            'time_end': time_parts[1] if time_parts else None,
            'time_precision': time_precision if time_parts else None
        }

        # If filename_keys are specified, only use those keys. Otherwise, use all available keys and kwargs
        if self.filename_keys == self.all_keys:
            additional_parts = [f"{key}_{value}" for key, value in sorted(kwargs.items()) if key not in parts_dict]
        else:
            additional_parts = [f"{key}_{value}" for key, value in sorted(kwargs.items()) if key in self.filename_keys and key not in parts_dict]

        # Ensure catalog_2 always comes before model_2 if both are provided
        ordered_keys = []
        for key in self.filename_keys:
            if key == 'model_2' and 'catalog_2' in self.filename_keys and 'catalog_2' not in ordered_keys:
                ordered_keys.append('catalog_2')
            if key not in ordered_keys:
                ordered_keys.append(key)

        # Filter parts based on ordered_keys, ensuring to follow the specified order
        parts = [parts_dict[key] for key in ordered_keys if key in parts_dict and parts_dict[key] is not None]

        # Append additional parts and suffix
        parts.extend(additional_parts)
        parts.append(suffix)

        filename = '.'.join(parts)
        # Replace problematic characters in filenames
        filename = filename.replace('*', '_').replace('!', '_').replace('?', '_').replace(':', '_')
        self.logger.debug(f"Generated filename: {filename}")
        return filename

    def save_netcdf(self, dataset: xr.Dataset, path: str = None, diagnostic_product: str = None, var: str = None,
                    model_2: str = None, exp_2: str = None, time_start: str = None, time_end: str = None,
                    time_precision: str = 'ymd', area: str = None, metadata: dict = None, catalog_2: str = None,
                    mode: str = 'w', **kwargs) -> str:
        """
        Save a netCDF file with a dataset to a specified path, with support for additional filename keywords and
        precise time intervals.

        Args:
            dataset (xr.Dataset): The xarray dataset to be saved as a netCDF file.
            path (str, optional): The absolute path where the netCDF file will be saved.
            diagnostic_product (str, optional): Product of the diagnostic analysis.
            var (str, optional): Variable of interest.
            model_2 (str, optional): The second model, for comparative studies.
            exp_2 (str, optional): The experiment associated with the second model.
            time_start (str, optional): The start time for the data, in format consistent with time_precision.
            time_end (str, optional): The finish (end) time for the data, in format consistent with time_precision.
            time_precision (str, optional): Precision for time representation ('y', 'ym', 'ymd', 'ymdh', etc.).
            area (str, optional): The geographical area covered by the data.
            metadata (dict, optional): Additional metadata to include in the netCDF file.
            catalog_2 (str, optional): The second catalog, for comparative studies. Default to None will allow for autosearch in the installed catalogs.
            mode (str, optional): Mode to write the netCDF file ('w' for write, 'a' for append). Default is 'w'.
            **kwargs: Additional keyword arguments for more flexible filename customization.

        Returns:
            str: The absolute path where the netCDF file has been saved.
        """
<<<<<<< HEAD
        try:
            filename = self.generate_name(diagnostic_product=diagnostic_product, var=var,
                                          model_2=model_2, exp_2=exp_2, time_start=time_start, time_end=time_end,
                                          time_precision=time_precision, area=area, suffix='nc', catalog_2=catalog_2, **kwargs)

            if path is None:
                path = os.path.join(self.default_path, 'netcdf')
            create_folder(folder=str(path), loglevel=self.loglevel)
            full_path = os.path.join(path, filename)

            if not self.rebuild and os.path.exists(full_path):
                self.logger.info(f"File already exists and rebuild is set to False: {full_path}")
                return full_path

            # Add metadata if provided, including the current time and additional fields
            additional_metadata = {
                'diagnostic': self.diagnostic,
                'model': self.model,
                'experiment': self.exp,
                'diagnostic_product': diagnostic_product,
                'var': var,
                'model_2': model_2,
                'exp_2': exp_2,
                'time_start': time_start,
                'time_end': time_end,
                'time_precision': time_precision,
                'area': area,
                'catalog': self.catalog,
                'catalog_2': catalog_2,
                'rebuild': str(self.rebuild)  # Convert rebuild to a string to make it compatible with NetCDF
            }
            # Include kwargs in additional_metadata
            additional_metadata.update(kwargs)

            # Filter out None values from additional_metadata
            filtered_metadata = {key: value for key, value in additional_metadata.items() if value is not None}

            metadata = update_metadata(metadata, filtered_metadata)

            # If metadata contains a history attribute, log the history
            if 'history' in metadata:
                log_history(data=dataset, msg=metadata['history'])
                # Remove the history attribute from the metadata dictionary
                metadata.pop('history')

            dataset.attrs.update(metadata)
            self.logger.debug(f"Metadata added: {metadata}")

            # Save the dataset to the specified path
            dataset.to_netcdf(full_path, mode=mode)

            self.logger.info("NetCDF file successfully saved.")
            self.logger.debug(f"Saved netCDF file to path: {full_path}")
        except Exception as e:
            self.logger.error(f"Error: {e}")
            self.logger.error(f"Could not save NetCDF file to {full_path}")
=======
        filename = self.generate_name(diagnostic_product=diagnostic_product, var=var,
                                      model_2=model_2, exp_2=exp_2, time_start=time_start, time_end=time_end,
                                      time_precision=time_precision, area=area, suffix='nc', catalog_2=catalog_2, **kwargs)

        if path is None:
            path = os.path.join(self.default_path, 'netcdf')
        create_folder(folder=str(path), loglevel=self.loglevel)
        full_path = os.path.join(path, filename)

        if not self.rebuild and os.path.exists(full_path):
            self.logger.info(f"File already exists and rebuild is set to False: {full_path}")
            return full_path

        # Add metadata if provided, including the current time and additional fields
        additional_metadata = {
            'diagnostic': self.diagnostic,
            'model': self.model,
            'experiment': self.exp,
            'diagnostic_product': diagnostic_product,
            'var': var,
            'model_2': model_2,
            'exp_2': exp_2,
            'time_start': time_start,
            'time_end': time_end,
            'time_precision': time_precision,
            'area': area,
            'catalog': self.catalog,
            'catalog_2': catalog_2,
            'rebuild': str(self.rebuild)  # Convert rebuild to a string to make it compatible with NetCDF
        }
        # Include kwargs in additional_metadata
        additional_metadata.update(kwargs)

        # Filter out None values from additional_metadata
        filtered_metadata = {key: value for key, value in additional_metadata.items() if value is not None}

        metadata = update_metadata(metadata, filtered_metadata)

        # If metadata contains a history attribute, log the history
        if 'history' in metadata:
            log_history(data=dataset, msg=metadata['history'])
            # Remove the history attribute from the metadata dictionary
            metadata.pop('history')

        dataset.attrs.update(metadata)
        self.logger.debug(f"Metadata added: {metadata}")

        # Save the dataset to the specified path
        dataset.to_netcdf(full_path, mode=mode)

        self.logger.info("NetCDF file successfully saved.")
        self.logger.debug(f"Saved netCDF file to path: {full_path}")
>>>>>>> 29290403

        return full_path

    def save_pdf(self, fig: Figure, path: str = None, diagnostic_product: str = None, var: str = None,
                 model_2: str = None, exp_2: str = None, time_start: str = None, time_end: str = None,
                 time_precision: str = 'ymd', area: str = None, metadata: dict = None, dpi: int = 300, catalog_2: str = None, **kwargs) -> str:
        """
        Save a PDF file with a matplotlib figure to the provided path, with support for additional filename keywords and
        precise time intervals.

        Args:
            fig (Figure): The matplotlib figure object to be saved as a PDF.
            path (str, optional): The path where the PDF file will be saved.
            diagnostic_product (str, optional): Product of the diagnostic analysis.
            var (str, optional): Variable of interest.
            model_2 (str, optional): The second model, for comparative studies.
            exp_2 (str, optional): The experiment associated with the second model.
            time_start (str, optional): The start time for the data, in format consistent with time_precision.
            time_end (str, optional): The finish (end) time for the data, in format consistent with time_precision.
            time_precision (str, optional): Precision for time representation ('y', 'ym', 'ymd', 'ymdh', etc.).
            area (str, optional): The geographical area covered by the data.
            metadata (dict, optional): Additional metadata to include in the PDF file.
            dpi (int, optional): The resolution of the saved PDF file. Default is 300.
            catalog_2 (str, optional): The second catalog, for comparative studies. Default to None will allow for autosearch in the installed catalogs.
            **kwargs: Additional keyword arguments for more flexible filename customization.

        Returns:
            str: The full path to where the PDF file was saved.

        Raises:
            ValueError: If the provided fig parameter is not a valid matplotlib Figure.
        """
        filename = self.generate_name(diagnostic_product=diagnostic_product, var=var, model_2=model_2, exp_2=exp_2,
                                        time_start=time_start, time_end=time_end, time_precision=time_precision, area=area,
                                        suffix='pdf', catalog_2=catalog_2, **kwargs)

        if path is None:
            path = os.path.join(self.default_path, 'pdf')
        create_folder(folder=str(path), loglevel=self.loglevel)

        full_path = os.path.join(path, filename)

        if not self.rebuild and os.path.exists(full_path):
            self.logger.info(f"File already exists and rebuild is set to False: {full_path}")
            return full_path

<<<<<<< HEAD
        try:
            # Ensure fig is a Figure object
            if isinstance(fig, plt.Axes):
                fig = fig.figure
            # Save the figure as a PDF
            if isinstance(fig, (plt.Figure, Figure)):
                fig.savefig(full_path, dpi=dpi)
            else:
                raise ValueError("The provided fig parameter is not a valid matplotlib Figure or pyplot figure.")

            # Add metadata if provided, including the current time and additional fields
            additional_metadata = {
                'diagnostic': self.diagnostic,
                'model': self.model,
                'experiment': self.exp,
                'diagnostic_product': diagnostic_product,
                'var': var,
                'model_2': model_2,
                'exp_2': exp_2,
                'time_start': time_start,
                'time_end': time_end,
                'time_precision': time_precision,
                'area': area,
                'catalog': self.catalog,
                'catalog_2': catalog_2,
                'rebuild': str(self.rebuild)  # Convert rebuild to a string to make it compatible with NetCDF
            }
            # Include kwargs in additional_metadata
            additional_metadata.update(kwargs)

            # Filter out None values from additional_metadata
            filtered_metadata = {key: value for key, value in additional_metadata.items() if value is not None}

            metadata = update_metadata(metadata, filtered_metadata)

            add_pdf_metadata(full_path, metadata, loglevel=self.loglevel)

            self.logger.info("PDF file successfully saved.")
            self.logger.debug(f"Saved PDF file at: {full_path}")
        except Exception as e:
            self.logger.error(f"Error: {e}")
            self.logger.error(f"Could not save PDF file to {full_path}")

=======
        # Ensure fig is a Figure object
        if isinstance(fig, plt.Axes):
            fig = fig.figure
        # Save the figure as a PDF
        if isinstance(fig, (plt.Figure, Figure)):
            fig.savefig(full_path, dpi=dpi, bbox_inches='tight')
        else:
            raise ValueError("The provided fig parameter is not a valid matplotlib Figure or pyplot figure.")

        # Add metadata if provided
        additional_metadata = {
            'diagnostic': self.diagnostic,
            'model': self.model,
            'experiment': self.exp,
            'diagnostic_product': diagnostic_product,
            'var': var,
            'model_2': model_2,
            'exp_2': exp_2,
            'time_start': time_start,
            'time_end': time_end,
            'time_precision': time_precision,
            'area': area,
            'catalog': self.catalog,
            'catalog_2': catalog_2,
            'rebuild': str(self.rebuild)
        }
        # Include kwargs in additional_metadata
        additional_metadata.update(kwargs)

        # Filter out None values
        filtered_metadata = {key: value for key, value in additional_metadata.items() if value is not None}
        metadata = update_metadata(metadata, filtered_metadata)

        add_pdf_metadata(full_path, metadata, loglevel=self.loglevel)

        self.logger.info("PDF file successfully saved.")
        self.logger.debug(f"Saved PDF file at: {full_path}")

>>>>>>> 29290403
        return full_path

    def save_png(self, fig: Figure, path: str = None, diagnostic_product: str = None, var: str = None,
                 model_2: str = None, exp_2: str = None, time_start: str = None, time_end: str = None,
                 time_precision: str = 'ymd', area: str = None, metadata: dict = None, dpi: int = 300, catalog_2: str = None, **kwargs) -> str:
        """
        Save a PNG file with a matplotlib figure to a provided path, with support for additional filename keywords and
        precise time intervals.

        Args:
            fig (Figure): The matplotlib figure object to be saved as a PNG.
            path (str, optional): The path where the PNG file will be saved.
            diagnostic_product (str, optional): Product of the diagnostic analysis.
            var (str, optional): Variable of interest.
            model_2 (str, optional): The second model, for comparative studies.
            exp_2 (str, optional): The experiment associated with the second model.
            time_start (str, optional): The start time for the data, in format consistent with time_precision.
            time_end (str, optional): The finish (end) time for the data, in format consistent with time_precision.
            time_precision (str, optional): Precision for time representation ('y', 'ym', 'ymd', 'ymdh', etc.).
            area (str, optional): The geographical area covered by the data.
            metadata (dict, optional): Additional metadata to include in the PNG file.
            dpi (int, optional): The resolution of the saved PNG file. Default is 300.
            catalog_2 (str, optional): The second catalog, for comparative studies. Default to None will allow for autosearch in the installed catalogs.
            **kwargs: Additional keyword arguments for more flexible filename customization.

        Returns:
            str: The full path to where the PNG file has been saved.

        Raises:
            ValueError: If the provided fig parameter is not a valid matplotlib Figure.
        """
        filename = self.generate_name(diagnostic_product=diagnostic_product, var=var, model_2=model_2, exp_2=exp_2,
                                      time_start=time_start, time_end=time_end, time_precision=time_precision,
                                      area=area, suffix='png', catalog_2=catalog_2, **kwargs)

        if path is None:
            path = os.path.join(self.default_path, 'png')
        create_folder(folder=str(path), loglevel=self.loglevel)

        full_path = os.path.join(path, filename)

        if not self.rebuild and os.path.exists(full_path):
            self.logger.info(f"File already exists and rebuild is set to False: {full_path}")
            return full_path

<<<<<<< HEAD
        try:
            # Ensure fig is a Figure object
            if isinstance(fig, plt.Axes):
                fig = fig.figure
            # Save the figure to the specified path
            if isinstance(fig, (plt.Figure, Figure)):
                fig.savefig(full_path, format='png', dpi=dpi)
            else:
                raise ValueError("The provided fig parameter is not a valid matplotlib Figure or pyplot figure.")

            # Add metadata if provided, including the current time and additional fields
            additional_metadata = {
                'diagnostic': self.diagnostic,
                'model': self.model,
                'experiment': self.exp,
                'diagnostic_product': diagnostic_product,
                'var': var,
                'model_2': model_2,
                'exp_2': exp_2,
                'time_start': time_start,
                'time_end': time_end,
                'time_precision': time_precision,
                'area': area,
                'catalog': self.catalog,
                'catalog_2': catalog_2,
                'rebuild': str(self.rebuild)  # Convert rebuild to a string to make it compatible with NetCDF
            }
            # Include kwargs in additional_metadata
            additional_metadata.update(kwargs)

            # Filter out None values from additional_metadata
            filtered_metadata = {key: value for key, value in additional_metadata.items() if value is not None}

            metadata = update_metadata(metadata, filtered_metadata)

            add_png_metadata(full_path, metadata, loglevel=self.loglevel)

            self.logger.info("PNG file successfully saved.")
            self.logger.debug(f"Saved PNG file to path: {full_path}")
        except Exception as e:
            self.logger.error(f"Error: {e}")
            self.logger.error(f"Could not save PNG file to {full_path}")

=======
        # Ensure fig is a Figure object
        if isinstance(fig, plt.Axes):
            fig = fig.figure
        # Save the figure to the specified path
        if isinstance(fig, (plt.Figure, Figure)):
            fig.savefig(full_path, format='png', dpi=dpi, bbox_inches='tight')
        else:
            raise ValueError("The provided fig parameter is not a valid matplotlib Figure or pyplot figure.")

        # Add metadata if provided, including the current time and additional fields
        additional_metadata = {
            'diagnostic': self.diagnostic,
            'model': self.model,
            'experiment': self.exp,
            'diagnostic_product': diagnostic_product,
            'var': var,
            'model_2': model_2,
            'exp_2': exp_2,
            'time_start': time_start,
            'time_end': time_end,
            'time_precision': time_precision,
            'area': area,
            'catalog': self.catalog,
            'catalog_2': catalog_2,
            'rebuild': str(self.rebuild)  # Convert rebuild to a string to make it compatible with NetCDF
        }
        # Include kwargs in additional_metadata
        additional_metadata.update(kwargs)

        # Filter out None values from additional_metadata
        filtered_metadata = {key: value for key, value in additional_metadata.items() if value is not None}

        metadata = update_metadata(metadata, filtered_metadata)

        add_png_metadata(full_path, metadata, loglevel=self.loglevel)

        self.logger.info("PNG file successfully saved.")
        self.logger.debug(f"Saved PNG file to path: {full_path}")

>>>>>>> 29290403
        return full_path<|MERGE_RESOLUTION|>--- conflicted
+++ resolved
@@ -184,64 +184,6 @@
         Returns:
             str: The absolute path where the netCDF file has been saved.
         """
-<<<<<<< HEAD
-        try:
-            filename = self.generate_name(diagnostic_product=diagnostic_product, var=var,
-                                          model_2=model_2, exp_2=exp_2, time_start=time_start, time_end=time_end,
-                                          time_precision=time_precision, area=area, suffix='nc', catalog_2=catalog_2, **kwargs)
-
-            if path is None:
-                path = os.path.join(self.default_path, 'netcdf')
-            create_folder(folder=str(path), loglevel=self.loglevel)
-            full_path = os.path.join(path, filename)
-
-            if not self.rebuild and os.path.exists(full_path):
-                self.logger.info(f"File already exists and rebuild is set to False: {full_path}")
-                return full_path
-
-            # Add metadata if provided, including the current time and additional fields
-            additional_metadata = {
-                'diagnostic': self.diagnostic,
-                'model': self.model,
-                'experiment': self.exp,
-                'diagnostic_product': diagnostic_product,
-                'var': var,
-                'model_2': model_2,
-                'exp_2': exp_2,
-                'time_start': time_start,
-                'time_end': time_end,
-                'time_precision': time_precision,
-                'area': area,
-                'catalog': self.catalog,
-                'catalog_2': catalog_2,
-                'rebuild': str(self.rebuild)  # Convert rebuild to a string to make it compatible with NetCDF
-            }
-            # Include kwargs in additional_metadata
-            additional_metadata.update(kwargs)
-
-            # Filter out None values from additional_metadata
-            filtered_metadata = {key: value for key, value in additional_metadata.items() if value is not None}
-
-            metadata = update_metadata(metadata, filtered_metadata)
-
-            # If metadata contains a history attribute, log the history
-            if 'history' in metadata:
-                log_history(data=dataset, msg=metadata['history'])
-                # Remove the history attribute from the metadata dictionary
-                metadata.pop('history')
-
-            dataset.attrs.update(metadata)
-            self.logger.debug(f"Metadata added: {metadata}")
-
-            # Save the dataset to the specified path
-            dataset.to_netcdf(full_path, mode=mode)
-
-            self.logger.info("NetCDF file successfully saved.")
-            self.logger.debug(f"Saved netCDF file to path: {full_path}")
-        except Exception as e:
-            self.logger.error(f"Error: {e}")
-            self.logger.error(f"Could not save NetCDF file to {full_path}")
-=======
         filename = self.generate_name(diagnostic_product=diagnostic_product, var=var,
                                       model_2=model_2, exp_2=exp_2, time_start=time_start, time_end=time_end,
                                       time_precision=time_precision, area=area, suffix='nc', catalog_2=catalog_2, **kwargs)
@@ -294,7 +236,6 @@
 
         self.logger.info("NetCDF file successfully saved.")
         self.logger.debug(f"Saved netCDF file to path: {full_path}")
->>>>>>> 29290403
 
         return full_path
 
@@ -341,51 +282,6 @@
             self.logger.info(f"File already exists and rebuild is set to False: {full_path}")
             return full_path
 
-<<<<<<< HEAD
-        try:
-            # Ensure fig is a Figure object
-            if isinstance(fig, plt.Axes):
-                fig = fig.figure
-            # Save the figure as a PDF
-            if isinstance(fig, (plt.Figure, Figure)):
-                fig.savefig(full_path, dpi=dpi)
-            else:
-                raise ValueError("The provided fig parameter is not a valid matplotlib Figure or pyplot figure.")
-
-            # Add metadata if provided, including the current time and additional fields
-            additional_metadata = {
-                'diagnostic': self.diagnostic,
-                'model': self.model,
-                'experiment': self.exp,
-                'diagnostic_product': diagnostic_product,
-                'var': var,
-                'model_2': model_2,
-                'exp_2': exp_2,
-                'time_start': time_start,
-                'time_end': time_end,
-                'time_precision': time_precision,
-                'area': area,
-                'catalog': self.catalog,
-                'catalog_2': catalog_2,
-                'rebuild': str(self.rebuild)  # Convert rebuild to a string to make it compatible with NetCDF
-            }
-            # Include kwargs in additional_metadata
-            additional_metadata.update(kwargs)
-
-            # Filter out None values from additional_metadata
-            filtered_metadata = {key: value for key, value in additional_metadata.items() if value is not None}
-
-            metadata = update_metadata(metadata, filtered_metadata)
-
-            add_pdf_metadata(full_path, metadata, loglevel=self.loglevel)
-
-            self.logger.info("PDF file successfully saved.")
-            self.logger.debug(f"Saved PDF file at: {full_path}")
-        except Exception as e:
-            self.logger.error(f"Error: {e}")
-            self.logger.error(f"Could not save PDF file to {full_path}")
-
-=======
         # Ensure fig is a Figure object
         if isinstance(fig, plt.Axes):
             fig = fig.figure
@@ -424,7 +320,6 @@
         self.logger.info("PDF file successfully saved.")
         self.logger.debug(f"Saved PDF file at: {full_path}")
 
->>>>>>> 29290403
         return full_path
 
     def save_png(self, fig: Figure, path: str = None, diagnostic_product: str = None, var: str = None,
@@ -470,51 +365,6 @@
             self.logger.info(f"File already exists and rebuild is set to False: {full_path}")
             return full_path
 
-<<<<<<< HEAD
-        try:
-            # Ensure fig is a Figure object
-            if isinstance(fig, plt.Axes):
-                fig = fig.figure
-            # Save the figure to the specified path
-            if isinstance(fig, (plt.Figure, Figure)):
-                fig.savefig(full_path, format='png', dpi=dpi)
-            else:
-                raise ValueError("The provided fig parameter is not a valid matplotlib Figure or pyplot figure.")
-
-            # Add metadata if provided, including the current time and additional fields
-            additional_metadata = {
-                'diagnostic': self.diagnostic,
-                'model': self.model,
-                'experiment': self.exp,
-                'diagnostic_product': diagnostic_product,
-                'var': var,
-                'model_2': model_2,
-                'exp_2': exp_2,
-                'time_start': time_start,
-                'time_end': time_end,
-                'time_precision': time_precision,
-                'area': area,
-                'catalog': self.catalog,
-                'catalog_2': catalog_2,
-                'rebuild': str(self.rebuild)  # Convert rebuild to a string to make it compatible with NetCDF
-            }
-            # Include kwargs in additional_metadata
-            additional_metadata.update(kwargs)
-
-            # Filter out None values from additional_metadata
-            filtered_metadata = {key: value for key, value in additional_metadata.items() if value is not None}
-
-            metadata = update_metadata(metadata, filtered_metadata)
-
-            add_png_metadata(full_path, metadata, loglevel=self.loglevel)
-
-            self.logger.info("PNG file successfully saved.")
-            self.logger.debug(f"Saved PNG file to path: {full_path}")
-        except Exception as e:
-            self.logger.error(f"Error: {e}")
-            self.logger.error(f"Could not save PNG file to {full_path}")
-
-=======
         # Ensure fig is a Figure object
         if isinstance(fig, plt.Axes):
             fig = fig.figure
@@ -554,5 +404,4 @@
         self.logger.info("PNG file successfully saved.")
         self.logger.debug(f"Saved PNG file to path: {full_path}")
 
->>>>>>> 29290403
         return full_path