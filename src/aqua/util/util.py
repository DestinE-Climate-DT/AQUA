--- conflicted
+++ resolved
@@ -447,8 +447,7 @@
         raise EnvironmentError("The 'USER' environment variable is not set.")
     return user
 
-
-<<<<<<< HEAD
+  
 def strlist_to_phrase(items: list[str]) -> str:
     """ Convert a list of str to a english-consistent list.
        ['A'] will return "A"
@@ -475,8 +474,6 @@
     # Force computation to avoid repeated lazy evaluation
     return cleaned.compute() if hasattr(cleaned, 'compute') else cleaned
 
-=======
->>>>>>> e800b86e
 class HiddenPrints:
     # from stackoverflow https://stackoverflow.com/questions/8391411/how-to-block-calls-to-print#:~:text=If%20you%20don't%20want,the%20top%20of%20the%20file. # noqa
     def __enter__(self):
