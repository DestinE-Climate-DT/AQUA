--- conflicted
+++ resolved
@@ -1,7 +1,3 @@
 """Module where to define the version of the package."""
 
-<<<<<<< HEAD
-__version__ = '0.19.4+op'
-=======
-__version__ = '0.19.5'
->>>>>>> 07e88bf2
+__version__ = '0.19.5+op'