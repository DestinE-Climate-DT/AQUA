--- conflicted
+++ resolved
@@ -1,7 +1,3 @@
 """Module where to define the version of the package."""
 
-<<<<<<< HEAD
-__version__ = '0.19.5+op'
-=======
-__version__ = '0.19.7'
->>>>>>> 8bfc608f
+__version__ = '0.19.7+op'