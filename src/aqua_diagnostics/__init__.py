--- conflicted
+++ resolved
@@ -14,13 +14,9 @@
            "Gregory", "SeasonalCycles", "Timeseries",
            "GlobalBiases", "PlotGlobalBiases",
            "Radiation",
-<<<<<<< HEAD
            "EnsembleTimeseries", "EnsembleLatLon", 
            "EnsembleZonal", "PlotEnsembleTimeseries", 
            "PlotEnsembleLatLon", "PlotEnsembleZonal",
            "retrieve_merge_ensemble_data",
            "GlobalMean", "PerformanceIndices"]
-=======
-           "EnsembleTimeseries", "EnsembleLatLon", "EnsembleZonal",
-           "GlobalMean", "PerformanceIndices", "SeaIce", "PlotSeaIce", "Plot2DSeaIce"]
->>>>>>> 46576813
+           "SeaIce", "PlotSeaIce", "Plot2DSeaIce"]