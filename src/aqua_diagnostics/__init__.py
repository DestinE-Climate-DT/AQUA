--- conflicted
+++ resolved
@@ -6,11 +6,7 @@
 from .boxplots import Boxplots, PlotBoxplots
 from .ensemble import EnsembleTimeseries, EnsembleLatLon, EnsembleZonal
 from .ensemble import PlotEnsembleTimeseries, PlotEnsembleLatLon, PlotEnsembleZonal
-<<<<<<< HEAD
 from .ensemble import reader_retrieve_and_merge, merge_from_data_files, load_premerged_ensemble_dataset
-=======
-from .ensemble import retrieve_merge_ensemble_data
->>>>>>> 96675601
 from .ecmean import PerformanceIndices, GlobalMean
 from .seaice import SeaIce, PlotSeaIce, Plot2DSeaIce
 
@@ -24,14 +20,6 @@
            "EnsembleZonal", "PlotEnsembleTimeseries", 
            "PlotEnsembleLatLon", "PlotEnsembleZonal",
            "reader_retrieve_and_merge", "merge_from_data_files", "load_premerged_ensemble_dataset",
-           "GlobalMean", "PerformanceIndices",
            "Boxplots", "PlotBoxplots",
-<<<<<<< HEAD
-           "GlobalMean", "PerformanceIndices", "SeaIce", "PlotSeaIce", "Plot2DSeaIce"]
-=======
-           "EnsembleTimeseries", "EnsembleLatLon", "EnsembleZonal",
-           "PlotEnsembleTimeseries", "PlotEnsembleLatLon", "PlotEnsembleZonal",
-           "retrieve_merge_ensemble_data",
-           "PerformanceIndices", "GlobalMean",
-           "SeaIce", "PlotSeaIce", "Plot2DSeaIce"]
->>>>>>> 96675601
+           "GlobalMean", "PerformanceIndices", "SeaIce", "PlotSeaIce", "Plot2DSeaIce",
+           "Boxplots", "PlotBoxplots"]