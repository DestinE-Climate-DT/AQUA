--- conflicted
+++ resolved
@@ -28,10 +28,6 @@
         """
 
         self.logger = log_configure(log_name='Diagnostic', log_level=loglevel)
-<<<<<<< HEAD
-=======
-
->>>>>>> 476c7854
         self.loglevel = loglevel
         self.catalog = catalog
         self.model = model
