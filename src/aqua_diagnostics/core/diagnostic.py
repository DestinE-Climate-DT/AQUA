--- conflicted
+++ resolved
@@ -2,13 +2,7 @@
 import xarray as xr
 from aqua import Reader
 from aqua.logger import log_configure
-<<<<<<< HEAD
 from .output_saver import OutputSaver
-=======
-from aqua.util import OutputSaver, ConfigPath
-from aqua.util import load_yaml, convert_units
-from aqua.util import area_selection
->>>>>>> 35120286
 
 
 class Diagnostic():
