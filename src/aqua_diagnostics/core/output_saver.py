"""
OutputSaver class for saving diagnostic outputs 
in various formats (netcdf, pdf, png) for basic
AQUA diagnostics.
"""

import os
from typing import Optional, Union
import xarray as xr
from matplotlib.figure import Figure
from aqua.logger import log_configure, log_history
from aqua.util import create_folder, add_pdf_metadata, add_png_metadata, update_metadata
from aqua.util import dump_yaml, load_yaml
from aqua.util import ConfigPath

DEFAULT_REALIZATION = 'r1'  # Default realization if not specified


class OutputSaver:
    """
    Class to manage saving outputs, including NetCDF, PDF, and PNG files, with
    customized naming based on provided parameters and metadata.
    """

    def __init__(self, diagnostic: str,
                 catalog: Optional[Union[str, list]] = None, model: Optional[Union[str, list]] = None, 
                 exp: Optional[Union[str, list]] = None, realization: Optional[Union[str, list]] = None,
                 catalog_ref: Optional[Union[str, list]] = None, model_ref: Optional[Union[str, list]] = None, 
                 exp_ref: Optional[Union[str, list]] = None,
                 outputdir: str = '.', loglevel: str = 'WARNING'):
        """
        Initialize the OutputSaver with diagnostic parameters and output directory.
        All the catalog, model, and experiment can be both a string or a list of strings.

        Args:
            diagnostic (str): Name of the diagnostic.
            catalog (str, list, optional): Catalog name.
            model (str, list, optional): Model name.
            exp (str, list, optional): Experiment name.
            realization (str, list, optional): Realization name, can be a string or a integer.
                                         'r' is appended if it is an integer.
            catalog_ref (str, list, optional): Reference catalog name.
            model_ref (str, list, optional): Reference model name.
            exp_ref (str, list, optional): Reference experiment name.
            outputdir (str, optional): Output directory. Defaults to current directory.
            loglevel (str, optional): Logging level. Defaults to 'WARNING'.
        """
        self.loglevel = loglevel
        self.logger = log_configure(log_level=self.loglevel, log_name='OutputSaver')

        self.diagnostic = diagnostic

        # Unpack single element list so that we can handle both single strings and lists
        self.catalog = self.unpack_list(catalog)
        self.model = self.unpack_list(model)
        self.exp = self.unpack_list(exp)
        self.catalog_ref = self.unpack_list(catalog_ref)
        self.model_ref = self.unpack_list(model_ref)
        self.exp_ref = self.unpack_list(exp_ref)

        # Format realization to ensure it is a string or list of strings
        self.realization = self._format_realization(realization)

        # Verify that catalog, model, and exp are either all strings or all lists of the same length
        self._verify_arguments(['catalog', 'model', 'exp'])
        self._verify_arguments(['catalog_ref', 'model_ref', 'exp_ref'])

        self.logger.debug('Complete initialization with parameters: %s', {
            'diagnostic': self.diagnostic,
            'catalog': self.catalog,
            'model': self.model,
            'exp': self.exp,
            'realization': self.realization,
            'catalog_ref': self.catalog_ref,
            'model_ref': self.model_ref,
            'exp_ref': self.exp_ref
        })

        self.outputdir = outputdir

    @staticmethod
    def _format_realization(realization: Optional[Union[str, int, list]]) -> Union[str, list]:
        """
        Format the realization string by prepending 'r' if it is a digit.

        Args:
            realization (str | int | list | None): The realization value. Can be:
                - str/int: Single realization value
                - list: List of realization values
                - None: Returns default realization

        Returns:
            str | list: Formatted realization string or list of formatted strings.
        """
        if realization is None:
            return DEFAULT_REALIZATION
        if isinstance(realization, list):
            return [f'r{r}' if str(r).isdigit() else str(r) for r in realization]
        if isinstance(realization, (int, str)):
            return f'r{realization}' if str(realization).isdigit() else str(realization)

    @staticmethod
    def unpack_list(value: Optional[Union[str, list]]) -> Optional[Union[str, list]]:
        """
        Unpack a value that can be a string, list, or None.

        Args:
            value: The value to unpack. Can be string, list, or None.

        Returns:
            - If value is a single-item list and special is None: returns the single item
            - Otherwise: returns value as-is

        """
        if isinstance(value, list):
            if len(value) == 1:
                return value[0]
            if len(value) == 0:
                return None
        return value

    def _verify_arguments(self, attr_names):
        """
        Verify that the given attributes on obj are lists of the same length.

        Args:
            obj: The object to inspect.
            attr_names (list of str): Names of attributes to verify.

        Raises:
            ValueError if attributes are not all lists or lengths differ.
        """
        values = [getattr(self, name, None) for name in attr_names]

        # all strings, no problem
        if all(isinstance(value, (str, type(None))) for value in values):
            return True

        # all list, verify lengths
        if all(isinstance(value, (list, type(None))) for value in values):
            list_values = [v for v in values if isinstance(v, list)]
            first_len = len(list_values[0])

            if all(len(v) == first_len for v in list_values):
                return True
            raise ValueError(f"Attributes {attr_names} are lists of different lengths.")

        # mixed case, does not work
        self.logger.debug("Attributes values: %s", values)
        raise ValueError(f"Attributes {attr_names} must be either all strings or all lists of the same length.")

    def generate_name(self, diagnostic_product: str, extra_keys: Optional[dict] = None) -> str:
        """
        Generate a filename based on provided parameters and additional user-defined keywords

        Args:
            diagnostic_product (str, optional): Product of the diagnostic analysis.
            extra_keys (dict, optional): Dictionary of additional keys to include in the filename.

        Returns:
            str: A string representing the generated filename.
        """

        if not self.catalog or not self.model or not self.exp:
            raise ValueError("Catalog, model, and exp must be specified to generate a filename.")

        # handle multimodel/multiref case
        model_value = 'multimodel' if isinstance(self.model, list) and len(self.model) > 1 else self.model
        model_ref_value = 'multiref' if isinstance(self.model_ref, list) and len(self.model_ref) > 1 else self.model_ref

        # build dictionary
        parts_dict = {
            'diagnostic': self.diagnostic,
            'diagnostic_product': diagnostic_product,
            'catalog': self.catalog if model_value != "multimodel" else None,
            'model': model_value,
            'exp': self.exp if model_value != "multimodel" else None,
            'realization': self.realization if model_value != "multimodel" else None,
            'catalog_ref': self.catalog_ref if model_ref_value != "multiref" else None,
            'model_ref': model_ref_value,
            'exp_ref': self.exp_ref if model_ref_value != "multiref" else None,
        }

        # Add additional filename keys if provided
        if extra_keys:
            parts_dict.update(extra_keys)
       
        # Remove None values
        parts = [str(value) for value in parts_dict.values() if value is not None]

        # Join all parts
        filename = '.'.join(parts)

        self.logger.debug("Generated filename: %s", filename)
        return filename

    def _core_save(self, diagnostic_product: str, file_format: str,
                   extra_keys: Optional[dict] = None):
        """
        Core method to handle the common logic for saving files, including checking if the file exists.
        """

        if file_format not in ['pdf', 'png', 'nc']:
            raise ValueError("file_format must be either 'pdf',  'png' or 'nc'")

        filename = self.generate_name(
            diagnostic_product=diagnostic_product, extra_keys=extra_keys
        ) + f'.{file_format}'
        dir_format = 'netcdf' if file_format == 'nc' else file_format
        folder = os.path.join(self.outputdir, dir_format)
        create_folder(folder=str(folder), loglevel=self.loglevel)
        return os.path.join(folder, filename)

    def save_netcdf(self, dataset: xr.Dataset, diagnostic_product: str,
                    rebuild: bool = True, extra_keys: Optional[dict] = None,
                    metadata: Optional[dict] = None, create_catalog_entry: bool = False,
                    dict_catalog_entry: Optional[dict] = None):
        """
        Save an xarray Dataset as a NetCDF file with a generated filename.

        Args:
            dataset (xr.Dataset): The xarray Dataset to save.
            diagnostic_product (str): Product of the diagnostic analysis.
            rebuild (bool, optional): Whether to rebuild the output file if it already exists. Defaults to True.
            extra_keys (dict, optional): Dictionary of additional keys to include in the filename.
            metadata (dict, optional): Additional metadata to include in the NetCDF file.
            create_catalog_entry (bool, optional): Whether to create a catalog entry for the NetCDF file. Defaults to False.
            dict_catalog_entry (dict, optional): List of jinja and wildcard variables. Default is none.
        """

        filepath = self._core_save(
            diagnostic_product=diagnostic_product,
            file_format='nc', extra_keys=extra_keys)

        if not rebuild and os.path.exists(filepath):
            self.logger.info("File already exists and rebuild=False, skipping: %s", filepath)
            return filepath

        metadata = self.create_metadata(
            diagnostic_product=diagnostic_product,
            extra_keys=extra_keys, metadata=metadata)

        # If metadata contains a history attribute, log the history
        if 'history' in metadata:
            log_history(data=dataset, msg=metadata['history'])
            # Remove the history attribute from the metadata dictionary
            metadata.pop('history')

        # define a default list of jinja and wildcard variables if not provided
        if not dict_catalog_entry:
            dict_catalog_entry = {
                'jinjalist': ['freq', 'stat', 'region', 'realization'],
                'wildcardlist': ['var']
            }

        dataset.attrs.update(metadata)
        dataset.to_netcdf(filepath)

        # create catalog entry for netcdf file
        if create_catalog_entry:
            self._create_catalog_entry(
                metadata=metadata, filepath=filepath,
                jinjalist=dict_catalog_entry.get('jinjalist', None),
                wildcardlist=dict_catalog_entry.get('wildcardlist', None)
            )

        self.logger.info("Saved NetCDF: %s", filepath)
        return filepath
    
    def generate_folder(self, extension: str = 'pdf'):
        """
        Generate a folder for saving output files based on the specified format.

        Args:
            extension (str): The extension of the output files (e.g., 'pdf', 'png', 'netcdf').
        
        Returns:
            str: The path to the generated folder.
        """
        folder = os.path.join(self.outputdir, extension)
        create_folder(folder=str(folder), loglevel=self.loglevel)
        return folder
    
    def generate_path(self, extension: str, diagnostic_product: str,
                      extra_keys: dict = None) -> str:
        """
        Generate a full file path for saving output files based on the provided parameters.
        Simplified wrapper around `generate_name` and `generate_folder` to include the output directory.
        """
        filename = self.generate_name(diagnostic_product=diagnostic_product,
                                       extra_keys=extra_keys)
        folder = self.generate_folder(extension=extension)
        return os.path.join(folder, filename + '.' + extension)

    def _save_figure(self, fig: Figure, diagnostic_product: str, file_format: str,
                     rebuild: bool = True, extra_keys: Optional[dict] = None, metadata: Optional[dict] = None,
                     dpi: Optional[int] = None):
        """
        Internal method to save a Matplotlib figure with common logic for PDF and PNG.

        Args:
            fig (plt.Figure): The Matplotlib figure to save.
            diagnostic_product (str): Product of the diagnostic analysis.
            file_format (str): 'pdf' or 'png'.
            rebuild (bool): Whether to overwrite existing files.
            extra_keys (dict): Extra keys for filename generation.
            metadata (dict): Metadata to embed.
            dpi (int): DPI setting for raster formats like PNG.
        """

        filepath = self._core_save(
            diagnostic_product=diagnostic_product,
            file_format=file_format, extra_keys=extra_keys)

        if not rebuild and os.path.exists(filepath):
            self.logger.info("File already exists and rebuild=False, skipping: %s", filepath)
            return filepath

        save_kwargs = {'format': file_format, 'bbox_inches': 'tight'}
        if file_format == 'png' and dpi is not None:
            save_kwargs['dpi'] = dpi

        fig.savefig(filepath, **save_kwargs)

        metadata = self.create_metadata(
            diagnostic_product=diagnostic_product,
            extra_keys=extra_keys, metadata=metadata)

        if file_format == 'pdf':
            add_pdf_metadata(filepath, metadata, loglevel=self.loglevel)
        elif file_format == 'png':
            add_png_metadata(filepath, metadata, loglevel=self.loglevel)

        self.logger.info("Saved %s: %s", file_format.upper(), filepath)
        return filepath

    def save_pdf(self, fig: Figure, diagnostic_product: str, rebuild: bool = True,
                 extra_keys: Optional[dict] = None, metadata: Optional[dict] = None):
        """
        Save a Matplotlib figure as a PDF.
        """
        return self._save_figure(fig, diagnostic_product, 'pdf', rebuild, extra_keys, metadata)

    def save_png(self, fig: Figure, diagnostic_product: str, rebuild: bool = True,
                 extra_keys: Optional[dict] = None, metadata: Optional[dict] = None, dpi: int = 300):
        """
        Save a Matplotlib figure as a PNG.
        """
        return self._save_figure(fig, diagnostic_product, 'png', rebuild, extra_keys, metadata, dpi)

    def create_metadata(self, diagnostic_product: str, extra_keys: Optional[dict] = None, metadata: Optional[dict] = None) -> dict:
        """
        Create metadata dictionary for a plot or output file.

        Args:
            diagnostic_product (str): Product of the diagnostic analysis.
            extra_keys (dict, optional): Dictionary of additional keys to include in the filename.
            metadata (dict, optional): Additional metadata to include in the PNG file.
        """
        base_metadata = {
            'diagnostic': self.diagnostic,
            'diagnostic_product': diagnostic_product,
            'catalog': self.catalog,
            'model': self.model,
            'exp': self.exp,
            'realization': self.realization,
            'catalog_ref': self.catalog_ref,
            'model_ref': self.model_ref,
            'exp_ref': self.exp_ref
        }

        # Remove None values
        base_metadata = {k: v for k, v in base_metadata.items() if v is not None}

        # Process extra keys safely
        if extra_keys:
            processed_extra_keys = {
                key: ",".join(map(str, value)) if isinstance(value, list) else str(value)
                for key, value in extra_keys.items()
            }
            base_metadata.update(processed_extra_keys)

        # Merge with provided metadata, ensuring second argument is always a dict
        if metadata is None:
            metadata = {}
        metadata = update_metadata(base_metadata, metadata)
<<<<<<< HEAD
        return metadata
=======
        self.logger.debug("Available metadata: %s", metadata)
        return metadata


    def _create_catalog_entry(self, filepath, metadata, jinjalist=None, wildcardlist=None):
        """
        Creates an entry in the catalog

        Args:
            filepath (str): The file path where the data is stored.
            metadata (dict): Metadata dictionary containing information about the diagnostic.
            jinjalist (list, optional): List of Jinja variables to replace in the URL path.
            wildcardlist (list, optional): List of wildcard variables to replace in the URL path.

        """

        self.logger.info("Creating catalog entry for %s", filepath)
        configpath = ConfigPath(catalog=self.catalog)
        configdir = configpath.configdir
        # find the catalog of the experiment and load it
        catalogfile = os.path.join(configdir, 'catalogs', self.catalog, 'catalog', self.model, self.exp + '.yaml')
        cat_file = load_yaml(catalogfile)
        # Remove None values
        urlpath = self.replace_intake_vars(catalog=self.catalog, path=filepath)
        
        entry_name = f'aqua-{self.diagnostic}-{metadata.get("diagnostic_product")}'
        if entry_name in cat_file['sources']:
            catblock = cat_file['sources'][entry_name]
        else:
            catblock = None

        if catblock is None:
            # if the entry is not there, define the block to be uploaded into the catalog
            catblock = {
                'driver': 'netcdf',
                'description': f'AQUA {self.diagnostic} data for {metadata.get("diagnostic_product")}',
                'args': {
                    'urlpath': urlpath,
                    'chunks': {},
                },
                'metadata': {
                    'source_grid_name': False,
                }
            }
        else:
            # if the entry is there, we just update the urlpath
            catblock['args']['urlpath'] = urlpath

            catblock['args']['xarray_kwargs'] = {
                    'decode_times': True,
            }
        # These variables are replaced from the url as {{ variable }}
        if jinjalist:
            for key in jinjalist:
                value = metadata.get(key)
                if value is not None:
                    self.logger.debug("Replacing jinja variable %s with value %s in urlpath", key, value)
                    catblock = self.replace_urlpath_jinja(catblock, value, key, self.diagnostic)
        
        if wildcardlist:
           for key in wildcardlist:
               value = metadata.get(key)
               if value is not None:
                   self.logger.debug("Replacing wildcard variable %s with value %s in urlpath", key, value)
                   catblock = self.replace_urlpath_wildcard(catblock, value)

        self.logger.info('Final urlpath: %s', catblock['args']['urlpath'])
        
        cat_file['sources'][entry_name] = catblock

        # dump the update file
        dump_yaml(outfile=catalogfile, cfg=cat_file)
        return catblock # using this in the tests
    
    @staticmethod
    def replace_urlpath_wildcard(block, value):
        """
        Replace the urlpath in the catalog entry with "*" 

        Args:
            block (dict): The catalog entry generated by `catalog_entry_details' to be updated
            value (str): The value to replace in the urlpath (e.g., 'r1', 'global', 'mean')

        """
        if not value:
            return block
        
        # this loop is a bit tricky but is made to ensure that the right value is replaced
        for character in ['_', '/', '.']:
            block['args']['urlpath'] = block['args']['urlpath'].replace(
                character + value + character, character + "*" + character)
            
        return block
        
    @staticmethod
    def replace_urlpath_jinja(block, value, name, diagnostic):
        """
        Replace the urlpath in the catalog entry with the given jinja parameter and
        add the parameter to the parameters block

        Args:
            block (dict): The catalog entry generated by `catalog_entry_details' to be updated
            value (str): The value to replace in the urlpath (e.g., 'r1', 'global', 'mean')
            name (str): The name of the parameter to add to the parameters block
                        and to be used in the urlpath (e.g., 'realization', 'region', 'stat')
        """
        if not value:
            return block

        # this conditional is a bit tricky but is made to ensure that the right value is replaced
        if name == 'diagnostic':
             block['args']['urlpath'] = block['args']['urlpath'].replace(
                 value + '.',  "{{" + name + "}}" + '.')
        if 'parameters' not in block:
            block['parameters'] = {}
        if name not in block['parameters']:
            block['parameters'][name] = {}
            block['parameters'][name]['description'] = f"Parameter {name} for the {diagnostic}"
            block['parameters'][name]['default'] = value
            block['parameters'][name]['type'] = 'str'
            block['parameters'][name]['allowed'] = [value]
        else:
            if value not in block['parameters'][name]['allowed']:
                block['parameters'][name]['allowed'].append(value)

        # this loop is a bit tricky but is made to ensure that the right value is replaced
        for character in ['_', '/', '.']:
            block['args']['urlpath'] = block['args']['urlpath'].replace(
                character + value + character, character + "{{" + name + "}}" + character)
        if 'parameters' not in block:
            block['parameters'] = {}
        if name not in block['parameters']:
            block['parameters'][name] = {}
            block['parameters'][name]['description'] = f"Parameter {name} for the {diagnostic}"
            block['parameters'][name]['default'] = value
            block['parameters'][name]['type'] = 'str'
            block['parameters'][name]['allowed'] = [value]
        else:
            if value not in block['parameters'][name]['allowed']:
                block['parameters'][name]['allowed'].append(value)

        return block

    @staticmethod
    def get_urlpath(block):
        """
        Get the urlpath for the catalog entry
        """
        return block['args']['urlpath']

    @staticmethod
    def replace_intake_vars(path, catalog=None):
        """
        Replace the intake jinja vars into a string for a predefined catalog

        Args:
            catalog:  the catalog name where the intake vars must be read
            path: the original path that you want to update with the intake variables
        """

        # We exploit of configurerto get info on intake_vars so that we can replace them in the urlpath
        Configurer = ConfigPath(catalog=catalog)
        _, intake_vars = Configurer.get_machine_info()
        
        # loop on available intake_vars, replace them in the urlpath
        for name in intake_vars.keys():
            replacepath = intake_vars[name]
            if replacepath is not None and replacepath in path:
                # quotes used to ensure that then you can read the source
                path = path.replace(replacepath, "{{ " + name + " }}")

        return path
>>>>>>> b4d29be5
<|MERGE_RESOLUTION|>--- conflicted
+++ resolved
@@ -384,12 +384,8 @@
         if metadata is None:
             metadata = {}
         metadata = update_metadata(base_metadata, metadata)
-<<<<<<< HEAD
-        return metadata
-=======
         self.logger.debug("Available metadata: %s", metadata)
         return metadata
-
 
     def _create_catalog_entry(self, filepath, metadata, jinjalist=None, wildcardlist=None):
         """
@@ -558,5 +554,4 @@
                 # quotes used to ensure that then you can read the source
                 path = path.replace(replacepath, "{{ " + name + " }}")
 
-        return path
->>>>>>> b4d29be5
+        return path