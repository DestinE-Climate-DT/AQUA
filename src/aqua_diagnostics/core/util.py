"""
Utility functions for the CLI
"""
import argparse
import os
import xarray as xr
from dask.distributed import Client, LocalCluster
from aqua.logger import log_configure, log_history
from aqua.util import load_yaml, get_arg, convert_units
from aqua.util import ConfigPath

def template_parse_arguments(parser: argparse.ArgumentParser):
    """
    Add the default arguments to the parser.

    Args:
        parser: argparse.ArgumentParser

    Returns:
        argparse.ArgumentParser
    """
    parser.add_argument("--loglevel", "-l", type=str,
                        required=False, help="loglevel")
    parser.add_argument("--catalog", type=str,
                        required=False, help="catalog name")
    parser.add_argument("--model", type=str,
                        required=False, help="model name")
    parser.add_argument("--exp", type=str,
                        required=False, help="experiment name")
    parser.add_argument("--source", type=str,
                        required=False, help="source name")
    parser.add_argument("--realization", type=str, default=None,
                        help="realization name (default: None)")
    parser.add_argument("--config", "-c", type=str, default=None,
                        help='yaml configuration file')
    parser.add_argument("--nworkers", "-n", type=int,
                        required=False, help="number of workers")
    parser.add_argument("--cluster", type=str,
                        required=False, help="cluster address")
    parser.add_argument("--regrid", type=str,
                        required=False, help="target regrid resolution")
    parser.add_argument("--outputdir", type=str,
                        required=False, help="output directory")

    return parser


def open_cluster(nworkers, cluster, loglevel: str = 'WARNING'):
    """
    Open a dask cluster if nworkers is provided, otherwise connect to an existing cluster.

    Args:
        nworkers (int): number of workers
        cluster (str): cluster address
        loglevel (str): logging level

    Returns:
        client (dask.distributed.Client): dask client
        cluster (dask.distributed.LocalCluster): dask cluster
        private_cluster (bool): whether the cluster is private
    """

    logger = log_configure(log_name='Cluster', log_level=loglevel)

    private_cluster = False
    if nworkers or cluster:
        if not cluster:
            cluster = LocalCluster(n_workers=nworkers, threads_per_worker=1)
            logger.info(f"Initializing private cluster {cluster.scheduler_address} with {nworkers} workers.")
            private_cluster = True
        else:
            logger.info(f"Connecting to cluster {cluster}.")
        client = Client(cluster)
    else:
        client = None

    return client, cluster, private_cluster


def close_cluster(client, cluster, private_cluster, loglevel: str = 'WARNING'):
    """
    Close the dask cluster and client.

    Args:
        client (dask.distributed.Client): dask client
        cluster (dask.distributed.LocalCluster): dask cluster
        private_cluster (bool): whether the cluster is private
        loglevel (str): logging level
    """
    logger = log_configure(log_name='Cluster', log_level=loglevel)

    if client:
        client.close()
        logger.debug("Dask client closed.")

    if private_cluster:
        cluster.close()
        logger.debug("Dask cluster closed.")


def load_diagnostic_config(diagnostic: str, config: str = None,
                           default_config: str = "config.yaml",
                           loglevel: str = 'WARNING'):
    """
    Load the diagnostic configuration file and return the configuration dictionary.

    Args:
        diagnostic (str): diagnostic name
        config (str): config argument can modify the default configuration file.
        default_config (str): default name configuration file (yaml format)
        loglevel (str): logging level. Default is 'WARNING'.

    Returns:
        dict: configuration dictionary
    """
    if config:
        filename = config
    else:
        configdir = ConfigPath(loglevel=loglevel).configdir
        filename = os.path.join(configdir, "diagnostics", diagnostic, default_config)

    return load_yaml(filename)


def merge_config_args(config: dict, args: argparse.Namespace,
                      loglevel: str = 'WARNING') -> dict:
    """
    Merge the configuration dictionary with the arguments of the CLI.

    Args:
        config (dict): configuration dictionary
        args (argparse.Namespace): arguments of the CLI
        loglevel (str): logging level. Default is 'WARNING'.

    Returns:
        dict: merged configuration dictionary
    """
    logger = log_configure(log_name='merge_config_args', log_level=loglevel)
    datasets = config['datasets']

    # Override the first dataset in the config file if provided in the command line
    datasets[0]['catalog'] = get_arg(args, 'catalog', datasets[0]['catalog'])
    datasets[0]['model'] = get_arg(args, 'model', datasets[0]['model'])
    datasets[0]['exp'] = get_arg(args, 'exp', datasets[0]['exp'])
    datasets[0]['source'] = get_arg(args, 'source', datasets[0]['source'])

    config['output']['outputdir'] = get_arg(args, 'outputdir', config['output']['outputdir'])

    logger.debug("Analyzing models:")
    for model in config['datasets']:
        logger.debug(f"  - {model['catalog']} {model['model']} {model['exp']} {model['source']}")

    if 'references' in config:
        logger.debug("Using reference data:")
        for ref in config['references']:
            logger.debug(f"  - {ref['catalog']} {ref['model']} {ref['exp']} {ref['source']}")

<<<<<<< HEAD
    return config


def convert_data_units(data, var: str, units: str, loglevel: str = 'WARNING'):
    """
    Make sure that the data is in the correct units.

    Args:
        data (xarray Dataset or DataArray): The data to be checked.
        var (str): The variable to be checked.
        units (str): The units to be checked.
    """
    logger = log_configure(log_name='check_data', log_level=loglevel)

    data_to_fix = data[var] if isinstance(data, xr.Dataset) else data
    final_units = units
    initial_units = data_to_fix.units

    conversion = convert_units(initial_units, final_units)

    factor = conversion.get('factor', 1)
    offset = conversion.get('offset', 0)

    if factor != 1 or offset != 0:
        logger.debug('Converting %s from %s to %s',
                     var, initial_units, final_units)
        data_to_fix = data_to_fix * factor + offset
        data_to_fix.attrs['units'] = final_units
        log_history(data_to_fix, f"Converting units of {var}: from {initial_units} to {final_units}")
    else:
        logger.debug('Units of %s are already in %s', var, final_units)
        return data

    if isinstance(data, xr.Dataset):
        data_fixed = data.copy()
        data_fixed[var] = data_to_fix
    else:
        data_fixed = data_to_fix

    return data_fixed
=======
    return config
>>>>>>> 12ab8afc
<|MERGE_RESOLUTION|>--- conflicted
+++ resolved
@@ -155,7 +155,6 @@
         for ref in config['references']:
             logger.debug(f"  - {ref['catalog']} {ref['model']} {ref['exp']} {ref['source']}")
 
-<<<<<<< HEAD
     return config
 
 
@@ -196,6 +195,3 @@
         data_fixed = data_to_fix
 
     return data_fixed
-=======
-    return config
->>>>>>> 12ab8afc
