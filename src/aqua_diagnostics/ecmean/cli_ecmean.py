--- conflicted
+++ resolved
@@ -28,7 +28,6 @@
 
     # load AQUA core diagnostic default parser
     parser = argparse.ArgumentParser(description='ECmean Performance Indices  CLI')
-<<<<<<< HEAD
     parser = template_parse_arguments(parser)
 
     # Extend the parser with specific arguments for ECmean
@@ -38,7 +37,6 @@
     # to be used when oceanic data is in a different source than atmospheric data
     parser.add_argument('--nprocs',  type=int,
                         help='number of multiprocessing processes to use', default=1)
-=======
     parser.add_argument('-c', '--config', type=str,
                         help='ecmean yaml configuration file', default='config_ecmean_cli.yaml')
     parser.add_argument('-n', '--nworkers',  type=int,
@@ -55,7 +53,6 @@
                         help='regrid method to be used [default: r100]', default='r100')
     parser.add_argument('--realization', type=str, default=None,
                         help='Realization name (default: None)')
->>>>>>> e1d1347d
     parser.add_argument('-i', '--interface', type=str,
                         help='non-standard interface file')
     parser.add_argument('--source_oce', type=str,
@@ -65,14 +62,10 @@
     return parser.parse_args(arguments)
 
 
-<<<<<<< HEAD
 def reader_data(model, exp, source,
                 catalog=None, regrid='r100',
-                keep_vars=None, loglevel='WARNING'):
-=======
-def reader_data(model, exp, source, catalog=None, regrid='r100', keep_vars=None,
+                keep_vars=None, loglevel='WARNING',
                 reader_kwargs: dict = {}):
->>>>>>> e1d1347d
     """
     Simple function to retrieve and do some operation on reader data
 
@@ -83,11 +76,8 @@
         catalog (str, optional): catalog to be used, defaults to None
         regrid (str, optional): regrid method, defaults to 'r100'
         keep_vars (list, optional): list of variables to keep, defaults to None
-<<<<<<< HEAD
         loglevel (str, optional): logging level, defaults to 'WARNING'
-=======
         reader_kwargs (dict, optional): list of reader_kwargs. Defaults to {}.
->>>>>>> e1d1347d
     
     Returns:
         xarray.Dataset: dataset with the data retrieved and regridded
@@ -101,18 +91,14 @@
 
     # Try to read the data, if dataset is not available return None
     try:
-        reader = Reader(model=model, exp=exp, source=source, catalog=catalog, 
-<<<<<<< HEAD
-                        regrid=regrid)
+        reader = Reader(
+            model=model, exp=exp, source=source, catalog=catalog, 
+            regrid=regrid, **reader_kwargs
+        )
         xfield = reader.retrieve()
         if regrid is not None:
             xfield = reader.regrid(xfield)
-=======
-                        regrid=regrid, **reader_kwargs)
-        data = reader.retrieve()
-        data = reader.regrid(data)
->>>>>>> e1d1347d
-     
+
     except Exception as err:
         reader_logger.error('Error while reading model %s: %s', model, err)
         return None
@@ -134,13 +120,16 @@
     # create a single dataset
     if data_oce is None:
         mydata = data_atm
-        logger.warning('No oceanic data, only atmospheric data will be used')
+        if logger is not None:
+            logger.warning('No oceanic data, only atmospheric data will be used')
     elif data_atm is None:
         mydata = data_oce
-        logger.warning('No atmospheric data, only oceanic data will be used')
+        if logger is not None:
+            logger.warning('No atmospheric data, only oceanic data will be used')
     else:
         mydata = xr.merge([data_atm, data_oce])
-        logger.debug('Merging atmospheric and oceanic data')
+        if logger is not None:
+            logger.debug('Merging atmospheric and oceanic data')
 
     # Quit if no data is available
     if mydata is None:
@@ -164,10 +153,12 @@
     # guessing years from the dataset
     if y1 is None:
         y1 = int(mydata.time[0].values.astype('datetime64[Y]').astype(str))
-        logger.info('Guessing starting year %s', y1)
+        if logger is not None:
+            logger.info('Guessing starting year %s', y1)
     if y2 is None:
         y2 = int(mydata.time[-1].values.astype('datetime64[Y]').astype(str))
-        logger.info('Guessing ending year %s', y2)
+        if logger is not None:
+            logger.info('Guessing ending year %s', y2)
 
     # run the performance indices if you have at least 12 month of data
     if len(mydata.time) < 12:
@@ -223,9 +214,8 @@
         loglevel=loglevel
     )
     # this is required to access the predefined areas and masks
-    config['dirs']['exp'] = ecmeandir 
+    config['dirs']['exp'] = ecmeandir
     logger.debug('Default config file: %s', config)
-<<<<<<< HEAD
     logger.debug('Definitive interface file %s', interface)
 
     # loop on datasets
@@ -236,36 +226,30 @@
         source_atm = get_arg(args, 'source', dataset.get('source', 'lra-r100-monthly'))
         source_oce = get_arg(args, 'source_oce', dataset.get('source_oce', source_atm))
         regrid = get_arg(args, 'regrid', dataset.get('regrid'))
-=======
-
-    # activate override from command line
-    exp = get_arg(args, 'exp', configfile['dataset']['exp'])
-    source = get_arg(args, 'source', configfile['dataset'].get('source', 'lra-r100-monthly'))
-    model = get_arg(args, 'model', configfile['dataset']['model'])
-    catalog = get_arg(args, 'catalog', configfile['dataset']['catalog'])
-    outputdir = get_arg(args, 'outputdir', configfile['setup']['outputdir'])
-    regrid = get_arg(args, 'regrid', configfile['dataset'].get('regrid', 'r100'))
-    realization = get_arg(args, 'realization', None)
-    if realization:
-        reader_kwargs = {'realization': realization}
-    else:
-        reader_kwargs = {}
-    interface = get_arg(args, 'interface', interface)
-    logger.debug('Definitive interface file %s', interface)
-
-    # load the data
-    logger.info('Loading atmospheric data %s', model)
-    data_atm = reader_data(model=model, exp=exp, source=source, 
-                           catalog=catalog, keep_vars=atm_vars,
-                           regrid=regrid, reader_kwargs=reader_kwargs)
-    
-    logger.info('Loading oceanic data from %s', model)
-    data_oce = reader_data(model=model, exp=exp, source=source, 
-                           catalog=catalog, keep_vars=oce_vars,
-                           regrid=regrid, reader_kwargs=reader_kwargs)
->>>>>>> e1d1347d
-
+
+        # activate override from command line
+        outputdir = get_arg(args, 'outputdir', configfile['setup']['outputdir'])
+        regrid = get_arg(args, 'regrid', configfile['dataset'].get('regrid', 'r100'))
+        realization = get_arg(args, 'realization', None)
+        if realization:
+            reader_kwargs = {'realization': realization}
+        else:
+            reader_kwargs = {}
+        interface = get_arg(args, 'interface', interface)
+        logger.debug('Definitive interface file %s', interface)
+
+        # load the data
+        logger.info('Loading atmospheric data %s', model)
         logger.info('Model %s, exp %s, source %s', model, exp, source_atm)
+        data_atm = reader_data(model=model, exp=exp, source=source_atm, 
+                            catalog=catalog, keep_vars=atm_vars,
+                            regrid=regrid, reader_kwargs=reader_kwargs)
+        
+        logger.info('Loading oceanic data from %s', model)
+        logger.info('Model %s, exp %s, source %s', model, exp, source_oce)
+        data_oce = reader_data(model=model, exp=exp, source=source_oce, 
+                            catalog=catalog, keep_vars=oce_vars,
+                            regrid=regrid, reader_kwargs=reader_kwargs)
 
         #setup the output saver
         outputsaver = OutputSaver(diagnostic='ecmean',
