--- conflicted
+++ resolved
@@ -68,19 +68,12 @@
 
             cli.logger.debug("Selected levels for vertical plots: %s", plev)
 
-<<<<<<< HEAD
-            biases_dataset = GlobalBiases(**dataset_args, startdate=startdate_data, enddate=enddate_data,
-                                          outputdir=cli.outputdir, loglevel=cli.loglevel)
-            biases_reference = GlobalBiases(**reference_args, startdate=startdate_ref, enddate=enddate_ref,
-                                            outputdir=cli.outputdir, loglevel=cli.loglevel)
-=======
             biases_dataset = GlobalBiases(**dataset_args, diagnostic=diagnostic_name,
                                           startdate=startdate_data, enddate=enddate_data,
-                                          outputdir=outputdir, loglevel=loglevel)
+                                          outputdir=cli.outputdir, loglevel=cli.loglevel)
             biases_reference = GlobalBiases(**reference_args, diagnostic=diagnostic_name,
                                             startdate=startdate_ref, enddate=enddate_ref,
-                                            outputdir=outputdir, loglevel=loglevel)
->>>>>>> 96cc212f
+                                            outputdir=cli.outputdir, loglevel=cli.loglevel)
 
             all_vars = [(v, False) for v in variables] + [(f, True) for f in formulae]
 
