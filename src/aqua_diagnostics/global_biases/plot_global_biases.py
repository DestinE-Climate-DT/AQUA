--- conflicted
+++ resolved
@@ -37,15 +37,9 @@
 
         self.logger = log_configure(log_level=loglevel, log_name='Global Biases')
 
-<<<<<<< HEAD
-    def _save_figure(self, fig, diagnostic_product,
-                     data, description, var, data_ref=None,
-                     plev=None, format='png', **kwargs):
-=======
     def _save_figure(self, fig, diagnostic_product, 
                      data, description, var, data_ref=None, 
-                     plev=None):
->>>>>>> d98c946d
+                     plev=None,):
         """
         Handles the saving of a figure using OutputSaver.
 
@@ -57,13 +51,8 @@
             description (str): Description of the figure.
             var (str): Variable name.
             plev (float, optional): Pressure level.
-<<<<<<< HEAD
-            format (str): Format to save the figure ('png' or 'pdf').
-
         Keyword Args:
             **kwargs: Additional keyword arguments to be passed to the OutputSaver.
-=======
->>>>>>> d98c946d
         """
         outputsaver = OutputSaver(
             diagnostic=self.diagnostic,
@@ -79,24 +68,6 @@
 
         metadata = {"Description": description}
 
-<<<<<<< HEAD
-        extra_keys = {
-            k: v for k, v in {
-                'var': var,
-                'plev': plev,
-            }.items() if v is not None
-        }
-
-        if format == 'pdf':
-            outputsaver.save_pdf(fig, diagnostic_product=diagnostic_product,
-                                 extra_keys=extra_keys, metadata=metadata)
-        elif format == 'png':
-            outputsaver.save_png(fig, diagnostic_product=diagnostic_product,
-                                 extra_keys=extra_keys, metadata=metadata)
-        else:
-            raise ValueError(f'Format {format} not supported. Use png or pdf.')
-
-=======
         if var is not None:
             extra_keys.update({'var': var})
         if plev is not None:
@@ -106,7 +77,6 @@
                                 extra_keys=extra_keys, metadata=metadata,
                                 save_pdf=self.save_pdf, save_png=self.save_png,
                                 dpi=self.dpi)
->>>>>>> d98c946d
 
     def plot_climatology(self, data, var, plev=None, proj='robinson', proj_params={}, vmin=None, vmax=None, cbar_label=None):
         """
@@ -159,17 +129,8 @@
             f"for the {data.AQUA_model} model, experiment {data.AQUA_exp}."
         )
 
-<<<<<<< HEAD
-        if self.save_pdf:
-            self._save_figure(fig=fig, format='pdf', data=data, diagnostic_product='annual_climatology', 
-                              description=description, var=var, plev=plev, realization=realization,)
-        if self.save_png:
-            self._save_figure(fig=fig, format='png', data=data, diagnostic_product='annual_climatology',
-                              description=description, var=var, plev=plev, realization=realization)
-=======
         self._save_figure(fig=fig, diagnostic_product='annual_climatology',
-                          data=data, description=description, var=var, plev=plev)
->>>>>>> d98c946d
+                          data=data, description=description, var=var, plev=plev, realization=realization)
 
 
     def plot_bias(self, data, data_ref, var, plev=None, proj='robinson', proj_params={}, vmin=None, vmax=None, cbar_label=None):
@@ -228,17 +189,8 @@
             f" from {data_ref.startdate} to {data_ref.enddate} used as reference data."
         )
 
-<<<<<<< HEAD
-        if self.save_pdf:
-            self._save_figure(fig=fig, format='pdf', data=data, data_ref=data_ref, diagnostic_product='bias', 
-                              description=description, var=var, plev=plev, realization=realization)
-        if self.save_png:
-            self._save_figure(fig=fig, format='png', data=data, data_ref=data_ref, diagnostic_product='bias',
-                              description=description, var=var, plev=plev, realization=realization)
-=======
         self._save_figure(fig=fig, diagnostic_product='bias', data=data, data_ref=data_ref,
-                          description=description, var=var, plev=plev)
->>>>>>> d98c946d
+                          description=description, var=var, plev=plev, realization=realization)
 
 
     def plot_seasonal_bias(self, data, data_ref, var, plev=None, proj='robinson', proj_params={}, vmin=None, vmax=None, cbar_label=None):
@@ -305,17 +257,8 @@
             f" and from {data_ref.startdate} to {data_ref.enddate} for the reference data."
         )
 
-<<<<<<< HEAD
-        if self.save_pdf:
-            self._save_figure(fig=fig, format='pdf', data=data, data_ref=data_ref, diagnostic_product='seasonal_bias', 
-                              description=description, var=var, plev=plev, realization=realization)
-        if self.save_png:
-            self._save_figure(fig=fig, format='png', data=data, data_ref=data_ref, diagnostic_product='seasonal_bias',
-                              description=description, var=var, plev=plev, realization=realization)
-=======
         self._save_figure(fig=fig, diagnostic_product='seasonal_bias', data=data, data_ref=data_ref,
-                          description=description, var=var, plev=plev)
->>>>>>> d98c946d
+                          description=description, var=var, plev=plev, realization=realization)
 
 
     def plot_vertical_bias(self, data, data_ref, var, plev_min=None, plev_max=None, vmin=None, vmax=None, nlevels=18):
@@ -367,16 +310,7 @@
             loglevel=self.loglevel
         )
 
-<<<<<<< HEAD
-        if self.save_pdf:
-            self._save_figure(fig=fig, format='pdf', data=data, data_ref=data_ref, diagnostic_product='vertical_bias', 
-                              description=description, var=var, realization=realization)
-        if self.save_png:
-            self._save_figure(fig=fig, format='png', data=data, data_ref=data_ref, diagnostic_product='vertical_bias',
-                              description=description, var=var, realization=realization)
-=======
         self._save_figure(fig=fig, diagnostic_product='vertical_bias', data=data, data_ref=data_ref,
-                          description=description, var=var)
->>>>>>> d98c946d
+                          description=description, var=var, realization=realization)
 
         self.logger.info("Vertical bias plot completed successfully.")