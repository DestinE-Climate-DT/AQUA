from aqua.graphics import plot_seasonal_lat_lon_profiles
from aqua.logger import log_configure
from aqua.util import to_list, strlist_to_phrase
from aqua.graphics import plot_lat_lon_profiles
from aqua.diagnostics.core import OutputSaver

class PlotLatLonProfiles():
    """
    Class for plotting Lat-Lon Profiles diagnostics.
    This class provides methods to set data labels, description, title,
    and to plot the data. It handles data arrays regardless of their original
    temporal frequency, as temporal averaging is handled upstream.
    """
    def __init__(self, data=None, ref_data=None,
                 data_type='longterm',
                 ref_std_data=None,
                 diagnostic_name='lat_lon_profiles',
                 loglevel: str = 'WARNING'):
        """
        Initialise the PlotLatLonProfiles class.
        This class is used to plot lat lon profiles data previously processed
        by the LatLonProfiles class.

        Args:
            data: Can be either:
                - List of temporally-averaged data arrays for annual plots
                - List of seasonal data [DJF, MAM, JJA, SON] for seasonal plots
            ref_data: Reference data (structure matches data based on data_type)
            data_type (str): 'longterm' for single/multi-line longterm plots, 'seasonal' for 4-panel seasonal plots
            ref_std_data: Reference standard deviation data
            diagnostic_name (str): Name of the diagnostic. Default is 'lat_lon_profiles'.
            loglevel (str): Logging level. Default is 'WARNING'.
            
        Note:
            data_type determines how 'data' is interpreted:
            - 'longterm': data should be list of DataArrays for single plot
            - 'seasonal': data should be [DJF, MAM, JJA, SON] for 4-panel seasonal plots
        """
        self.loglevel = loglevel
        self.logger = log_configure(loglevel, 'PlotLatLonProfiles')

        self.data_type = data_type

        # Store data based on type
        if data_type == 'longterm':
            self.data = to_list(data) if data is not None else []
            self.ref_data = ref_data
        elif data_type == 'seasonal':
            self.data = data if data is not None else []  # Store seasonal data directly in unified interface
            self.ref_data = ref_data  # Store seasonal ref data directly
        else:
            raise ValueError(f"data_type must be 'longterm' or 'seasonal', got '{data_type}'")

        self.ref_std_data = ref_std_data
        self.diagnostic_name = diagnostic_name

        self.len_data, self.len_ref = self._check_data_length()
        self.get_data_info()

    def set_data_labels(self):
        """Set the data labels for the plot based on data_type."""
        # Use self.models and self.exps to create labels
        data_labels = []
        num_labels = max(len(self.models), len(self.exps), 1)
        
        for i in range(num_labels):
            if i < len(self.models) and i < len(self.exps):
                data_labels.append(f'{self.models[i]} {self.exps[i]}')
            else:
                data_labels.append(f'Dataset {i+1}')
        
        self.logger.debug('Data labels: %s', data_labels)
        return data_labels
    
    def set_ref_label(self):
        """
        Set the reference label for the plot.
        The label is extracted from the reference data array attributes.

        Returns:
            ref_label (str): Reference label for the plot.
        """
        ref_label = None
        
        if self.ref_data is not None:
            model = self.ref_data.attrs.get('AQUA_model', 'Unknown')
            exp = self.ref_data.attrs.get('AQUA_exp', 'Unknown')
            ref_label = f'{model} {exp}'
        
        self.logger.debug('Reference label: %s', ref_label)
        return ref_label
    
    def get_data_info(self):
        """Extract metadata from data arrays based on data_type."""
        self.catalogs, self.models, self.exps = [], [], []
        self.region = None
        self.short_name = None
        self.standard_name = None
        self.long_name = None
        self.units = None
        self.mean_type = None
        
        # Get all data items to extract metadata from
        data_items = []
        if self.data_type == 'longterm':
            data_items = self.data
        elif self.data_type == 'seasonal':
            # For seasonal, use first season's data
            first_season = self.data[0] if self.data else []
            data_items = first_season if isinstance(first_season, list) else [first_season]
        
        # Extract metadata from all data items
        for data_item in data_items:
            if data_item is not None and hasattr(data_item, 'AQUA_catalog'):
                self.catalogs.append(data_item.AQUA_catalog)
                self.models.append(data_item.AQUA_model)
                self.exps.append(data_item.AQUA_exp)

                # Extract region if not already set
                if self.region is None and hasattr(data_item, 'AQUA_region'):
                    self.region = data_item.AQUA_region

                # Extract variable names if not already set
                if self.short_name is None and hasattr(data_item, 'short_name'):
                    self.short_name = data_item.short_name
                if self.standard_name is None and hasattr(data_item, 'standard_name'):
                    self.standard_name = data_item.standard_name
                if self.long_name is None and hasattr(data_item, 'long_name'):
                    self.long_name = data_item.long_name
                if self.units is None and hasattr(data_item, 'units'):
                    self.units = data_item.units

        # Set mean_type from first data item if not already set
        first_data = data_items[0]
        if first_data is not None and hasattr(first_data, 'AQUA_mean_type'):
            self.mean_type = first_data.AQUA_mean_type
        
        self.logger.debug(f'Extracted metadata for {len(self.models)} datasets: {list(zip(self.models, self.exps))}')
        self.logger.debug(f'Extracted region: {self.region}')
        
        # Handle std dates
        if self.ref_std_data is not None:
            self.std_startdate = getattr(self.ref_std_data, 'std_startdate', None)
            self.std_enddate = getattr(self.ref_std_data, 'std_enddate', None)
        else:
            self.std_startdate = None
            self.std_enddate = None

    def plot(self, data_labels=None, ref_label=None, title=None, style=None):
        """
        Unified plotting method that handles all plotting scenarios based on data_type.
        
        Args:
            data_labels (list, optional): Labels for the data.
            ref_label (str, optional): Label for the reference data.  
            title (str, optional): Title for the plot.
            style (str, optional): Plotting style. Default is the AQUA style.

        Returns:
            tuple: Matplotlib figure and axes objects.
        """
        if self.data_type == 'seasonal':
            # For seasonal plots, delegate to the specialized seasonal method
            return self.plot_seasonal_lines(data_labels=data_labels, title=title)
        
        data_to_plot = self.data
        ref_to_plot = self.ref_data
        
        # Call the graphics function
        return plot_lat_lon_profiles(
            data=data_to_plot,
            ref_data=ref_to_plot,
            ref_std_data=self.ref_std_data,
            data_labels=data_labels,
            ref_label=ref_label,
            title=title,
            style=style,
            loglevel=self.loglevel
        )
    
    def save_plot(self, fig, 
                  description: str = None, 
                  rebuild: bool = True,
                  outputdir: str = './', 
                  dpi: int = 300, 
                  format: str = 'png', 
                  diagnostic: str = None):
        """
        Save the plot to a file.

        Args:
            fig (matplotlib.figure.Figure): Figure object.
            description (str): Description of the plot.
            rebuild (bool): If True, rebuild the plot even if it already exists.
            outputdir (str): Output directory to save the plot.
            dpi (int): Dots per inch for the plot.
            format (str): Format of the plot ('png' or 'pdf'). Default is 'png'.
            diagnostic (str): Diagnostic name to be used in the filename as diagnostic_product.
        """
        metadata = {
            'catalog': getattr(self, 'catalogs', ['unknown_catalog'])[0],
            'model': getattr(self, 'models', ['unknown_model'])[0], 
            'exp': getattr(self, 'exps', ['unknown_exp'])[0]
        }
        
        # Use class attributes
        var = getattr(self, 'short_name', None) or getattr(self, 'standard_name', None)
        region = self.region

        # Build extra_keys
        extra_keys = {}
        if var: extra_keys['var'] = var
        if region: extra_keys['region'] = region.replace(' ', '').lower()
        
        # diagnostic_product must match the one used in OutputSaver
        base_diagnostic = diagnostic if diagnostic else self.diagnostic_name
        outputsaver = OutputSaver(diagnostic=base_diagnostic, outputdir=outputdir,
                                  loglevel=self.loglevel, **metadata)
        
        # Build diagnostic_product with data_type info
        if self.data_type == 'seasonal':
            diagnostic_product = f"seasonal_{self.mean_type}_profile"
        else:  # longterm
            diagnostic_product = f"{self.mean_type}_profile"
           
        # Save based on format
        if format == 'png':
            outputsaver.save_png(fig, diagnostic_product, extra_keys=extra_keys, 
                            metadata={'Description': description, 'dpi': dpi}, rebuild=rebuild)
        else:
            outputsaver.save_pdf(fig, diagnostic_product, extra_keys=extra_keys, 
                            metadata={'Description': description, 'dpi': dpi}, rebuild=rebuild)

    def _check_data_length(self):
        """
        Check the length of the data arrays and reference data based on data_type.
        Returns:
            tuple: (length of data arrays, length of reference data)
        """
        len_data = len(self.data) if self.data else 0
        
        if self.data_type == 'annual':
            len_ref = 1 if self.ref_data is not None else 0
        elif self.data_type == 'seasonal':
            len_ref = len(self.ref_data) if self.ref_data else 0
        else:
            len_ref = 0
        
        self.logger.debug(f'Data type: {self.data_type}, Data length: {len_data}, Reference length: {len_ref}')
        return len_data, len_ref

    def set_title(self):
        """
        Set the title for the plot.
        Specialized for Lat-Lon Profiles diagnostic.

        Returns:
            title (str): Title for the plot.
        """
        title = f"{self.mean_type.capitalize()} profile "


        for name in [self.long_name, self.standard_name, self.short_name]:
            if name is not None:
                title += f'for {name} '
                break
        if self.units is not None:
            title += f'[{self.units}] '

        if self.region is not None:
            title += f'[{self.region}] '

        if self.len_data == 1:
            title += f'for {self.catalogs[0]} {self.models[0]} {self.exps[0]} '

        self.logger.debug('Title: %s', title)
        return title

    def set_description(self):
        """
        Set the caption for the plot.
        Specialized for Lat-Lon Profiles diagnostic.
        """
        # Start with data_type info for seasonal plots
        if self.data_type == 'seasonal':
            description = f'Seasonal {self.mean_type.lower()} profile '
        else:
            description = f'{self.mean_type.capitalize()} profile '
        
        # Variable name
        for name in [self.long_name, self.standard_name, self.short_name]:
            if name is not None:
                description += f'of {name} '
                break

        # Units
        if self.units is not None:
<<<<<<< HEAD
            units = self.units.replace("**", r"\*\*")  # Same as BaseMixin
            description += f'[{units}] '
=======
            units = self.units.replace("**", r"\*\*")
            description += f'[{units}] '
        
        # Short name in parentheses
>>>>>>> 9cbc24f2
        if self.short_name is not None:
            description += f'({self.short_name}) '

        # Region - only if not Global
        if self.region is not None and self.region.lower() != 'global':
            description += f'over {self.region} '

        # Dataset info
        num_items = min(len(self.catalogs), len(self.models), len(self.exps)) if hasattr(self, 'catalogs') else 0
        
        description += 'for '
        dataset_names = [f'{self.catalogs[i]} {self.models[i]} {self.exps[i]}' for i in range(min(self.len_data, num_items))]
        description += strlist_to_phrase(items=dataset_names)

        # Reference data description
<<<<<<< HEAD
        if self.len_ref > 0:
            description += ' with reference'
            # Handle ref_data structure based on data_type
            if self.ref_data is not None:
                if hasattr(self.ref_data, 'AQUA_model'):
                    ref_model = self.ref_data.AQUA_model
                    ref_exp = self.ref_data.AQUA_exp
                    if ref_model == 'ERA5':
                        description += ' ERA5'
                    else:
                        description += f' {ref_model} {ref_exp}'
        
        # Standard deviation info
        if self.std_startdate is not None and self.std_enddate is not None:
            description += f' with standard deviation from {self.std_startdate} to {self.std_enddate}.'
            description += ' The shaded area represents 2 standard deviations.'
        else:
            description += '.'
=======
        if self.len_ref > 0 and self.ref_data is not None:
            # Extract reference info properly
            if self.data_type == 'seasonal' and isinstance(self.ref_data, list):
                # For seasonal, ref_data is a list, use first element
                ref_item = self.ref_data[0] if self.ref_data else None
            else:
                # For longterm, ref_data is a single DataArray
                ref_item = self.ref_data
            
            if ref_item is not None and hasattr(ref_item, 'AQUA_model'):
                ref_model = ref_item.AQUA_model
                ref_exp = ref_item.AQUA_exp
                ref_catalog = getattr(ref_item, 'AQUA_catalog', None)
                
                # Build reference string
                if ref_catalog:
                    description += f' compared to {ref_catalog} {ref_model} {ref_exp}'
                else:
                    description += f' compared to {ref_model} {ref_exp}'
            else:
                description += ' with reference data'
        
        # Standard deviation info
        if self.ref_std_data is not None:
            description += ' with ±2σ uncertainty bands'
            if self.std_startdate is not None and self.std_enddate is not None:
                description += f' computed over {self.std_startdate} to {self.std_enddate}'
        
        description += '.'
>>>>>>> 9cbc24f2
            
        self.logger.debug('Description: %s', description)
        return description

    def run(self,
            outputdir='./',
            rebuild=True, 
            dpi=300,
            style=None,
            format='png'):
        """
        Unified run method that handles all plotting scenarios.
        
        Args:
            outputdir (str): Output directory to save the plot.
            rebuild (bool): If True, rebuild the plot even if it already exists.
            dpi (int): Dots per inch for the plot.
            style (str): Plotting style. Default is the AQUA style.
            format (str): Format of the plot ('png' or 'pdf'). Default is 'png'.
        """
        self.logger.info('Running PlotLatLonProfiles')

        if self.data_type == 'seasonal':
            return self._run_seasonal(outputdir=outputdir, rebuild=rebuild, dpi=dpi, format=format,
                                      style=style)
        elif self.data_type == 'longterm':
            return self._run_annual(outputdir=outputdir, rebuild=rebuild, dpi=dpi, format=format,
                                    style=style)

    def _run_annual(self, outputdir, rebuild, dpi, format, style):
        """Private method for annual single variable plotting."""
        data_label = self.set_data_labels()
        ref_label = self.set_ref_label()
        description = self.set_description()
        title = self.set_title()
        
        if self.ref_std_data is not None:
            description += " with standard deviation bands"

        fig, _ = self.plot(data_labels=data_label, ref_label=ref_label, title=title,
                           style=style)

        self.save_plot(fig, description=description, rebuild=rebuild,
                       outputdir=outputdir, dpi=dpi, format=format, diagnostic=self.diagnostic_name)
        
        self.logger.info('PlotLatLonProfiles completed successfully')

    def _run_seasonal(self, outputdir, rebuild, dpi, format, style):
        """Private method for seasonal single variable plotting."""
        data_labels = self.set_data_labels()
        description = self.set_description()
        title = self.set_title()

        fig, _ = self.plot_seasonal_lines(data_labels=data_labels, 
                                          title=title, style=style)

        self.save_plot(fig, description=description, 
                       rebuild=rebuild, outputdir=outputdir, dpi=dpi, format=format, 
                       diagnostic=self.diagnostic_name)
        
        self.logger.info('PlotLatLonProfiles completed successfully')

    def plot_seasonal_lines(self, 
                            data_labels=None, 
                            title=None, 
                            style=None):
        """
        Plot seasonal means using plot_seasonal_lat_lon_profiles.
        Creates a 4-panel plot with DJF, MAM, JJA, SON only.

        Args:
            data_labels (list): List of data labels.
            title (str): Title of the plot.
            style (str): Plotting style. Default is the AQUA style

        Returns:
            fig (matplotlib.figure.Figure): Figure object.
            axs (list): List of axes objects.
        """
        if not self.data or len(self.data) < 4:
            raise ValueError("Seasonal data must contain at least 4 elements: [DJF, MAM, JJA, SON]")
        
        # Use first 4 seasons only (DJF, MAM, JJA, SON)
        seasonal_data_only = self.data[:4]
        seasonal_ref_only = self.ref_data[:4] if self.ref_data and len(self.ref_data) >= 4 else None

        self.logger.debug(f'Plotting {len(seasonal_data_only)} seasons')
        
        return plot_seasonal_lat_lon_profiles(
            seasonal_data=seasonal_data_only,
            ref_data=seasonal_ref_only,
            ref_std_data=self.ref_std_data,
            data_labels=data_labels,
            title=title,
            style=style,
            loglevel=self.loglevel
        )<|MERGE_RESOLUTION|>--- conflicted
+++ resolved
@@ -295,15 +295,10 @@
 
         # Units
         if self.units is not None:
-<<<<<<< HEAD
-            units = self.units.replace("**", r"\*\*")  # Same as BaseMixin
-            description += f'[{units}] '
-=======
             units = self.units.replace("**", r"\*\*")
             description += f'[{units}] '
         
         # Short name in parentheses
->>>>>>> 9cbc24f2
         if self.short_name is not None:
             description += f'({self.short_name}) '
 
@@ -319,26 +314,6 @@
         description += strlist_to_phrase(items=dataset_names)
 
         # Reference data description
-<<<<<<< HEAD
-        if self.len_ref > 0:
-            description += ' with reference'
-            # Handle ref_data structure based on data_type
-            if self.ref_data is not None:
-                if hasattr(self.ref_data, 'AQUA_model'):
-                    ref_model = self.ref_data.AQUA_model
-                    ref_exp = self.ref_data.AQUA_exp
-                    if ref_model == 'ERA5':
-                        description += ' ERA5'
-                    else:
-                        description += f' {ref_model} {ref_exp}'
-        
-        # Standard deviation info
-        if self.std_startdate is not None and self.std_enddate is not None:
-            description += f' with standard deviation from {self.std_startdate} to {self.std_enddate}.'
-            description += ' The shaded area represents 2 standard deviations.'
-        else:
-            description += '.'
-=======
         if self.len_ref > 0 and self.ref_data is not None:
             # Extract reference info properly
             if self.data_type == 'seasonal' and isinstance(self.ref_data, list):
@@ -368,7 +343,6 @@
                 description += f' computed over {self.std_startdate} to {self.std_enddate}'
         
         description += '.'
->>>>>>> 9cbc24f2
             
         self.logger.debug('Description: %s', description)
         return description
