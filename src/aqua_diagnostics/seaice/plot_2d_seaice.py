--- conflicted
+++ resolved
@@ -203,7 +203,6 @@
                     for ax in axs:
                         apply_circular_window(ax, extent=ext_coords)
 
-<<<<<<< HEAD
         description = (
             f"Spatial map and total bias of the sea ice {monmod.attrs.get('AQUA_method', '')} climatology "
             f"in the {monmod.attrs.get('AQUA_region', 'geographic')} region. "
@@ -216,24 +215,6 @@
         self._save_plots(fig=fig, data=monmod, data_ref=monref, diagnostic_product='bias', 
                          description=description, extra_keys={'method': self.method, 'region': region})
         plt.close(fig)
-=======
-
-        if self.save_pdf or self.save_png:
-            description = (
-                f"Spatial map and total bias of the sea ice {monmod.attrs.get('AQUA_method', '')} climatology "
-                f"in the {monmod.attrs.get('AQUA_region', 'geographic')} region. "
-                f"The model data is {monmod.attrs.get('AQUA_model')} with experiment {monmod.attrs.get('AQUA_exp')} "
-                f"spanning from {time_to_string(monmod.attrs.get('AQUA_startdate', ''))} to {time_to_string(monmod.attrs.get('AQUA_enddate', ''))}. "
-                f"The reference dataset is {monref.attrs.get('AQUA_model')} with experiment {monref.attrs.get('AQUA_exp')} "
-                f"spanning from {time_to_string(monref.attrs.get('AQUA_startdate', ''))} to {time_to_string(monref.attrs.get('AQUA_enddate', ''))}. "
-                f"{'The red contour line represents the regional sea ice fraction equal to 0.2.' if self.method == 'fraction' else ''}"
-                )
-            self._save_plots(fig=fig, data=monmod, data_ref=monref, diagnostic_product='bias', 
-                             description=description, extra_keys={'method': self.method, 'region': region})
-        else:
-            plt.close(fig)
->>>>>>> 9c33f19e
-
 
     def _plot_var_map(self, region, **kwargs):
         """
@@ -299,7 +280,6 @@
 
         fig.suptitle(f"{set_map_title(datarr)}", fontsize=13)
         
-<<<<<<< HEAD
         description = (
             f"Spatial map of the sea ice {mondat.attrs.get('AQUA_method','')} climatology "
             f"for the {mondat.attrs.get('AQUA_model','')} model, experiment {mondat.attrs.get('AQUA_exp','')} "
@@ -311,21 +291,6 @@
                          diagnostic_product='varmap', description=description, extra_keys={'method': self.method, 'region': region})
         plt.close(fig)
         
-=======
-        if self.save_pdf or self.save_png:
-            description = (
-                f"Spatial map of the sea ice {mondat.attrs.get('AQUA_method','')} climatology "
-                f"for the {mondat.attrs.get('AQUA_model','')} model, experiment {mondat.attrs.get('AQUA_exp','')} "
-                f"over {mondat.attrs.get('AQUA_region', 'geographic')} region "
-                f"from {time_to_string(mondat.attrs.get('AQUA_startdate',''))} to {time_to_string(mondat.attrs.get('AQUA_enddate',''))}. "
-                f"{'The red contour line represent the regional sea ice fraction equal to 0.2.' if self.method == 'fraction' and self.plot_ref_contour else ''}"
-            )
-            self._save_plots(fig=fig, data=mondat, data_ref=None, 
-                             diagnostic_product='varmap', description=description, extra_keys={'method': self.method, 'region': region})
-        else:
-            plt.close(fig)
-
->>>>>>> 9c33f19e
     def _get_colorbar_ticks(self, data, vmin=None, vmax=None, norm=None,
                             boundaries=None, sym=False, ticks_rounding=1):
         """
@@ -617,17 +582,7 @@
         metadata = {"Description": description}
         extra_keys = {} if extra_keys is None else dict(extra_keys)
         
-<<<<<<< HEAD
-        if self.save_pdf:
-            self._save_figure(fig=fig, format='pdf', data=data, data_ref=data_ref, 
-                              diagnostic_product=diagnostic_product, description=description, extra_keys=extra_keys)
-        if self.save_png:
-            self._save_figure(fig=fig, format='png', data=data, data_ref=data_ref, 
-                              diagnostic_product=diagnostic_product, description=description, extra_keys=extra_keys)
-        plt.close(fig)
-=======
         outputsaver.save_figure(fig, diagnostic_product,
                                 extra_keys=extra_keys, metadata=metadata,
                                 save_pdf=self.save_pdf, save_png=self.save_png,
-                                rebuild=self.rebuild, dpi=self.dpi)
->>>>>>> 9c33f19e
+                                rebuild=self.rebuild, dpi=self.dpi)