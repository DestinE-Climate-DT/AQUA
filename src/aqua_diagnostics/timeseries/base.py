import os
import xarray as xr
from aqua.fixer import EvaluateFormula
from aqua.logger import log_configure
from aqua.util import frequency_string_to_pandas, pandas_freq_to_string
from aqua.util import time_to_string, strlist_to_phrase
from aqua.diagnostics.core import Diagnostic, start_end_dates, OutputSaver

xr.set_options(keep_attrs=True)


class BaseMixin(Diagnostic):
    """The BaseMixin class is used for the Timeseries and the SeasonalCycles classes."""
    def __init__(self, diagnostic_name: str = 'timeseries',
                 catalog: str = None, model: str = None,
                 exp: str = None, source: str = None,
                 regrid: str = None,
                 startdate: str = None, enddate: str = None,
                 std_startdate: str = None, std_enddate: str = None,
                 region: str = None, lon_limits: list = None, lat_limits: list = None,
                 loglevel: str = 'WARNING'):
        """
        Initialize the Base class.

        Args:
            diagnostic_name (str): The name of the diagnostic. Default is 'timeseries'.
                                   This will be used to configure the logger and the output files.
            catalog (str): The catalog to be used. If None, the catalog will be determined by the Reader.
            model (str): The model to be used.
            exp (str): The experiment to be used.
            source (str): The source to be used.
            regrid (str): The target grid to be used for regridding. If None, no regridding will be done.
            startdate (str): The start date of the data to be retrieved.
                             If None, all available data will be retrieved.
            enddate (str): The end date of the data to be retrieved.
                           If None, all available data will be retrieved.
            std_startdate (str): The start date of the standard period. Ignored if std is False.
            std_enddate (str): The end date of the standard period. Ignored if std is False.
            region (str): The region to select. This will define the lon and lat limits.
            lon_limits (list): The longitude limits to be used. Overriden by region.
            lat_limits (list): The latitude limits to be used. Overriden by region.
            loglevel (str): The log level to be used. Default is 'WARNING'.
        """
        super().__init__(catalog=catalog, model=model, exp=exp, source=source, regrid=regrid,
                         loglevel=loglevel)
        
        # Log name is the diagnostic name with the first letter capitalized
        self.logger = log_configure(log_level=loglevel, log_name=diagnostic_name.capitalize())
        self.diagnostic_name = diagnostic_name

        # We want to make sure we retrieve the required amount of data with a single Reader instance
        self.startdate, self.enddate = start_end_dates(startdate=startdate, enddate=enddate,
                                                       start_std=std_startdate, end_std=std_enddate)
        # They need to be stored to evaluate the std on the correct period
        self.std_startdate = self.startdate if std_startdate is None else std_startdate
        self.std_enddate = self.enddate if std_enddate is None else std_enddate
        # Finally we need to set the start and end dates of the data
        self.plt_startdate = startdate
        self.plt_enddate = enddate
        self.logger.debug(f"Retrieve start date: {self.startdate}, End date: {self.enddate}")
        self.logger.debug(f"Plot start date: {self.plt_startdate}, End date: {self.plt_enddate}")
        self.logger.debug(f"Std start date: {self.std_startdate}, Std end date: {self.std_enddate}")

        # Set the region based on the region name or the lon and lat limits
        self.region, self.lon_limits, self.lat_limits = self._set_region(region=region, diagnostic='timeseries',
                                                                         lon_limits=lon_limits, lat_limits=lat_limits)
        self.logger.debug(f"Region: {self.region}, Lon limits: {self.lon_limits}, Lat limits: {self.lat_limits}")

        # Initialize the possible results
        self.hourly = None
        self.daily = None
        self.monthly = None
        self.annual = None
        self.std_hourly = None
        self.std_daily = None
        self.std_monthly = None
        self.std_annual = None

    def retrieve(self, var: str, formula: bool = False, long_name: str = None,
                 units: str = None, short_name: str = None, reader_kwargs: dict = {}):
        """
        Retrieve the data for the given variable.

        Args:
            var (str): The variable to be retrieved.
            formula (bool): If True, the variable is a formula.
            long_name (str): The long name of the variable, if different from the variable name.
            units (str): The units of the variable, if different from the original units.
            short_name (str): The short name of the variable, if different from the variable name.
            reader_kwargs (dict): Additional keyword arguments for the Reader. Default is an empty dictionary.
        """
        # If the user requires a formula the evaluation requires the retrieval
        # of all the variables
        if formula:
            super().retrieve(reader_kwargs=reader_kwargs, months_required=2)
            self.logger.debug("Evaluating formula %s", var)
            self.data = EvaluateFormula(data=self.data, formula=var, long_name=long_name,
                                        short_name=short_name, units=units,
                                        loglevel=self.loglevel).evaluate()
            if self.data is None:
                raise ValueError(f'Error evaluating formula {var}. '
                                 'Check the variable names and the formula syntax.')
        else:
            super().retrieve(var=var, reader_kwargs=reader_kwargs, months_required=2)
            if self.data is None:
                raise ValueError(f'Variable {var} not found in the data. '
                                 'Check the variable name and the data source.')
            # Get the xr.DataArray to be aligned with the formula code
            self.data = self.data[var]

        if self.plt_startdate is None:
            self.plt_startdate = self.data.time.min().values
            self.logger.debug('Plot start date set to %s', self.plt_startdate)
        if self.plt_enddate is None:
            self.plt_enddate = self.data.time.max().values
            self.logger.debug('Plot end date set to %s', self.plt_enddate)

        # Customization of the data, expecially needed for formula
        if units is not None:
            self._check_data(var, units)
        if long_name is not None:
            self.data.attrs['long_name'] = long_name
        # We want to be sure that a long_name is always defined for description setup
        elif self.data.attrs.get('long_name') is None:
            self.data.attrs['long_name'] = var
        # We use the short_name as the name of the variable
        # to be always used in plots
        if short_name is not None:
            self.data.attrs['short_name'] = short_name
            self.data.name = short_name
        else:
            self.data.attrs['short_name'] = var

    def compute_std(self, freq: str, exclude_incomplete: bool = True, center_time: bool = True,
                    box_brd: bool = True):
        """
        Compute the standard deviation of the data. Support for monthly and annual frequencies.

        Args:
            freq (str): The frequency to be used for the resampling.
            exclude_incomplete (bool): If True, exclude incomplete periods.
            center_time (bool): If True, the time will be centered.
            box_brd (bool,opt): choose if coordinates are comprised or not in area selection.
                                Default is True
        """
        if freq is None:
            self.logger.error('Frequency not provided')
            raise ValueError('Frequency not provided')

        freq = frequency_string_to_pandas(freq)
        str_freq = pandas_freq_to_string(freq)
        self.logger.info('Computing %s standard deviation', str_freq)

        freq_dict = {'hourly': {'data': self.hourly, 'groupdby': 'time.hour'},
                     'daily': {'data': self.daily, 'groupdby': 'time.dayofyear'},
                     'monthly': {'data': self.monthly, 'groupdby': 'time.month'},
                     'annual': {'data': self.annual, 'groupdby': None}}

        data = self.data
        data = self.reader.fldmean(data, box_brd=box_brd,
                                   lon_limits=self.lon_limits, lat_limits=self.lat_limits)
        data = self.reader.timmean(data, freq=freq, exclude_incomplete=exclude_incomplete,
                                   center_time=center_time)
        data = data.sel(time=slice(self.std_startdate, self.std_enddate))
        if self.std_startdate is None or self.std_enddate is None:
            self.std_startdate = data.time.min().values
            self.std_enddate = data.time.max().values
        if freq_dict[str_freq]['groupdby'] is not None:
            data = data.groupby(freq_dict[str_freq]['groupdby']).std('time')
        else:  # For annual data, we compute the std over all years
            data = data.std('time')

        if self.region is not None:
            data.attrs['AQUA_region'] = self.region

        # Store start and end dates for the standard deviation.
        # pd.Timestamp cannot be used as attribute, so we convert to a string
        data.attrs['std_startdate'] = time_to_string(self.std_startdate)
        data.attrs['std_enddate'] = time_to_string(self.std_enddate)

        # Load data in memory for faster plot
        self.logger.debug(f"Loading std data for frequency {str_freq} in memory")
        data.load()
        self.logger.debug(f"Loaded std data for frequency {str_freq} in memory")

        # Assign the data to the correct attribute based on frequency
        if str_freq == 'hourly':
            self.std_hourly = data
        elif str_freq == 'daily':
            self.std_daily = data
        elif str_freq == 'monthly':
            self.std_monthly = data
        elif str_freq == 'annual':
            self.std_annual = data

    def save_netcdf(self, diagnostic_product: str, freq: str,
                    outputdir: str = './', rebuild: bool = True,
                    create_catalog_entry: bool = False,
                    dict_catalog_entry: dict = {'jinjalist': ['freq', 'realization', 'region'],
                                                'wildcardlist': ['var']}):
        """
        Save the data to a netcdf file.

        Args:
            diagnostic_product (str): The product name to be used in the filename (e.g., 'timeseries or 'seasonalcycles').
            freq (str): The frequency of the data.
            outputdir (str): The directory to save the data.
            rebuild (bool): If True, rebuild the data from the original files.
            create_catalog_entry (bool): If True, create a catalog entry for the data. Default is False.
            dict_catalog_entry (dict): A dictionary with catalog entry information. Default is {'jinjalist': ['freq', 'region', 'realization'], 'wildcardlist': ['var']}.
        """
        str_freq = pandas_freq_to_string(freq)

        if str_freq == 'hourly':
            data = self.hourly if self.hourly is not None else self.logger.error('No hourly data available')
            data_std = self.std_hourly if self.std_hourly is not None else None
        elif str_freq == 'daily':
            data = self.daily if self.daily is not None else self.logger.error('No daily data available')
            data_std = self.std_daily if self.std_daily is not None else None
        elif str_freq == 'monthly':
            data = self.monthly if self.monthly is not None else self.logger.error('No monthly data available')
            data_std = self.std_monthly if self.std_monthly is not None else None
        elif str_freq == 'annual':
            data = self.annual if self.annual is not None else self.logger.error('No annual data available')
            data_std = self.std_annual if self.std_annual is not None else None

        var = getattr(data, 'short_name', None)
        extra_keys = {'var': var, 'freq': str_freq}
        
        if data.name is None:
            data.name = var

        # In order to have a catalog entry we want to have a key region even in the global case
        region = self.region if self.region is not None else 'global'
        extra_keys.update({'region': region})

        self.logger.info('Saving %s data for %s to netcdf in %s', str_freq, diagnostic_product, outputdir)

        # Loading data in memory before saving to netcdf
        super().save_netcdf(data=data, diagnostic=self.diagnostic_name, diagnostic_product=diagnostic_product,
                            outputdir=outputdir, rebuild=rebuild, extra_keys=extra_keys,
                            create_catalog_entry=create_catalog_entry, dict_catalog_entry=dict_catalog_entry)
        if data_std is not None:
            extra_keys.update({'std': 'std'})
            self.logger.info('Saving %s data for %s to netcdf in %s', str_freq, diagnostic_product, outputdir)
            # TODO: Check if the catalog entry generation is required for the std values
            super().save_netcdf(data=data_std, diagnostic=self.diagnostic_name, diagnostic_product=diagnostic_product,
                                outputdir=outputdir, rebuild=rebuild, extra_keys=extra_keys)

    def _check_data(self, var: str, units: str):
        """
        Make sure that the data is in the correct units.

        Args:
            var (str): The variable to be checked.
            units (str): The units to be checked.
        """
        self.data = super()._check_data(data=self.data, var=var, units=units)


class PlotBaseMixin():
    """PlotBaseMixin class is used for the PlotTimeseries and the PlotSeasonalcycles classes."""
    def __init__(self, diagnostic_name: str = 'timeseries', loglevel: str = 'WARNING'):
        """
        Initialize the PlotBaseMixin class.

        Args:
            diagnostic_name (str): The name of the diagnostic. Default is 'timeseries'.
                                   This will be used to configure the logger and the output files.
            loglevel (str): The log level to be used. Default is 'WARNING'.
        """
        # Data info initalized as empty
        self.loglevel = loglevel
        self.diagnostic_name = diagnostic_name
        log_name = 'Plot' + diagnostic_name.capitalize()
        self.logger = log_configure(log_level=loglevel, log_name=log_name)
        # All these will be filled by the get_data_info() methods
        self.catalogs = None
        self.models = None
        self.exps = None
        self.realizations = None
        self.ref_catalogs = None
        self.ref_models = None
        self.ref_exps = None
        self.std_startdate = None
        self.std_enddate = None
        self.region = None
        self.short_name = None
        self.long_name = None
        self.units = None

    def set_data_labels(self):
        """
        Set the data labels for the plot.
        The labels are extracted from the data arrays attributes.

        Returns:
            data_labels (list): List of data labels for the plot.
        """
        data_labels = []
        for i in range(self.len_data):
            label = f'{self.models[i]} {self.exps[i]}'
            data_labels.append(label)

        self.logger.debug('Data labels: %s', data_labels)
        return data_labels

    def set_ref_label(self):
        """
        Set the reference label for the plot.
        The label is extracted from the reference data arrays attributes.

        Returns:
            ref_label (str): Reference label for the plot.
        """
        ref_label = []
        for i in range(self.len_ref):
            label = f'{self.ref_models[i] if isinstance(self.ref_models, list) else self.ref_models}'
            label += f' {self.ref_exps[i] if isinstance(self.ref_exps, list) else self.ref_exps}'
            ref_label.append(label)
        self.logger.debug('Reference labels: %s', ref_label)

        # Convert to string if only one reference data
        if len(ref_label) == 1:
            ref_label = ref_label[0]

        self.logger.debug('Reference label: %s', ref_label)
        return ref_label

    def set_title(self, diagnostic: str = None):
        """
        Set the title for the plot. Uses short_name, long_name, and units attributes.

        Args:
            diagnostic (str): Diagnostic name to be used in the title.

        Returns:
            title (str): Title for the plot.
        """
        title = f'{diagnostic} '
        if self.long_name is not None:
            title += f'of {self.long_name} '

        if self.units is not None:
            title += f'[{self.units}] '

        if self.region is not None:
            title += f'[{self.region}] '

        if self.len_data == 1:
            title += f'for {self.catalogs[0]} {self.models[0]} {self.exps[0]} '

        self.logger.debug('Title: %s', title)
        return title

    def set_description(self, diagnostic: str = None):
        """
        Set the caption for the plot.
        The caption is extracted from the data arrays attributes and the
        reference data arrays attributes.
        The caption is stored as 'Description' in the metadata dictionary.

        Args:
            diagnostic (str): Diagnostic name to be used in the caption.

        Returns:
            description (str): Caption for the plot.
        """

        description = f'{diagnostic} '

        description += f'of {self.long_name} '
        if self.units is not None:
          units = self.units.replace("**", r"\*\*")
          description += f'[{units}] '
        if self.short_name is not None:
          description += f'({self.short_name}) '

        if self.region is not None:
            description += f'for region {self.region} '

        description += 'for '
        description += strlist_to_phrase(items=[f'{self.catalogs[i]} {self.models[i]} {self.exps[i]}' for i in range(self.len_data)])

        if self.len_ref > 0:
            description += f' with reference'
            for i in range(self.len_ref):
                if self.ref_models[i] == 'ERA5' or self.ref_models == 'ERA5':
                    description += f' ERA5 '
                elif isinstance(self.ref_models, list):
                    description += f' {self.ref_models[i]} {self.ref_exps[i]} '
                else:
                    description += f' {self.ref_models} {self.ref_exps} '
        elif self.len_ref == 0:
            description += '.'

        if self.std_startdate is not None and self.std_enddate is not None:
            description += f'with standard deviation from {time_to_string(self.std_startdate)} to {time_to_string(self.std_enddate)}.'
            description += ' The shaded area represents 2 standard deviations.'

        self.logger.debug('Description: %s', description)
        return description

    def save_plot(self, fig, description: str = None, rebuild: bool = True,
                  outputdir: str = './', dpi: int = 300, format: str = 'png', diagnostic_product: str = None):
        """
        Save the plot to a file.

        Args:
            fig (matplotlib.figure.Figure): Figure object.
            description (str): Description of the plot.
            rebuild (bool): If True, rebuild the plot even if it already exists.
            outputdir (str): Output directory to save the plot.
            dpi (int): Dots per inch for the plot.
            format (str): Format of the plot ('png' or 'pdf'). Default is 'png'.
            diagnostic_product (str): Diagnostic product to be used in the filename as diagnostic_product.
        """
        outputsaver = OutputSaver(diagnostic=self.diagnostic_name,
                                  catalog=self.catalogs,
                                  model=self.models,
                                  exp=self.exps,
<<<<<<< HEAD
                                  realization=self.realizations,
                                  # This is needed for the Gregory diagnostic, which save the reference models and experiments
=======
                                  # This is needed for the Gregory diagnostic, which saves the reference models and experiments
>>>>>>> d98c946d
                                  # as dictionaries to build correct labels and descriptions
                                  catalog_ref=list(self.ref_catalogs.values()) if isinstance(self.ref_catalogs, dict) else self.ref_catalogs,
                                  model_ref=list(self.ref_models.values()) if isinstance(self.ref_models, dict) else self.ref_models,
                                  exp_ref=list(self.ref_exps.values()) if isinstance(self.ref_exps, dict) else self.ref_exps,
                                  outputdir=outputdir,
                                  loglevel=self.loglevel)

        metadata = {"Description": description, "dpi": dpi }
        extra_keys = {'diagnostic_product': diagnostic_product}

        if self.short_name is not None:
            extra_keys.update({'var': self.short_name})
        if self.region is not None:
            extra_keys.update({'region': self.region})

        outputsaver.save_figure(fig, diagnostic_product,
                                extra_keys=extra_keys, metadata=metadata,
                                save_pdf=format in ['pdf', 'both'], 
                                save_png=format in ['png', 'both'],
                                rebuild=rebuild, dpi=dpi)<|MERGE_RESOLUTION|>--- conflicted
+++ resolved
@@ -419,12 +419,8 @@
                                   catalog=self.catalogs,
                                   model=self.models,
                                   exp=self.exps,
-<<<<<<< HEAD
                                   realization=self.realizations,
                                   # This is needed for the Gregory diagnostic, which save the reference models and experiments
-=======
-                                  # This is needed for the Gregory diagnostic, which saves the reference models and experiments
->>>>>>> d98c946d
                                   # as dictionaries to build correct labels and descriptions
                                   catalog_ref=list(self.ref_catalogs.values()) if isinstance(self.ref_catalogs, dict) else self.ref_catalogs,
                                   model_ref=list(self.ref_models.values()) if isinstance(self.ref_models, dict) else self.ref_models,
