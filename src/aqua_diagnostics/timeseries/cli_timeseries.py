#!/usr/bin/env python3
"""
Command-line interface for Timeseries diagnostic.

This CLI allows to run the Timeseries, SeasonalCycles and GregoryPlot
diagnostics.
Details of the run are defined in a yaml configuration file for a
single or multiple experiments.
"""
import argparse
import sys

from aqua.logger import log_configure
from aqua.util import get_arg
from aqua.version import __version__ as aqua_version
from aqua.diagnostics.core import template_parse_arguments, open_cluster, close_cluster
from aqua.diagnostics.core import load_diagnostic_config, merge_config_args
from aqua.diagnostics.core import round_startdate, round_enddate
from aqua.diagnostics.timeseries.util_cli import load_var_config
from aqua.diagnostics.timeseries import Timeseries, SeasonalCycles, Gregory
from aqua.diagnostics.timeseries import PlotTimeseries, PlotSeasonalCycles, PlotGregory


def parse_arguments(args):
    """Parse command-line arguments for Timeseries diagnostic.

    Args:
        args (list): list of command-line arguments to parse.
    """
    parser = argparse.ArgumentParser(description='Timeseries CLI')
    parser = template_parse_arguments(parser)
    return parser.parse_args(args)


if __name__ == '__main__':
    args = parse_arguments(sys.argv[1:])

    loglevel = get_arg(args, 'loglevel', 'WARNING')
    logger = log_configure(log_level=loglevel, log_name='Timeseries CLI')
    logger.info(f"Running Timeseries diagnostic with AQUA version {aqua_version}")

    cluster = get_arg(args, 'cluster', None)
    nworkers = get_arg(args, 'nworkers', None)

    client, cluster, private_cluster, = open_cluster(nworkers=nworkers, cluster=cluster, loglevel=loglevel)

    # Load the configuration file and then merge it with the command-line arguments,
    # overwriting the configuration file values with the command-line arguments.
    config_dict = load_diagnostic_config(diagnostic='timeseries', config=args.config,
                                         default_config='config_timeseries_atm.yaml',
                                         loglevel=loglevel)
    config_dict = merge_config_args(config=config_dict, args=args, loglevel=loglevel)

    regrid = get_arg(args, 'regrid', None)
    logger.info(f"Regrid option is set to {regrid}")
    realization = get_arg(args, 'realization', None)
    # This reader_kwargs will be used if the dataset corresponding value is None
    if realization:
        reader_kwargs = {'realization': realization}
    else:
        reader_kwargs = config_dict['datasets'][0].get('reader_kwargs', {})

    # Output options
    outputdir = config_dict['output'].get('outputdir', './')
    rebuild = config_dict['output'].get('rebuild', True)
    save_pdf = config_dict['output'].get('save_pdf', True)
    save_png = config_dict['output'].get('save_png', True)
    dpi = config_dict['output'].get('dpi', 300)
    create_catalog_entry = config_dict['output'].get('create_catalog_entry', True)

    # Timeseries diagnostic
    if 'timeseries' in config_dict['diagnostics']:
        if config_dict['diagnostics']['timeseries']['run']:
            logger.info("Timeseries diagnostic is enabled.")

            diagnostic_name = config_dict['diagnostics']['timeseries'].get('diagnostic_name', 'timeseries')
            center_time = config_dict['diagnostics']['timeseries'].get('center_time', True)

            for var in config_dict['diagnostics']['timeseries'].get('variables', []):
                var_config, regions = load_var_config(config_dict, var)
                logger.info(f"Running Timeseries diagnostic for variable {var} with config {var_config} in regions {[region if region else 'global' for region in regions]}") # noqa
                for region in regions:
                    try:
                        logger.info(f"Running Timeseries diagnostic in region {region if region else 'global'}")

                        init_args = {'region': region, 'loglevel': loglevel, 'diagnostic_name': diagnostic_name}
                        run_args = {'var': var, 'formula': False, 'long_name': var_config.get('long_name'),
                                    'units': var_config.get('units'), 'short_name': var_config.get('short_name'),
                                    'freq': var_config.get('freq'), 'outputdir': outputdir, 'rebuild': rebuild,
                                    'center_time': center_time}

                        # Initialize a list of len from the number of datasets
                        ts = [None] * len(config_dict['datasets'])
                        for i, dataset in enumerate(config_dict['datasets']):
                            logger.info(f'Running dataset: {dataset}, variable: {var}')
                            dataset_args = {'catalog': dataset['catalog'], 'model': dataset['model'],
                                            'exp': dataset['exp'], 'source': dataset['source'],
                                            'regrid': regrid if regrid is not None else dataset.get('regrid', None)}
                            logger.debug(f"Dataset args: {dataset_args}")
                            ts[i] = Timeseries(**init_args, **dataset_args)
                            ts[i].run(**run_args, create_catalog_entry=create_catalog_entry,
                                      reader_kwargs=dataset.get('reader_kwargs', reader_kwargs))

                        # Reference datasets are evaluated on the maximum time range of the datasets
                        startdate = min([ts[i].startdate for i in range(len(ts))])
                        enddate = max([ts[i].enddate for i in range(len(ts))])
                        startdate = round_startdate(startdate)
                        enddate = round_enddate(enddate)
                        logger.info(f"Start date: {startdate}, End date: {enddate}")

                        # Initialize a list of len from the number of references
                        if 'references' in config_dict:
                            ts_ref = [None] * len(config_dict['references'])
                            for i, reference in enumerate(config_dict['references']):
                                logger.info(f'Running reference: {reference}, variable: {var}')
                                reference_args = {'catalog': reference['catalog'], 'model': reference['model'],
                                                'exp': reference['exp'], 'source': reference['source'],
                                                'startdate': startdate, 'enddate': enddate,
                                                'std_startdate': var_config.get('std_startdate'),
                                                'std_enddate': var_config.get('std_enddate'),
                                                'regrid': regrid if regrid is not None else reference.get('regrid', None)}
                                logger.info(f"Reference args: {reference_args}")
                                ts_ref[i] = Timeseries(**init_args, **reference_args)
                                ts_ref[i].run(**run_args, std=True, create_catalog_entry=False,
                                              reader_kwargs=reference.get('reader_kwargs', {}))

                        # Plot the timeseries
                        if save_pdf or save_png:
                            logger.info(f"Plotting Timeseries diagnostic for variable {var} in region {region if region else 'global'}") # noqa
                            plot_args = {'monthly_data': [ts[i].monthly for i in range(len(ts))],
                                        'annual_data': [ts[i].annual for i in range(len(ts))],
                                        'ref_monthly_data': [ts_ref[i].monthly for i in range(len(ts_ref))],
                                        'ref_annual_data': [ts_ref[i].annual for i in range(len(ts_ref))],
                                        'std_monthly_data': [ts_ref[i].std_monthly for i in range(len(ts_ref))],
                                        'std_annual_data': [ts_ref[i].std_annual for i in range(len(ts_ref))],
                                        'diagnostic_name': diagnostic_name,
                                        'loglevel': loglevel}
                            plot_ts = PlotTimeseries(**plot_args)
                            data_label = plot_ts.set_data_labels()
                            ref_label = plot_ts.set_ref_label()
                            description = plot_ts.set_description()
                            title = plot_ts.set_title()
                            fig, _ = plot_ts.plot_timeseries(data_labels=data_label, ref_label=ref_label, title=title)

                            if save_pdf:
                                plot_ts.save_plot(fig, description=description, outputdir=outputdir,
                                                dpi=dpi, rebuild=rebuild, format='pdf')
                            if save_png:
                                plot_ts.save_plot(fig, description=description, outputdir=outputdir,
                                                dpi=dpi, rebuild=rebuild, format='png')
                    except Exception as e:
                        logger.error(f"Error running Timeseries diagnostic for variable {var} in region {region if region else 'global'}: {e}")

            for var in config_dict['diagnostics']['timeseries'].get('formulae', []):
                var_config, regions = load_var_config(config_dict, var)
                logger.info(f"Running Timeseries diagnostic for variable {var} with config {var_config}")

                diagnostic_name = config_dict['diagnostics']['timeseries'].get('diagnostic_name', 'timeseries')
                center_time = config_dict['diagnostics']['timeseries'].get('center_time', True)

                for region in regions:
                    try:
                        logger.info(f"Running Timeseries diagnostic in region {region if region else 'global'}")

                        init_args = {'region': region, 'loglevel': loglevel, 'diagnostic_name': diagnostic_name}
                        run_args = {'var': var, 'formula': True, 'long_name': var_config.get('long_name'),
                                    'units': var_config.get('units'), 'short_name': var_config.get('short_name'),
                                    'freq': var_config.get('freq'), 'outputdir': outputdir, 'rebuild': rebuild,
                                    'center_time': center_time}

                        # Initialize a list of len from the number of datasets
                        ts = [None] * len(config_dict['datasets'])
                        for i, dataset in enumerate(config_dict['datasets']):
                            logger.info(f'Running dataset: {dataset}, variable: {var}')
                            dataset_args = {'catalog': dataset['catalog'], 'model': dataset['model'],
                                            'exp': dataset['exp'], 'source': dataset['source'],
                                            'regrid': regrid if regrid is not None else dataset.get('regrid', None)}
                            ts[i] = Timeseries(**init_args, **dataset_args)
                            ts[i].run(**run_args, create_catalog_entry=create_catalog_entry,
                                      reader_kwargs=dataset.get('reader_kwargs', reader_kwargs))

                        # Reference datasets are evaluated on the maximum time range of the datasets
                        startdate = min([ts[i].plt_startdate for i in range(len(ts))])
                        enddate = max([ts[i].plt_enddate for i in range(len(ts))])

                        # Initialize a list of len from the number of references
                        if 'references' in config_dict:
                            ts_ref = [None] * len(config_dict['references'])
                            for i, reference in enumerate(config_dict['references']):
                                logger.info(f'Running reference: {reference}, variable: {var}')
                                reference_args = {'catalog': reference['catalog'], 'model': reference['model'],
                                                'exp': reference['exp'], 'source': reference['source'],
                                                'startdate': startdate, 'enddate': enddate,
                                                'std_startdate': var_config.get('std_startdate'),
                                                'std_enddate': var_config.get('std_enddate'),
                                                'regrid': regrid if regrid is not None else reference.get('regrid', None)}
                                ts_ref[i] = Timeseries(**init_args, **reference_args)
                                ts_ref[i].run(**run_args, std=True, create_catalog_entry=False,
                                              reader_kwargs=reference.get('reader_kwargs', {}))

                        # Plot the timeseries
                        if save_pdf or save_png:
                            logger.info(f"Plotting Timeseries diagnostic for variable {var} in region {region if region else 'global'}") # noqa
                            plot_args = {'monthly_data': [ts[i].monthly for i in range(len(ts))],
                                        'annual_data': [ts[i].annual for i in range(len(ts))],
                                        'ref_monthly_data': [ts_ref[i].monthly for i in range(len(ts_ref))],
                                        'ref_annual_data': [ts_ref[i].annual for i in range(len(ts_ref))],
                                        'std_monthly_data': [ts_ref[i].std_monthly for i in range(len(ts_ref))],
                                        'std_annual_data': [ts_ref[i].std_annual for i in range(len(ts_ref))],
                                        'diagnostic_name': diagnostic_name,
                                        'loglevel': loglevel}
                            plot_ts = PlotTimeseries(**plot_args)
                            data_label = plot_ts.set_data_labels()
                            ref_label = plot_ts.set_ref_label()
                            description = plot_ts.set_description()
                            title = plot_ts.set_title()
                            fig, _ = plot_ts.plot_timeseries(data_labels=data_label, ref_label=ref_label, title=title)

                            if save_pdf:
                                plot_ts.save_plot(fig, description=description, outputdir=outputdir,
                                                dpi=dpi, rebuild=rebuild, format='pdf')
                            if save_png:
                                plot_ts.save_plot(fig, description=description, outputdir=outputdir,
                                                dpi=dpi, rebuild=rebuild, format='png')
                    except Exception as e:
                        logger.error(f"Error running Timeseries diagnostic for variable {var} in region {region if region else 'global'}: {e}")

    # SeasonalCycles diagnostic
    if 'seasonalcycles' in config_dict['diagnostics']:
        if config_dict['diagnostics']['seasonalcycles']['run']:
            logger.info("SeasonalCycles diagnostic is enabled.")

            diagnostic_name = config_dict['diagnostics']['seasonalcycles'].get('diagnostic_name', 'seasonalcycles')
            center_time = config_dict['diagnostics']['seasonalcycles'].get('center_time', True)

            for var in config_dict['diagnostics']['seasonalcycles'].get('variables', []):
                try:
                    var_config, regions = load_var_config(config_dict, var, diagnostic='seasonalcycles')
                    logger.info(f"Running SeasonalCycles diagnostic for variable {var} with config {var_config}")

                    for region in regions:
                        logger.info(f"Running SeasonalCycles diagnostic in region {region if region else 'global'}")

                        init_args = {'region': region, 'loglevel': loglevel, 'diagnostic_name': diagnostic_name}
                        run_args = {'var': var, 'formula': False, 'long_name': var_config.get('long_name'),
                                    'units': var_config.get('units'), 'short_name': var_config.get('short_name'),
<<<<<<< HEAD
                                    'outputdir': outputdir, 'rebuild': rebuild}
=======
                                    'outputdir': outputdir, 'rebuild': rebuild, 'center_time': center_time,
                                    'reader_kwargs': reader_kwargs}
>>>>>>> 5b0661a6

                        # Initialize a list of len from the number of datasets
                        sc = [None] * len(config_dict['datasets'])

                        for i, dataset in enumerate(config_dict['datasets']):
                            logger.info(f'Running dataset: {dataset}, variable: {var}')
                            dataset_args = {'catalog': dataset['catalog'], 'model': dataset['model'],
                                            'exp': dataset['exp'], 'source': dataset['source'],
                                            'regrid': regrid if regrid is not None else dataset.get('regrid', None)}
                            sc[i] = SeasonalCycles(**init_args, **dataset_args)
                            sc[i].run(**run_args, create_catalog_entry=create_catalog_entry,
                                      reader_kwargs=dataset.get('reader_kwargs', reader_kwargs))

                        # Reference datasets are evaluated on the maximum time range of the datasets
                        startdate = min([sc[i].startdate for i in range(len(sc))])
                        enddate = max([sc[i].enddate for i in range(len(sc))])

                        # Initialize a list of len from the number of references
                        if 'references' in config_dict:
                            sc_ref = [None] * len(config_dict['references'])
                            for i, reference in enumerate(config_dict['references']):
                                logger.info(f'Running reference: {reference}, variable: {var}')
                                reference_args = {'catalog': reference['catalog'], 'model': reference['model'],
                                                'exp': reference['exp'], 'source': reference['source'],
                                                'startdate': startdate, 'enddate': enddate,
                                                'std_startdate': var_config.get('std_startdate'),
                                                'std_enddate': var_config.get('std_enddate'),
                                                'regrid': regrid if regrid is not None else reference.get('regrid', None)}
                                sc_ref[i] = SeasonalCycles(**init_args, **reference_args)
                                sc_ref[i].run(**run_args, std=True, create_catalog_entry=False,
                                              reader_kwargs=reference.get('reader_kwargs', {}))

                        # Plot the seasonal cycles
                        if save_pdf or save_png:
                            logger.info(f"Plotting SeasonalCycles diagnostic for variable {var} in region {region if region else 'global'}") # noqa
                            plot_args = {'monthly_data': [sc[i].monthly for i in range(len(sc))],
                                        'ref_monthly_data': [sc_ref[i].monthly for i in range(len(sc_ref))],
                                        'std_monthly_data': [sc_ref[i].std_monthly for i in range(len(sc_ref))],
                                        'loglevel': loglevel, 'diagnostic_name': diagnostic_name}
                            plot_sc = PlotSeasonalCycles(**plot_args)
                            data_label = plot_sc.set_data_labels()
                            ref_label = plot_sc.set_ref_label()
                            description = plot_sc.set_description()
                            title = plot_sc.set_title()
                            fig, _ = plot_sc.plot_seasonalcycles(data_labels=data_label, ref_label=ref_label, title=title)

                            if save_pdf:
                                plot_sc.save_plot(fig, description=description, outputdir=outputdir,
                                                dpi=dpi, rebuild=rebuild, format='pdf')
                            if save_png:
                                plot_sc.save_plot(fig, description=description, outputdir=outputdir,
                                                dpi=dpi, rebuild=rebuild, format='png')
                except Exception as e:
                    logger.error(f"Error running SeasonalCycles diagnostic for variable {var} in region {region if region else 'global'}: {e}")

    if 'gregory' in config_dict['diagnostics']:
        if config_dict['diagnostics']['gregory']['run']:
            logger.info("Gregory diagnostic is enabled.")

            diagnostic_name = config_dict['diagnostics']['gregory'].get('diagnostic_name', 'gregory')

            try:
                init_args = {'loglevel': loglevel, 'diagnostic_name': diagnostic_name}
                freq = []
                if config_dict['diagnostics']['gregory'].get('monthly', False):
                    freq.append('monthly')
                if config_dict['diagnostics']['gregory'].get('annual', False):
                    freq.append('annual')
                run_args = {'freq': freq, 't2m_name': config_dict['diagnostics']['gregory'].get('t2m_name', '2t'),
                            'net_toa_name': config_dict['diagnostics']['gregory'].get('net_toa_name', 'tnlwrf+tnswrf'),
                            'exclude_incomplete': config_dict['diagnostics']['gregory'].get('exclude_incomplete', True),
                            'outputdir': outputdir, 'rebuild': rebuild}

                # Initialize a list of len from the number of datasets
                greg = [None] * len(config_dict['datasets'])
                model_args = {'t2m': True, 'net_toa': True, 'std': False}
                for i, dataset in enumerate(config_dict['datasets']):
                    logger.info(f'Running dataset: {dataset}')
                    dataset_args = {'catalog': dataset['catalog'], 'model': dataset['model'],
                                    'exp': dataset['exp'], 'source': dataset['source'],
                                    'regrid': regrid if regrid is not None else dataset.get('regrid', None)}

                    greg[i] = Gregory(**init_args, **dataset_args)
                    greg[i].run(**run_args, **model_args, reader_kwargs=dataset.get('reader_kwargs', {}))

                if config_dict['diagnostics']['gregory']['std']:
                    # t2m:
                    dataset_args = {**config_dict['diagnostics']['gregory']['t2m_ref'],
                                    'regrid': regrid,
                                    'startdate': config_dict['diagnostics']['gregory'].get('std_startdate'),
                                    'enddate': config_dict['diagnostics']['gregory'].get('std_enddate')}
                    greg_ref_t2m = Gregory(**init_args, **dataset_args)
                    greg_ref_t2m.run(**run_args, t2m=True, net_toa=False, std=True)

                    # net_toa:
                    dataset_args = {**config_dict['diagnostics']['gregory']['net_toa_ref'],
                                    'regrid': regrid,
                                    'startdate': config_dict['diagnostics']['gregory'].get('std_startdate'),
                                    'enddate': config_dict['diagnostics']['gregory'].get('std_enddate')}
                    greg_ref_toa = Gregory(**init_args, **dataset_args)
                    greg_ref_toa.run(**run_args, t2m=False, net_toa=True, std=True)
                
                # Plot the gregory
                if save_pdf or save_png:
                    logger.info(f"Plotting Gregory diagnostic")
                    plot_args = {'t2m_monthly_data': [greg[i].t2m_monthly for i in range(len(greg))],
                                't2m_annual_data': [greg[i].t2m_annual for i in range(len(greg))],
                                'net_toa_monthly_data': [greg[i].net_toa_monthly for i in range(len(greg))],
                                'net_toa_annual_data': [greg[i].net_toa_annual for i in range(len(greg))],
                                't2m_monthly_ref': greg_ref_t2m.t2m_monthly,
                                't2m_annual_ref': greg_ref_t2m.t2m_annual,
                                'net_toa_monthly_ref': greg_ref_toa.net_toa_monthly,
                                'net_toa_annual_ref': greg_ref_toa.net_toa_annual,
                                't2m_annual_std': greg_ref_t2m.t2m_std,
                                'net_toa_annual_std': greg_ref_toa.net_toa_std,
                                'diagnostic_name': diagnostic_name,
                                'loglevel': loglevel}
                    
                    plot_greg = PlotGregory(**plot_args)
                    title = plot_greg.set_title()
                    data_labels = plot_greg.set_data_labels()
                    ref_label = plot_greg.set_ref_label()
                    fig = plot_greg.plot(data_labels=data_labels, ref_label=ref_label, title=title)
                    description = plot_greg.set_description()

                    if save_pdf:
                        plot_greg.save_plot(fig, description=description, outputdir=outputdir,
                                            dpi=dpi, rebuild=rebuild, format='pdf', diagnostic_product='gregory')
                    if save_png:
                        plot_greg.save_plot(fig, description=description, outputdir=outputdir,
                                            dpi=dpi, rebuild=rebuild, format='png', diagnostic_product='gregory')
            except Exception as e:
                logger.error(f"Error running Gregory diagnostic: {e}")

    close_cluster(client=client, cluster=cluster, private_cluster=private_cluster, loglevel=loglevel)

    logger.info("Timeseries diagnostic completed.")<|MERGE_RESOLUTION|>--- conflicted
+++ resolved
@@ -244,12 +244,8 @@
                         init_args = {'region': region, 'loglevel': loglevel, 'diagnostic_name': diagnostic_name}
                         run_args = {'var': var, 'formula': False, 'long_name': var_config.get('long_name'),
                                     'units': var_config.get('units'), 'short_name': var_config.get('short_name'),
-<<<<<<< HEAD
-                                    'outputdir': outputdir, 'rebuild': rebuild}
-=======
                                     'outputdir': outputdir, 'rebuild': rebuild, 'center_time': center_time,
                                     'reader_kwargs': reader_kwargs}
->>>>>>> 5b0661a6
 
                         # Initialize a list of len from the number of datasets
                         sc = [None] * len(config_dict['datasets'])
