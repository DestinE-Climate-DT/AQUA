--- conflicted
+++ resolved
@@ -31,7 +31,6 @@
 if __name__ == '__main__':
     args = parse_arguments(sys.argv[1:])
 
-<<<<<<< HEAD
     # Initialize and prepare CLI
     cli = DiagnosticCLI(
         args=args,
@@ -53,39 +52,6 @@
     dpi = cli.dpi
     
     # Additional option specific to timeseries
-=======
-    loglevel = get_arg(args, 'loglevel', 'WARNING')
-    logger = log_configure(log_level=loglevel, log_name='Timeseries CLI')
-    logger.info(f"Running Timeseries diagnostic with AQUA version {aqua_version}")
-
-    cluster = get_arg(args, 'cluster', None)
-    nworkers = get_arg(args, 'nworkers', None)
-
-    client, cluster, private_cluster, = open_cluster(nworkers=nworkers, cluster=cluster, loglevel=loglevel)
-
-    # Load the configuration file and then merge it with the command-line arguments,
-    # overwriting the configuration file values with the command-line arguments.
-    config_dict = load_diagnostic_config(diagnostic='timeseries', config=args.config,
-                                         default_config='config_timeseries_atm.yaml',
-                                         loglevel=loglevel)
-    config_dict = merge_config_args(config=config_dict, args=args, loglevel=loglevel)
-
-    regrid = None
-    #regrid = get_arg(args, 'regrid', None)
-    logger.info(f"Regrid option is set to {regrid}")
-    realization = get_arg(args, 'realization', None)
-    # This reader_kwargs will be used if the dataset corresponding value is None or not present
-    reader_kwargs = config_dict['datasets'][0].get('reader_kwargs') or {}
-    if realization:
-        reader_kwargs['realization'] = realization
-
-    # Output options
-    outputdir = config_dict['output'].get('outputdir', './')
-    rebuild = config_dict['output'].get('rebuild', True)
-    save_pdf = config_dict['output'].get('save_pdf', True)
-    save_png = config_dict['output'].get('save_png', True)
-    dpi = config_dict['output'].get('dpi', 300)
->>>>>>> 70525b02
     create_catalog_entry = config_dict['output'].get('create_catalog_entry', True)
 
     # Timeseries diagnostic
