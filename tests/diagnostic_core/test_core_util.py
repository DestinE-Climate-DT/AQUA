import pytest
import argparse
from unittest.mock import patch
from aqua import Reader
from aqua.diagnostics.core import template_parse_arguments, load_diagnostic_config
from aqua.diagnostics.core import open_cluster, close_cluster, merge_config_args
<<<<<<< HEAD
from aqua.diagnostics.core import start_end_dates
=======
from aqua.diagnostics.core import convert_data_units
>>>>>>> ce1cf24c

loglevel = 'DEBUG'


@pytest.mark.aqua
def test_template_parse_arguments():
    """Test the template_parse_arguments function"""
    parser = argparse.ArgumentParser()
    parser = template_parse_arguments(parser)
    args = parser.parse_args(["--loglevel", "DEBUG", "--catalog", "test_catalog", "--model", "test_model",
                              "--exp", "test_exp", "--source", "test_source", "--config", "test_config.yaml",
                              "--regrid", "r100", "--outputdir", "test_outputdir", "--cluster", "test_cluster",
                              "--nworkers", "2"])

    assert args.loglevel == "DEBUG"
    assert args.catalog == "test_catalog"
    assert args.model == "test_model"
    assert args.exp == "test_exp"
    assert args.source == "test_source"
    assert args.config == "test_config.yaml"
    assert args.regrid == "r100"
    assert args.outputdir == "test_outputdir"
    assert args.cluster == "test_cluster"
    assert args.nworkers == 2

    with pytest.raises(ValueError):
        load_diagnostic_config(diagnostic='pippo', args=args, loglevel=loglevel)

@pytest.mark.aqua
@patch("aqua.diagnostics.core.util.Client")
@patch("aqua.diagnostics.core.util.LocalCluster")
def test_cluster(mock_cluster, mock_client):
    """Test the cluster functions with mocking"""

    # Test case 1: No workers specified
    client, cluster, private_cluster = open_cluster(None, None, loglevel)
    assert client is None
    assert cluster is None
    assert private_cluster is False

    # # Test case 2: New cluster creation
    client, cluster, private_cluster = open_cluster(2, None, loglevel)
    assert client is not None
    assert cluster is not None
    assert private_cluster is True

    # Test case 3: Using existing cluster
    previous_cluster = mock_cluster
    client, cluster, private_cluster = open_cluster(2, previous_cluster, loglevel)
    assert client is not None
    assert cluster is previous_cluster
    assert private_cluster is False

    close_cluster(client, cluster, private_cluster)


@pytest.mark.aqua
def test_load_diagnostic_config():
    """Test the load_diagnostic_config function"""
    parser = argparse.ArgumentParser()
    parser = template_parse_arguments(parser)
    args = parser.parse_args(["--loglevel", "DEBUG"])
    ts_dict = load_diagnostic_config(diagnostic='timeseries',
                                     default_config='config_timeseries_atm.yaml',
                                     args=args, loglevel=loglevel)

    assert ts_dict['datasets'] == [{'catalog': None, 'exp': None, 'model': None, 'source': 'lra-r100-monthly', 'regrid': None}]


@pytest.mark.aqua
def test_merge_config_args():
    """Test the merge_config_args function"""
    parser = argparse.ArgumentParser()
    parser = template_parse_arguments(parser)
    args = parser.parse_args(["--loglevel", "DEBUG", "--catalog", "test_catalog", "--model", "test_model",
                              "--exp", "test_exp", "--source", "test_source", "--outputdir", "test_outputdir"])

    ts_dict = {'datasets': [{'catalog': None, 'model': None, 'exp': None, 'source': 'lra-r100-monthly'}],
               'references': [{'catalog': 'obs', 'model': 'ERA5', 'exp': 'era5', 'source': 'monthly'}],
               'output': {'outputdir': './'}}

    merged_config = merge_config_args(config=ts_dict, args=args, loglevel=loglevel)

    assert merged_config['datasets'] == [{'catalog': 'test_catalog', 'exp': 'test_exp',
                                          'model': 'test_model', 'source': 'test_source'}]
    assert merged_config['output']['outputdir'] == 'test_outputdir'


@pytest.mark.aqua
<<<<<<< HEAD
def test_start_end_dates():
    # All None inputs
    assert start_end_dates() == (None, None)

    # Only startdate provided
    assert start_end_dates(startdate="2020-01-01") == ("2020-01-01", None)

    # Two dates provided
    assert start_end_dates(startdate="2020-01-01", enddate="2020-01-02") == ("2020-01-01", "2020-01-02")
    assert start_end_dates(startdate="20200101", enddate="20200102") == ("2020-01-01", "2020-01-02")
    assert start_end_dates(startdate="20200101", start_std="20200102") == ("2020-01-01", None)
    assert start_end_dates(startdate="2020-01-01", enddate="20200102") == ("2020-01-01", "2020-01-02")
=======
def test_convert_data_units():
    """Test the check_data function"""
    data = Reader(catalog='ci', model='ERA5', exp='era5-hpz3', source='monthly', loglevel=loglevel).retrieve()
    initial_units = data['tprate'].attrs['units']

    # Dataset test
    data_test = convert_data_units(data=data, var='tprate', units='mm/day', loglevel=loglevel)
    assert data_test['tprate'].attrs['units'] == 'mm/day'

    # DataArray test
    data = data['tprate']
    data_test = convert_data_units(data=data, var='tprate', units='mm/day', loglevel=loglevel)
    # We don't test values since this is done in the test_fixer.py
    assert data_test.attrs['units'] == 'mm/day'
    assert f"Converting units of tprate: from {initial_units} to mm/day" in data_test.attrs['history']

    # Test with no conversion to be done
    data_test = convert_data_units(data=data, var='tprate', units=initial_units, loglevel=loglevel)
    assert data_test.attrs['units'] == initial_units
    assert f"Converting units of tprate: from {initial_units} to mm/day" not in data_test.attrs['history']
>>>>>>> ce1cf24c
<|MERGE_RESOLUTION|>--- conflicted
+++ resolved
@@ -4,11 +4,7 @@
 from aqua import Reader
 from aqua.diagnostics.core import template_parse_arguments, load_diagnostic_config
 from aqua.diagnostics.core import open_cluster, close_cluster, merge_config_args
-<<<<<<< HEAD
-from aqua.diagnostics.core import start_end_dates
-=======
-from aqua.diagnostics.core import convert_data_units
->>>>>>> ce1cf24c
+from aqua.diagnostics.core import convert_data_units, start_end_dates
 
 loglevel = 'DEBUG'
 
@@ -98,20 +94,6 @@
 
 
 @pytest.mark.aqua
-<<<<<<< HEAD
-def test_start_end_dates():
-    # All None inputs
-    assert start_end_dates() == (None, None)
-
-    # Only startdate provided
-    assert start_end_dates(startdate="2020-01-01") == ("2020-01-01", None)
-
-    # Two dates provided
-    assert start_end_dates(startdate="2020-01-01", enddate="2020-01-02") == ("2020-01-01", "2020-01-02")
-    assert start_end_dates(startdate="20200101", enddate="20200102") == ("2020-01-01", "2020-01-02")
-    assert start_end_dates(startdate="20200101", start_std="20200102") == ("2020-01-01", None)
-    assert start_end_dates(startdate="2020-01-01", enddate="20200102") == ("2020-01-01", "2020-01-02")
-=======
 def test_convert_data_units():
     """Test the check_data function"""
     data = Reader(catalog='ci', model='ERA5', exp='era5-hpz3', source='monthly', loglevel=loglevel).retrieve()
@@ -132,4 +114,18 @@
     data_test = convert_data_units(data=data, var='tprate', units=initial_units, loglevel=loglevel)
     assert data_test.attrs['units'] == initial_units
     assert f"Converting units of tprate: from {initial_units} to mm/day" not in data_test.attrs['history']
->>>>>>> ce1cf24c
+
+
+@pytest.mark.aqua
+def test_start_end_dates():
+    # All None inputs
+    assert start_end_dates() == (None, None)
+
+    # Only startdate provided
+    assert start_end_dates(startdate="2020-01-01") == ("2020-01-01", None)
+
+    # Two dates provided
+    assert start_end_dates(startdate="2020-01-01", enddate="2020-01-02") == ("2020-01-01", "2020-01-02")
+    assert start_end_dates(startdate="20200101", enddate="20200102") == ("2020-01-01", "2020-01-02")
+    assert start_end_dates(startdate="20200101", start_std="20200102") == ("2020-01-01", None)
+    assert start_end_dates(startdate="2020-01-01", enddate="20200102") == ("2020-01-01", "2020-01-02")