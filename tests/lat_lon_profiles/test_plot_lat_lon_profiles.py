import pytest
import numpy as np
import xarray as xr
from aqua.diagnostics.lat_lon_profiles import PlotLatLonProfiles
from conftest import DPI, LOGLEVEL

loglevel = LOGLEVEL

@pytest.fixture
def sample_lat_lon_data():
    """Factory fixture for creating test data"""
    def _make_data(mean_type='zonal', num_datasets=1, seasonal=False):
        coord_name = 'lat' if mean_type == 'zonal' else 'lon'
        coord_values = np.linspace(-90, 90, 20) if mean_type == 'zonal' else np.linspace(0, 360, 30)
        
        # Base attributes template
        base_attrs = {
            'AQUA_mean_type': mean_type,
            'AQUA_region': 'Global',
            'short_name': 'skt',
            'standard_name': 'skin_temperature',
            'long_name': 'Skin Temperature',
            'units': 'K'
        }
        
        def make_single_array(i=0):
            attrs = base_attrs.copy()
            attrs.update({
                'AQUA_catalog': f'catalog_{i}' if num_datasets > 1 else 'test_catalog',
                'AQUA_model': ['IFS', 'GFS', 'ECMWF'][i % 3] if num_datasets > 1 else 'IFS',
                'AQUA_exp': f'test-exp{i}' if num_datasets > 1 else 'test-tco79',
            })
            
            return xr.DataArray(
                np.random.rand(len(coord_values)) + i * 0.1,
                dims=[coord_name],
                coords={coord_name: coord_values},
                attrs=attrs
            )
        
        if seasonal:
            return [make_single_array(i) for i in range(4)]
        elif num_datasets > 1:
            return [make_single_array(i) for i in range(num_datasets)]
        else:
            return make_single_array()
    
    return _make_data

@pytest.mark.diagnostics
class TestPlotLatLonProfilesCore:
    """Core functionality tests"""
    
    @pytest.mark.parametrize("mean_type", ['zonal', 'meridional'])
    def test_initialization_and_metadata(self, sample_lat_lon_data, mean_type):
        """Test initialization and metadata extraction"""
        data = sample_lat_lon_data(mean_type=mean_type)
        plotter = PlotLatLonProfiles(data=data, data_type='longterm', loglevel=loglevel)
        
        assert plotter.data_type == 'longterm'
        assert plotter.mean_type == mean_type
        assert plotter.region == 'Global'
        assert plotter.diagnostic_name == 'lat_lon_profiles'
        
        title = plotter.set_title()
        assert mean_type.capitalize() in title
    
    @pytest.mark.parametrize("num_datasets", [1, 2, 3])
    def test_multiple_datasets(self, sample_lat_lon_data, num_datasets):
        """Test handling of multiple datasets"""
        data = sample_lat_lon_data(num_datasets=num_datasets)
        plotter = PlotLatLonProfiles(data=data, data_type='longterm', loglevel=loglevel)
        
        assert len(plotter.data) == num_datasets
        assert len(plotter.models) == num_datasets
        assert len(plotter.set_data_labels()) == num_datasets
    
    def test_reference_data(self, sample_lat_lon_data):
        """Test with reference data"""
        data = sample_lat_lon_data()
        ref_data = data * 0.95
        ref_data.attrs = data.attrs.copy()
        
        plotter = PlotLatLonProfiles(
            data=data,
            ref_data=ref_data,
            data_type='longterm',
            loglevel=loglevel
        )
        
        ref_label = plotter.set_ref_label()
        assert ref_label is not None
        assert 'IFS' in ref_label
    
    def test_custom_diagnostic_name_full(self, sample_lat_lon_data, tmp_path):
        """Test custom diagnostic_name in class and output"""
        data = sample_lat_lon_data()
        custom_name = 'my_custom_profile'
        
        plotter = PlotLatLonProfiles(
            data=data,
            data_type='longterm',
            diagnostic_name=custom_name,
            loglevel=loglevel
        )
        
        # Check class attribute
        assert plotter.diagnostic_name == custom_name
        
        # Check output filename
        plotter.run(outputdir=str(tmp_path), rebuild=True, format='png')
        png_files = list(tmp_path.rglob('*.png'))
        assert len(png_files) > 0
        assert custom_name in png_files[0].name
    
    @pytest.mark.parametrize("data_type,diagnostic_name,mean_type,expected_diagnostic,expected_product", [
        ('longterm', 'lat_lon_profiles', 'zonal', 'lat_lon_profiles', 'zonal_profile'),
        ('longterm', 'custom_profile', 'zonal', 'custom_profile', 'zonal_profile'),
        ('seasonal', 'lat_lon_profiles', 'zonal', 'lat_lon_profiles', 'seasonal_zonal_profile'),
        ('seasonal', 'my_diagnostic', 'meridional', 'my_diagnostic', 'seasonal_meridional_profile'),
    ])
    def test_diagnostic_product_construction(self, sample_lat_lon_data, tmp_path,
                                             data_type, diagnostic_name, mean_type,
                                             expected_diagnostic, expected_product):
        """Test diagnostic and diagnostic_product in filenames"""
        seasonal = (data_type == 'seasonal')
        data = sample_lat_lon_data(mean_type=mean_type, seasonal=seasonal)
        
        plotter = PlotLatLonProfiles(
            data=data,
            data_type=data_type,
            diagnostic_name=diagnostic_name,
            loglevel=loglevel
        )
        
        assert plotter.diagnostic_name == diagnostic_name
        
        plotter.run(outputdir=str(tmp_path), rebuild=True, format='png', dpi=DPI)
        png_files = list(tmp_path.rglob('*.png'))
        assert len(png_files) > 0
        
        filename = png_files[0].name
        assert expected_diagnostic in filename
        assert expected_product in filename
        
        # Verify correct order
        assert filename.find(expected_diagnostic) < filename.find(expected_product)


@pytest.mark.diagnostics  
class TestPlotLatLonProfilesSeasonal:
    """Seasonal-specific tests"""
    
    def test_seasonal_initialization(self, sample_lat_lon_data):
        """Test seasonal data initialization"""
        seasonal_data = sample_lat_lon_data(seasonal=True)
        
        plotter = PlotLatLonProfiles(
            data=seasonal_data,
            data_type='seasonal',
            loglevel=loglevel
        )
        
        assert plotter.data_type == 'seasonal'
        assert len(plotter.data) == 4
    
    def test_seasonal_insufficient_data(self, sample_lat_lon_data):
        """Test error with insufficient seasonal data"""
        seasonal_data = sample_lat_lon_data(seasonal=True)[:2]
        
        plotter = PlotLatLonProfiles(
            data=seasonal_data,
            data_type='seasonal',
            loglevel=loglevel
        )
        
        with pytest.raises(ValueError, match='must contain at least 4 elements'):
            plotter.plot_seasonal_lines()


@pytest.mark.diagnostics
class TestPlotLatLonProfilesIntegration:
    """Integration tests - actual plotting and file saving"""
    
    @pytest.mark.parametrize("data_type,format", [
        ('longterm', 'png'),
        ('longterm', 'pdf'),
        ('seasonal', 'png'),
    ])
    def test_full_run(self, sample_lat_lon_data, tmp_path, data_type, format):
        """Test complete run with file output"""
        seasonal = (data_type == 'seasonal')
        data = sample_lat_lon_data(seasonal=seasonal)
        
        plotter = PlotLatLonProfiles(
            data=data,
            data_type=data_type,
            loglevel=loglevel
        )
        
<<<<<<< HEAD
        plotter.run(outputdir=str(tmp_path), rebuild=True, format=format)
        
        files = list(tmp_path.rglob(f'*.{format}'))
        assert len(files) > 0
        assert files[0].stat().st_size > 0
=======
        plotter.run(
            outputdir=str(tmp_path),
            rebuild=True,
            format=format,
            dpi=DPI
        )
        
        files = list(tmp_path.rglob(f'*.{format}'))
        assert len(files) > 0, f"No {format} files created"
        assert files[0].stat().st_size > 0, f"{format.upper()} file is empty"
    
    def test_custom_diagnostic_name_in_output(self, sample_lat_lon_data, tmp_path):
        """Test that custom diagnostic_name affects output filenames"""
        data = sample_lat_lon_data()
        custom_name = 'custom_profile_test'
        
        plotter = PlotLatLonProfiles(
            data=data,
            data_type='longterm',
            diagnostic_name=custom_name,
            loglevel=loglevel
        )
        
        plotter.run(outputdir=str(tmp_path), rebuild=True, format='png', dpi=DPI)
        
        png_files = list(tmp_path.rglob('*.png'))
        assert len(png_files) > 0
        
        # Verify custom name appears in filename
        filename = png_files[0].name
        assert custom_name in filename, f"Custom diagnostic name '{custom_name}' not in filename: {filename}"
>>>>>>> cc68b3fc


@pytest.mark.diagnostics
class TestPlotLatLonProfilesErrors:
    """Error handling tests"""
    
    def test_invalid_data_type(self, sample_lat_lon_data):
        """Test invalid data_type raises error"""
        data = sample_lat_lon_data()
        
        with pytest.raises(ValueError, match="data_type must be 'longterm' or 'seasonal'"):
            PlotLatLonProfiles(data=data, data_type='invalid', loglevel=loglevel)

@pytest.mark.diagnostics
class TestPlotLatLonProfilesRealization:
    """Test realization extraction"""
    
    def test_realization_in_filename(self, sample_lat_lon_data, tmp_path):
        """Test AQUA_realization in filenames"""
        data = sample_lat_lon_data()
        data.attrs['AQUA_realization'] = 'r3'
        
        plotter = PlotLatLonProfiles(
            data=data,
            data_type='longterm',
            loglevel=loglevel
        )
        
        assert hasattr(plotter, 'realizations')
        assert plotter.realizations[0] == 'r3'
        
        plotter.run(outputdir=str(tmp_path), rebuild=True, format='png')
        
        png_files = list(tmp_path.rglob('*.png'))
        assert len(png_files) > 0
        assert any('r3' in f.name for f in png_files)<|MERGE_RESOLUTION|>--- conflicted
+++ resolved
@@ -198,13 +198,6 @@
             loglevel=loglevel
         )
         
-<<<<<<< HEAD
-        plotter.run(outputdir=str(tmp_path), rebuild=True, format=format)
-        
-        files = list(tmp_path.rglob(f'*.{format}'))
-        assert len(files) > 0
-        assert files[0].stat().st_size > 0
-=======
         plotter.run(
             outputdir=str(tmp_path),
             rebuild=True,
@@ -236,7 +229,6 @@
         # Verify custom name appears in filename
         filename = png_files[0].name
         assert custom_name in filename, f"Custom diagnostic name '{custom_name}' not in filename: {filename}"
->>>>>>> cc68b3fc
 
 
 @pytest.mark.diagnostics
