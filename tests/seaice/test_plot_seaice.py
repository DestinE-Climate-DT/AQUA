--- conflicted
+++ resolved
@@ -123,13 +123,8 @@
     def test_plot_seascycle_multi(self):
         """Test the seasonal cycle path with multiple datasets."""
         psi = PlotSeaIce(monthly_models=self.siext_seas,
-<<<<<<< HEAD
                          monthly_ref=[self.siext_seas_ref], dpi=50)
         psi.plot_seaice(plot_type="seasonal_cycle", save_pdf=False, save_png=False)
-=======
-                         monthly_ref=[self.siext_seas_ref])
-        psi.plot_seaice(plot_type="seasonalcycle", save_pdf=False, save_png=False)
->>>>>>> 65f91e9b
 
     def test_invalid_plot_type_raises(self):
         """Test that invalid plot type raises ValueError."""
