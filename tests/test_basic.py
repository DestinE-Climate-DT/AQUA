import pytest
import numpy as np
from aqua import Reader, catalogue

# pytest approximation, to bear with different machines
approx_rel=1e4


@pytest.fixture
def reader_instance():
    return Reader(model="FESOM", exp="test-pi", source="original_2d", regrid="r200")

<<<<<<< HEAD

def test_retrieve(reader_instance):
    data = reader_instance.retrieve(fix=False)
    assert len(data) > 0
    assert data.a_ice.shape == (2, 3140)


def test_regrid(reader_instance):
    data = reader_instance.retrieve(fix=False)
    sstr = reader_instance.regrid(data["sst"][0:2, :])
    assert sstr.shape == (2, 90, 180)
    #assert np.nanmean(sstr[0, :, :].values) == pytest.approx(13.350273936668883)
    #assert np.nanmean(sstr[1, :, :].values) == pytest.approx(13.319211491558276)
    assert np.nanmean(sstr[0, :, :].values) == pytest.approx(13.350324258783935)
    assert np.nanmean(sstr[1, :, :].values) == pytest.approx(13.319154700343551)


def test_fldmean(reader_instance):
    data = reader_instance.retrieve(fix=False)
    global_mean = reader_instance.fldmean(data.sst[:2, :])
    assert global_mean.shape == (2,)
    assert global_mean.values[0] == pytest.approx(17.99434183)
    assert global_mean.values[1] == pytest.approx(17.98060367)


# @pytest.fixture(
#     params=[
#         ("IFS", "test-tco2559", "ICMGG_atm2d", "r200", "2t"),
#         # ("IFS", "tco2559-ng5", "ICMU_atm3d", "r200"),
#         # ("FESOM", "tco2559-ng5", "interpolated_global2d", "r200"),
#         ("FESOM", "test-ng5", "original_2d", "r200", "ssh"),
#         # ("FESOM", "tco2559-ng5", "original_3d", "r200"),
#         # ("ICON", "ngc2009", "atm_2d_ml_R02B09"),
#         # ("ICON", "ngc2009", "oce_200m_atmgrid"),
#     ]
# )
# def reader_arguments(request):
#     return request.param


# def test_reader(reader_arguments):
#     model, exp, source, regrid, variable = reader_arguments
#     reader = Reader(model=model, exp=exp, source=source, regrid=regrid)
#     data = reader.retrieve(fix=False)
#     assert len(data) > 0
#     # tasr = reader.regrid(data[variable][0:2, :])
#     # assert tasr[0, :, :].values.mean() == pytest.approx(277.3602686711421)
#     # assert tasr[1, :, :].values.mean() == pytest.approx(277.1929510385794)
=======
# aqua class for tests
class TestAqua:
    def test_aqua_import(self):
        """
        Test if the aqua module is imported correctly
        """
        assert True

    def test_aqua_catalogue(self):
        """
        Test if the catalogue function returns a non-empty list
        """
        catalog = catalogue()
        assert len(catalog) > 0

    def test_reader_init(self):
        """
        Test the initialization of the Reader class
        """
        reader = Reader(model="FESOM", exp="test-pi", source="original_2d")
        assert reader.model == "FESOM"
        assert reader.exp == "test-pi"
        assert reader.source == "original_2d"

    def test_retrieve_data(self, reader_instance):
        """
        Test if the retrieve method returns data with the expected shape
        """
        data = reader_instance.retrieve(fix=False)
        assert len(data) > 0
        assert data.a_ice.shape == (2, 3140)

    def test_regrid_data(self, reader_instance):
        """
        Test if the regrid method returns data with the expected shape and values
        """
        data = reader_instance.retrieve(fix=False)
        sstr = reader_instance.regrid(data["sst"][0:2, :])
        assert sstr.shape == (2, 90, 180)
        assert np.nanmean(sstr[0, :, :].values) == pytest.approx(13.350324258783935, rel=approx_rel)
        assert np.nanmean(sstr[1, :, :].values) == pytest.approx(13.319154700343551, rel=approx_rel)

    def test_fldmean(self, reader_instance):
        """
        Test if the fldmean method returns data with the expected shape and values
        """
        data = reader_instance.retrieve(fix=False)
        global_mean = reader_instance.fldmean(data.sst[:2, :])
        assert global_mean.shape == (2,)
        assert global_mean.values[0] == pytest.approx(17.99434183, rel=approx_rel)
        assert global_mean.values[1] == pytest.approx(17.98060367, rel=approx_rel)

    @pytest.fixture(
        params=[
            ("IFS", "test-tco79", "original_2d", "r200", "tas"),
            ("FESOM", "test-pi", "original_2d", "r200", "sst"),
        ]
    )
    def reader_arguments(self, request):
        return request.param

    def test_reader_with_different_arguments(self, reader_arguments):
        """
        Test if the Reader class works with different combinations of arguments
        """
        model, exp, source, regrid, variable = reader_arguments
        reader = Reader(model=model, exp=exp, source=source, regrid=regrid)
        data = reader.retrieve(fix=False)
        assert len(data) > 0
>>>>>>> bc50d6d4
<|MERGE_RESOLUTION|>--- conflicted
+++ resolved
@@ -10,56 +10,6 @@
 def reader_instance():
     return Reader(model="FESOM", exp="test-pi", source="original_2d", regrid="r200")
 
-<<<<<<< HEAD
-
-def test_retrieve(reader_instance):
-    data = reader_instance.retrieve(fix=False)
-    assert len(data) > 0
-    assert data.a_ice.shape == (2, 3140)
-
-
-def test_regrid(reader_instance):
-    data = reader_instance.retrieve(fix=False)
-    sstr = reader_instance.regrid(data["sst"][0:2, :])
-    assert sstr.shape == (2, 90, 180)
-    #assert np.nanmean(sstr[0, :, :].values) == pytest.approx(13.350273936668883)
-    #assert np.nanmean(sstr[1, :, :].values) == pytest.approx(13.319211491558276)
-    assert np.nanmean(sstr[0, :, :].values) == pytest.approx(13.350324258783935)
-    assert np.nanmean(sstr[1, :, :].values) == pytest.approx(13.319154700343551)
-
-
-def test_fldmean(reader_instance):
-    data = reader_instance.retrieve(fix=False)
-    global_mean = reader_instance.fldmean(data.sst[:2, :])
-    assert global_mean.shape == (2,)
-    assert global_mean.values[0] == pytest.approx(17.99434183)
-    assert global_mean.values[1] == pytest.approx(17.98060367)
-
-
-# @pytest.fixture(
-#     params=[
-#         ("IFS", "test-tco2559", "ICMGG_atm2d", "r200", "2t"),
-#         # ("IFS", "tco2559-ng5", "ICMU_atm3d", "r200"),
-#         # ("FESOM", "tco2559-ng5", "interpolated_global2d", "r200"),
-#         ("FESOM", "test-ng5", "original_2d", "r200", "ssh"),
-#         # ("FESOM", "tco2559-ng5", "original_3d", "r200"),
-#         # ("ICON", "ngc2009", "atm_2d_ml_R02B09"),
-#         # ("ICON", "ngc2009", "oce_200m_atmgrid"),
-#     ]
-# )
-# def reader_arguments(request):
-#     return request.param
-
-
-# def test_reader(reader_arguments):
-#     model, exp, source, regrid, variable = reader_arguments
-#     reader = Reader(model=model, exp=exp, source=source, regrid=regrid)
-#     data = reader.retrieve(fix=False)
-#     assert len(data) > 0
-#     # tasr = reader.regrid(data[variable][0:2, :])
-#     # assert tasr[0, :, :].values.mean() == pytest.approx(277.3602686711421)
-#     # assert tasr[1, :, :].values.mean() == pytest.approx(277.1929510385794)
-=======
 # aqua class for tests
 class TestAqua:
     def test_aqua_import(self):
@@ -128,5 +78,4 @@
         model, exp, source, regrid, variable = reader_arguments
         reader = Reader(model=model, exp=exp, source=source, regrid=regrid)
         data = reader.retrieve(fix=False)
-        assert len(data) > 0
->>>>>>> bc50d6d4
+        assert len(data) > 0