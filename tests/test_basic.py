import pytest
import numpy as np
from aqua import Reader, catalog

# pytest approximation, to bear with different machines
approx_rel = 1e-4
loglevel = "DEBUG"

@pytest.fixture(scope='module')
def reader_instance(fesom_test_pi_original_2d_r200_fixFalse_reader):
    return fesom_test_pi_original_2d_r200_fixFalse_reader

@pytest.fixture(scope='module')
def data(fesom_test_pi_original_2d_r200_fixFalse_data):
    return fesom_test_pi_original_2d_r200_fixFalse_data

# aqua class for tests
@pytest.mark.aqua
class TestAqua:
    """Basic tests for AQUA"""

    @pytest.mark.parametrize("module_name", ["aqua", "aqua.diagnostics"])
    def test_aqua_import(self, module_name):
        """
        Test if the aqua module is imported correctly
        """
        try:
            __import__(module_name)
        except ImportError:
            assert False, "Module {} could not be imported".format(module_name)

    def test_aqua_catalog(self):
        """
        Test if the catalog function returns a non-empty list
        """
        cat = catalog()
        assert len(cat) > 0

    def test_reader_init(self):
        """
        Test the initialization of the Reader class
        """
        reader = Reader(model="FESOM", exp="test-pi", source="original_2d",
                        fix=False, loglevel=loglevel)
        assert reader.model == "FESOM"
        assert reader.exp == "test-pi"
        assert reader.source == "original_2d"

    def test_retrieve_data(self, data):
        """
        Test if the retrieve method returns data with the expected shape
        """
        assert len(data) > 0
        assert data.a_ice.shape == (2, 3140)
        assert data.a_ice.attrs['AQUA_catalog'] == 'ci'
        assert data.a_ice.attrs['AQUA_model'] == 'FESOM'
        assert data.a_ice.attrs['AQUA_exp'] == 'test-pi'
        assert data.a_ice.attrs['AQUA_source'] == 'original_2d'

    def test_regrid_data(self, reader_instance, data):
        """
        Test if the regrid method returns data with the expected
        shape and values
        """
        sstr = reader_instance.regrid(data["sst"][0:2, :])
        assert sstr.shape == (2, 90, 180)
        assert np.nanmean(sstr[0, :, :].values) == pytest.approx(13.350324258783935, rel=approx_rel)
        assert np.nanmean(sstr[1, :, :].values) == pytest.approx(13.319154700343551, rel=approx_rel)

    def test_fldmean(self, reader_instance, data):
        """
        Test if the fldmean method returns data with the expected
        shape and values
        """
        global_mean = reader_instance.fldmean(data.sst[:2, :])
        assert global_mean.shape == (2,)
<<<<<<< HEAD
        assert global_mean.values[0] == pytest.approx(17.99434183, rel=approx_rel)
        assert global_mean.values[1] == pytest.approx(17.98060367, rel=approx_rel)
=======
        assert global_mean.values[0] == pytest.approx(17.99434183,
                                                      rel=approx_rel)
        assert global_mean.values[1] == pytest.approx(17.98060367,
                                                      rel=approx_rel)
        
    def test_chunks(self):
        """
        Test that the Reader class correctly handles chunking
        """
        reader = Reader(model="IFS", exp="test-tco79", source="long",
                        chunks={"time": 12}, loglevel=loglevel)
        data = reader.retrieve()
        assert set(data['2t'].chunksizes['time']) == {12}
        reader = Reader(model="IFS", exp="test-tco79", source="long",
                        chunks={"time": 1}, loglevel=loglevel)
        data = reader.retrieve()
        assert set(data['2t'].chunksizes['time']) == {1}
        
>>>>>>> aba78607

    def test_catalog_override(self):
        """
        Test the compact catalog override functionality
        """
        reader = Reader(model="IFS", exp="test-tco79", source="short_override",
                        loglevel=loglevel)
        assert reader.esmcat.metadata['test-key'] == "test-value"  # from the default
        assert reader.src_grid_name == "tco79-nn"  # overwritten key

    def test_empty_dataset_error(self, reader_instance):
        """
        Test that an empty dataset is returned when nonexistent variable is retrieved
        Check that we get an empty dataset (not None)
        """
        result = reader_instance.retrieve(var="nonexistent_variable")
        assert len(result.data_vars) == 0

    def test_time_selection_with_dates(self, data):
        """
        Test that time selection is applied when both startdate and enddate are provided
        """

        if len(data.time) < 2:
            pytest.skip("Not enough timesteps to test")
        
        startdate = str(data.time[0].values)[:10]
        enddate = str(data.time[-1].values)[:10]
    
        selected_data = data.sel(time=slice(startdate, enddate))
        
        # Verify time selection was applied
        assert len(selected_data.time) == len(data.time)
        assert selected_data.time[0].values == data.time[0].values

    @pytest.fixture(
        params=[
            ("IFS", "test-tco79", "short", "r200", "tas"),
            ("FESOM", "test-pi", "original_2d", "r200", "sst"),
            ("NEMO", "test-eORCA1", "long-2d", "r200", "sst")
        ]
    )
    def reader_arguments(self, request):
        return request.param

    def test_reader_with_different_arguments(self, reader_arguments):
        """
        Test if the Reader class works with different combinations of arguments
        """
        model, exp, source, regrid, _ = reader_arguments
        reader = Reader(model=model, exp=exp, source=source, regrid=regrid,
                        fix=False, loglevel=loglevel)
        data = reader.retrieve()

        # Check the time precision
        if model == 'NEMO':
            assert data.time.values[0].dtype == 'datetime64[s]'

        assert len(data) > 0<|MERGE_RESOLUTION|>--- conflicted
+++ resolved
@@ -74,14 +74,8 @@
         """
         global_mean = reader_instance.fldmean(data.sst[:2, :])
         assert global_mean.shape == (2,)
-<<<<<<< HEAD
         assert global_mean.values[0] == pytest.approx(17.99434183, rel=approx_rel)
         assert global_mean.values[1] == pytest.approx(17.98060367, rel=approx_rel)
-=======
-        assert global_mean.values[0] == pytest.approx(17.99434183,
-                                                      rel=approx_rel)
-        assert global_mean.values[1] == pytest.approx(17.98060367,
-                                                      rel=approx_rel)
         
     def test_chunks(self):
         """
@@ -96,7 +90,6 @@
         data = reader.retrieve()
         assert set(data['2t'].chunksizes['time']) == {1}
         
->>>>>>> aba78607
 
     def test_catalog_override(self):
         """
