"""Test checking if all catalog entries can be read"""

import pytest
import xarray
from aqua import Reader, catalogue, inspect_catalogue
from aqua.reader.reader_utils import check_catalog_source


@pytest.fixture(params=[(model, exp, source)
                        for model in catalogue()
                        for exp in catalogue()[model]
                        for source in catalogue()[model][exp]])
def reader(request):
    """Reader instance fixture"""
    model, exp, source = request.param
    print([model, exp, source])
    # very slow access, skipped
    if model == 'ICON' and source == 'intake-esm-test':
        pytest.skip()
    if model == 'ICON' and exp == 'hpx':
        pytest.skip()
    if model == 'MSWEP':
        pytest.skip()
    if model == 'ERA5':
        pytest.skip()
<<<<<<< HEAD
    if model == 'IFS' and source == 'fdb':  # there is another test for that
=======
    # teleconnections catalogue, only on teleconnections workflow
    if model == 'IFS' and exp == 'test-tco79' and source == 'teleconnections':
>>>>>>> 94754a74
        pytest.skip()
    myread = Reader(model=model, exp=exp, source=source, areas=False,
                    fix=False)
    data = myread.retrieve()
    return myread, data


@pytest.mark.slow
def test_catalogue(reader):
    """
    Checking that both reader and Dataset are retrived in reasonable shape
    """
    aaa, bbb = reader
    assert isinstance(aaa, Reader)
    assert isinstance(bbb, xarray.Dataset)


@pytest.mark.aqua
def test_inspect_catalogue():
    """Checking that inspect catalogue works"""
    cat = catalogue(verbose=True)
    models = inspect_catalogue(cat)
    assert isinstance(models, list)
    exps = inspect_catalogue(cat, model='IFS')
    assert isinstance(exps, list)
    sources = inspect_catalogue(cat, model='IFS', exp='test-tco79')
    assert isinstance(sources, list)


@pytest.mark.aqua
@pytest.mark.parametrize(
    "cat, model, exp, source, expected_output",
    [
        # Test case 1: Source is specified and exists in the catalog
        (
            {"model1": {"exp1": {"source1": "data1", "source2": "data2"}}},
            "model1",
            "exp1",
            "source1",
            "source1"
        ),
        # Test case 2: Source is specified but does not exist,
        # default source exists
        (
            {"model1": {"exp1": {"default": "default_data", "source2": "data2"}}},
            "model1",
            "exp1",
            "source1",
            "default"
        ),
        # Test case 3: Source is specified but does not exist,
        # default source does not exist
        (
            {"model1": {"exp1": {"source2": "data2"}}},
            "model1",
            "exp1",
            "source1",
            pytest.raises(KeyError)
        ),
        # Test case 4: Source is not specified, choose the first source
        (
            {"model1": {"exp1": {"source1": "data1", "source2": "data2"}}},
            "model1",
            "exp1",
            None,
            "source1"
        ),
        # Test case 5: Source is not specified, no sources available
        (
            {"model1": {"exp1": {}}},
            "model1",
            "exp1",
            None,
            pytest.raises(KeyError)
        ),
        # Test case 6: Source is not specified, no sources available,
        # but a default source exists
        (
            {"model1": {"exp1": {"default": "default_data"}}},
            "model1",
            "exp1",
            None,
            "default"
        )
    ]
)
def test_check_catalog_source(cat, model, exp, source, expected_output):
    if isinstance(expected_output, str):
        assert check_catalog_source(cat, model, exp, source) == expected_output
    else:
        with expected_output:
            check_catalog_source(cat, model, exp, source)<|MERGE_RESOLUTION|>--- conflicted
+++ resolved
@@ -23,12 +23,10 @@
         pytest.skip()
     if model == 'ERA5':
         pytest.skip()
-<<<<<<< HEAD
     if model == 'IFS' and source == 'fdb':  # there is another test for that
-=======
+        pytest.skip()
     # teleconnections catalogue, only on teleconnections workflow
     if model == 'IFS' and exp == 'test-tco79' and source == 'teleconnections':
->>>>>>> 94754a74
         pytest.skip()
     myread = Reader(model=model, exp=exp, source=source, areas=False,
                     fix=False)
