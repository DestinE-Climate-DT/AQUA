--- conflicted
+++ resolved
@@ -5,10 +5,7 @@
 from aqua import Reader, catalogue, inspect_catalogue
 from aqua.reader.reader_utils import check_catalog_source
 
-<<<<<<< HEAD
 loglevel = "DEBUG"
-=======
->>>>>>> f0e79cc7
 
 @pytest.fixture(params=[(model, exp, source)
                         for model in catalogue()
@@ -27,14 +24,10 @@
         pytest.skip()
     if model == 'ERA5':
         pytest.skip()
-<<<<<<< HEAD
-    myread = Reader(model=model, exp=exp, source=source, areas=False, loglevel=loglevel)
-    data = myread.retrieve(fix=False)
-=======
+
     myread = Reader(model=model, exp=exp, source=source, areas=False,
-                    fix=False)
+                    fix=False, loglevel=loglevel)
     data = myread.retrieve()
->>>>>>> f0e79cc7
     return myread, data
 
 
