--- conflicted
+++ resolved
@@ -7,15 +7,7 @@
 def test_config_plain():
     config = ConfigPath()
     assert config.filename == 'config-aqua.yaml'
-<<<<<<< HEAD
-
-@pytest.mark.aqua
-def test_config_ci():
-    config = ConfigPath(catalog='ci')
-    assert config.catalog == 'ci'
-=======
     assert 'ci' in config.catalog_available
->>>>>>> d1698432
 
 @pytest.mark.aqua
 def test_config_paths():
