"""Module for tests for AQUA cli"""

import os
import shutil
import sys
import subprocess
import pytest
from aqua.cli.main import AquaConsole, query_yes_no
from aqua.util import dump_yaml, load_yaml
from aqua import __version__ as version
from aqua import __path__ as pypath
from aqua.cli.diagnostic_config import diagnostic_config

testfile = 'testfile.txt'
machine = 'github'

def set_args(args):
    """Helper function to simulate command line arguments"""
    sys.argv = ['aqua'] + args


@pytest.fixture(scope="session")
def tmpdir(tmp_path_factory):
    """Fixture to create a temporary directory"""
    mydir = tmp_path_factory.mktemp('tmp')
    yield mydir
    shutil.rmtree(str(mydir))


@pytest.fixture
def set_home():
    """Fixture to modify the HOME environment variable"""
    original_value = os.environ.get('HOME')

    def _modify_home(new_value):
        os.environ['HOME'] = new_value
    yield _modify_home
    os.environ['HOME'] = original_value


@pytest.fixture
def delete_home():
    """Fixture to delete the temporary HOME environment variable"""
    original_value = os.environ.get('HOME')

    def _modify_home():
        del os.environ['HOME']
    yield _modify_home
    os.environ['HOME'] = original_value


@pytest.fixture
def run_aqua_console_with_input(tmpdir):
    """Fixture to run AQUA console with some interactive command

    Args:
        tmpdir (str): temporary directory
    """
    def _run_aqua_console(args, input_text):
        """Run AQUA console with some interactive command

        Args:
            args (list): list of arguments
            input_text (str): input text
        """
        set_args(args)
        testfile = os.path.join(tmpdir, 'testfile')
        with open(testfile, 'w') as f:
            f.write(input_text)
        sys.stdin = open(testfile)
        aquacli = AquaConsole()
        aquacli.execute()
        sys.stdin.close()
        os.remove(testfile)
    return _run_aqua_console


@pytest.fixture
def run_aqua():
    """Fixture to run AQUA console with some interactive command"""
    def _run_aqua_console(args):
        set_args(args)
        aquacli = AquaConsole()
        aquacli.execute()
    return _run_aqua_console

def verify_config_files(base_dir, diagnostic_config):
    """
    Verify that the configuration files were copied correctly.

    Args:
        base_dir (str): The base directory where the files should be copied.
        diagnostic_config (dict): The diagnostic configuration dictionary.

    Returns:
        bool: True if all files are present, False otherwise.
    """
    all_files_present = True
    for diagnostic, configs in diagnostic_config.items():
        for config in configs:
            target_path = os.path.join(base_dir, config['target_path'], config['config_file'])
            print(f"Checking file: {target_path}")
            if not os.path.isfile(target_path):
                print(f"Missing file: {target_path}")
                all_files_present = False
            else:
                print(f"File exists: {target_path}")
    return all_files_present


@pytest.mark.aqua
class TestAquaConsole():
    """Class for AQUA console tests"""

    def test_console_install(self):
        """Test for CLI call"""
        # test version
        result = subprocess.run(['aqua', '--version'], check=False, capture_output=True, text=True)
        assert result.stdout.strip() == f'aqua v{version}'

        # test path
        result = subprocess.run(['aqua', '--path'], check=False, capture_output=True, text=True)
        assert pypath[0] == result.stdout.strip()

    # base set of tests
    def test_console_base(self, tmpdir, set_home, run_aqua, run_aqua_console_with_input):
        """Basic tests

        Args:
            tmpdir (str): temporary directory
            set_home (fixture): fixture to modify the HOME environment variable
            run_aqua (fixture): fixture to run AQUA console with some interactive command
            run_aqua_console_with_input (fixture): fixture to run AQUA console with some interactive command
        """

        # getting fixture
        mydir = str(tmpdir)
        set_home(mydir)

        # aqua install
        run_aqua(['install', machine])
        assert os.path.isdir(os.path.join(mydir, '.aqua'))
        assert os.path.isfile(os.path.join(mydir, '.aqua', 'config-aqua.yaml'))

        # do it twice!
        run_aqua_console_with_input(['-vv', 'install', machine], 'yes')
        assert os.path.exists(os.path.join(mydir, '.aqua'))
        for folder in ['fixes', 'data_model', 'grids']:
            assert os.path.isdir(os.path.join(mydir, '.aqua', folder))

        # add two catalogs
        for catalog in ['ci', 'levante']:
            run_aqua(['add', catalog])
            assert os.path.isdir(os.path.join(mydir, '.aqua/catalogs', catalog))
            config_file = load_yaml(os.path.join(mydir, '.aqua', 'config-aqua.yaml'))
            assert catalog in config_file['catalog']

        # add unexesting catalog from path
        with pytest.raises(SystemExit) as excinfo:
            run_aqua(['add', 'config/ueeeeee/ci'])
            assert excinfo.value.code == 1

        # add non existing catalog from default
        with pytest.raises(SystemExit) as excinfo:
            run_aqua(['-v', 'add', 'antani'])
            assert excinfo.value.code == 1

        # add existing folder which is not a catalog
        with pytest.raises(SystemExit) as excinfo:
            run_aqua(['add', 'config/fixes'])
            assert excinfo.value.code == 1

        # set catalog
        run_aqua(['set', 'ci'])
        assert os.path.isdir(os.path.join(mydir, '.aqua/catalogs/ci'))
        config_file = load_yaml(os.path.join(mydir, '.aqua', 'config-aqua.yaml'))
        assert config_file['catalog'][0] == 'ci'

        # set non existing catalog
        with pytest.raises(SystemExit) as excinfo:
            run_aqua(['-v', 'set', 'ciccio'])
            assert excinfo.value.code == 1

        # add catalog again and error
        with pytest.raises(SystemExit) as excinfo:
            run_aqua(['-v', 'add', 'ci'])
            assert excinfo.value.code == 1

        # update the installation files
        run_aqua(['-v', 'update'])
        assert os.path.isdir(os.path.join(mydir, '.aqua/fixes'))

        # update a catalog
        run_aqua(['-v', 'update', '-c', 'ci'])
        assert os.path.isdir(os.path.join(mydir, '.aqua/catalogs/ci'))

        # remove non-existing catalog
        os.makedirs(os.path.join(mydir, '.aqua/catalogs/ci'), exist_ok=True)
        with pytest.raises(SystemExit) as excinfo:
            run_aqua(['remove', 'pippo'])
            assert excinfo.value.code == 1

        # create a test for LRA
        with pytest.raises(ValueError, match="ERROR: lra_config.yaml not found: you need to have this configuration file!"):
            run_aqua(['lra'])

        # create a test for catgen
        with pytest.raises(ValueError, match="ERROR: config.yaml not found: you need to have this configuration file!"):
            run_aqua(['catgen', '--config', 'config.yaml'])

        # remove catalog
        run_aqua(['remove', 'ci'])
        assert not os.path.exists(os.path.join(mydir, '.aqua/catalogs/ci'))
        assert os.path.exists(os.path.join(mydir, '.aqua'))

        # uninstall and say no
        with pytest.raises(SystemExit) as excinfo:
            run_aqua_console_with_input(['uninstall'], 'no')
            assert excinfo.value.code == 0
            assert os.path.exists(os.path.join(mydir, '.aqua'))

        # uninstall and say yes
        run_aqua_console_with_input(['uninstall'], 'yes')
        assert not os.path.exists(os.path.join(mydir, '.aqua'))

    def test_console_lra(self, tmpdir, set_home, run_aqua, run_aqua_console_with_input): 
        """Test for running the LRA via the console"""

        mydir = str(tmpdir)
        set_home(mydir)

        # aqua install
        run_aqua(['install', machine])
        run_aqua(['add', 'ci'])

        # create fake config file
        lratest = os.path.join(mydir, 'faketrip.yaml')
        dump_yaml(lratest,{
                'target': {
                    'resolution': 'r200',
                    'frequency': 'monthly',
                    'catalog': 'ci'
                },
                'paths': {
                    'outdir': os.path.join(mydir, 'lra_test'),
                    'tmpdir': os.path.join(mydir, 'tmp')
                },
                'options': {
                    'loglevel': 'INFO'
                },
                'data': {
                    'IFS': {
                        'test-tco79': {
                            'long': {'vars': '2t'} 
                        }
                    }
                }
            }
        )

        # run the LRA and verify that at least one file exist
        run_aqua(['lra', '--config', lratest, '-w', '1', '-d', '--rebuild'])
<<<<<<< HEAD
        print(f"files in the folder are: {os.listdir(os.path.join(mydir, 'lra_testci/IFS/test-tco79/r1/r200/monthly/mean/global'))}")
=======

>>>>>>> cce957ea
        path = os.path.join(os.path.join(mydir, 'lra_test'),
                            "ci/IFS/test-tco79/r1/r200/monthly/mean/global/2t_ci_IFS_test-tco79_r1_r200_monthly_mean_global_202002.nc")
        assert os.path.isfile(path), f"File not found: {path}"

        # run the LRA with a different stat and verify that at least one file exist
        run_aqua(['lra', '--config', lratest, '-w', '1', '-d', '--rebuild', '--stat', 'min'])
        path = os.path.join(os.path.join(mydir, 'lra_test'),
                            "ci/IFS/test-tco79/r1/r200/monthly/min/global/2t_ci_IFS_test-tco79_r1_r200_monthly_min_global_202002.nc")
        assert os.path.isfile(path), f"File not found: {path}"
        
        # remove aqua
        run_aqua_console_with_input(['uninstall'], 'yes')


    def test_console_advanced(self, tmpdir, run_aqua, set_home, run_aqua_console_with_input):
        """Advanced tests for editable installation, editable catalog, catalog update,
        add a wrong catalog, uninstall

        Args:
            tmpdir (str): temporary directory
            run_aqua (fixture): fixture to run AQUA console with some interactive command
            set_home (fixture): fixture to modify the HOME environment variable
            run_aqua_console_with_input (fixture): fixture to run AQUA console with some interactive command
        """

        # getting fixture
        mydir = str(tmpdir)
        set_home(mydir)

        # check unexesting installation
        with pytest.raises(SystemExit) as excinfo:
            run_aqua_console_with_input(['uninstall'], 'yes')
            assert excinfo.value.code == 1

        # a new install
        run_aqua(['install', machine])
        assert os.path.exists(os.path.join(mydir, '.aqua'))

        # add catalog with editable option
        run_aqua(['-v', 'add', 'ci', '-e', 'AQUA_tests/catalog_copy'])
        assert os.path.isdir(os.path.join(mydir, '.aqua/catalogs/ci'))

        # add catalog again and error
        with pytest.raises(SystemExit) as excinfo:
            run_aqua(['-v', 'add', 'ci', '-e', 'config/catalogs/ci'])
            assert excinfo.value.code == 1
        assert os.path.exists(os.path.join(mydir, '.aqua/catalogs/ci'))

        # error for update an editable catalog
        with pytest.raises(SystemExit) as excinfo:
            run_aqua(['-v', 'update', 'ci'])
            assert excinfo.value.code == 1

        # error for update an missing catalog
        with pytest.raises(SystemExit) as excinfo:
            run_aqua(['-v', 'update', 'antani'])
            assert excinfo.value.code == 1

        # add non existing catalog editable
        with pytest.raises(SystemExit) as excinfo:
            run_aqua(['-v', 'add', 'ci', '-e', 'config/catalogs/baciugo'])
            assert excinfo.value.code == 1
        assert not os.path.exists(os.path.join(mydir, '.aqua/catalogs/baciugo'))

        # remove existing catalog from link
        run_aqua(['remove', 'ci'])
        assert not os.path.exists(os.path.join(mydir, '.aqua/catalogs/ci'))

        # add wrong fix file
        fixtest = os.path.join(mydir, 'antani.yaml')
        dump_yaml(fixtest, {'fixer_name':  'antani'})
        run_aqua(['fixes', 'add', fixtest])
        assert not os.path.exists(os.path.join(mydir, '.aqua/fixes/antani.yaml'))

        # add mock grid file
        gridtest = os.path.join(mydir, 'supercazzola.yaml')
        dump_yaml(gridtest, {'grids': {'sindaco': {'path': '{{ grids }}/comesefosseantani.nc'}}})
        run_aqua(['-v', 'grids', 'add', gridtest])
        assert os.path.isfile(os.path.join(mydir, '.aqua/grids/supercazzola.yaml'))

        # add mock grid file but editable
        gridtest = os.path.join(mydir, 'garelli.yaml')
        dump_yaml(gridtest, {'grids': {'sindaco': {'path': '{{ grids }}/comesefosseantani.nc'}}})
        run_aqua(['-v', 'grids', 'add', gridtest, '-e'])
        assert os.path.islink(os.path.join(mydir, '.aqua/grids/garelli.yaml'))

        # error for already existing file
        with pytest.raises(SystemExit) as excinfo:
            run_aqua(['-v', 'grids', 'add', gridtest, '-e'])
            assert excinfo.value.code == 1

        # add non existing grid file
        run_aqua(['-v', 'grids', 'remove', 'garelli.yaml'])
        assert not os.path.exists(os.path.join(mydir, '.aqua/grids/garelli.yaml'))

        # error for already non existing file
        with pytest.raises(SystemExit) as excinfo:
            run_aqua(['-v', 'fixes', 'remove', 'ciccio.yaml'])
            assert excinfo.value.code == 1

        # uninstall everything
        run_aqua_console_with_input(['uninstall'], 'yes')
        assert not os.path.exists(os.path.join(mydir, '.aqua'))

    def test_install_copies_config_files(self, tmpdir, set_home, run_aqua):
        """Test that configuration files are copied correctly during install.

        Args:
            tmpdir (str): Temporary directory
            set_home (fixture): Fixture to modify the HOME environment variable
            run_aqua (fixture): Fixture to run AQUA console with some interactive command
        """
        # Setup temporary home directory
        mydir = str(tmpdir)
        set_home(mydir)

        # Run aqua install
        run_aqua(['install', machine])

        # Verify the configuration files were copied correctly
        assert verify_config_files(os.path.join(mydir, '.aqua'), diagnostic_config)

    def test_console_with_links(self, tmpdir, set_home, run_aqua_console_with_input):

        # getting fixture
        mydir = str(tmpdir)
        set_home(mydir)

        # check unexesting installation
        with pytest.raises(SystemExit) as excinfo:
            run_aqua_console_with_input(['-v', 'install', machine, '-p', 'environment.yml'], 'yes')
            assert excinfo.value.code == 1

        # install from path with grids
        # run_aqua_console_with_input(['-v', 'install', '-g', os.path.join(mydir, 'supercazzola')], 'yes')
        # assert os.path.exists(os.path.join(mydir, '.aqua'))

        # uninstall everything
        # run_aqua_console_with_input(['uninstall'], 'yes')
        # assert not os.path.exists(os.path.join(mydir,'.aqua'))

        # install from path
        run_aqua_console_with_input(['-v', 'install', machine, '-p', os.path.join(mydir, 'vicesindaco')], 'yes')
        assert os.path.exists(os.path.join(mydir, 'vicesindaco'))

        # uninstall everything again
        run_aqua_console_with_input(['uninstall'], 'yes')
        assert not os.path.exists(os.path.join(mydir, '.aqua'))

    def test_console_editable(self, tmpdir, run_aqua, set_home, run_aqua_console_with_input):

        # getting fixture
        mydir = str(tmpdir)
        set_home(mydir)

        # check unexesting installation
        with pytest.raises(SystemExit) as excinfo:
            run_aqua(['-vv', 'install', machine, '-e', '.'])
            assert excinfo.value.code == 1

        # install from path with grids
        run_aqua(['-vv', 'install', machine, '--editable', 'config'])
        assert os.path.exists(os.path.join(mydir, '.aqua'))
        for folder in ['fixes', 'data_model', 'grids']:
            assert os.path.islink(os.path.join(mydir, '.aqua', folder))
        assert os.path.isdir(os.path.join(mydir, '.aqua', 'catalogs'))

        # install from path in editable mode
        run_aqua_console_with_input(['-vv', 'install', machine, '--editable', 'config',
                                     '--path', os.path.join(mydir, 'vicesindaco2')], 'yes')
        assert os.path.islink(os.path.join(mydir, '.aqua'))
        run_aqua_console_with_input(['uninstall'], 'yes')

        # install from path in editable mode but withoyt aqua link
        run_aqua_console_with_input(['-vv', 'install', machine, '--editable', 'config',
                                     '--path', os.path.join(mydir, 'vicesindaco1')], 'no')
        assert not os.path.exists(os.path.join(mydir, '.aqua'))
        assert os.path.isdir(os.path.join(mydir, 'vicesindaco1', 'catalogs'))

        # uninstall everything again, using AQUA_CONFIG env variable
        os.environ['AQUA_CONFIG'] = os.path.join(mydir, 'vicesindaco1')
        run_aqua_console_with_input(['uninstall'], 'yes')
        assert not os.path.exists(os.path.join(mydir, 'vicesindaco1'))
        del os.environ['AQUA_CONFIG']

        assert not os.path.exists(os.path.join(mydir, '.aqua'))

    # base set of tests for list
    def test_console_list(self, tmpdir, run_aqua, set_home, capfd, run_aqua_console_with_input):

        # getting fixture
        mydir = str(tmpdir)
        set_home(mydir)

        # aqua install
        run_aqua(['install', machine])
        run_aqua(['add', 'ci'])
        run_aqua(['add', 'ciccio', '-e', 'AQUA_tests/catalog_copy'])
        run_aqua(['list', '-a'])

        out, _ = capfd.readouterr()
        assert 'AQUA current installed catalogs in' in out
        assert 'ci' in out
        assert 'ciccio (editable' in out
        assert 'IFS.yaml' in out
        assert 'HealPix.yaml' in out

        run_aqua(['avail'])
        out, _ = capfd.readouterr()

        assert 'climatedt-phase1' in out
        assert 'lumi-phase1' in out

        # uninstall everything again
        run_aqua_console_with_input(['uninstall'], 'yes')
        assert not os.path.exists(os.path.join(mydir, '.aqua'))

    def test_console_without_home(self, delete_home, run_aqua, tmpdir, run_aqua_console_with_input):

        # getting fixture
        delete_home()
        mydir = str(tmpdir)

        print(f"HOME is set to: {os.environ.get('HOME')}")

        # check unexesting installation
        with pytest.raises(SystemExit) as excinfo:
            run_aqua(['install', machine])
            assert excinfo.value.code == 1

        # install from path without home
        shutil.rmtree(os.path.join(mydir, 'vicesindaco'))
        run_aqua_console_with_input(['-v', 'install', machine, '-p', os.path.join(mydir, 'vicesindaco')], 'yes')
        assert os.path.isdir(os.path.join(mydir, 'vicesindaco'))
        assert os.path.isfile(os.path.join(mydir, 'vicesindaco', 'config-aqua.yaml'))
        assert not os.path.exists(os.path.join(mydir, '.aqua'))


# checks for query function
@pytest.fixture
def run_query_with_input(tmpdir):
    def _run_query(input_text, default_answer):
        testfile = os.path.join(tmpdir, 'testfile')
        with open(testfile, 'w') as f:
            f.write(input_text)
        sys.stdin = open(testfile)
        try:
            result = query_yes_no("Question?", default_answer)
        finally:
            sys.stdin.close()
            os.remove(testfile)
        return result
    return _run_query


@pytest.mark.aqua
class TestQueryYesNo:
    """Class for query_yes_no tests"""

    def test_query_yes_no_invalid_input(self, run_query_with_input):
        result = run_query_with_input("invalid\nyes", "yes")
        assert result is True

    def test_query_yes_no_explicit_yes(self, run_query_with_input):
        result = run_query_with_input("yes", "no")
        assert result is True

    def test_query_yes_no_explicit_no(self, run_query_with_input):
        result = run_query_with_input("no", "yes")
        assert result is False

    def test_query_yes_no_default(self, run_query_with_input):
        result = run_query_with_input("no", None)
        assert result is False<|MERGE_RESOLUTION|>--- conflicted
+++ resolved
@@ -260,11 +260,6 @@
 
         # run the LRA and verify that at least one file exist
         run_aqua(['lra', '--config', lratest, '-w', '1', '-d', '--rebuild'])
-<<<<<<< HEAD
-        print(f"files in the folder are: {os.listdir(os.path.join(mydir, 'lra_testci/IFS/test-tco79/r1/r200/monthly/mean/global'))}")
-=======
-
->>>>>>> cce957ea
         path = os.path.join(os.path.join(mydir, 'lra_test'),
                             "ci/IFS/test-tco79/r1/r200/monthly/mean/global/2t_ci_IFS_test-tco79_r1_r200_monthly_mean_global_202002.nc")
         assert os.path.isfile(path), f"File not found: {path}"
