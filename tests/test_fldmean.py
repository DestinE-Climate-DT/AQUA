--- conflicted
+++ resolved
@@ -26,11 +26,7 @@
         data = reader.retrieve()
         avg = reader.fldmean(data['sst']).values
         assert avg.shape == (2,)
-<<<<<<< HEAD
         # assert avg[1] == pytest.approx(17.9806)
-        assert avg[1] == pytest.approx(291.1306)
-=======
-        #assert avg[1] == pytest.approx(17.9806)
         assert avg[1] == pytest.approx(291.1306)
 
 
@@ -49,5 +45,4 @@
         data = reader.retrieve()
         avg = reader.fldmean(data['t']).values
         assert avg.shape == (2,90)
-        assert avg[1,1] == pytest.approx(214.4841)
->>>>>>> 713d6def
+        assert avg[1,1] == pytest.approx(214.4841)