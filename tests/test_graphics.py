import pytest
import os
import numpy as np
import xarray as xr
import matplotlib.pyplot as plt
import cartopy.crs as ccrs
from aqua import Reader
from aqua.graphics import plot_single_map, plot_single_map_diff
from aqua.graphics import plot_vertical_profile, plot_vertical_profile_diff
from aqua.graphics import plot_timeseries, plot_seasonalcycle
from aqua.graphics import plot_maps, plot_maps_diff, plot_hovmoller
from aqua.graphics import plot_vertical_lines
from aqua.graphics import plot_lat_lon_profiles, plot_seasonal_lat_lon_profiles
from conftest import DPI, LOGLEVEL

loglevel = LOGLEVEL

# Aliases with module scope for fixtures
@pytest.fixture(scope='module')
def reader_era5(era5_hpz3_monthly_reader):
    return era5_hpz3_monthly_reader

@pytest.fixture(scope='module')
def data_era5(era5_hpz3_monthly_data):
    return era5_hpz3_monthly_data

@pytest.fixture(scope='module')
def reader_era5_r100(era5_hpz3_monthly_r100_reader):
    return era5_hpz3_monthly_r100_reader

@pytest.fixture(scope='module')
def data_era5_r100(era5_hpz3_monthly_r100_data):
    return era5_hpz3_monthly_r100_data

@pytest.fixture(scope='module')
def fesom_r200_fixFalse_reader(fesom_test_pi_original_2d_r200_fixFalse_reader):
    return fesom_test_pi_original_2d_r200_fixFalse_reader

@pytest.fixture(scope='module')
def fesom_r200_fixFalse_data(fesom_test_pi_original_2d_r200_fixFalse_data):
    return fesom_test_pi_original_2d_r200_fixFalse_data

@pytest.fixture(scope='module')
def reader_ifs_tc():
    return Reader(model='IFS', exp='test-tco79', source='teleconnections', fix=True)

@pytest.fixture(scope='module')
def data_ifs_tc(reader_ifs_tc):
    return reader_ifs_tc.retrieve(var='skt')

@pytest.mark.graphics
class TestMaps:
    """Basic tests for the Single map functions"""

    def test_plot_single_map(self, tmp_path, fesom_r200_fixFalse_reader, fesom_r200_fixFalse_data):
        """
        Test the plot_single_map function
        """
        data_regrid = fesom_r200_fixFalse_reader.regrid(fesom_r200_fixFalse_data)
        plot_data = data_regrid["sst"].isel(time=0)
        fig, ax = plot_single_map(data=plot_data,
                                  proj=ccrs.PlateCarree(),
                                  contour=False,
                                  extent=[-180, 180, -90, 90],
                                  nlevels=5,
                                  vmin=-2.0,
                                  vmax=30.0,
                                  sym=True,
                                  cmap='viridis',
                                  display=False,
                                  return_fig=True,
                                  transform_first=False,
                                  title='Test plot',
                                  cbar_label='Sea surface temperature [°C]',
                                  dpi=DPI,
                                  nxticks=5,
                                  nyticks=5,
                                  ticks_rounding=1,
                                  cbar_ticks_rounding=1,
                                  loglevel=loglevel)
        assert fig is not None
        assert ax is not None

        fig.savefig(tmp_path / 'test_plot_single_map.png')
        assert os.path.exists(tmp_path / 'test_plot_single_map.png')

    def test_plot_single_map_diff(self, tmp_path, fesom_r200_fixFalse_reader, fesom_r200_fixFalse_data):
        """
        Test the plot_single_map_diff function
        """
        data_regrid = fesom_r200_fixFalse_reader.regrid(fesom_r200_fixFalse_data)
        plot_data = data_regrid["sst"].isel(time=0)
        data_regrid2 = fesom_r200_fixFalse_reader.regrid(fesom_r200_fixFalse_data)
        plot_data2 = data_regrid2["sst"].isel(time=1)

        fig, ax = plot_single_map_diff(data=plot_data,
                                       data_ref=plot_data2,
                                       nlevels=5,
                                       vmin_fill=-5.0,
                                       vmax_fill=5.0,
                                       sym=False,
                                       vmin_contour=-2.0,
                                       vmax_contour=30.0,
                                       sym_contour=True,
                                       cmap='viridis',
                                       display=False,
                                       return_fig=True,
                                       title='Test plot',
                                       cbar_label='Sea surface temperature [°C]',
                                       dpi=DPI,
                                       nxticks=5,
                                       nyticks=5,
                                       gridlines=True,
                                       loglevel=loglevel)
        assert fig is not None
        assert ax is not None

        fig.savefig(tmp_path / 'test_plot_single_map_diff.png')
        assert os.path.exists(tmp_path / 'test_plot_single_map_diff.png')

    def test_plot_single_map_no_diff(self, fesom_r200_fixFalse_reader, fesom_r200_fixFalse_data):
        """
        Test the plot_single_map_diff function
        """
        data_regrid = fesom_r200_fixFalse_reader.regrid(fesom_r200_fixFalse_data)
        plot_data = data_regrid["sst"].isel(time=0)
        plot_data2 = plot_data.copy()

        fig, ax = plot_single_map_diff(data=plot_data, return_fig=True,
                                       data_ref=plot_data2, loglevel=loglevel)

        assert fig is not None
        assert ax is not None

    def test_maps(self, tmp_path, fesom_r200_fixFalse_reader, fesom_r200_fixFalse_data):
        """Test plot_maps function"""
        data_regrid = fesom_r200_fixFalse_reader.regrid(fesom_r200_fixFalse_data)
        plot_data = data_regrid["sst"].isel(time=0)
        data_regrid2 = fesom_r200_fixFalse_reader.regrid(fesom_r200_fixFalse_data)
        plot_data2 = data_regrid2["sst"].isel(time=1)
        fig = plot_maps(maps=[plot_data, plot_data2],
                        nlevels=5,
                        vmin=-2, vmax=30,
                        sym=False,
                        cmap='viridis',
                        title='Test plot',
                        titles=['Test plot 1', 'Test plot 2'],
                        cbar_label='Sea surface temperature [°C]',
                        nxticks=5, nyticks=6,
                        return_fig=True, loglevel=loglevel)
        assert fig is not None

        fig.savefig(tmp_path / 'test_plot_maps.png', dpi=DPI)
        assert os.path.exists(tmp_path / 'test_plot_maps.png')

        fig2 = plot_maps_diff(maps=[plot_data, plot_data],
                              maps_ref=[plot_data2, plot_data2],
                              nlevels=5,
                              vmin_fill=-2, vmax_fill=2,
                              vmin_contour=-2, vmax_contour=30,
                              sym=False, sym_contour=True,
                              cmap='viridis',
                              title='Test plot',
                              titles=['Test plot 1', 'Test plot 2'],
                              cbar_label='Sea surface temperature [°C]',
                              nxticks=5, nyticks=6,
                              return_fig=True, loglevel=loglevel)

        assert fig2 is not None

        fig2.savefig(tmp_path / 'test_plot_maps_diff.png', dpi=DPI)
        assert os.path.exists(tmp_path / 'test_plot_maps_diff.png')

    def test_maps_error(self):
        """Test plot_maps function with error"""
        with pytest.raises(ValueError):
            plot_maps(maps="test")

        with pytest.raises(ValueError):
            plot_maps_diff(maps="test", maps_ref="test")


@pytest.mark.graphics
class TestVerticalProfiles:
    """Basic tests for the Vertical Profile functions"""

    @pytest.fixture(autouse=True)
    def setup(self, reader_era5_r100, data_era5_r100):
        self.reader = reader_era5_r100
        self.data = data_era5_r100
        self.data = self.reader.regrid(self.data)
        
    def test_plot_vertical_profile(self, tmp_path):
        """Test the plot_vertical_profile function"""
        fig, ax = plot_vertical_profile(data=self.data['q'].isel(time=0).mean('lon'),
                                        var='q',
                                        vmin=-0.002,
                                        vmax=0.002,
                                        nlevels=8,
                                        return_fig=True,
                                        loglevel=loglevel)

        assert fig is not None
        assert ax is not None

        fig.savefig(tmp_path / 'test_plot_vertical_profile.png', dpi=DPI)

        # Check the file was created
        assert os.path.exists(tmp_path / 'test_plot_vertical_profile.png')

    def test_plot_vertical_profile_diff(self, tmp_path):
        """Test the plot_vertical_profile_diff function"""
        fig, ax = plot_vertical_profile_diff(data=self.data['q'].isel(time=0).mean('lon'),
                                            data_ref=self.data['q'].isel(time=1).mean('lon'),
                                            var='q',
                                            vmin=-0.002,
                                            vmax=0.002,
                                            vmin_contour=-0.002,
                                            vmax_contour=0.002,
                                            add_contour=True,
                                            nlevels=8,
                                            return_fig=True,
                                            loglevel=loglevel)

        assert fig is not None
        assert ax is not None

        fig.savefig(tmp_path / 'test_plot_vertical_profile_diff.png', dpi=DPI)

        # Check the file was created
        assert os.path.exists(tmp_path / 'test_plot_vertical_profile_diff.png')
        
@pytest.mark.graphics
class TestTimeseries:
    """Basic tests for the Timeseries functions"""

    def setup_method(self):
        """Setup method to retrieve data for testing"""
        model = 'IFS'
        exp = 'test-tco79'
        source = 'teleconnections'
        var = 'skt'
        self.reader = Reader(model=model, exp=exp, source=source, fix=True)
        data = self.reader.retrieve(var=var)

        self.t1 = data[var].isel(lat=1, lon=1)
        self.t2 = data[var].isel(lat=10, lon=10)

    def test_plot_timeseries(self, tmp_path):
        """Test the plot_timeseries function"""
        t1_yearly = self.reader.timmean(self.t1, freq='YS', center_time=True)
        t2_yearly = self.reader.timmean(self.t2, freq='YS', center_time=True)
        std_mon = self.t1.groupby('time.month').std('time')
        std_annual = t1_yearly.std(dim='time')

        data_labels = ['t1', 't2']

        fig, ax = plot_timeseries(monthly_data=[self.t1, self.t2], annual_data=[t1_yearly, t2_yearly],
                                  ref_monthly_data=self.t1,
                                  ref_annual_data=t1_yearly,
                                  std_monthly_data=std_mon,
                                  std_annual_data=std_annual,
                                  ref_label=data_labels[0],
                                  title='Temperature at two locations',
                                  data_labels=data_labels)

        assert fig is not None
        assert ax is not None

        fig.savefig(tmp_path / 'test_plot_timeseries.png', dpi=DPI)

        # Check the file was created
        assert os.path.exists(tmp_path / 'test_plot_timeseries.png')

    def test_plot_seasonalcycle(self, tmp_path):
        """Test the plot_seasonalcycle function"""
        t1_seasonal = self.t1.groupby('time.month').mean('time')
        t2_seasonal = self.t2.groupby('time.month').mean('time')
        std_data = self.t1.groupby('time.month').std('time')

        fig, ax = plot_seasonalcycle(data=t1_seasonal, ref_data=t2_seasonal,
                                     std_data=std_data,
                                     title='Seasonal cycle of temperature at two locations',
                                     data_labels='t1',
                                     ref_label='t2',
                                     loglevel=loglevel)

        assert fig is not None
        assert ax is not None

        fig.savefig(tmp_path / 'test_seasonalcycle.png', dpi=DPI)

        # Check the file was created
        assert os.path.exists(tmp_path / 'test_seasonalcycle.png')

    def test_plot_ensemble(self, tmp_path):
        """Test the plot_timeseries function with ensemble data"""
        t1_yearly = self.reader.timmean(self.t1, freq='YS', center_time=True)
        t2_yearly = self.reader.timmean(self.t2, freq='YS', center_time=True)

        # Create ensemble mean and standard deviation (fake data for testing)
        ens_mon_mean = (t1_yearly + t2_yearly) / 2
        
        # simply using the mean here, the function will plot: mean +/- 2xSTD
        # NOTE: the STD is pointwise along time axis
        #ens_mon_std = ens_mon_mean.groupby('time.month').std(dim='time') 
        ens_mon_std = ens_mon_mean 
        ens_annual_mean = self.reader.timmean(ens_mon_mean, freq='YS', center_time=True)

        # NOTE: Similarly, we will use annual mean as STD for testing purposes
        # as done in the previous lines
        #ens_annual_std = ens_annual_mean.std(dim='time')
        ens_annual_std = ens_annual_mean.std(dim='time')

        fig, ax = plot_timeseries(monthly_data=[self.t1, self.t2],
                                  annual_data=[t1_yearly, t2_yearly],
                                  ens_monthly_data=ens_mon_mean,
                                  std_ens_monthly_data=ens_mon_std,
                                  ens_annual_data=ens_annual_mean,
                                  std_ens_annual_data=ens_annual_std,
                                  ens_label='Ensemble mean',
                                  title='Ensemble mean temperature at two locations')

        assert fig is not None
        assert ax is not None

        fig.savefig(tmp_path / 'test_plot_ensemble.png', dpi=DPI)

        # Check the file was created
        assert os.path.exists(tmp_path / 'test_plot_ensemble.png')


@pytest.mark.graphics
class TestHovmoller:
    """Basic tests for the Hovmoller functions"""

    def setup_method(self):
        model = 'IFS'
        exp = 'test-tco79'
        source = 'teleconnections'
        var = 'skt'
        self.reader = Reader(model=model, exp=exp, source=source, fix=False)
        data = self.reader.retrieve(var=var)

        self.data = data[var]

    def test_plot_hovmoller(self, tmp_path):
        """Test the plot_hovmoller function"""
        fig2, ax2 = plot_hovmoller(data=self.data,
                                   return_fig=True,
                                   cmap='RdBu_r',
                                   invert_axis=True,
                                   invert_time=True,
                                   cbar_label='test-label',
                                   nlevels=10,
                                   sym=True,
                                   loglevel=loglevel)

        assert fig2 is not None
        assert ax2 is not None

        fig2.savefig(tmp_path / 'test_hovmoller2.png', dpi=DPI)
        assert os.path.exists(tmp_path / 'test_hovmoller2.png')

        fig, _ = plot_hovmoller(data=self.data,
                                 return_fig=True,
                                 contour=False,
                                 cmap='RdBu_r',
                                 invert_time=True,
                                 loglevel=loglevel)

        assert fig is not None

        fig.savefig(tmp_path / 'test_hovmoller3.png', dpi=DPI)

        assert os.path.exists(tmp_path / 'test_hovmoller3.png')

    def test_plot_hovmoller_error(self):

        with pytest.raises(TypeError):
            plot_hovmoller(data='test')


@pytest.mark.graphics
class TestVerticalLines:
    """Basic tests for the Vertical Line functions"""

    @pytest.fixture(autouse=True)
    def setup(self, reader_era5, data_era5):
        self.reader = reader_era5
        self.data = data_era5['q'].isel(time=0, cells=0)
        
    def test_plot_vertical_lines(self, tmp_path):
        """Test the plot_vertical_lines function"""
        fig, ax = plot_vertical_lines(data=self.data,
                                      ref_data=self.data * 0.8,
                                      lev_name='plev',
                                      labels=['test'],
                                      ref_label='ref',
                                      title='Test vertical line',
                                      return_fig=True,
                                      invert_yaxis=True,
                                      loglevel=loglevel)

        assert fig is not None
        assert ax is not None

        fig.savefig(tmp_path / 'test_plot_vertical_lines.png', dpi=DPI)

        # Check the file was created
        assert os.path.exists(tmp_path / 'test_plot_vertical_lines.png')

@pytest.mark.graphics
class TestLatLonProfiles:
    """Basic tests for the lat_lon_profiles function"""

    @pytest.fixture(autouse=True)
    def setup(self, data_ifs_tc):
        """Setup method to retrieve data for testing"""
        data = data_ifs_tc
        
        self.lat_profile = data['skt'].mean(dim='lon')
        self.lon_profile = data['skt'].mean(dim='lat')

    def _save_and_check(self, fig, tmp_path, filename):
        """Helper to save figure and verify file exists"""
        filepath = tmp_path / filename
        fig.savefig(filepath)
        assert os.path.exists(filepath)

    def test_plot_lat_lon_profiles_single(self, tmp_path):
        """Test plot_lat_lon_profiles with single DataArray"""
        fig, ax = plot_lat_lon_profiles(data=self.lat_profile.isel(time=0),
                                        title='Latitude profile test',
                                        data_labels=['Test data'],
                                        loglevel=loglevel)

        assert fig is not None
        assert ax is not None
        self._save_and_check(fig, tmp_path, 'test_lat_profile.png')

    def test_plot_lat_lon_profiles_multiple(self, tmp_path):
        """Test plot_lat_lon_profiles with multiple DataArrays"""
        data_list = [self.lat_profile.isel(time=0), 
                     self.lat_profile.isel(time=1)]
        
        fig, ax = plot_lat_lon_profiles(data=data_list,
                                        data_labels=['Time 0', 'Time 1'],
                                        title='Multiple latitude profiles',
                                        loglevel=loglevel)
        
        assert fig is not None
        assert ax is not None
        self._save_and_check(fig, tmp_path, 'test_lat_profiles_multiple.png')

    def test_plot_lat_lon_profiles_with_ref(self, tmp_path):
        """Test plot_lat_lon_profiles with reference data"""
        data = self.lat_profile.isel(time=0)
        ref = self.lat_profile.isel(time=1)
        ref_std = self.lat_profile.std(dim='time')
        
        fig, ax = plot_lat_lon_profiles(data=data,
                                        ref_data=ref,
                                        ref_std_data=ref_std,
                                        data_labels=['Data'],
                                        ref_label='Reference',
                                        title='Profile with reference',
                                        loglevel=loglevel)
        
        assert fig is not None
        assert ax is not None
        self._save_and_check(fig, tmp_path, 'test_lat_profile_with_ref.png')

    def test_plot_lon_profile(self, tmp_path):
        """Test plot_lat_lon_profiles with longitude profile"""
        fig, ax = plot_lat_lon_profiles(data=self.lon_profile.isel(time=0),
                                        title='Longitude profile test',
                                        loglevel=loglevel)
        
        assert fig is not None
        assert ax is not None
        self._save_and_check(fig, tmp_path, 'test_lon_profile.png')

    def test_plot_lat_lon_profiles_no_spatial_coords(self, tmp_path):
        """Test plot_lat_lon_profiles with DataArray without spatial coordinates"""
        data_no_coords = xr.DataArray(
            np.random.rand(10),
            dims=['time'],
            coords={'time': range(10)}
        )

        fig, ax = plot_lat_lon_profiles(data=data_no_coords,
                                        title='No spatial coordinates test',
                                        loglevel=loglevel)

        assert fig is not None
        assert ax is not None
        assert len(ax.lines) == 0  # No lines should be plotted
        self._save_and_check(fig, tmp_path, 'test_lat_profile_no_coords.png')

@pytest.mark.graphics
class TestSeasonalMeans:
    """Basic tests for the Seasonal Means functions"""

    @pytest.fixture(autouse=True)
    def setup(self, data_ifs_tc):
        """Setup method to retrieve data for testing"""
        data = data_ifs_tc
        
        self.data_seasonal = data['skt'].mean(dim='lon')
        
        # Create seasonal data for DJF, MAM, JJA, SON
        # Using simple time slicing for testing purposes
        self.djf = self.data_seasonal.isel(time=slice(0, 3)).mean(dim='time')
        self.mam = self.data_seasonal.isel(time=slice(3, 6)).mean(dim='time')
        self.jja = self.data_seasonal.isel(time=slice(6, 9)).mean(dim='time')
        self.son = self.data_seasonal.isel(time=slice(9, 12)).mean(dim='time')

    def test_plot_seasonal_lat_lon_profiles(self, tmp_path):
        """Test plot_seasonal_lat_lon_profiles function"""
        
        seasonal_data = [self.djf, self.mam, self.jja, self.son]
        
        fig, axs = plot_seasonal_lat_lon_profiles(seasonal_data=seasonal_data,
                                                  title='Seasonal Profiles Test',
                                                  data_labels=['Test data'],
                                                  loglevel=loglevel)
        
        assert fig is not None
        assert axs is not None
        assert len(axs) == 4
        
<<<<<<< HEAD
        fig.savefig(tmp_path / 'test_seasonal_profiles.png')
        plt.close(fig)
=======
        fig.savefig(tmp_path / 'test_seasonal_profiles.png', dpi=DPI)
>>>>>>> 9c33f19e
        assert os.path.exists(tmp_path / 'test_seasonal_profiles.png')

    def test_plot_seasonal_lat_lon_profiles_with_ref(self, tmp_path):
        """Test plot_seasonal_lat_lon_profiles with reference data"""
        
        seasonal_data = [self.djf, self.mam, self.jja, self.son]
        # Use slightly modified data as reference
        ref_data = [self.djf * 0.95, self.mam * 0.95, 
                    self.jja * 0.95, self.son * 0.95]
        ref_std = [self.djf.std(), self.mam.std(), 
                   self.jja.std(), self.son.std()]
        
        fig, axs = plot_seasonal_lat_lon_profiles(seasonal_data=seasonal_data,
                                                  ref_data=ref_data,
                                                  ref_std_data=ref_std,
                                                  title='Seasonal Profiles with Reference',
                                                  data_labels=['Data'],
                                                  ref_label='Reference',
                                                  loglevel=loglevel)
        
        assert fig is not None
        assert axs is not None
        
<<<<<<< HEAD
        fig.savefig(tmp_path / 'test_seasonal_profiles_with_ref.png')
        plt.close(fig)
=======
        fig.savefig(tmp_path / 'test_seasonal_profiles_with_ref.png', dpi=DPI)
>>>>>>> 9c33f19e
        assert os.path.exists(tmp_path / 'test_seasonal_profiles_with_ref.png')

    def test_plot_seasonal_lat_lon_profiles_multiple(self, tmp_path):
        """Test plot_seasonal_lat_lon_profiles with multiple models"""
        
        # Create second set of data (slightly different)
        djf2 = self.djf * 1.05
        mam2 = self.mam * 1.05
        jja2 = self.jja * 1.05
        son2 = self.son * 1.05
        
        seasonal_data = [[self.djf, djf2], [self.mam, mam2], 
                        [self.jja, jja2], [self.son, son2]]
        
        fig, axs = plot_seasonal_lat_lon_profiles(seasonal_data=seasonal_data,
                                                  title='Multiple Models Seasonal Profiles',
                                                  data_labels=['Model 1', 'Model 2'],
                                                  loglevel=loglevel)
        
        assert fig is not None
        assert axs is not None
        
<<<<<<< HEAD
        fig.savefig(tmp_path / 'test_seasonal_profiles_multiple.png')
        plt.close(fig)
=======
        fig.savefig(tmp_path / 'test_seasonal_profiles_multiple.png', dpi=DPI)
>>>>>>> 9c33f19e
        assert os.path.exists(tmp_path / 'test_seasonal_profiles_multiple.png')

    def test_plot_seasonal_lat_lon_profiles_error(self):
        """Test plot_seasonal_lat_lon_profiles with invalid input"""
        
        # Test with wrong number of seasons
        with pytest.raises(ValueError):
            plot_seasonal_lat_lon_profiles(seasonal_data=[self.djf, self.mam])
        
        # Test with non-list input
        with pytest.raises(ValueError):
            plot_seasonal_lat_lon_profiles(seasonal_data=self.djf)

    def test_plot_seasonal_lat_lon_profiles_with_none_ref_std(self, tmp_path):
        """Test plot_seasonal_lat_lon_profiles with None in ref_std_data"""
        
        seasonal_data = [self.djf, self.mam, self.jja, self.son]
        ref_data = [self.djf * 0.95, self.mam * 0.95, 
                    self.jja * 0.95, self.son * 0.95]
        
        # Introduce None in ref_std_data
        ref_std = [None, self.mam.std(), None, self.son.std()]
        
        fig, axs = plot_seasonal_lat_lon_profiles(seasonal_data=seasonal_data,
                                                ref_data=ref_data,
                                                ref_std_data=ref_std,
                                                title='Seasonal with None ref_std',
                                                data_labels=['Data'],
                                                ref_label='Reference',
                                                loglevel=loglevel)
        
        assert fig is not None
        assert axs is not None
        
<<<<<<< HEAD
        fig.savefig(tmp_path / 'test_seasonal_none_ref_std.png')
        plt.close(fig)
=======
        fig.savefig(tmp_path / 'test_seasonal_none_ref_std.png', dpi=DPI)
>>>>>>> 9c33f19e
        assert os.path.exists(tmp_path / 'test_seasonal_none_ref_std.png')<|MERGE_RESOLUTION|>--- conflicted
+++ resolved
@@ -530,12 +530,9 @@
         assert axs is not None
         assert len(axs) == 4
         
-<<<<<<< HEAD
-        fig.savefig(tmp_path / 'test_seasonal_profiles.png')
+
+        fig.savefig(tmp_path / 'test_seasonal_profiles.png', dpi=DPI)
         plt.close(fig)
-=======
-        fig.savefig(tmp_path / 'test_seasonal_profiles.png', dpi=DPI)
->>>>>>> 9c33f19e
         assert os.path.exists(tmp_path / 'test_seasonal_profiles.png')
 
     def test_plot_seasonal_lat_lon_profiles_with_ref(self, tmp_path):
@@ -559,12 +556,8 @@
         assert fig is not None
         assert axs is not None
         
-<<<<<<< HEAD
-        fig.savefig(tmp_path / 'test_seasonal_profiles_with_ref.png')
+        fig.savefig(tmp_path / 'test_seasonal_profiles_with_ref.png', dpi=DPI)
         plt.close(fig)
-=======
-        fig.savefig(tmp_path / 'test_seasonal_profiles_with_ref.png', dpi=DPI)
->>>>>>> 9c33f19e
         assert os.path.exists(tmp_path / 'test_seasonal_profiles_with_ref.png')
 
     def test_plot_seasonal_lat_lon_profiles_multiple(self, tmp_path):
@@ -587,12 +580,8 @@
         assert fig is not None
         assert axs is not None
         
-<<<<<<< HEAD
-        fig.savefig(tmp_path / 'test_seasonal_profiles_multiple.png')
+        fig.savefig(tmp_path / 'test_seasonal_profiles_multiple.png', dpi=DPI)
         plt.close(fig)
-=======
-        fig.savefig(tmp_path / 'test_seasonal_profiles_multiple.png', dpi=DPI)
->>>>>>> 9c33f19e
         assert os.path.exists(tmp_path / 'test_seasonal_profiles_multiple.png')
 
     def test_plot_seasonal_lat_lon_profiles_error(self):
@@ -627,10 +616,6 @@
         assert fig is not None
         assert axs is not None
         
-<<<<<<< HEAD
-        fig.savefig(tmp_path / 'test_seasonal_none_ref_std.png')
+        fig.savefig(tmp_path / 'test_seasonal_none_ref_std.png', dpi=DPI)
         plt.close(fig)
-=======
-        fig.savefig(tmp_path / 'test_seasonal_none_ref_std.png', dpi=DPI)
->>>>>>> 9c33f19e
         assert os.path.exists(tmp_path / 'test_seasonal_none_ref_std.png')