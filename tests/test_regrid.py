"""Test regridding from Reader"""

import pytest
from aqua import Reader

loglevel = "DEBUG"

@pytest.fixture(
    params=[
        ("IFS", "test-tco79", "short", "2t", 0),
        ("IFS", "test-tco79", "long", "mtntrf", 0),
        ("ICON", "test-r2b0", "short", "2t", 0),
        ("ICON", "test-healpix", "short", "2t", 0),
        ("FESOM", "test-pi", "original_2d", "sst", 0.33925926),
    ]
)
def reader_arguments(request):
    return request.param


@pytest.mark.aqua
class TestRegridder():
    """class for regridding test"""

    def test_basic_interpolation(self, reader_arguments):
        """Test basic interpolation on a set of variable,
        checking output grid dimension and
        fraction of land (i.e. any missing points)"""
        model, exp, source, variable, ratio = reader_arguments
<<<<<<< HEAD
        reader = Reader(model=model, exp=exp, source=source, regrid="r200", loglevel=loglevel)
        data = reader.retrieve(fix=False)
=======
        reader = Reader(model=model, exp=exp, source=source, regrid="r200")
        data = reader.retrieve(fix=True)
>>>>>>> 8172e517
        rgd = reader.regrid(data[variable])
        assert len(rgd.lon) == 180
        assert len(rgd.lat) == 90
        assert ratio == pytest.approx((rgd.isnull().sum()/rgd.size).values)  # land fraction

    def test_recompute_weights_fesom2D(self):
        """Test interpolation on FESOM, at different grid rebuilding weights,
        checking output grid dimension and fraction of land (i.e. any missing points)"""
        reader = Reader(model='FESOM', exp='test-pi', source='original_2d',
                        regrid='r100', rebuild=True, loglevel=loglevel)
        rgd = reader.retrieve(vars='sst', fix=False, regrid=True)
        ratio = rgd['sst'].isnull().sum()/rgd['sst'].size  # land fraction

        assert len(rgd.lon) == 360
        assert len(rgd.lat) == 180
        assert len(rgd.time) == 2
        assert 0.33 <= ratio <= 0.36

    def test_recompute_weights_ifs(self):
        """Test the case where no source grid path is specified in the regrid.yaml file
        and areas/weights are reconstructed from the file itself"""
        reader = Reader(model='IFS', exp='test-tco79', source='long',
                        regrid='r100', rebuild=True, loglevel=loglevel)
        rgd = reader.retrieve(vars='ttr', fix=False, regrid=True)
        assert len(rgd.lon) == 360
        assert len(rgd.lat) == 180
        assert len(rgd.time) == 4728

    def test_recompute_weights_healpix(self):
        """Test Healpix and areas/weights are reconstructed from the file itself"""
        reader = Reader(model='ICON', exp='test-healpix', source='short',
                        regrid='r100', rebuild=True)
        rgd = reader.retrieve(vars='t', regrid=True)
        assert len(rgd.lon) == 360
        assert len(rgd.lat) == 180
        assert len(rgd.level_full) == 90
        assert len(rgd.time) == 2

    def test_recompute_weights_fesom3D(self):
        """Test interpolation on FESOM, at different grid rebuilding weights,
        checking output grid dimension and fraction of land (i.e. any missing points)"""
        reader = Reader(model='FESOM', exp='test-pi', source='original_3d',
                        regrid='r100', rebuild=True, loglevel=loglevel)
        rgd = reader.retrieve(vars='temp', fix=False, regrid=True)
        ratio1 = rgd.temp.isel(nz1=0).isnull().sum()/rgd.temp.isel(nz1=0).size  # land fraction
        ratio2 = rgd.temp.isel(nz1=40).isnull().sum()/rgd.temp.isel(nz1=40).size  # land fraction
        assert len(rgd.lon) == 360
        assert len(rgd.lat) == 180
        assert len(rgd.time) == 2
        assert 0.33 <= ratio1 <= 0.36
        assert 0.75 <= ratio2 <= 0.79

# missing test for ICON-Healpix<|MERGE_RESOLUTION|>--- conflicted
+++ resolved
@@ -27,13 +27,8 @@
         checking output grid dimension and
         fraction of land (i.e. any missing points)"""
         model, exp, source, variable, ratio = reader_arguments
-<<<<<<< HEAD
         reader = Reader(model=model, exp=exp, source=source, regrid="r200", loglevel=loglevel)
-        data = reader.retrieve(fix=False)
-=======
-        reader = Reader(model=model, exp=exp, source=source, regrid="r200")
         data = reader.retrieve(fix=True)
->>>>>>> 8172e517
         rgd = reader.regrid(data[variable])
         assert len(rgd.lon) == 180
         assert len(rgd.lat) == 90
