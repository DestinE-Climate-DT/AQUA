import os
import pytest
import xarray as xr
from aqua.diagnostics.timeseries import Timeseries, PlotTimeseries

# pytest approximation, to bear with different machines
approx_rel = 1e-4
loglevel = 'DEBUG'


@pytest.mark.diagnostics
class TestTimeseries:
    """Test that the timeseries class works"""

    def setup_method(self):
        """Initialize variables before each test."""
        self.catalog = 'ci'
        self.model = 'ERA5'
        self.exp = 'era5-hpz3'
        self.source = 'monthly'
        self.var = 'tcc'
        self.region = 'tropics'
        self.regrid = 'r100'
        self.diagnostic_name = 'atmosphere'

    def test_no_region(self):
        ts = Timeseries(diagnostic_name=self.diagnostic_name, 
                        catalog=self.catalog, model=self.model, exp=self.exp, source=self.source,
                        region=None, loglevel=loglevel, regrid=self.regrid)

        assert ts.lon_limits is None
        assert ts.lat_limits is None

    def test_wrong_region(self):
        with pytest.raises(ValueError):
            Timeseries(diagnostic_name=self.diagnostic_name, 
                       catalog=self.catalog, model=self.model, exp=self.exp, source=self.source,
                       region='topolinia', loglevel=loglevel, regrid=self.regrid)

    def test_monthly_annual_with_region(self, tmp_path):
        ts = Timeseries(diagnostic_name=self.diagnostic_name,
                        catalog=self.catalog, model=self.model, exp=self.exp, source=self.source,
                        region=self.region, loglevel=loglevel, startdate='19900101', enddate='19911231',
                        regrid=self.regrid)
        
        ts.run(var=self.var, freq=['monthly', 'annual'], outputdir=tmp_path, std=True)

        assert ts.lon_limits == [-180, 180]
        assert ts.lat_limits == [-15, 15]

        assert isinstance(ts.data, xr.DataArray)
        assert ts.monthly.values[0] == pytest.approx(60.145472982004186, rel=approx_rel)

        filename = f'{self.diagnostic_name}.timeseries.{self.catalog}.{self.model}.{self.exp}.r1.{self.var}.monthly.{self.region}.nc'
        file = os.path.join(tmp_path, 'netcdf', filename)
        assert os.path.exists(file)

        assert ts.annual.values[0] == pytest.approx(60.31101797654943, rel=approx_rel)
        
        assert ts.std_annual.values == pytest.approx(0.009666691494246038, rel=approx_rel)

        filename = f'{self.diagnostic_name}.timeseries.{self.catalog}.{self.model}.{self.exp}.r1.{self.var}.annual.{self.region}.nc'
        file = os.path.join(tmp_path, 'netcdf', filename)
        assert os.path.exists(file)

        filename = f'{self.diagnostic_name}.timeseries.{self.catalog}.{self.model}.{self.exp}.r1.{self.var}.monthly.{self.region}.std.nc'
        file = os.path.join(tmp_path, 'netcdf', filename)
        assert os.path.exists(file)

        plt = PlotTimeseries(diagnostic_name=self.diagnostic_name,
                             monthly_data = ts.monthly, annual_data = ts.annual,
                             ref_monthly_data = ts.monthly, ref_annual_data = ts.annual,
                             std_monthly_data = ts.std_monthly, std_annual_data = ts.std_annual,
                             loglevel=loglevel)
        
        plt.run(var=self.var, outputdir=tmp_path)

<<<<<<< HEAD
        filename = f'{self.diagnostic_name}.timeseries.{self.catalog}.{self.model}.{self.exp}.r1.{self.catalog}.{self.model}.{self.exp}.{self.var}.png'
=======
        filename = f'{self.diagnostic_name}.timeseries.{self.catalog}.{self.model}.{self.exp}.{self.catalog}.{self.model}.{self.exp}.{self.var}.{self.region}.png'
>>>>>>> fa37e578
        file = os.path.join(tmp_path, 'png', filename)
        assert os.path.exists(file)

    def test_hourly_daily_with_region(self):
        ts = Timeseries(diagnostic_name=self.diagnostic_name,
                        catalog=self.catalog, model=self.model, exp=self.exp, source=self.source,
                        region=self.region, loglevel=loglevel, startdate='19900101', enddate='19900102',
                        regrid=self.regrid)

        ts.retrieve(var=self.var)

        ts.compute(freq='hourly')
        assert ts.hourly.values[0] == pytest.approx(60.145472982004186, rel=approx_rel)

        ts.compute(freq='daily')
        assert ts.daily.values[0] == pytest.approx(60.145472982004186, rel=approx_rel)

    def test_formula(self):
        ts = Timeseries(diagnostic_name=self.diagnostic_name,
                        catalog=self.catalog, model=self.model, exp=self.exp, source=self.source,
                        region=self.region, loglevel=loglevel, startdate='19940101', enddate='19941231',
                        regrid=self.regrid)

        ts.retrieve(var='2*tcc', formula=True, standard_name='2tcc', long_name='2*Total Cloud Cover', units='%')

        ts.compute(freq='monthly')
        assert ts.monthly.values[0] ==  pytest.approx(117.40372092960037, rel=approx_rel)
        # Differently from the previous version of the test, there is no extension of the data
        assert ts.monthly.values[-1] == pytest.approx(123.01323353753897, rel=approx_rel)<|MERGE_RESOLUTION|>--- conflicted
+++ resolved
@@ -75,11 +75,7 @@
         
         plt.run(var=self.var, outputdir=tmp_path)
 
-<<<<<<< HEAD
-        filename = f'{self.diagnostic_name}.timeseries.{self.catalog}.{self.model}.{self.exp}.r1.{self.catalog}.{self.model}.{self.exp}.{self.var}.png'
-=======
-        filename = f'{self.diagnostic_name}.timeseries.{self.catalog}.{self.model}.{self.exp}.{self.catalog}.{self.model}.{self.exp}.{self.var}.{self.region}.png'
->>>>>>> fa37e578
+        filename = f'{self.diagnostic_name}.timeseries.{self.catalog}.{self.model}.{self.exp}.r1.{self.catalog}.{self.model}.{self.exp}.{self.var}.{self.region}.png'
         file = os.path.join(tmp_path, 'png', filename)
         assert os.path.exists(file)
 
