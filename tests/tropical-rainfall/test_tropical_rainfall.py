"""Test of tropical rainfall diagnostic"""

import pytest
import numpy as np
import xarray

import re

from os import listdir
from os.path import isfile, join
from os import remove

from aqua import Reader
from aqua.util import create_folder

import os
import sys
path_to_diagnostic='./diagnostics/tropical-rainfall/'
sys.path.insert(1, path_to_diagnostic)

@pytest.mark.tropical_rainfall
@pytest.fixture
def reader():
    if os.getenv('INPUT_ARG') is None:
        data                    = Reader(model="IFS", exp="test-tco79", source="long")
        retrieved               = data.retrieve()
        return retrieved.isel(time = slice(10,11))

    elif str(os.getenv('INPUT_ARG'))=='levante':
        """reader_levante """
        data                    = Reader(model="IFS", exp="tco2559-ng5", source="lra-r100-monthly")
        retrieved               = data.retrieve()
        return retrieved.isel(time = slice(10,11))

@pytest.mark.tropical_rainfall
def test_module_import():
    """Testing the import of tropical rainfall diagnostic
    """
    try:
        from tropical_rainfall_class import TR_PR_Diagnostic as TR_PR_Diag
    except ModuleNotFoundError:
        assert False, "Diagnostic could not be imported"

from tropical_rainfall_class import TR_PR_Diagnostic as TR_PR_Diag

@pytest.fixture
def check_precipitation_in_data(reader):
    data                    = reader
    try:
        data['tprate']
        return True
    except KeyError:
        print('The dataset does not contain the precipitation rate. I wIll use 2m temperature instead')
        return False
    
@pytest.fixture
def data_size(reader):
    """ Return total size of Dataset"""
    data                    = reader
    if 'DataArray' in str(type(data)):
        size                = data.size
    elif 'Dataset' in str(type(data)): 
        names               = list(data.dims)
        size                = 1
        for i in names:
            size            *= data[i].size
    return size

@pytest.mark.tropical_rainfall
def test_update_default_attribute():
    """ Testing the update of default attributes
    """
<<<<<<< HEAD
    diag                = TR_PR_Diag()
    old_trop_lat_value  = diag.trop_lat
    diag.class_attributes_update(trop_lat=20)
    new_trop_lat_value  = diag.trop_lat
=======
    diag                    = TR_PR_Diag()
    old_trop_lat_value      = diag.trop_lat
    diag.class_attributes_update(trop_lat = 20)
    new_trop_lat_value      = diag.trop_lat
>>>>>>> 4eb27937
    assert old_trop_lat_value != new_trop_lat_value

@pytest.fixture
def histogram_output(reader):
    """ Histogram output fixture
    """
<<<<<<< HEAD
    data            = reader
    diag            = TR_PR_Diag(num_of_bins = 20, first_edge = 200, width_of_bin = (320-200)/20)
    hist            = diag.histogram(data, model_variable='2t', trop_lat=90)
=======
    data                    = reader
    diag                    = TR_PR_Diag(num_of_bins = 20, first_edge = 200, width_of_bin = (320-200)/20)
    hist                    = diag.histogram(data, model_variable='2t', trop_lat=90)
>>>>>>> 4eb27937
    return hist


@pytest.mark.tropical_rainfall
def test_hisogram_counts(histogram_output, data_size): 
    """ Testing the histogram counts
    """
<<<<<<< HEAD
    hist            = histogram_output
    assert sum(hist.counts.values) > 0 
    assert sum(hist.counts.values) <= data_size
=======
    hist                    = histogram_output
    counts_sum              = sum(hist.counts.values)
    assert counts_sum       > 0
    assert counts_sum       <= data_size
>>>>>>> 4eb27937

@pytest.mark.tropical_rainfall
def test_histogram_frequency(histogram_output): 
    """ Testing the histogram frequency
    """
<<<<<<< HEAD
    hist            = histogram_output
    frequency_sum   = sum(hist.frequency.values)
    assert  frequency_sum -1 < 10**(-4) 
=======
    hist                    = histogram_output
    frequency_sum           = sum(hist.frequency.values)
    assert frequency_sum -1 < 10**(-4)
>>>>>>> 4eb27937


@pytest.mark.tropical_rainfall
def test_histogram_pdf(histogram_output):
    """ Testing the histogram pdf
    """
<<<<<<< HEAD
    hist            = histogram_output
    pdf_sum         = sum(hist.pdf.values*hist.width.values)
    assert  pdf_sum-1 < 10**(-4) 
=======
    hist                    = histogram_output
    pdf_sum                 = sum(hist.pdf.values*hist.width.values)
    assert pdf_sum-1        < 10**(-4)
>>>>>>> 4eb27937


@pytest.mark.tropical_rainfall
def test_histogram_load_to_memory(histogram_output):
    """ Testing the histogram load to memory
    """
<<<<<<< HEAD
    path_to_histogram   = str(path_to_diagnostic)+"/test_output/histograms/"
    create_folder(folder=str(path_to_diagnostic)+"test_output/", loglevel='WARNING')
    create_folder(folder=str(path_to_diagnostic)+"test_output/histograms/", loglevel='WARNING')
=======
    path_to_histogram       = str(path_to_diagnostic)+"/test_output/histograms/"
    create_folder(folder    = str(path_to_diagnostic)+"test_output/",               loglevel = 'WARNING')
    create_folder(folder    = str(path_to_diagnostic)+"test_output/histograms/",    loglevel = 'WARNING')
>>>>>>> 4eb27937
    
    # Cleaning the repository with histograms before new test
    histogram_list              = [f for f in listdir(path_to_histogram) if isfile(join(path_to_histogram, f))]
    histograms_list_full_path   = [str(path_to_histogram)+str(histogram_list[i]) for i in range(0, len(histogram_list))]
    for i in range(0, len(histograms_list_full_path)):
        remove(histograms_list_full_path[i])

<<<<<<< HEAD
    hist                = histogram_output
    diag                = TR_PR_Diag()
    diag.save_histogram(dataset=hist, path_to_histogram=path_to_histogram, name_of_file='test_hist_saving')
    files               = [f for f in listdir(path_to_histogram) if isfile(join(path_to_histogram, f))]
    assert 'test_hist_saving' in files[0]

    time_band           = hist.counts.attrs['time_band']
    try:
        re_time_band    = re.split(":", re.split(", ", time_band)[0])[0]+'_' + re.split(":", re.split(", ", time_band)[1])[0] in files[0]
    except IndexError:
        re_time_band    = re.split("'", re.split(":", time_band)[0])[1]
=======
    hist                    = histogram_output
    diag                    = TR_PR_Diag()
    diag.save_histogram(dataset = hist, path_to_histogram = path_to_histogram, name_of_file = 'test_hist_saving')
    files                   = [f for f in listdir(path_to_histogram) if isfile(join(path_to_histogram, f))]
    assert 'test_hist_saving' in files[0]

    time_band               = hist.counts.attrs['time_band']
    try:
        re_time_band        = re.split(":", re.split(", ", time_band)[0])[0]+'_' + re.split(":", re.split(", ", time_band)[1])[0] in files[0]
    except IndexError:
        re_time_band        = re.split("'", re.split(":", time_band)[0])[1]
>>>>>>> 4eb27937
    assert re_time_band in time_band


@pytest.mark.tropical_rainfall
def test_figure_load_to_memory(histogram_output):
    """ Testing the saving of the figure
    """
<<<<<<< HEAD
    create_folder(folder=str(path_to_diagnostic)+"test_output/plots/", loglevel='WARNING')
    path_to_figure  = str(path_to_diagnostic)+"/test_output/plots/"
    hist            = histogram_output
    diag            = TR_PR_Diag()
    diag.histogram_plot(hist, path_to_figure=str(path_to_figure)+'test_fig_saving.png')
    files           = [f for f in listdir(path_to_figure) if isfile(join(path_to_figure, f))]
=======
    create_folder(folder    = str(path_to_diagnostic) + "test_output/plots/", loglevel = 'WARNING')
    path_to_figure          = str(path_to_diagnostic) + "/test_output/plots/"
    hist                    = histogram_output
    diag                    = TR_PR_Diag()
    diag.histogram_plot(hist, path_to_figure = str(path_to_figure) + 'test_fig_saving.png')
    files                   = [f for f in listdir(path_to_figure) if isfile(join(path_to_figure, f))]
>>>>>>> 4eb27937
    assert 'test_fig_saving.png' in files

@pytest.mark.tropical_rainfall
def test_lazy_mode_calculation(reader):
    """ Testing the lazy mode of the calculation
    """
<<<<<<< HEAD
    data            = reader
    diag            = TR_PR_Diag(num_of_bins = 20, first_edge = 0, width_of_bin = 1*10**(-6)/20)
    hist_lazy = diag.histogram(data, lazy=True, model_variable='2t')
    assert 'frequency'  not in hist_lazy.attrs
    assert 'pdf'  not in hist_lazy.variables
=======
    data                    = reader
    diag                    = TR_PR_Diag(num_of_bins = 20, first_edge = 0, width_of_bin = 1*10**(-6)/20)
    hist_lazy               = diag.histogram(data, lazy = True, model_variable = '2t')
    assert 'frequency'      not in hist_lazy.attrs
    assert 'pdf'            not in hist_lazy.variables
>>>>>>> 4eb27937

@pytest.mark.tropical_rainfall
def test_local_attributes_of_histogram(histogram_output):
    """ Testing the local attributes of histogram
    """
<<<<<<< HEAD
    hist = histogram_output
    assert 'time_band' in hist.counts.attrs
    assert 'lat_band'  in hist.counts.attrs
    assert 'lon_band'  in hist.counts.attrs
=======
    hist                    = histogram_output
    assert 'time_band'      in hist.counts.attrs
    assert 'lat_band'       in hist.counts.attrs
    assert 'lon_band'       in hist.counts.attrs
>>>>>>> 4eb27937

@pytest.mark.tropical_rainfall
def test_global_attributes_of_histogram(histogram_output):
    """ Testing the global attributes of histogram
    """
<<<<<<< HEAD
    hist            = histogram_output
=======
    hist                    = histogram_output
>>>>>>> 4eb27937
    try: 
        assert 'time_band'  in hist.attrs['history']
        assert 'lat_band'   in hist.attrs['history']
        assert 'lon_band'   in hist.attrs['history']
    except KeyError:
        print(f"The obtained xarray.Dataset doesn't have global attributes.")

@pytest.mark.tropical_rainfall
def test_variables_of_histogram(histogram_output):
    """ Testing the variables of histogram
    
    """
<<<<<<< HEAD
    hist            = histogram_output
=======
    hist                    = histogram_output
>>>>>>> 4eb27937
    assert isinstance(hist, xarray.core.dataarray.Dataset) 
    try:
        hist.counts
    except KeyError:
        assert False,       "counts not in variables"
    try:
        hist.frequency
    except KeyError:
        assert False,       "frequency not in variables"
    try:
        hist.pdf
    except KeyError:
        assert False,       "pdf not in variables"

@pytest.mark.tropical_rainfall
def test_coordinates_of_histogram(histogram_output):
    """ Testing the coordinates of histogram
    """
<<<<<<< HEAD
    hist            = histogram_output
    'center_of_bin' in  hist.coords
    'width' in  hist.coords
=======
    hist                    = histogram_output
    'center_of_bin'         in  hist.coords
    'width'                 in  hist.coords
>>>>>>> 4eb27937

@pytest.mark.tropical_rainfall
def test_latitude_band(reader):
    """ Testing the latitude band
    """
<<<<<<< HEAD
    data            = reader
    max_lat_value   = max(data.lat.values[0], data.lat.values[-1])
    diag            = TR_PR_Diag(trop_lat=10)
    data_trop       = diag.latitude_band(data) 
    assert max_lat_value > max(data_trop.lat.values[0], data_trop.lat.values[-1])
    assert 10 > data_trop.lat.values[-1]

=======
    data                    = reader
    max_lat_value           = max(data.lat.values[0], data.lat.values[-1])
    diag                    = TR_PR_Diag(trop_lat = 10)
    data_trop               = diag.latitude_band(data)
    assert max_lat_value    > max(data_trop.lat.values[0], data_trop.lat.values[-1])
    assert 10               > data_trop.lat.values[-1]
>>>>>>> 4eb27937

@pytest.mark.tropical_rainfall
def test_histogram_merge(histogram_output):
    """ Testing the histogram merge"""
<<<<<<< HEAD
    hist_1          = histogram_output
    counts_1        = sum(hist_1.counts.values)
    
    hist_2          = histogram_output
    counts_2        = sum(hist_2.counts.values)

    diag            = TR_PR_Diag()

    path_to_histogram = str(path_to_diagnostic)+"/test_output/histograms/"
    diag.save_histogram(dataset=hist_2, path_to_histogram=path_to_histogram, name_of_file='test_merge')
    
    hist_merged     = diag.merge_two_datasets(tprate_dataset_1=hist_1, tprate_dataset_2=hist_2)
    counts_merged   = sum(hist_merged.counts.values)
    assert counts_merged==(counts_1+counts_2)
=======
    hist_1                  = histogram_output
    counts_1                = sum(hist_1.counts.values)
    
    hist_2                  = histogram_output
    counts_2                = sum(hist_2.counts.values)

    diag                    = TR_PR_Diag()

    path_to_histogram       = str(path_to_diagnostic)+"/test_output/histograms/"
    diag.save_histogram(dataset = hist_2, path_to_histogram = path_to_histogram, name_of_file = 'test_merge')
    
    hist_merged             = diag.merge_two_datasets(tprate_dataset_1 = hist_1, tprate_dataset_2 = hist_2)
    counts_merged           = sum(hist_merged.counts.values)
    assert counts_merged    == (counts_1 + counts_2)
>>>>>>> 4eb27937
<|MERGE_RESOLUTION|>--- conflicted
+++ resolved
@@ -70,32 +70,19 @@
 def test_update_default_attribute():
     """ Testing the update of default attributes
     """
-<<<<<<< HEAD
-    diag                = TR_PR_Diag()
-    old_trop_lat_value  = diag.trop_lat
-    diag.class_attributes_update(trop_lat=20)
-    new_trop_lat_value  = diag.trop_lat
-=======
     diag                    = TR_PR_Diag()
     old_trop_lat_value      = diag.trop_lat
     diag.class_attributes_update(trop_lat = 20)
     new_trop_lat_value      = diag.trop_lat
->>>>>>> 4eb27937
     assert old_trop_lat_value != new_trop_lat_value
 
 @pytest.fixture
 def histogram_output(reader):
     """ Histogram output fixture
     """
-<<<<<<< HEAD
-    data            = reader
-    diag            = TR_PR_Diag(num_of_bins = 20, first_edge = 200, width_of_bin = (320-200)/20)
-    hist            = diag.histogram(data, model_variable='2t', trop_lat=90)
-=======
     data                    = reader
     diag                    = TR_PR_Diag(num_of_bins = 20, first_edge = 200, width_of_bin = (320-200)/20)
     hist                    = diag.histogram(data, model_variable='2t', trop_lat=90)
->>>>>>> 4eb27937
     return hist
 
 
@@ -103,80 +90,41 @@
 def test_hisogram_counts(histogram_output, data_size): 
     """ Testing the histogram counts
     """
-<<<<<<< HEAD
-    hist            = histogram_output
-    assert sum(hist.counts.values) > 0 
-    assert sum(hist.counts.values) <= data_size
-=======
     hist                    = histogram_output
     counts_sum              = sum(hist.counts.values)
     assert counts_sum       > 0
     assert counts_sum       <= data_size
->>>>>>> 4eb27937
 
 @pytest.mark.tropical_rainfall
 def test_histogram_frequency(histogram_output): 
     """ Testing the histogram frequency
     """
-<<<<<<< HEAD
-    hist            = histogram_output
-    frequency_sum   = sum(hist.frequency.values)
-    assert  frequency_sum -1 < 10**(-4) 
-=======
     hist                    = histogram_output
     frequency_sum           = sum(hist.frequency.values)
     assert frequency_sum -1 < 10**(-4)
->>>>>>> 4eb27937
 
 
 @pytest.mark.tropical_rainfall
 def test_histogram_pdf(histogram_output):
     """ Testing the histogram pdf
     """
-<<<<<<< HEAD
-    hist            = histogram_output
-    pdf_sum         = sum(hist.pdf.values*hist.width.values)
-    assert  pdf_sum-1 < 10**(-4) 
-=======
     hist                    = histogram_output
     pdf_sum                 = sum(hist.pdf.values*hist.width.values)
     assert pdf_sum-1        < 10**(-4)
->>>>>>> 4eb27937
-
 
 @pytest.mark.tropical_rainfall
 def test_histogram_load_to_memory(histogram_output):
     """ Testing the histogram load to memory
     """
-<<<<<<< HEAD
-    path_to_histogram   = str(path_to_diagnostic)+"/test_output/histograms/"
-    create_folder(folder=str(path_to_diagnostic)+"test_output/", loglevel='WARNING')
-    create_folder(folder=str(path_to_diagnostic)+"test_output/histograms/", loglevel='WARNING')
-=======
     path_to_histogram       = str(path_to_diagnostic)+"/test_output/histograms/"
     create_folder(folder    = str(path_to_diagnostic)+"test_output/",               loglevel = 'WARNING')
     create_folder(folder    = str(path_to_diagnostic)+"test_output/histograms/",    loglevel = 'WARNING')
->>>>>>> 4eb27937
     
     # Cleaning the repository with histograms before new test
     histogram_list              = [f for f in listdir(path_to_histogram) if isfile(join(path_to_histogram, f))]
     histograms_list_full_path   = [str(path_to_histogram)+str(histogram_list[i]) for i in range(0, len(histogram_list))]
     for i in range(0, len(histograms_list_full_path)):
         remove(histograms_list_full_path[i])
-
-<<<<<<< HEAD
-    hist                = histogram_output
-    diag                = TR_PR_Diag()
-    diag.save_histogram(dataset=hist, path_to_histogram=path_to_histogram, name_of_file='test_hist_saving')
-    files               = [f for f in listdir(path_to_histogram) if isfile(join(path_to_histogram, f))]
-    assert 'test_hist_saving' in files[0]
-
-    time_band           = hist.counts.attrs['time_band']
-    try:
-        re_time_band    = re.split(":", re.split(", ", time_band)[0])[0]+'_' + re.split(":", re.split(", ", time_band)[1])[0] in files[0]
-    except IndexError:
-        re_time_band    = re.split("'", re.split(":", time_band)[0])[1]
-=======
     hist                    = histogram_output
     diag                    = TR_PR_Diag()
     diag.save_histogram(dataset = hist, path_to_histogram = path_to_histogram, name_of_file = 'test_hist_saving')
@@ -188,7 +136,6 @@
         re_time_band        = re.split(":", re.split(", ", time_band)[0])[0]+'_' + re.split(":", re.split(", ", time_band)[1])[0] in files[0]
     except IndexError:
         re_time_band        = re.split("'", re.split(":", time_band)[0])[1]
->>>>>>> 4eb27937
     assert re_time_band in time_band
 
 
@@ -196,66 +143,38 @@
 def test_figure_load_to_memory(histogram_output):
     """ Testing the saving of the figure
     """
-<<<<<<< HEAD
-    create_folder(folder=str(path_to_diagnostic)+"test_output/plots/", loglevel='WARNING')
-    path_to_figure  = str(path_to_diagnostic)+"/test_output/plots/"
-    hist            = histogram_output
-    diag            = TR_PR_Diag()
-    diag.histogram_plot(hist, path_to_figure=str(path_to_figure)+'test_fig_saving.png')
-    files           = [f for f in listdir(path_to_figure) if isfile(join(path_to_figure, f))]
-=======
     create_folder(folder    = str(path_to_diagnostic) + "test_output/plots/", loglevel = 'WARNING')
     path_to_figure          = str(path_to_diagnostic) + "/test_output/plots/"
     hist                    = histogram_output
     diag                    = TR_PR_Diag()
     diag.histogram_plot(hist, path_to_figure = str(path_to_figure) + 'test_fig_saving.png')
     files                   = [f for f in listdir(path_to_figure) if isfile(join(path_to_figure, f))]
->>>>>>> 4eb27937
     assert 'test_fig_saving.png' in files
 
 @pytest.mark.tropical_rainfall
 def test_lazy_mode_calculation(reader):
     """ Testing the lazy mode of the calculation
     """
-<<<<<<< HEAD
-    data            = reader
-    diag            = TR_PR_Diag(num_of_bins = 20, first_edge = 0, width_of_bin = 1*10**(-6)/20)
-    hist_lazy = diag.histogram(data, lazy=True, model_variable='2t')
-    assert 'frequency'  not in hist_lazy.attrs
-    assert 'pdf'  not in hist_lazy.variables
-=======
     data                    = reader
     diag                    = TR_PR_Diag(num_of_bins = 20, first_edge = 0, width_of_bin = 1*10**(-6)/20)
     hist_lazy               = diag.histogram(data, lazy = True, model_variable = '2t')
     assert 'frequency'      not in hist_lazy.attrs
     assert 'pdf'            not in hist_lazy.variables
->>>>>>> 4eb27937
 
 @pytest.mark.tropical_rainfall
 def test_local_attributes_of_histogram(histogram_output):
     """ Testing the local attributes of histogram
     """
-<<<<<<< HEAD
-    hist = histogram_output
-    assert 'time_band' in hist.counts.attrs
-    assert 'lat_band'  in hist.counts.attrs
-    assert 'lon_band'  in hist.counts.attrs
-=======
     hist                    = histogram_output
     assert 'time_band'      in hist.counts.attrs
     assert 'lat_band'       in hist.counts.attrs
     assert 'lon_band'       in hist.counts.attrs
->>>>>>> 4eb27937
 
 @pytest.mark.tropical_rainfall
 def test_global_attributes_of_histogram(histogram_output):
     """ Testing the global attributes of histogram
     """
-<<<<<<< HEAD
-    hist            = histogram_output
-=======
-    hist                    = histogram_output
->>>>>>> 4eb27937
+    hist                    = histogram_output
     try: 
         assert 'time_band'  in hist.attrs['history']
         assert 'lat_band'   in hist.attrs['history']
@@ -268,11 +187,7 @@
     """ Testing the variables of histogram
     
     """
-<<<<<<< HEAD
-    hist            = histogram_output
-=======
-    hist                    = histogram_output
->>>>>>> 4eb27937
+    hist                    = histogram_output
     assert isinstance(hist, xarray.core.dataarray.Dataset) 
     try:
         hist.counts
@@ -291,56 +206,24 @@
 def test_coordinates_of_histogram(histogram_output):
     """ Testing the coordinates of histogram
     """
-<<<<<<< HEAD
-    hist            = histogram_output
-    'center_of_bin' in  hist.coords
-    'width' in  hist.coords
-=======
     hist                    = histogram_output
     'center_of_bin'         in  hist.coords
     'width'                 in  hist.coords
->>>>>>> 4eb27937
 
 @pytest.mark.tropical_rainfall
 def test_latitude_band(reader):
     """ Testing the latitude band
     """
-<<<<<<< HEAD
-    data            = reader
-    max_lat_value   = max(data.lat.values[0], data.lat.values[-1])
-    diag            = TR_PR_Diag(trop_lat=10)
-    data_trop       = diag.latitude_band(data) 
-    assert max_lat_value > max(data_trop.lat.values[0], data_trop.lat.values[-1])
-    assert 10 > data_trop.lat.values[-1]
-
-=======
     data                    = reader
     max_lat_value           = max(data.lat.values[0], data.lat.values[-1])
     diag                    = TR_PR_Diag(trop_lat = 10)
     data_trop               = diag.latitude_band(data)
     assert max_lat_value    > max(data_trop.lat.values[0], data_trop.lat.values[-1])
     assert 10               > data_trop.lat.values[-1]
->>>>>>> 4eb27937
 
 @pytest.mark.tropical_rainfall
 def test_histogram_merge(histogram_output):
     """ Testing the histogram merge"""
-<<<<<<< HEAD
-    hist_1          = histogram_output
-    counts_1        = sum(hist_1.counts.values)
-    
-    hist_2          = histogram_output
-    counts_2        = sum(hist_2.counts.values)
-
-    diag            = TR_PR_Diag()
-
-    path_to_histogram = str(path_to_diagnostic)+"/test_output/histograms/"
-    diag.save_histogram(dataset=hist_2, path_to_histogram=path_to_histogram, name_of_file='test_merge')
-    
-    hist_merged     = diag.merge_two_datasets(tprate_dataset_1=hist_1, tprate_dataset_2=hist_2)
-    counts_merged   = sum(hist_merged.counts.values)
-    assert counts_merged==(counts_1+counts_2)
-=======
     hist_1                  = histogram_output
     counts_1                = sum(hist_1.counts.values)
     
@@ -355,4 +238,3 @@
     hist_merged             = diag.merge_two_datasets(tprate_dataset_1 = hist_1, tprate_dataset_2 = hist_2)
     counts_merged           = sum(hist_merged.counts.values)
     assert counts_merged    == (counts_1 + counts_2)
->>>>>>> 4eb27937
